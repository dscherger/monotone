--- conflicted
+++ resolved
@@ -1,4 +1,3 @@
-<<<<<<< HEAD
 2005-09-07  Benoît Dejean  <benoit@placenet.org>
 
 	* ui.{cc,hh}: Added user_inferface::user_locale.
@@ -16,17 +15,6 @@
 
 	* commands.cc: No i18n for cert_revision_changelog.
 
-2005-09-05  Benoît Dejean  <benoit@placenet.org>
-
-	* commands.cc: Fixed some strings (added ' around revisions).
-	Removed some whitespaces.
-	No i18n in diff output.
-
-2005-09-05  Benoît Dejean  <benoit@placenet.org>
-
-	* sanity.{cc,hh}: boost::format vs. F(). Merged boost::format
-	and moved non-template code to sanity.cc.
-=======
 2005-09-06  Matthew Gregan  <kinetik@orcon.net.nz>
 
 	* tests/t_netsync_read_permissions.at: Tweak tests so we aren't
@@ -37,6 +25,18 @@
 	* std_hooks.lua (ignore_file): Add Mac OS X (.DS_Store) and
 	Windows (desktop.ini) per-directory browser configuration files.
 
+
+2005-09-05  Benoît Dejean  <benoit@placenet.org>
+
+	* commands.cc: Fixed some strings (added ' around revisions).
+	Removed some whitespaces.
+	No i18n in diff output.
+
+2005-09-05  Benoît Dejean  <benoit@placenet.org>
+
+	* sanity.{cc,hh}: boost::format vs. F(). Merged boost::format
+	and moved non-template code to sanity.cc.
+
 2005-09-05  Matthew Gregan  <kinetik@orcon.net.nz>
 
 	* win32/terminal.cc (have_smart_terminal): We were returning false
@@ -47,7 +47,6 @@
 
 	* commands.cc (dump_diffs): don't use the terminal width to
 	print ===== seperators.
->>>>>>> 88070dfd
 
 2005-09-05  Matthew Gregan  <kinetik@orcon.net.nz>
 
