<<<<<<< HEAD
2005-06-03  Timothy Brownawell  <tbrownaw@gmail.com>

	* automate.cc (print_some_output): Fix compiler warning.
=======
2005-06-02  Joel Reed  <joelwreed@comcast.com>

	* commands.cc, database.cc, database.hh, vocab.hh, vocab_terms.hh:
	add complete key subcommand and provide --brief option of zsh/bash
	completion. See http://lists.gnu.org/archive/html/monotone-devel/2005-05/msg00461.html
	* tests/t_rebuild.at: add tests for complete key subcommand
	* monotone.texi: document new subcommand
	* contrib/monotone.zsh_completion: update for new complete key
	command, improve _monotone_existing_entries using new --depth=0
	option,	add revision completion for cert command, and a	bugfix 
	for cat command
>>>>>>> 36102ab5

2005-06-01  Matt Johnston  <matt@ucc.asn.au>

	* tests/t_i18n_changelog.at: capitalise UTF-8 CHARSET to keep
	solaris happy.

2005-06-01  Timothy Brownawell  <tbrownaw@gmail.com>

	* netsync.cc (analyze_ancestry_graph): Try to fix segfault.
	Always accept tags.

2005-06-01  Timothy Brownawell  <tbrownaw@gmail.com>

	* netsync.cc (process_auth_cmd, analyze_ancestry_graph): Move
	write-permission checking to where it belongs, *after* we know
	exactly what we're checking permissions about. Drop things we
	don't want.

2005-06-01  Matt Johnston  <matt@ucc.asn.au>

	* tests/t_cvsimport_deleted_invar.at: don't use -C with tar
	* tests/t_i18n_file.at: capitalise CHARSET=UTF-8, seems more standard.
	* tests/t_merge_normalization_edge_case.at: use known-good output
	rather than using diff3 --merge

2005-05-31  Timothy Brownawell  <tbrownaw@gmail.com>

	* tests/t_epoch_server.at: fix typo
	* netsync.cc (session::process_auth_cmd): If no branches are allowed
	for writing, also check for write permissions to branch "" (needed
	for serving empty dbs). For sync, don't refuse connection if there
	are no readable branches (only do this for pull).

2005-05-31  Timothy Brownawell  <tbrownaw@gmail.com>

	* monotone.texi: Update documentation for get_netsync_*_permitted
	hooks to reflect that they now get individual branch names.

2005-05-31  Timothy Brownawell  <tbrownaw@gmail.com>

	* netsync.cc: session::rebuild_merkle_trees now takes a set of
	branches to include as an argument. On the server, calculate
	this set at the same time the get_netsync_*_permitted hooks are
	called; call said hooks on each branch individually.

2005-05-31  Timothy Brownawell  <tbrownaw@gmail.com>

	Remove old collection support in favor of using regexes exclusively.
	* netsync.cc (convert_pattern): Remove function.
	* (14 files): collections are unexist; do not mention (potential
	for confusion)
	* constants.cc: Increase netsync protocol version.
	* monotone.texi: Update documentation.
	* tests/t_epoch_unidirectional.at: Fix to sync subbranches.
	* commands.cc (CMD update): Fix usage check.
	* tests/t_select_cert.at: Fix to use --revision.

2005-05-30  Timothy Brownawell  <tbrownaw@gmail.com>

	* netsync.cc: Call note_netsync_*_received hooks in the order they're
	written to the db (for revisions, gives topological order).

2005-05-30  Timothy Brownawell  <tbrownaw@gmail.com>

	* lua.{cc,hh}: Replace note_netsync_commit with
	note_netsync_{revision,cert,pubkey}_received
	* packet.{cc,hh}: Callbacks for cert or key written to the database.
	* netsync.cc: Use said callbacks, call note_netsync_*_received hooks.
	* monotone.texi: Update documentation.

2005-05-30  Timothy Brownawell  <tbrownaw@gmail.com>

	* packet.{cc,hh}, netsync.cc: on_revision_written callback now takes
	the revision_id as an argument.
	* lua.{cc,hh}: New Lua hook, note_netsync_commit.
	* netsync.cc: At end of netsync session, call new hook for each
	revision received.
	monotone.texi: Document new hook.

2005-05-30  Richard Levitte  <richard@levitte.org>

	* commands.cc (CMD(checkout), CMD(cdiff), CMD(diff), CMD(log)):
	Remove '[--revision=REVISION]' from command argument synopsis,
	and add more text to the help to explain what happens when
	--revision options are used.
	(CMD(update)): Instead of the optional revision argument, use
	the --revision option.  Add information on what happens when the
	--revision option is used, and when it's not.

	* tests/t_add_stomp_file.at, tests/t_add_vs_commit.at,
	tests/t_annotate.at, tests/t_lf_crlf.at,
	tests/t_update_nonexistent.at, tests/t_update_off_branch.at,
	tests/t_update_to_revision.at: Update to use --revision with
	'monotone update'.

2005-05-30  Matt Johnston  <matt@ucc.asn.au>

	* netsync.cc: cosmetic linebreak tidying for "double-check the
	fingerprint" message.
	* main.cc: make it clearer that "unknown type" refers to an exception
	* monotone.cc: catch early informative_failures (due to charset
	problems etc)

2005-05-30  Matt Johnston  <matt@ucc.asn.au>

	* tests/t_fmerge.at: scrap all the diff3/ed, just compare it with
	known-good output.

2005-05-30  Timothy Brownawell  <tbrownaw@gmail.com>

	* revision.cc (toposort): Better algorithm.

2005-05-30  Matt Johnston  <matt@ucc.asn.au>

	* tests/t_fmerge.at: make sure we write the file with the ed script.

2005-05-30  Matt Johnston  <matt@ucc.asn.au>

	* testsuite.at: use "command -v" rather than "which", since
	Solaris doesn't give useful exit codes for "which".
	* tests/t_fmerge.at: don't use --merge with diff3, pipe to ed instead
	so we don't rely on gnu diff3.

2005-05-29  Timothy Brownawell  <tbrownaw@gmail.com>

	* contrib/monoprof.sh: Add support for using valgrind for
	heap profiling.

2005-05-28  Joel Reed  <joelwreed@comcast.com>

	* app_state.cc, app_state.hh, commands.cc, monotone.cc, options.h:
	add new --depth command, and rename log's --depth to --last
	* monotone.texi: update documentation
	* tests/t_log_depth.at, tests/t_log_depth_single.at: update
	log tests to use --last instead of --depth
	* tests/t_options.at, tests/t_restrictions.at: test usage of
	--depth for commands using restrictions
	* contrib/ciabot_monotone.py, contrib/monotone-notify.pl,
	contrib/monotone.el, contrib/monotone.zsh_completion,
	contrib/mtbrowse.sh: change all occurences of "depth" to "last"

2005-05-28  Timothy Brownawell  <tbrownaw@gmail.com>

	* netcmd.cc (read_netcmd): Reserve space in the buffer if needed,
		swap buffers instead of copying (memory savings for sync
		large files)
	* netsync.cc (session::arm): Don't clear the buffer (now done
		by read_netcmd).

2005-05-27  Timothy Brownawell  <tbrownaw@gmail.com>

	* netsync.cc: Allow REGEXes as well as collections.
		Fix out-of-branch ancestor handling.
	* tests/t_netsync_diffbranch.at: Remove bug report and XFAIL (fixed).
	* commands.cc: Update description fields for netsync commands.
	* monotone.texi: Update documentation.

2005-05-25  Timothy Brownawell  <tbrownaw@gmail.com>

	* tests/t_automate_stdio.at: Make it self-contained.

2005-05-25  Timothy Brownawell  <tbrownaw@gmail.com>

	* contrib/get_stdio.pl (new file): Perl script to parse the output from
	"mtn automate stdio". Used by...
	* tests/t_automate_stdio.at (new file): Test for "mtn automate stdio".
	* testsuite.at: Add it.

2005-05-25  Timothy Brownawell  <tbrownaw@gmail.com>

	* automate.cc ("automate stdio"): Fix block size limiting.
		Honor "output.flush()" in commands.

2005-05-24  Timothy Brownawell  <tbrownaw@gmail.com>

	* automate.cc: Fix buffering for "automate stdio"

2005-05-24  Timothy Brownawell  <tbrownaw@gmail.com>

	* automate.cc: Put back lost "automate certs".

2005-05-24  Matt Johnston  <matt@ucc.asn.au>

	* commands.cc (try_one_merge, CMD(merge), CMD(explicit_merge), 
	CMD(propagate): allow --author flag.

2005-05-24  Timothy Brownawell  <tbrownaw@gmail.com>

	* automate.cc: Fix comment for automate stdio to match the code.
	* monotone.texi: Document ignored locations in automate stdio
	input as reserved.

2005-05-24  Riccardo Ghetta  <birrachiara@tin.it>

	* tests/t_merge_binary.at: new XFAIL test to cover monotone
	inclination to algorithmically merge binary files.

2005-05-24  Richard Levitte  <richard@levitte.org>

	* commands.cc (try_one_merge): Change 'rid' to 'merged_id'.

2005-05-23  Timothy Brownawell  <tbrownaw@gmail.com>

	Fix "automate stdio" input/output format according to ML discussion
	* automate.cc: changed: automate_stdio
		added: print_some_output, class my_stringbuf
	* constants.{cc,hh}: add constant for automate stdio block size
	* monotone.texi: update documentation

2005-05-23  Nathaniel Smith  <njs@codesourcery.com>

	* win32/terminal.cc (have_smart_terminal): Call _isatty on stderr,
	not stdout.

2005-05-23  Richard Levitte  <richard@levitte.org>

	* commands.cc (try_one_merge): Use the value of --date and
	--author if there are any.
	(CMD(merge), CMD(propagate), CMD(explicit_merge)): Change to
	accept --date and --author.

2005-05-23  Riccardo Ghetta  <birrachiara@tin.it>

	* selectors.cc/.hh, database.cc: add two new selectors:
	"earlier or equal than" and "later than".
	* lua.cc/.hh, std-hooks.lua: create a new "expand_date" hook
	* monotone.texi: document the changes
	* testsuite.at, tests/t_selector_later_earlier.at: add specific tests 
	for the new selectors

2005-05-21  Richard Levitte  <richard@levitte.org>

	* Makefile.am: Make monotone.pdf and monotone.dvi depend on
	version.texi.

2005-05-21  Richard Levitte  <richard@levitte.org>

	* monotone.texi: Add a note about the --brief option with
	'monotone log', and restructure the synopsis since it was getting
	a bit silly with all possible variants.

2005-05-21  Richard Levitte  <richard@levitte.org>

	* commands.cc (log_certs): Add two arguments; a separator string
	to be used in front of the second to last cert for multi-valued
	cert types, a bool to say if each cert should be ended with a
	newline.  Overload with shortcuts.
	(CMD(log)): Use the --brief option and implement it using the
	shortcut variants of log_certs.
	* monotone.cc, options.hh: Add the --brief option (OPT_BRIEF
	internally).
	* sanity.cc, sanity.hh (struct sanity): Add the member variable
	and function to hold and set the brief flag.

2005-05-21  Matt Johnston  <matt@ucc.asn.au>

	* tests/t_short_opts.at: remove the saved MT/log message
	from the failed commit.
	* Makefile.am: MAKEINFOFALGS to MAKEINFOFLAGS

2005-05-21  Matt Johnston  <matt@ucc.asn.au>

	* commands.cc (commit): write the log message to MT/log
	during the commit, so it will be available later if the commit
	fails.
	* work.{cc,hh} (write_user_log): new function

2005-05-20  Nathaniel Smith  <njs@codesourcery.com>

	* contrib/mtbrowse.sh: New file.
	* contrib/README: Document it.  Also, document some missed files,
	and re-order listing.
	* Makefile.am (EXTRA_DIST): Add several missing contrib/ files.

2005-05-21  Grahame Bowland  <grahame@angrygoats.net>

	* automate.cc: (automate_certs) change "status" field 
	to "signature". Check whether each cert is trusted, and 
	output in the "trusted" field.
	* testsuite.at: add t_automate_certs.at
	* tests/t_automate_certs.at: Test that the output of 
	"automate certs" is consistent, and that we exit with
	error when rev is incomplete or missing.
	* monotone.texi: update output documentation for 
	"automate certs"

2005-05-20  Emile Snyder  <emile@alumni.reed.edu>

	* annotate.{hh,cc}: Rework to handle lineage dependent line
	mappings and lines which split from a single line in a parent
	revision into multiple lines in some descendent.  Fixes bug where
	some lines remained unannotated.  Fixes wrong assignment of lines
	bug.
	* tests/t_annotate.at: Check no-changes since addition of file
	case.
	* tests/t_annotate_lineage_dependent.at
	* tests/t_annotate_split_lines.at:  New tests.
	* testsuite.at: Add them.
	
2005-05-20  Nathaniel Smith  <njs@codesourcery.com>

	* monotone.texi (Network): Clarify that ports can be specified on
	the command line to serve/pull/push/sync.

2005-05-21  Matt Johnston  <matt@ucc.asn.au>

	* packet.cc (db_packet_writer::~impl, prerequisite.cleanup): 
	add code to remove up circular dependencies between prerequisite
	and delayed_packet shared_ptrs upon destruction, so that unsatisified
	dependency warnings are printed.

2005-05-19  Matt Johnston  <matt@ucc.asn.au>

	* change_set.cc (merge_disjoint_analyses): handle the case where
	a file is dropped on both sides but re-added on one.
	* tests/t_drop_vs_dropadd.at: a test for it
	* testsuite.at

2005-05-19  Derek Scherger  <derek@echologic.com>

	* commands.cc (checkout): rearrange to use --revision option
	* monotone.1: 
	* monotone.texi: document checkout --revision option
	* tests/t_attr.at:
	* tests/t_attributes.at:
	* tests/t_checkout_id_sets_branch.at:
	* tests/t_checkout_noop_on_fail.at:
	* tests/t_checkout_options.at:
	* tests/t_cwork.at:
	* tests/t_delete_dir.at:
	* tests/t_delete_dir_patch.at:
	* tests/t_empty_path.at:
	* tests/t_i18n_file_data.at:
	* tests/t_inodeprints_hook.at:
	* tests/t_inodeprints_update.at:
	* tests/t_largish_file.at:
	* tests/t_lf_crlf.at:
	* tests/t_monotone_up.at:
	* tests/t_netsync_defaults.at:
	* tests/t_netsync_set_defaults.at:
	* tests/t_persistent_server_revision.at:
	* tests/t_rename_added_in_rename.at:
	* tests/t_rename_dir_cross_level.at:
	* tests/t_rename_dir_patch.at:
	* tests/t_single_char_filenames.at:
	* tests/t_subdir_add.at:
	* tests/t_subdir_attr.at:
	* tests/t_subdir_drop.at:
	* tests/t_subdir_rename.at:
	* tests/t_subdir_revert.at:
	* tests/t_tags.at:
	* tests/t_update_off_branch.at:
	* tests/t_versions.at:
	* testsuite.at: add --revision option to checkout

2005-05-18  Richard Levitte  <richard@levitte.org>

	* ui.cc: Move the copyright and license section to the top of the
	file, and add an emacs mode specifier.
	* ui.cc (write_ticks): Change the counter ticker so the trailer
	comes at the end of the counter line instead of the title line.
	This is especially important for code that changes the trailer
	a little now and then.

2005-05-17  Grahame Bowland  <grahame@angrygoats.net>

	* commands.cc: add "automate certs ID" to the help string 
	for the automate command
	* automate.cc: implement "automate certs". Add to the list 
	of commands available through "automate stdio".
	* monotone.texi: document "automate certs"

2005-05-17  Nathaniel Smith  <njs@codesourcery.com>

	* monotone.texi (Network): Document 'serve' as taking more than
	one collection argument.

2005-05-15  graydon hoare  <graydon@pobox.com>

	* rcs_import.cc (note_state_at_branch_beginning): collect
	branch beginning states into a single synthetic commit.

2005-05-15  graydon hoare  <graydon@pobox.com>

	* rcs_import.cc: rewrite most of the branch logic to 
	address issues raised in bugs 13032 and 13063.
	* tests/t_cvsimport_deleted_invar.at: un-XFAIL.

2005-05-16  Matt Johnston  <matt@ucc.asn.au>

	* commands.cc (commit): change scope of the transaction guard so that
	the transaction will fail before MT/revision is written (which could
	leave a non-committed revision/bad working dir).

2005-05-16  Grahame Bowland  <grahame@angrygoats.net>

	* monotone.texi: update "monotone log" documentation
	* commands.cc: fix "monotone log" when run with no --revision args

2005-05-15  Derek Scherger  <derek@echologic.com>

	* tests/t_update_with_blocked_rename.at: new test
	* testsuite.at: call it

2005-05-15  Derek Scherger  <derek@echologic.com>

	* netsync.cc (process_anonymous_cmd, process_auth_cmd): log
	details of permissions allowed/denied
	* tests/t_netsync_permissions.at: new test
	* testsuite.at: call it

2005-05-15  Richard Levitte  <richard@levitte.org>

	* contrib/monotone-notify.pl (revision_is_in_branch): Another
	place where --revision was missing.

2005-05-14  Timothy Brownawell  <tbrownaw@gmail.com>

	* contrib/monoprof.sh: Clean up variable definitions some.
		- Add option --datadir, should now be usable without editing
		variables to match system paths
		- Add option --setup, generates most of the needed files

2005-05-13  Timothy Brownawell  <tbrownaw@gmail.com>

	Add "monotone automate stdio", to let the automation interface
	take commands on standard input.
	* automate.cc: (automate_stdio) New function.
		(automate_command) Add it.
	* commands.cc: Add to description for "automate".
	* monotone.texi: Add to documentation.

2005-05-13  Joel Reed  <joelwreed@comcast.com>

	* tests/t_unidiff3.at: opps. forgot to add this file which
	should have been included as fix for bug 13072.

2005-05-13  Joel Reed  <joelwreed@comcast.com>

	* diff_patch.cc, transforms.cc, testsuite.at: Patch from 
	drepper@redhat.com, who writes: "The attached patch should fix bug
	13072.  I have no idea why the code in transform.cc insists on
	adding an empty line in case the file is empty. Removing the code
	didn't cause any regressions in the test suite and the
	diff_patch.cc change corrects the output format.  A new test case
	is included as well."

2005-05-13  Joel Reed  <joelwreed@comcast.com>

	* automate.cc: add automate attributes command
	* commands.cc: add attributes subcommand helptext
	* contrib/monotone.zsh_completion: use automate attributes
	for completion of monotone attr and cleanup ignore files code
	* tests/t_automate_attributes.at: add testcase
	* testsuite.at: include new testcaes

2005-05-13  Jon Bright  <jon@siliconcircus.com>
	* testsuite.at (UNGZ): Change the way the ungzipping works on
	Win32, in the hope that test 206 will no longer be given invalid
	files.

2005-05-12  Derek Scherger  <derek@echologic.com>

	* automate.cc: bump version number to 1.0
	(struct inventory_item): add pre/post states
	(inventory_paths): remove obsolete function
	(inventory_pre_state, inventory_post_state, inventory_file_state,
	inventory_renames): add fancy new functions
	(automate_inventory): rework for new output format
	* manifest.{cc,hh} (classify_paths): rename to ...
	(classify_manifest_paths): ... this and work solely from manifest
	* monotone.texi: (Automation): update inventory docs
	* tests/t_automate_inventory.at: update for new format and add
	some more tests
	
2005-05-13  Matthew Gregan  <kinetik@orcon.net.nz>

	* HACKING: New file.  First pass at a brief document to help
	newcomers hack on monotone.

2005-05-12  Riccardo Ghetta <birrachiara@tin.it>

	* options.hh (OPT_MSGFILE): New option.
	* monotone.cc (message-file): New option.
	(cpp_main): Handle it.
	* app_state.{cc,hh} (set_message_file): New function.
	* commands.cc (commit): Accept and handle new option.
	* monotone.1, monotone.texi: Document it.
	* tests/t_commit_message_file.at: New test.
	* testsuite.at: Add it.
	
2005-05-12  Timothy Brownawell  <tbrownaw@gmail.com>

	* (20 files): Do not indent with both tabs and spaces in the same file.

2005-05-13  Ulrich Drepper  <drepper@redhat.com>

	* rcs_import.cc (process_one_hunk): Improve handling of corrupt
	RCS files.

2005-05-13  Matthew Gregan  <kinetik@orcon.net.nz>

	* testsuite.at: Fix typo error in Win32 kill logic that was
	causing the testsuites to hang on Win32 machines that don't have
	pskill installed.

2005-05-12  Matthew Gregan  <kinetik@orcon.net.nz>

	* file_io.cc (write_data_impl): Use portable boost::filesystem
	calls in place of unlink(2)/remove(2).

2005-05-12  Grahame Bowland  <grahame@angrygoats.net>

	* commands.cc: Modify the "log" command to accept multiple 
	revisions on command line, and display the log for all 
	of those revisions.

2005-05-11  Nathaniel Smith  <njs@codesourcery.com>

	* std_hooks.lua (ignore_file): Organize a bit more, add
	patterns for autotools cache files, and darcs, codeville, git
	metadata directories.

2005-05-11  Timothy Brownawell  <tbrownaw@gmail.com>

	* revision.cc (expand_dominators): Fix bitmap size-matching.
		(find_common_ancestor_for_merge): Do not wait for ancestors
		to be expanded to the beginning of time before expanding
		dominators. Requires above fix for correct behavior.
	* ChangeLog: Fix date on previous entry.

2005-05-11  Timothy Brownawell  <tbrownaw@gmail.com>

	* contrib/monoprof.sh: Add profiling test for "netsync large file".
		Add options to only run specific profile tests.

2005-05-11  Stanislav Karchebny <stanislav.karchebny@skype.net>

	* contrib/monotone-notify.pl: 'monotone log' takes a revision
	through the --revision= option.

2005-05-11  Richard Levitte  <richard@levitte.org>

	* contrib/monotone-notify.pl: Change all occurences of $symbol' to
	${symbol}' to avoid a confusing Perl warning.

2005-05-11  Joel Reed  <joelwreed@comcast.com>

	* contrib/monotone.zsh_completion: add zsh completion contrib.

2005-05-11  Matt Johnston  <matt@ucc.asn.au>

	* tests/t_add_intermediate_MT_path.at: remove the drop dir part
	* tests/t_delete_dir.at: add a note about re-enabling the above test
	* tests/t_cvsimport3.at: ignore stderr

2005-05-11  Matt Johnston  <matt@ucc.asn.au>

	* rcs_import.cc (find_branchpoint): if a branch is derived from two 
	differing parent branches, take the one closest to the trunk.
	* tests/t_cvsimport3.at: add a test for cvs_importing where branches
	come off a vendor import.
	* testsuite.at: add it

2005-05-11  Nathaniel Smith  <njs@codesourcery.com>

	* work.cc (build_deletions): Disable delete_dir.

2005-05-11  Matthew Gregan  <kinetik@orcon.net.nz>

	* constants.cc (constants::bufsz): Increase buffer size.  Reduces
	the runtime to tests/t_netsync_largish_file.at by four to seven
	times on my test machines.

2005-05-10  Timothy Brownawell  <tbrownaw@gmail.com>

	* revision.cc: Make expand_{ancestors,dominators} twice as fast.
	Loop over revisions in the other direction so that changes at the
	frontier propogate fully in 1 pass, instead of one level at a time.

2005-05-10  Timothy Brownawell  <tbrownaw@gmail.com>

	* packet.{cc,hh}: Give packet_consumer and children a callback to call
	after writing out a revision.
	* netsync.cc: Use this callback to add a "revisions written" ticker,
	to provide user feedback while sanity checking.

2005-05-10  Timothy Brownawell  <tbrownaw@gmail.com>

	* ui.cc: Make tick_write_count take less horizontal space

2005-05-09  Nathaniel Smith  <njs@codesourcery.com>

	* AUTHORS: Give Riccardo his real name.
	* ChangeLog: Likewise.

2005-05-09  Riccardo Ghetta <birrachiara@tin.it>
	
	* std_hooks.lua: Support kdiff3.

2005-05-09  Matthew Gregan  <kinetik@orcon.net.nz>

	* lua.cc (loadstring, run_string): New parameter to identify the
	source of the Lua string being loaded.
	(add_{std,test}_hooks, load_rcfile): Pass an identity through.

2005-05-09  Matthew Gregan  <kinetik@orcon.net.nz>

	* monotone.cc: Absolutify and tilde expand pid file.

2005-05-09  Matthew Gregan  <kinetik@orcon.net.nz>

	* testsuite.at: Revert bogus changes committed in revision 9d478.

2005-05-09  Matt Johnston  <matt@ucc.asn.au>

	* commands.cc (pid_file): use fs::path .empty() rather than ==, since
	boost 1.31 doesn't seem to have the latter.

2005-05-08  Matthew Gregan  <kinetik@orcon.net.nz>

	* lua.cc (report_error, load{file,string}): New member functions.
	Error handling in call moved into report_error.
	(call): Call report_error.
	(run_{file,string}): Call load{file,string} member functions to
	load Lua code into the VM.  Allows us to report syntax errors when
	loading rc files.
	* testsuite.at: test_hooks.lua was calling nonexistent (obsolete)
	strfind function and failing silently.  The improved error
	reporting from Lua caught this and cause testsuite failures.

2005-05-08  Matthew Gregan  <kinetik@orcon.net.nz>

	* monotone.1: Document --pid-file option.  Also make some minor
	spelling and punctuation fixes.

2005-05-08  Timothy Brownawell  <tbrownaw@gmail.com>
	* app_state.cc: {read,write}_options now print a warning instead of
	failing on unreadable/unwritable MT/options .
	* tests/t_unreadable_MT.at: add matching test
	* testsuite.at: add test
	* tests/README: Mention that new tests must be added to testsuite.at
	* work.cc: (get_revision_id) Friendlier error message for
	unreadable MT/revision .

2005-05-08  Matthew Gregan  <kinetik@orcon.net.nz>

	* monotone.texi: Right words, wrong order.
	* testsuite.at: Drop pid mapping trickery, it doesn't work
	consistently.  We now try and use SysInternal's pskill to kill the
	process.  If pskill is not available, we fall back to the old
	'kill all monotone processes' method. These changes affect
	Win32/MingW only.

2005-05-07  Matthew Gregan  <kinetik@orcon.net.nz>

	* commands.cc (pid_file): Remove leftover debugging output.
	* configure.ac: Correct typos in TYPE_PID_T test.
	* testsuite.at: Use some trickery on MingW/Cygwin to map the
	Windows pid to the Cygwin pid.
	* win32/process.cc (process_wait): Correct return type.
	(process_spawn): Replace dropped cast on return.

2005-05-07  Matt Johnston <matt@ucc.asn.au>

	* change_set.cc: fix the code which skips deltas on deleted files,
	  it was looking at the merged filename not the ancestor
	  filename.
	* tests/t_drop_vs_patch_rename.at: a test for the above fix
	* testsuite.at: add it

2005-05-06 Timothy Brownawell <tbrownaw@gmail.com>

	* contrib/monoprof.sh: Add lcad test.
		Add options to pull/rebuild before profiling.

2005-05-06  Nathaniel Smith  <njs@codesourcery.com>

	* INSTALL: s/g++ 3.2 or 3.3/g++ 3.2 or later/.

2005-05-06  Nathaniel Smith  <njs@codesourcery.com>

	* monotone.1: 
	* monotone.texi (Commands, Importing from CVS, RCS): Clarify
	cvs_import documentation on cvsroot vs. module issues.

2005-05-05  Richard Levitte  <richard@levitte.org>

	* AUTHORS: Add rghetta.

2005-05-05  Matthew Gregan  <kinetik@orcon.net.nz>

	* monotone.texi: Document --pid-file option for serve command.
	* app_state.{cc,hh} (set_pidfile, pidfile): New function, new
	member.
	* commands.cc (pid_file): New class.
	(CMD(serve)): Use pid_file.
	* monotone.cc (coptions, cppmain): Add command-specific option
	--pid-file.
	* options.hh (OPT_PIDFILE): New option.
	* {unix,win32}/process.cc (get_process_id): New function.
	(process_{spawn,wait,kill}): Use pid_t.
	* platform.hh (process_{spawn,wait,kill}): Use pid_t.
	(get_process_id): New function
	* configure.ac: Test for pid_t.
	* lua.cc (monotone_{spawn,wait,kill}_for_lua): Use pid_t.
	* testsuite.at: Update netsync kill functions to use pid file.
	* tests/t_netsync_sigpipe.at: Update to use pid file.
	* tests/t_netsync_single.at: Update to use pid file.

2005-05-04  Nathaniel Smith  <njs@codesourcery.com>

	* tests/t_monotone_up.at: New test.
	* testsuite.at: Add it.

2005-05-05  Matthew Gregan  <kinetik@orcon.net.nz>

	* work.cc: Use attr_file_name rather than hardcoded strings.

2005-05-04  Brian Campbell  <ubergeek@dartmouth.edu>

	* contrib/monotone.el (monotone-vc-register): Fix arguments to
	monotone-cmd-buf, to make work.

2005-05-03  Nathaniel Smith  <njs@codesourcery.com>

	* file_io.cc (read_data_for_command_line): Check that file exists,
	if reading a file.

2005-05-04  Matthew Gregan  <kinetik@orcon.net.nz>

	* configure.ac: Add TYPE_SOCKLEN_T function from the Autoconf
	archive.	
	* cryptopp/cryptlib.h (NameValuePairs): Change GetVoidValue from a
	pure virtual to an implemented (but never called) member function
	to work around build problem with GCC 4 on OS X 10.4
	* netxx/osutil.h: Include config.h, use new HAVE_SOCKLEN_T define
	to determine socklen_t type.

2005-05-03  Nathaniel Smith  <njs@codesourcery.com>

	* lua.cc (load_rcfile): Make a version that takes utf8 strings,
	and understands -.
	* app_state.cc (load_rcfiles): Use it.
	* file_io.{cc,hh} (absolutify_for_command_line): New function.
	* monotone.cc (cpp_main): Use it.
	* tests/t_rcfile_stdin.at: New test.
	* testsuite.at: Include it.

2005-05-03  Nathaniel Smith  <njs@codesourcery.com>

	* netsync.cc (load_epoch): Remove unused function.

2005-05-03  Matthew Gregan  <kinetik@orcon.net.nz>

	* tests/t_cvsimport_manifest_cycle.at: Add missing symbols.
	* tests/t_cvsimport_deleted_invar.at: Add new test.
	* testsuite.at: New test.

2005-05-03  Nathaniel Smith  <njs@codesourcery.com>

	* netsync.cc (run_netsync_protocol): Don't use the word
	"exception" in error messages.

2005-05-03  Nathaniel Smith  <njs@codesourcery.com>

	* UPGRADE: Fix version number.

2005-05-03  Nathaniel Smith  <njs@codesourcery.com>

	* debian/compat: New file.

2005-05-03  Nathaniel Smith  <njs@codesourcery.com>

	* UPGRADE: Mention upgrading from 0.18.
	* debian/copyright: Re-sync with AUTHORS.
	* win32/monotone.iss, monotone.spec, debian/changelog: Bump
	version numbers to 0.19.
	* NEWS: Finish updating for 0.19.

2005-05-03  Jon Bright  <jon@siliconcircus.com>
	* win32/monotone.iss: Bump version to 0.19
	
2005-05-03  Jon Bright  <jon@siliconcircus.com>
	* tests/t_automate_select.at: Use arithmetic comparison for
	checking output of wc, since wc pads its results with initial
	spaces on MinGW.
	
2005-05-03  Nathaniel Smith  <njs@codesourcery.com>

	* tests/t_cvsimport2.at: Pass correct module directory.

2005-05-02  Nathaniel Smith  <njs@codesourcery.com>

	* configure.ac: Bump version to 0.19.
	* NEWS: Tweaks.
	* Makefile.am (MOST_SOURCES): Add options.hh.
	(%.eps): Fix ps2eps calling convention.
	* po/monotone.pot: Regenerate.
	* testsuite.at (CHECK_SAME_CANONICALISED_STDOUT): New macro.

2005-05-02  Nathaniel Smith  <njs@codesourcery.com>

	* NEWS: More updates.
	* rcs_import.cc (store_manifest_edge): Fix some edge cases.
	* tests/t_cvsimport_manifest_cycle.at: Make work.  Un-XFAIL.

2005-05-01  Matt Johnston  <matt@ucc.asn.au>

	* diff_patch.cc (normalize_extents): broaden the condition when
	changes can be normalised.
	* tests/t_merge_6.at: now passes.

2005-05-01  Emile Snyder  <emile@alumni.reed.edu>

	* annotate.cc: Fix bug that njs pointed out when a merge has one
	side with no changes.  Be smarter about how we get parent
	file_id's to do file diffs; give another big speedup.
	* tests/t_annotate_copy_all.at: New test for the bug that is fixed.
	* testsuite.at: Add the new test.

2005-05-02  Richard Levitte  <richard@levitte.org>

	* tests/t_override_author_date.at: Adapt to the new way to give
	revision IDs to 'monotone log'.

2005-05-01  Richard Levitte  <richard@levitte.org>

	* monotone.texi: Document the change in 'monotone log'.

2005-05-01  Riccardo Ghetta <birrachiara@tin.it>

	* commands.cc (CMD(log)): Use --revision.

2005-05-02  Matt Johnston  <matt@ucc.asn.au>

	* netsync.cc (process_auth_cmd): make it clearer what the "unknown
	key hash" refers to.

2005-05-01  Richard Levitte  <richard@levitte.org>

	* commands.hh: Expose complete_commands().
	* commands.cc (explain_usage, command_options, process): Don't
	call complete_command().  Except the caller to have done that
	already.
	* monotone.cc (cpp_main): Start with completing the command after
	processing the options.  Use the result everywhere the command is
	required.  This avoids giving the user duplicate (or in some case,
	triplicate) messages about command expansion.

2005-04-30  Derek Scherger  <derek@echologic.com>

	* app_state.{cc,hh}: remove --all-files option
	* automate.cc: move inventory command and associated stuff here from ...
	* commands.cc: ... here, where it has been removed
	* monotone.1: relocate inventory command, remove --all-files option
	* monotone.cc: remove --all-files option
	* monotone.texi: relocate inventory documentation to automation
	section, remove --all-files option
	* tests/t_automate_inventory.at: renamed and updated for move to automate
	* testsuite.at: adjust for rename

2005-04-30  Derek Scherger  <derek@echologic.com>

	* Makefile.am (MOST_SOURCES): add restrictions.{cc,hh} 
	* commands.cc (extract_rearranged_paths): 
	(extract_delta_paths):
	(extract_changed_paths):
	(add_intermediate_paths):
	(restrict_path_set):
	(restrict_rename_set):
	(restrict_path_rearrangement):
	(restrict_delta_map):
	(calculate_restricted_rearrangement):
	(calculate_restricted_revision):
	(calculate_current_revision):
	(calculate_restricted_change_set): move to restrictions.{cc,hh}
	(maybe_update_inodeprints):
	(cat):
	(dodiff):
	(update): rename calculate_current_revision to
	calculate_unrestricted_revision
	* database_check.hh: update header guard #define
	* restrictions.{cc,hh}: add new files

2005-04-30  Nathaniel Smith  <njs@codesourcery.com>

	* commands.cc: Add a placeholder OPT_NONE for commands that don't
	take any command-specific options; use it everywhere.  Now the
	last argument to CMD never starts with %, and the last argument is
	always required to be present.

2005-04-30  Richard Levitte  <richard@levitte.org>

	* contrib/monotone-nav.el (mnav-rev-make): Move it so it's defined
	after the definition of the macro mnav-rev-id.  Otherwise, the
	byte compiler complains there is no setf method for mnav-rev-id.

2005-04-30  Nathaniel Smith  <njs@codesourcery.com>

	* monotone.texi (Database): Minor correction.

2005-04-30  Nathaniel Smith  <njs@codesourcery.com>

	* vocab.cc (trivially_safe_file_path): New function.
	(verify): Use it.
	(test_file_path_verification, test_file_path_normalization): Add a
	few more checks.

	* transforms.{cc,hh} (localized_as_string): New function.
	* {win32,unix}/inodeprint.cc (inodeprint_file): Use it, to avoid
	mkpath().

	* commands.cc (add_intermediate_paths): Hand-code intermediate
	path generator, taking advantage of normalization of file_path's,
	to avoid mkpath().

2005-04-29  Joel Rosdahl  <joel@rosdahl.net>

	* monotone.texi: Minor corrections.

2005-04-29  Nathaniel Smith  <njs@codesourcery.com>

	* commands.cc (ls_tags): Sort output.
	* tests/t_tags.at: Test that output is sorted.

2005-04-29  Derek Scherger  <derek@echologic.com>

	* commands.cc (struct file_itemizer): move to ...
	* work.hh (file_itemizer} ... here
	* work.cc (file_itemizer::visit_file} ... and here

2005-04-29  Emile Snyder  <emile@alumni.reed.edu>

	* annotate.cc (do_annotate_node): Stop doing expensive
	calculate_arbitrary_change_set when we already know we have parent
	and child revisions.  Cuts annotate run time in half.
	
2005-04-29  Nathaniel Smith  <njs@codesourcery.com>

	* commands.cc (update_inodeprints): Rename to...
	(refresh_inodeprints): ...this, so 'monotone up' continues to mean
	update.
	
	* monotone.texi (Inodeprints): Mention refresh_inodeprints in the
	Inodeprints section.
	
	* testsuite.at: 
	* tests/t_update_inodeprints.at: 
	* tests/t_refresh_inodeprints.at: 
	* monotone.texi (Working Copy, Commands): 
	* monotone.1: Update accordingly.

2005-04-29  Nathaniel Smith  <njs@codesourcery.com>

	* change_set.cc (dump_change_set): Don't truncate output.
	(invert_change_test): New unit test.
	(invert_change_set): Make it pass.  This fixes (some?)
	isect.empty() invariant failures.
	
	* NEWS: Start updating for 0.19.

	* revision.cc (check_sane_history): Make comment more
	informative.

2005-04-29  Grahame Bowland  <grahame@angrygoats.net>

	* netxx/types.h: Add new NetworkException type network 
	issue not caused by calling program
	* netsync.cc: Catch Netxx::NetworkException and display 
	as informative_error.
	* netxx/address.cxx: NetworkException for unparsable URIs.
	* netxx/datagram.cxx: NetworkException for connection failure.
	* netxx/resolve_getaddrinfo.cxx, resolve_gethostbyname.cxx:
	NetworkException when DNS resolution fails.
	* netxx/serverbase.cxx: NetworkException if unable to bind 
	to server port.
	* netxx/streambase.cxx: NetworkException if unable to 
	connect.

2005-04-28  Nathaniel Smith  <njs@codesourcery.com>

	* tests/t_netsync_error.at: New test.
	* testsuite.at: Add it.

2005-04-28  Nathaniel Smith  <njs@codesourcery.com>

	* tests/t_rename_attr.at: Fix a bit; also test that rename refuses
	to move a file to a name that already has attrs.
	* work.cc (build_rename): Cleanup a bit; refuse to move a file to
	a name that already has attrs.

	* monotone.texi (Working Copy): Document explicitly that "drop"
	and "rename" do not modify the filesystem directly, and do affect
	attributes.

2005-04-28  Derek Scherger  <derek@echologic.com>

	* commands.cc (get_work_path): 
	(get_revision_path): 
	(get_revision_id):
	(put_revision_id):
	(get_path_rearrangement):
	(remove_path_rearrangement):
	(put_path_rearrangement):
	(update_any_attrs):
	(get_base_revision):
	(get_base_manifest): move to work.{cc,hh}
	(update): indicate optional revision with [ and ]
	(explicit_merge): indicate optional ancestor with [ and ] 

	* manifest.{cc,hh} (extract_path_set): move here from work.{cc,hh}
	* revision.{cc,hh} (revision_file_name): move to work.{cc,hh}

	* work.{cc,hh} (extract_path_set): move to manifest.{cc,hh}
	(get_work_path): 
	(get_path_rearrangement): 
	(remove_path_rearrangement): 
	(put_path_rearrangement): 
	(get_revision_path): 
	(get_revision_id): 
	(put_revision_id): 
	(get_base_revision): 
	(get_base_manifest): 
	(update_any_attrs): move here from commands.cc
	
2005-04-28  Derek Scherger  <derek@echologic.com>

	* ChangeLog: 
	* Makefile.am
	* tests/t_automate_select.at: merge fixups

2005-04-28  Emile Snyder <emile@alumni.reed.edu>

	* annotate.cc: Fix broken build after propagate from .annotate
	branch to mainline.  The lcs stuff was changed to use
	quick_allocator, so our use of it had to change as well.
	
2005-04-28  Emile Snyder  <emile@alumni.reed.edu>

	* commands.cc: New command "annotate"
	* annotate.{cc,hh}: New files implement it.
	* Makefile.am: Build it.
	* monotone.texi: Document it.	
	* tests/t_annotate.at:
	* tests/t_annotate_add_collision.at:
	* tests/t_annotate_branch_collision.at: 
	* testsuite.at: Test it.
	
2005-04-28  Matt Johnston  <matt@ucc.asn.au>

	* tests/t_merge_6.at: narrow the testcase down considerably.

2005-04-28  Matt Johnston  <matt@ucc.asn.au>

	* tests/t_merge_6.at, testsuite.at: add a new test for the case where
	duplicate lines appear in a file during a merge. This testcase can
	be correctly handled by merge(1).

2005-04-28  Matt Johnston  <matt@ucc.asn.au>

	* tests/t_i18n_file.at, transforms.cc: OS X expects all paths to be
	utf-8, don't try to use other encodings in the test.

2005-04-28  Richard Levitte  <richard@levitte.org>

	* tests/t_automate_select.at: silly ignores not needed any more.

2005-04-28  Richard Levitte  <richard@levitte.org>

	* commands.cc (complete): Don't talk of there really was no
	expansion.

2005-04-28  Richard Levitte  <richard@levitte.org>

	* commands.cc, commands.hh: Selector functions and type are moved
	to...
	* selectors.cc, selectors.hh: ... these files.
	* database.cc, database.hh: Adapt to this change.
	* automate.cc (automate_select): New function, implements
	'automate select'.
	(automate_command): Use it.
	* monotone.texi (Automation): Document it.

	* tests/t_automate_select.at: New test.
	* testsuite.at: Use it.

	* Makefile.am (MOST_SOURCES): reorganise.  Add selectors.{cc,hh}.

2005-04-27  Derek Scherger  <derek@echologic.com>

	* commands.cc (ls_unknown): remove unneeded braces
	(struct inventory_item): new struct for tracking inventories
	(print_inventory): removed old output functions 
	(inventory_paths): new functions for paths, data and renames
	(inventory): rework to display two column status codes
	* monotone.texi (Informative): update for new status codes
	* tests/t_inventory.at: update for two column status codes

2005-04-27  Richard Levitte  <richard@levitte.org>

	* quick_alloc.hh: Define QA_SUPPORTED when quick allocation is
	supported.
	* sanity.hh: Only defined the QA(T) variants of checked_index()
	when QA_SUPPORTED is defined.

2005-04-27  Joel Reed  <joelwreed@comcast.com>

	* work.cc: on rename move attributes as well.
	* tests/t_rename_attr.at: No longer a bug.

2005-04-27  Nathaniel Smith  <njs@codesourcery.com>

	* monotone.texi (Working Copy, Commands): Document update_inodeprints.
	* monotone.1: Likewise.

	* tests/t_update_inodeprints.at: New test.
	* testsuite.at: Add it.

2005-04-27  Richard Levitte  <richard@levitte.org>

	* database.cc (selector_to_certname): Add a case for
	commands::sel_cert.

2005-04-27  Richard Levitte  <richard@levitte.org>

	* sanity.hh: Add a couple of variants of checked_index() to
	accomodate for indexes over vector<T, QA(T)>.

	* commands.hh: Add new selector to find arbitrary cert name and
	value pairs.  The syntax is 'c:{name}={value}'.
	* commands.cc (decode_selector): Recognise it.
	* database.cc (complete): Parse it.
	* std_hooks.lua (expand_selector): Add an expansion for it.
	* monotone.texi (Selectors): Document it.

	* tests/t_select_cert.at: Add test.
	* testsuite.at: Use it.

2005-04-27  Matt Johnston  <matt@ucc.asn.au>

	* vocab.cc (verify(file_path)): don't find() twice.
	* change_set.cc (extend_state): remove commented out line 

2005-04-27  Matthew Gregan  <kinetik@orcon.net.nz>

	* tests/t_cvsimport_manifest_cycle.at: New test.
	* testsuite.at: Add test.
	* AUTHORS: Add self.

2005-04-27  Nathaniel Smith  <njs@codesourcery.com>

	* AUTHORS: Add Timothy Brownawell.

2005-04-27  Timothy Brownawell  <tbrownaw@gmail.com>

	* ui.{cc,hh}: Delegate tick line blanking to tick_writers.

2005-04-27  Matt Johnston  <matt@ucc.asn.au>

	* change_set.cc (extend_state): don't mix find() and insert() on
	the path_state, to avoid hitting the smap's worst-case.

2005-04-27  Matt Johnston  <matt@ucc.asn.au>

	* change_set.cc (confirm_proper_tree): move things out of the loops
	for better performance.

2005-04-26  Nathaniel Smith  <njs@codesourcery.com>

	* work.cc: Don't include boost/regex.hpp.

2005-04-26  Nathaniel Smith  <njs@codesourcery.com>

	* manifest.cc, inodeprint.cc: Don't include boost/regex.hpp.

2005-04-26  Nathaniel Smith  <njs@codesourcery.com>

	* sqlite/vdbeaux.c (MAX_6BYTE): Apply patch from
	http://www.sqlite.org/cvstrac/chngview?cn=2445.  It shouldn't
	affect monotone's usage, but just in case.

2005-04-26  Nathaniel Smith  <njs@codesourcery.com>

	* rcs_import.cc (struct cvs_key, process_branch): Fix
	indentation.
	(build_change_set): Handle the case where a file is "added dead".

	* tests/t_cvsimport2.at: Un-XFAIL, improve description.

2005-04-26  Richard Levitte  <richard@levitte.org>

	* monotone.cc (cpp_main): Count the number of command specific
	options exist.  If there is any, add a title for them.

2005-04-26  Matt Johnston  <matt@ucc.asn.au>

	* change_set.cc (analyze_rearrangement): get rid of damaged_in_first
	since it is not used.

2005-04-26  Matt Johnston  <matt@ucc.asn.au>

	* monotone.texi: fix mashed up merge of docs for kill_rev_locally
	and db check.

2005-04-26  Richard Levitte  <richard@levitte.org>

	* monotone.cc, commands.cc: Make some more options global.

2005-04-25  Nathaniel Smith  <njs@codesourcery.com>

	* tests/t_i18n_file_data.at: New test.
	* testsuite.at: Add it.

2005-04-25  Nathaniel Smith  <njs@codesourcery.com>

	* automate.cc (automate_parents, automate_children) 
	(automate_graph): New automate commands.
	(automate_command): Add them.
	* commands.cc (automate): Synopsisfy them.
	* monotone.texi (Automation): Document them.
	* tests/t_automate_graph.at, test/t_parents_children.at: Test
	them.
	* testsuite.at: Add the tests.

	* tests/t_automate_ancestors.at: Remove obsolete comment.
	
2005-04-24  Derek Scherger  <derek@echologic.com>

	* tests/t_rename_file_to_dir.at:
	* tests/t_replace_file_with_dir.at:
	* tests/t_replace_dir_with_file.at: new bug reports
	* testsuite.at: include new tests

2005-04-24  Derek Scherger  <derek@echologic.com>

	* app_state.{cc,hh} (app_state): add all_files flag to the constructor
	(set_all_files): new method for setting flag

	* basic_io.{cc,hh} (escape): expose public method to quote and
	escape file_paths
	(push_str_pair): use it internally

	* commands.cc (calculate_restricted_rearrangement): new function
	factored out of calculate_restricted_revision
	(calculate_restricted_revision): use new function
	(struct unknown_itemizer): rename to ...
	(struct file_itemizer): ... this; use a path_set rather than a
	manifest map; build path sets of unknown and ignored files, rather
	than simply printing them
	(ls_unknown): adjust to compensate for itemizer changes
	(print_inventory): new functions for printing inventory lines from
	path sets and rename maps
	(inventory): new command for printing inventory of working copy
	files

	* manifest.cc (inodeprint_unchanged): new function factored out
	from build_restricted_manifest_map
	(classify_paths): new function to split paths from an old manifest
	into unchanged, changed or missing sets for inventory
	(build_restricted_manifest_map): adjust to use
	inodeprint_unchanged
	* manifest.hh (classify_paths): new public function
	
	* monotone.1: document new inventory command and associated
	--all-files option

	* monotone.cc: add new --all-files option which will be specific
	to the inventory command asap

	* monotone.texi (Informative): document new inventory command
	(Commands): add manpage entry for inventory
	(OPTIONS): add entries for --xargs, -@ and --all-files

	* tests/t_status_missing.at: remove bug priority flag
	* tests/t_inventory.at: new test
	* testsuite.at: include new test
	
2005-04-24  Nathaniel Smith  <njs@codesourcery.com>

	* monotone.texi (Database): Document 'db kill_rev_locally'.

2005-04-24  Nathaniel Smith  <njs@codesourcery.com>

	* ChangeLog: Fixup after merge.

2005-04-24  Nathaniel Smith  <njs@codesourcery.com>

	* manifest.cc (build_restricted_manifest_map): Careful to only
	stat things once on the inodeprints fast-path.
	(read_manifest_map): Hand-code a parser, instead of using
	boost::regex.
	* inodeprint.cc (read_inodeprint_map): Likewise.

2005-04-23  Derek Scherger  <derek@echologic.com>

	* (calculate_restricted_revision): remove redundant variables,
	avoiding path_rearrangement assignments and associated sanity
	checks
	(calculate_current_revision): rename empty to empty_args for
	clarity

2005-04-23  Derek Scherger  <derek@echologic.com>

	* commands.cc (calculate_base_revision): rename to ...
	(get_base_revision): ... this, since it's not calculating anything
	(calculate_base_manifest): rename to ...
	(get_base_manifest): ... this, and call get_base_revision
	(calculate_restricted_revision): call get_base_revision and remove
	missing files stuff
	(add):
	(drop):
	(rename):
	(attr): call get_base_manifest
	(ls_missing): 
	(revert): call get_base_revision
	* manifest.{cc,hh} (build_restricted_manifest_map): don't return
	missing files and don't produce invalid manifests; do report on
	all missing files before failing
	
2005-04-23  Derek Scherger  <derek@echologic.com>

	* app_state.cc:
	* database.cc:
	* file_io.{cc, hh}: fix bad merge

2005-04-23  Nathaniel Smith  <njs@codesourcery.com>

	* database.cc (put_key): Check for existence of keys with
	conflicting key ids, give more informative message than former SQL
	constraint error.

2005-04-23  Nathaniel Smith  <njs@codesourcery.com>

	* transforms.cc (filesystem_is_ascii_extension_impl): Add EUC to
	the list of ascii-extending encodings.

	* tests/t_multiple_heads_msg.at: Make more robust, add tests for
	branching.

2005-04-23  Nathaniel Smith  <njs@codesourcery.com>

	* app_state.cc (restriction_includes): Remove some L()'s that were
	taking 5-6% of time in large tree diff.

2005-04-23  Nathaniel Smith  <njs@codesourcery.com>

	* file_io.{cc,hh} (localized): Move from here...
	* transforms.{cc,hh} (localized): ...to here.  Add lots of gunk to
	avoid calling iconv whenever possible.

2005-04-23  Richard Levitte  <richard@levitte.org>

	* monotone.cc, options.hh: Move the option numbers to options.hh,
	so they can be easily retrieved by other modules.
	* monotone.cc: split the options table in global options and
	command specific options.  The former are always understood, while
	the latter are only understood by the commands that declare it
	(see below).
	(my_poptStuffArgFile): There's no need to keep a copy of the
	stuffed argv.  This was really never a problem.
	(coption_string): New function to find the option string from an
	option number.
	(cpp_main): Keep track of which command-specific options were
	given, and check that the given command really uses them.  Make
	sure that when the help is written, only the appropriate command-
	specific options are shown.  We do this by hacking the command-
	specific options table.
	Throw away sub_argvs, as it's not needed any more (and realy never
	was).

	* commands.cc: Include options.hh to get the option numbers.
	(commands_ops): New structure to hold the option
	numbers used by a command.
	(commands): Use it.
	(command_options): Function to get the set of command-specific
	options for a specific command.
	(CMD): Changed to take a new parameter describing which command-
	specific options this command takes.  Note that for commands that
	do not take command-specific options, this new parameter must
	still be given, just left empty.
	Update all commands with this new parameter.
	* commands.hh: Declare command_options.

	* tests/t_automate_heads.at: 'automate heads' never used the value
	of --branch.
	* tests/t_sticky_branch.at: and neither did 'log'...
	* tests/t_update_missing.at: nor did 'add'...

2005-04-23  Matthew Gregan  <kinetik@orcon.net.nz>

	* tests/t_diff_currev.at: Use CHECK_SAME_STDOUT.

2005-04-23  Matthew Gregan  <kinetik@orcon.net.nz>

	* tests/t_diff_currev.at: New test.
	* testsuite.at: Add new test.

2005-04-22  Christof Petig <christof@petig-baender.de>

	* sqlite/*: update to sqlite 3.2.1

2005-04-22  Nathaniel Smith  <njs@codesourcery.com>

	* manifest.cc (build_restricted_manifest_map): Fixup after merge
	-- use file_exists instead of fs::exists.

2005-04-22  Derek Scherger  <derek@echologic.com>

	* manifest.{cc,hh} (build_restricted_manifest_map): keep and
	return a set of missing files rather than failing on first missing
	file
	* commands.cc (calculate_restricted_revision): handle set of
	missing files
	* revision.hh: update comment on the format of a revision
	* tests/t_status_missing.at: un-XFAIL and add a few tests
	
2005-04-22  Nathaniel Smith  <njs@codesourcery.com>

	* vocab.cc (verify(file_path), verify(local_path)): Normalize
	paths on the way in.
	* tests/t_normalized_filenames.at: Fix to match behavior
	eventually declared "correct".

2005-04-22  Nathaniel Smith  <njs@codesourcery.com>

	* vocab.{cc,hh}: Make verify functions public, make ATOMIC(foo)'s
	verify function a friend of foo, add ATOMIC_NOVERIFY macro, add
	long comment explaining all this.
	* vocab_terms.hh: Add _NOVERIFY to some types.

2005-04-22  Nathaniel Smith  <njs@codesourcery.com>

	* file_io.{cc,hh} (localized): Take file_path/local_path instead
	of string; expose in public interface.  Adjust rest of file to
	match.
	(walk_tree): Don't convert the (OS-supplied) current directory
	from UTF-8 to current locale.
	
	* transforms.{cc,hh} (charset_convert): Be more informative on
	error.
	(calculate_ident): Localize the filename, even on the fast-path.
	Also assert file exists and is not a directory, since Crypto++
	will happily hash directories.  (They are like empty files,
	apparently.)
	
	* manifest.cc (build_restricted_manifest_map): Use file_exists
	instead of fs::exists, to handle localized paths.
	* {win32,unix}/inodeprint.cc (inodeprint_file): Use localized
	filenames to stat.

	* tests/t_i18n_file.at: Rewrite to work right.

	* tests/t_normalized_filenames.at: New test.
	* testsuite.at: Add it.
	* vocab.cc (test_file_path_verification): MT/path is not a valid
	file_path either.
	(test_file_path_normalization): New unit-test.

2005-04-22  Joel Reed  <joelwreed@comcast.net>

	* work.cc (build_deletions) : on drop FILE also drop attributes.
	* tests/t_drop_attr.at : test for success now, fixed bug.

2005-04-22  Jon Bright <jon@siliconcircus.com>
	* monotone.texi: Changed all quoting of example command lines to
	use " instead of ', since this works everywhere, but ' doesn't
	work on Win32

2005-04-21  Jeremy Cowgar  <jeremy@cowgar.com>

	* tests/t_multiple_heads_msg.at: Now checks to ensure 'multiple head'
	  message does not occur on first commit (which creates a new head
	  but not multiple heads).
	* commands.cc (CMD(commit)): renamed head_size to better described
	  old_head_size, now checks that old_head_size is larger than 0 as
	  well otherwise, on commit of a brand new project, a new head was
	  detected and a divergence message was displayed.

2005-04-21  Richard Levitte  <richard@levitte.org>

	* commands.cc (ALIAS): refactor so you don't have to repeat all
	the strings given to the original command.
	(ALIAS(ci)): added as a short form for CMD(commit).

	* Makefile.am (%.eps): create .eps files directly from .ps files,
	using ps2eps.

2005-04-21 Sebastian Spaeth <Sebastian@SSpaeth.de>

	* monotone.texi: add command reference docs about kill_rev_locally
	
2005-04-21  Nathaniel Smith  <njs@codesourcery.com>

	* change_set.cc (apply_path_rearrangement_can_fastpath) 
	(apply_path_rearrangement_fastpath) 
	(apply_path_rearrangement_slowpath, apply_path_rearrangement):
	Refactor into pieces, so all versions of apply_path_rearrangement
	can take a fast-path when possible.

2005-04-21  Jeremy Cowgar  <jeremy@cowgar.com>

	* commands.cc: Renamed maybe_show_multiple_heads to
	  notify_if_multiple_heads, renamed headSize to head_size for
	  coding standards/consistency.
	* tests/t_multiple_heads_msg.at: Added to monotone this time.

2005-04-20  Jeremy Cowgar  <jeremy@cowgar.com>

	* commands.cc: Added maybe_show_multiple_heads, update now notifies
	  user of multiple heads if they exist, commit now notifies user
	  if their commit created a divergence.
	* tests/t_multiple_heads_msg.at: Added
	* testsuite.at: Added above test

2005-04-20  Nathaniel Smith  <njs@codesourcery.com>

	* Makefile.am (EXTRA_DIST): Put $(wildcard) around "debian/*", so
	it will actually work.

2005-04-20  Nathaniel Smith  <njs@codesourcery.com>

	* Makefile.am (EXTRA_DIST): Include tests, even when not building
	packages out in the source directory.

2005-04-20  Matthew Gregan  <kinetik@orcon.net.nz>

	* commands.cc (kill_rev_locally): Move up with rest of non-CMD()
	functions.  Mark static.  Minor whitespace cleanup.
	* commands.hh (kill_rev_locally): Declaration not needed now.

2005-04-20 Sebastian Spaeth <Sebastian@SSpaeth.de>
	* automate.cc: fix typo, add sanity check to avoid empty r_id's
	bein passed in. The automate version was bumped to 0.2 due to
	popular request of a single person.
	* t_automate_ancestors.at: adapt test; it passes now

2005-04-20 Sebastian Spaeth <Sebastian@SSpaeth.de>
	* testuite.at:
	* t_automate_ancestors.at: new test; automate ancestors. This is still
	_failing_ as a) it outputs empty newlines when no ancestor exists and
	b) does not output all ancestors if multiple ids are supplied as input
	
2005-04-20 Sebastian Spaeth <Sebastian@SSpaeth.de>

	* commands.cc:
	* automate.cc: new command: automate ancestors
	* monotone.texi: adapt documentation
	
2005-04-20  Nathaniel Smith  <njs@codesourcery.com>

	* tests/t_log_depth_single.at: 
	* tests/t_add_stomp_file.at: 
	* tests/t_log_depth.at: Shorten blurbs.

2005-04-20  Nathaniel Smith  <njs@codesourcery.com>

	* std_hooks.lua (ignore_file): Ignore compiled python files.

2005-04-20  Jon Bright  <jon@siliconcircus.com>
	* tests/t_sticky_branch.at: Really fix this test

2005-04-20  Jon Bright  <jon@siliconcircus.com>
	* tests/t_sticky_branch.at: Canonicalise stdout before comparison
	* tests/t_setup_checkout_modify_new_dir.at: Ditto
	* tests/t_netsync_largish_file.at: Check the file out rather
	than catting it, so that canonicalisation is unneeded.  
	Canonicalisation is bad here, because the file is random
	binary data, not text with line-ending conventions

2005-04-20  Richard Levitte  <richard@levitte.org>

	* contrib/monotone.el: define-after-key's KEY argument has to be a
	vector with only one element.  The code I used is taken directly
	from the Emacs Lisp Reference Manual, section "Modifying Menus".

2005-04-20  Nathaniel Smith  <njs@codesourcery.com>

	* commands.cc (mdelta, mdata, fdelta, fdata, rdata): Check for
	existence of command line arguments.

	* lua.{cc,hh} (hook_use_inodeprints): New hook.
	* std_hooks.lua (use_inodeprints): Default definition.
	* monotone.texi (Inodeprints): New section.
	(Reserved Files): Document MT/inodeprints.
	(Hook Reference): Document use_inodeprints.
	* work.{cc,hh} (enable_inodeprints): New function.
	* app_state.cc (create_working_copy): Maybe call
	enable_inodeprints.
	
	* tests/t_inodeprints_hook.at: New test.
	* tests/t_bad_packets.at: New test.
	* testsuite.at: Add them.

2005-04-20  Nathaniel Smith  <njs@codesourcery.com>

	* AUTHORS: Actually add Joel Reed (oops).

2005-04-20  Nathaniel Smith  <njs@codesourcery.com>

	Most of this patch from Joel Reed, with only small tweaks myself.
	
	* AUTHORS: Add Joel Reed.

	* platform.hh (is_executable): New function.
	* {unix,win32}/process.cc: Define it.

	* lua.cc (monotone_is_executable_for_lua): New function.
	(lua_hooks): Register it.
	(Lua::push_nil): New method.
	(lua_hooks::hook_init_attributes): New hook.
	* lua.hh: Declare it.
	* monotone.texi (Hook Reference): Document it.

	* work.cc (addition_builder): Call new hook, collect attributes
	for added files.
	(build_additions): Set attributes on new files.

	* tests/t_attr_init.at: New test.
	* tests/t_add_executable.at: New test.
	* testsuite.at: Add them.
	
2005-04-19  Nathaniel Smith  <njs@codesourcery.com>

	* file_io.cc (read_localized_data, write_localized_data): Remove
	logging of complete file contents.
	* tests/t_lf_crlf.at: Remove --debugs, clean up, test more.

2005-04-19 Emile Snyder <emile@alumni.reed.edu>
	
	* file_io.cc: Fix bugs with read/write_localized_data when using
	CRLF line ending conversion.
	* transforms.cc: Fix line_end_convert to add correct end of line
	string if the split_into_lines() call causes us to lose one from
	the end.
	* tests/t_lf_crlf.at: Clean up and no longer XFAIL.
 
2005-04-19  Sebastian Spaeth  <Sebastian@SSpaeth.de>

	* monotone.texi: modified documentation to match changes due to
	previous checking.
	* AUTHORS: Adding myself
	
2005-04-19  Sebastian Spaeth  <Sebastian@SSpaeth.de>

	* automate.cc: make BRANCH optional in "automate heads BRANCH"
	we use the default branch as given in MT/options if not specified
	* commands.cc: BRANCH -> [BRANCH] in cmd description

2005-04-19  Richard Levitte  <richard@levitte.org>

	* contrib/monotone-import.pl (my_exit): As in monotone-notify.pl,
	my_exit doesn't close any network connections.

	* testsuite.at (REVERT_TO): Make it possible to revert to a
	specific branch.  This is useful to resolve ambiguities.
	* tests/t_merge_add_del.at: Use it.

2005-04-19  Matthew Gregan  <kinetik@orcon.net.nz>

	* sanity.hh: Mark {naughty,error,invariant,index}_failure methods
	as NORETURN.
	* commands.cc (string_to_datetime): Drop earlier attempt at
	warning fix, it did not work with Boost 1.31.0.  Warning fixed by
	change to sanity.hh.

2005-04-19  Matthew Gregan  <kinetik@orcon.net.nz>

	* lua.cc (default_rcfilename): Use ~/.monotone/monotonerc.  This
	change is to prepare for the upcoming support for storing user
	keys outside of the database (in ~/.monotone/keys/).
	* app_state.cc (load_rcfiles): Refer to new rc file location in
	comments.
	* monotone.cc (options): Refer to new rc file location.
	* monotone.texi: Refer to new rc file location.  Also change bare
	references to the rc file from '.monotonerc' to 'monotonerc'.

2005-04-19  Matthew Gregan  <kinetik@orcon.net.nz>

	* commands.cc (log): 'depth' option did not handle the single file
	case correctly. Also a couple of minor cleanups.
	* tests/t_log_depth_single.at: New test.
	* testsuite.at: Add test.

2005-04-18  Matthew Gregan  <kinetik@orcon.net.nz>

	* commands.cc (string_to_datetime): Fix warning.

2005-04-18  Richard Levitte  <richard@levitte.org>

	* Makefile.am (EXTRA_DIST): Add contrib/monotone-import.pl.

	* contrib/monotone-import.pl: New script to mimic "cvs import".
	* contrib/README: describe it.

	* commands.cc (CMD(attr)): Make it possible to drop file
	attributes.

	* contrib/monotone-notify.pl (my_exit): The comment was incorrect,
	there are no network connections to close gracefully.
	Implement --ignore-merges, which is on by default, and changes the
	behavior to not produce diffs on merges and propagates where the
	ancestors hve already been shown.

	* tests/t_attr_drop.at: New test to check that 'attr drop'
	correctly drops the given entry.
	* tests/t_drop_attr.at: New test, similar to t_rename_attr.at.
	* testsuite.at: Add them.

2005-04-18  Nathaniel Smith  <njs@codesourcery.com>

	* monotone.texi (Dealing with a Fork): Clarify (hopefully) what we
	mean when we say that "update" is a dangerous command.

2005-04-17  Matt Johnston  <matt@ucc.asn.au>

	* change_set.cc (confirm_proper_tree): remove incorrect code
	setting confirmed nodes.

2005-04-17  Matt Johnston  <matt@ucc.asn.au>

	* change_set.cc (confirm_proper_tree): use a std::set rather than
	dynamic_bitset for the ancestor list, improving performance for
	common tree structures.
	* basic_io.cc: reserve() a string

2005-04-17  Matt Johnston  <matt@ucc.asn.au>

	* packet.cc: fix up unit test compilation.
	* transforms.cc: fix up unit test compilation.

2005-04-17  Matt Johnston  <matt@ucc.asn.au>

	* vocab_terms.hh: remove commented out lines.

2005-04-17  Matt Johnston  <matt@ucc.asn.au>

	* Move base64<gzip> code as close to the database as possible,
	to avoid unnecessary inflating and deflating.

2005-04-17  Nathaniel Smith  <njs@codesourcery.com>

	* monotone.texi (Branching and Merging): A few small edits.

2005-04-17  Nathaniel Smith  <njs@codesourcery.com>

	* change_set.cc (path_item, sanity_check_path_item): Mark things
	inline.

2005-04-17  Henrik Holmboe <henrik@holmboe.se>

	* contrib/monotone-notify.pl: Add signal handlers.  Correct some
	typos.
	(my_exit): New function that does a cleanup and exit.

2005-04-17  Olivier Andrieu  <oliv__a@users.sourceforge.net>

	* transforms.cc: fix glob_to_regexp assertions

2005-04-17  Sebastian Spaeth <Sebastian@sspaeth.de>
	
	* tests/t_db_kill_rev_locally.at: new test; 
	make sure that db kill_rev_locally works as intended

2005-04-17  Sebastian Spaeth <Sebastian@sspaeth.de>

	* commands.cc,database.cc: add 'db kill_rev_locally <id>' command
	still missing: documentation and autotests. Otherwise seems ok.
	
2005-04-17  Richard Levitte  <richard@levitte.org>

	* transforms.cc: Remove tabs and make sure emacs doesn't add
	them.

2005-04-17  Nathaniel Smith  <njs@codesourcery.com>

	* sanity.{hh,cc} (E, error_failure): New sort of invariant.
	* netsync.cc (process_hello_cmd): Make initial pull message
	more clear and friendly.
	Also, if the key has changed, that is an error, not naughtiness.
	* database_check.cc (check_db): Database problems are also errors,
	not naughtiness.  Revamp output in case of errors, to better
	distinguish non-serious errors and serious errors.
	* tests/t_database_check.at: Update accordingly.
	* tests/t_database_check_minor.at: New test.
	* testsuite.at: Add it.
	
2005-04-17  Richard Levitte  <richard@levitte.org>

	* transforms.cc (glob_to_regexp): New function that takes a glob
	expression and transforms it into a regexp.  This will be useful
	for globbing branch expressions when collections are exchanged to
	branch globs and regexps.
	(glob_to_regexp_test): A unit test for glob_to_regexp().

2005-04-17  Matt Johnston  <matt@ucc.asn.au>

	* commands.cc: warn that dropkey won't truly erase the privkey
	from the database
	* monotone.texi: same

2005-04-17  Matt Johnston  <matt@ucc.asn.au>

	* database.cc: mention that it could be the filesystem that
	is full in the SQLITE_FULL error message

2005-04-17  Matthew Gregan  <kinetik@orcon.net.nz>

	* monotone.cc: Fix warnings: add missing initializers.
	* netsync.cc: Fix warnings: inline static vs static inline.

2005-04-16  Emile Snyder  <emile@alumni.reed.edu>

	* tests/t_add_stomp_file.at: New test for failing case.  
        If you have a file foo in your working dir (not monotone 
        controlled) and someone else adds a file foo and commits, 
        update should at least warn you before stomping your 
        non-recoverable foo file.
	* testsuite.at: Add it.
	
2005-04-16  Derek Scherger  <derek@echologic.com>

	* work.cc (known_preimage_path): rename to...
	(known_path): this, since it's image agnostic
	(build_deletions): update for renamed function
	(build_rename): ensure rename source exists in current revision
	and rename target does not exist in current revision

	* tests/t_no_rename_overwrite.at: un-XFAIL 

2005-04-16  Nathaniel Smith  <njs@codesourcery.com>

	* app_state.{cc,hh} (set_author, set_date): New methods.
	* cert.cc (cert_revision_date): Rename to...
	(cert_revision_date_time): ...an overloaded version of this.
	(cert_revision_author_default): Check app.date.
	* cert.hh: Expose cert_revision_date_time.
	* commands.cc (commit): Handle --date.
	* main.cc: Parse --date and --author options.
	* monotone.1: Document --date, --author.
	* monotone.texi (Working Copy, OPTIONS): Likewise.

	* tests/t_override_author_date.at: New test.
	* testsuite.at: Add it.
	
	This commit heavily based on a patch by Markus Schiltknecht
	<markus@bluegap.ch>.
	
2005-04-16  Nathaniel Smith  <njs@codesourcery.com>

	* ChangeLog: Fixup after merge.

2005-04-16  Nathaniel Smith  <njs@codesourcery.com>

	* tests/t_update_nonexistent.at: New test.
	* testsuite.at: Add it.
	
	* commands.cc (update): Verify that user's requested revision
	exists.

2005-04-16  Nathaniel Smith  <njs@codesourcery.com>

	* ChangeLog: Fixup after merge.

2005-04-16  Emile Snyder <emile@alumni.reed.edu>

	* tests/t_add_vs_commit.at: New test for failing case.  If you
	add a file in you working dir, someone else adds the same file
	and commits, then you do an update it messes up your working
	directory.
	* testsuite.at: Add it.
	
2005-04-16  Nathaniel Smith  <njs@codesourcery.com>

	* commands.cc (checkout): Move check for existence of revision
	earlier.
	
	* tests/t_netsync_defaults.at, tests/t_netsync_single.at:
	Don't hard-code netsync port.

2005-04-16  Nathaniel Smith  <njs@codesourcery.com>

	* testsuite.at: Use a random server port.
	
	* .mt-attrs, contrib/README: Update for Notify.pl ->
	monotone-notify.pl rename.
	
	* monotone.1: Warn people off rcs_import.
	* monotone.texi (Commands): Likewise.

2005-04-16  Nathaniel Smith  <njs@codesourcery.com>

	* AUTHORS: Add Emile Snyder <emile@alumni.reed.edu>.

2005-04-16  Nathaniel Smith  <njs@codesourcery.com>

	* tests/t_lf_crlf.at: New test from Emile Snyder
	<emile@alumni.reed.edu>, with tweaks.
	* testsuite.at: Add it.

2005-04-16  Nathaniel Smith  <njs@codesourcery.com>

	* ChangeLog: Small fixups.

2005-04-16  Sebastian Spaeth <Sebastian@sspaeth.de>
	
	* tests/t_cvsimport2.at: new test; CVS Attic files fail test
	reported by: hjlipp@web.de 15.04.2005 02:45

2005-04-16  Sebastian Spaeth <Sebastian@sspaeth.de>
	
	* tests/t_rcs_import.at: new test; problematic CVS import as
	reported in the list. However it works just fine here, so it
	really tests for a successful pass

2005-04-16  Sebastian Spaeth <Sebastian@sspaeth.de>

	* tests/README: new file, on how to create/run tests

2005-04-16  Nathaniel Smith  <njs@codesourcery.com>

	* tests/t_rename_dir_add_dir_with_old_name.at: XFAIL.

2005-04-16  Nathaniel Smith  <njs@codesourcery.com>

	* tests/t_diff_binary.at: Un-XFAIL.

2005-04-16  Nathaniel Smith  <njs@codesourcery.com>

	* monotone.texi (Network Service): Rewrite to include former
	Exchanging Keys section.
	(Branching and Merging): New tutorial section, inspired by a patch
	from Martin Kihlgren <zond@troja.ath.cx>.
	(CVS Phrasebook): Add "Importing a New Project".

	* AUTHORS: Add Martin Dvorak.
	
2005-04-16  Matt Johnston  <matt@ucc.asn.au>

	* change_set.cc (compose_rearrangement): remove logging statements
	that were using noticable CPU time.

2005-04-15 Martin Dvorak <jezek2@advel.cz>
	
	* tests/t_rename_dir_add_dir_with_old_name.at: New test.
	* testsuite.at: Add it.
	
2005-04-15  Olivier Andrieu  <oliv__a@users.sourceforge.net>

	* diff_patch.cc(guess_binary): do not use '\x00' as first
	character of a C string ...

2005-04-15  Sebastian Spaeth  <Sebastian@SSpaeth.de>

	* ui.cc: print byte progress to one decimal place
	  in k or M.
	* netsync.cc: update dot ticker every 1024 bytes.

2005-04-15  Matt Johnston  <matt@ucc.asn.au>

	* change_set.cc (confirm_proper_tree): use bitsets rather than maps
	for tracking set membership.
	* smap.hh: return reverse iterators properly, iterate over the vector
	rather than self in ensure_sort()

2005-04-14  Derek Scherger  <derek@echologic.com>

	* database_check.cc (check_db): fail with N(...) when problems are
	detected to exit with a non-zero status

2005-04-14  Derek Scherger  <derek@echologic.com>

	* monotone.texi (Informative): update description of 'diff' with
	two revision arguments
	
2005-04-14  Matthew Gregan  <kinetik@orcon.net.nz>

	* win32/process.cc: Fix build on MingW 3.2.0-rc[123] by adding
	<sstream> include.

2005-04-14  Jon Bright  <jon@siliconcircus.com>
	* win32/process.cc (process_spawn): Add some extra debug info
	* std_hooks.lua (execute): If pid is -1, don't try and wait on
	the process

2005-04-14  Matt Johnston  <matt@ucc.asn.au>

	* change_set.cc (confirm_unique_entries_in_directories): use a
	  std::vector rather than std::map for better performance (only sort
	  once).
	* smap.hh: an invariant

2005-04-14  Nathaniel Smith  <njs@codesourcery.com>

	* tests/t_vcheck.at: Update notes.

2005-04-14  Jeremy Cowgar  <jeremy@cowgar.com>

	* monotone.texi (Making Changes): Fixed duplicate paragraph
	* NEWS: Corrected spelling error in my name.

2005-04-14  Olivier Andrieu  <oliv__a@users.sourceforge.net>

	* Makefile.am: silence cmp

2005-04-14  Matthew Gregan  <kinetik@orcon.net.nz>

	* win32/terminal.cc (have_smart_terminal): Implement for Win32.

2005-04-13  Nathaniel Smith  <njs@codesourcery.com>

	* monotone.texi (Informative): 'diff' with two revision arguments
	can now be filtered by file.
	
	* constants.cc (netcmd_payload_limit): Bump to 256 megs.

2005-04-13  Matthew Gregan  <kinetik@orcon.net.nz>

	* tests/t_netsync_largish_file.at: Add test for netsyncing largish
	(32MB) files.  This test is failing at present.
	* testsuite.at: Add new test.

2005-04-13  Nathaniel Smith  <njs@codesourcery.com>

	* tests/t_setup_checkout_modify_new_dir.at:
	* tests/t_update_off_branch.at: New tests.
	* testsuite.at: Add them.
	
	* commands.cc (checkout): Tweak branch checking logic.
	(update): Make user explicitly switch branches.

2005-04-13  Nathaniel Smith  <njs@codesourcery.com>

	* rcs_import.cc (import_cvs_repo): Check that user isn't trying to
	import a whole CVS repo.
	* tests/t_cvsimport.at: Test new check.
	
2005-04-13  Richard Levitte  <richard@levitte.org>

	* contrib/Notify.pl: Rename ...
	* contrib/monotone-notify.pl: ... to this.
	* Makefile.am (EXTRA_DIST): Take note of the change.
	* debian/docs: Distribute the contributions as well.
	* debian/compat, debian/files, debian/monotone.1: Remove, since
	they are self-generated by debhelper.  They were obviously added
	by mistake.

2005-04-13  Nathaniel Smith  <njs@codesourcery.com>

	* cert.cc (guess_branch): Call app.set_branch.
	* app_state.cc (create_working_copy): Call make_branch_sticky
	here...
	* commands.cc (checkout): ...instead of here.
	(approve, disapprove, fcommit, commit): Don't call app.set_branch
	on guess_branch's output.
	(checkout): Call guess_branch.
	
	* tests/t_sticky_branch.at: 
	* tests/t_checkout_id_sets_branch.at: New tests.
	* testsuite.at: Add them.

2005-04-13  Matthew Gregan  <kinetik@orcon.net.nz>
	* cryptopp/integer.h: Fix detection of GCC version for SSE2
	builds.

2005-04-12  Florian Weimer  <fw@deneb.enyo.de>

	* app_state.cc (app_state::allow_working_copy): Only update
	branch_name from the options file if it has not yet been set.  Log
	the branch name.
	(app_state::set_branch): No longer update the options map.
	(app_state::make_branch_sticky): New function which copies the
	stored branch name to the options map.  Only commands which call
	this function change the branch default stored in the working
	copy.

	* commands.cc (CMD(checkout)): Mark branch argument as sticky.
	(CMD(commit)): Likewise.
	(CMD(update)): Likewise.

	* monotone.texi (Working Copy): Mention that the "commit" and
	"update" commands update the stored default branch ("checkout"
	does, too, but this one should be obvious).

2005-04-12  Jon Bright <jon@siliconcircus.com>
	* rcs_import.cc (find_key_and_state): Fix stupid bug in storing the
	list of files a cvs_key contains.  CVS delta invariant failure now
	really fixed.  The rearrangement failure still exists, though.

2005-04-12  Jon Bright <jon@siliconcircus.com>
	* tests/t_cvsimport_samelog.at: Add test for the deltas.find 
	cvs import problem as sent to the ML by Emile Snyder.
	* testsuite.at: Call it
	* rcs_import.cc (cvs_key): Add an ID for debug output purposes,
	sprinkle a little more debug output about what's being compared to
	what
	* rcs_import.cc (cvs_key): Maintain a map of file paths and CVS
	versions appearing in this CVS key.
	(cvs_key::similar_enough): A key is only similar enough if it doesn't
	include a different version of the same file path.
	(cvs_history::find_key_and_state): Add files to cvs_keys as
	appropriate

2005-04-12  Matthew Gregan <kinetik@orcon.net.nz>

	* win32/terminal.cc (terminal_width): Use
	GetConsoleScreenBufferInfo to request width information for
	terminals.
	
2005-04-12  Nathaniel Smith  <njs@codesourcery.com>

	* ChangeLog: Fixup after merge.

2005-04-12  Nathaniel Smith  <njs@codesourcery.com>

	* platform.hh (terminal_width): New function.
	* {unix,win32}/have_smart_terminal.cc: Rename to...
	* {unix,win32}/terminal.cc: ...these.  Implement terminal_width.
	* ui.cc (write_ticks): Call it.
	* Makefile.am: Update for renames.
	
2005-04-11  Matt Johnston <matt@ucc.asn.au>

	* ui.{cc,hh}, netsync.cc: netsync progress ticker in kilobytes to
	avoid wrapping.

2005-04-11  Jon Bright <jon@siliconcircus.com>
	* Makefile.am (EXTRA_DIST): Add debian/*

2005-04-11  Jon Bright <jon@siliconcircus.com>
	* Makefile.am (EXTRA_DIST): Add win32/monotone.iss, PNG_FIGURES
	(PNG_FIGURES): Add, constructing in same way as EPS_FIGURES
	(monotone.html): Use .perlbak workaround so that this works on Win32

2005-04-11  Matthew Gregan <kinetik@orcon.net.nz>

	* unix/inodeprint.cc, configure.ac: Use nanosecond time resolution for
	inodeprints on BSDs and other platforms if available.

2005-04-10  Nathaniel Smith  <njs@codesourcery.com>

	* Makefile.am (BUILT_SOURCES_CLEAN): Add package_revision.txt.

	This is the 0.18 release.

2005-04-10  Derek Scherger  <derek@echologic.com>

	* monotone.texi (Informative): fix typo in ls known docs

2005-04-10  Nathaniel Smith  <njs@codesourcery.com>

	* Makefile.am: Use pdftops instead of acroread.
	(EXTRA_DIST): Include new contrib/ files, and fix wildcards.
	* NEWS: Update for 0.18.
	* configure.ac: Bump version number.
	* debian/changelog: Mention new release.
	* debian/copyright: Update from AUTHORS.
	* monotone.spec: Mention new release.
	* po/monotone.pot: Regenerate.

2005-04-10  Florian Weimer  <fw@deneb.enyo.de>

	* monotone.texi (Commands): Use "working copy" instead of "working
	directory", to match the rest of the manual.

2005-04-10  Florian Weimer  <fw@deneb.enyo.de>

	* commands.cc (ls_known): New function which prints all known
	files in the working copy.
	(CMD(list)): Invoke ls_known for "list known".  Update help
	message.
	(ALIAS(ls)): Update help message.

	* monotone.texi: Document "list known".
	* tests/t_ls_known.at: New file.
	* testsuite.at: Include it.

2005-04-10  Richard Levitte  <richard@levitte.org>

	* contrib/Notify.pl: Count the number of messages sent, and
	display the count at the end.
	Version bumped to 1.0.

2005-04-10  Matt Johnston  <matt@ucc.asn.au>

	* unix/inodeprint.cc, configure.ac: don't use the nsec time
	on non-Linux-style systems (quick compile fix for OS X and probably
	others, can be made generic later).

2005-04-10  Olivier Andrieu  <oliv__a@users.sourceforge.net>

	* contrib/monotone.el: Some elisp code for running monotone from
	inside Emacs. Supports diff, status, add, drop, revert and commit.

2005-04-09  Richard Levitte  <richard@levitte.org>

	* contrib/Notify.pl: Allow globbing branches.  Make the revision
	records branch specific.  Show what records you would have updated
	even with --noupdate.  Add --before and --since, so users can
	select datetime ranges to create logs for.  Remove --to and add
	--difflogs-to and --nodifflogs-to to send logs with diffs to one
	address and logs without diffs to another (both can be given at
	once).  More and better documentation.

2005-04-08  Nathaniel Smith  <njs@codesourcery.com>

	* change_set.cc (basic_change_set): Remove problematic
	rename_dir/add combination, until directory semantics are
	fixed.

2005-04-08  Nathaniel Smith  <njs@codesourcery.com>

	* commands.cc (revert): Call maybe_update_inodeprints.
	* app_state.cc (set_restriction): Clear any old restrictions
	first.

2005-04-08  Jon Bright <jon@siliconcircus.com>
	* testsuite.at (NOT_ON_WIN32): Add a function to prevent tests from
	running on Win32 (for cases where the functionality being tested 
	makes no sense on Win32.  Not for cases where the functionality
	just isn't there yet on Win32.)
	* tests/t_final_space.at: Use NOT_ON_WIN32.  The filenames "a b" 
	and "a b " refer to the same file on Win32, obviating this test

2005-04-08  Jon Bright <jon@siliconcircus.com>
	* win32/inodeprint.cc (inodeprint_file): Still close the file if
	getting its time failed.
	* tests/t_netsync_sigpipe.at: Don't bother doing a kill -PIPE on
	Win32.  There is no real SIGPIPE on Win32 and sockets don't get this
	signal if their pipe goes away.  MinGW's kill seems to translate
	-PIPE to some signal that *does* kill monotone, so it seems like the
	easiest solution is just not to send the signal in the first place
	here.
	* tests/t_automate_ancestry_difference.at: Remove old 
	CHECK_SAME_STDOUT call which I'd left by accident.
	* tests/t_automate_leaves.at: Canonicalise monotone output before
	passing to CHECK_SAME_STDOUT
	* tests/t_log_depth.at: Check line count with arithmetic comparison
	rather than autotest's string comparison

2005-04-08  Nathaniel Smith  <njs@codesourcery.com>

	* inodeprint.cc (operator<<): Typo.

	* inodeprint.{hh,cc} (build_inodeprint_map,
	build_restricted_inodeprint_map): Remove unused functions.

2005-04-08  Nathaniel Smith  <njs@codesourcery.com>

	* work.cc: Remove doxygen comments.  Comments are good; comments
	that are longer than the function they document, and give less
	information, are not so good...

2005-04-08  Nathaniel Smith  <njs@codesourcery.com>

	* ChangeLog: Fixup after merge.

2005-04-08  Nathaniel Smith  <njs@codesourcery.com>

	* commands.cc (calculate_current_revision): Defer to
	calculate_restricted_revision instead of special casing.
	(put_revision_id): constify argument.
	(maybe_update_inodeprints): New function.
	(commit, update, checkout): Call it.
	
	* manifest.{cc,hh} (build_manifest_map): Remove, since only caller
	was removed.
	(build_restricted_manifest_map): Go faster if the user is using
	inode signatures.

	* tests/t_inodeprints.at:
	* tests/t_inodeprints_update.at: Typoes.
	
	* work.cc (read_inodeprints): Typo.

2005-04-08  Nathaniel Smith  <njs@codesourcery.com>

	* tests/t_inodeprints.at:
	* tests/t_inodeprints_update.at: New tests.
	* testsuite.at: Add them.
	
	* UPGRADE: Document 0.17 -> 0.18 upgrade path.

2005-04-08  Jon Bright <jon@siliconcircus.com>
	* tests/t_cat_file_by_name.at: CHECK_SAME_STDOUT can only be used
	to check two 'cat' processes or two monotone processes on Win32,
	not to check monotone and 'cat'.  Change to go through an 
	intermediate stdout
	* tests/t_automate_erase_ancestors.at: Ditto
	* tests/t_automate_toposort.at: Ditto
	* tests/t_automate_ancestry_difference.at: Ditto
	* tests/t_vars.at: Call CANONICALISE for stdout output.
	* tests/t_netsync_absorbs.at: Ditto.
	* tests/t_empty_env.at: For Win32, copy libiconv-2.dll to the 
	current dir before the test, otherwise Win32 will search the
	(empty) path for it and not find it.
	* tests/t_automate_descendents.at: Ditto
	* win32/inodeprint.cc: Implement inodeprint_file for Win32, based
	on mode, device, size, create time and write time.
	
	
2005-04-08  Jon Bright <jon@siliconcircus.com>
	* win32/inodeprint.cc: Change the function name to match the one
	on Unix.

2005-04-08  Nathaniel Smith  <njs@codesourcery.com>

	* {win32,unix}/fingerprint.cc: Rename to...
	* {win32,unix}/inodeprint.cc: ...this.  Change function name and
	calling conventions.
	* platform.hh (inodeprint_file): Likewise.
	* inodeprint.{cc,hh}: New files.
	* Makefile.am (MOST_SOURCES, UNIX_PLATFORM_SOURCES,
	WIN32_PLATFORM_SOURCES): Fixup accordingly.
	* vocab_terms.hh (inodeprint): New ATOMIC.
	* work.hh: Prototype inodeprint working copy functions.
	* work.cc: Implement them.

	* manifest.{hh,cc} (manifest_file_name): Remove unused variable.

2005-04-08  Jeremy Cowgar  <jeremy@cowgar.com>

	* doxygen.cfg: added
	* Makefile.am: added apidocs target (builds doxygen docs)

2005-04-07  Nathaniel Smith  <njs@codesourcery.com>

	* manifest.{hh,cc}: Remove some commented out unused functions.

	* win32/have_smart_terminal.cc: Include platform.hh.
	* unix/fingerprint.cc: New file, with new function.
	* win32/fingerprint.cc: New file, with stub function.
	* Makefile.am (UNIX_PLATFORM_SOURCES, WIN32_PLATFORM_SOURCES): Add
	them.

2005-04-07  Nathaniel Smith  <njs@codesourcery.com>

	* manifest.hh, manifest.cc: Remove tabs.

2005-04-07  Nathaniel Smith  <njs@codesourcery.com>

	* tests/t_final_space.at: New test.
	* testsuite.at: Add it.

2005-04-07  Nathaniel Smith  <njs@codesourcery.com>

	* monotone.texi (Dealing with a Fork): 'merge' has slightly
	different output.

	* NEWS: Summarize changes of last 2.5 weeks.

2005-04-07  Nathaniel Smith  <njs@codesourcery.com>

	* database.{cc,hh} (space_usage): New method.
	* database.cc (info): Use it.

2005-04-07  Nathaniel Smith  <njs@codesourcery.com>

	* vocab.cc (verify): Cache known-good strings, to speed up
	repeated processing of related changesets.

	* change_set.cc (basic_change_set_test): Revert last change; the
	old version _was_ valid.

2005-04-07  Nathaniel Smith  <njs@codesourcery.com>

	* smap.hh (insert): Fix stupid bug in assertion condition.

2005-04-07  Nathaniel Smith  <njs@codesourcery.com>

	* change_set.cc (basic_change_set_test): Test a _valid_
	change_set.
	(directory_node): Make a std::map, instead of an smap.  Add a
	comment explaining the bug that makes this temporarily necessary.

	* smap.hh (smap): Don't check for duplicates at insert time,
	unless we've decided not to mark things damaged; don't return
	iterators from insert.  Do check for duplicates at sort time, and
	always sort, instead of sometimes doing linear search.  This makes
	insert O(1), while still preserving the invariant that keys must
	be unique.
	
	* commands.cc (commit): Explain why we're aborting, in the case
	that we detect that a file has changed under us in the middle of a
	commit.

2005-04-07  Richard Levitte  <richard@levitte.org>

	* cryptopp/config.h: typo...

2005-04-06  Nathaniel Smith  <njs@codesourcery.com>

	* work.cc (build_deletions): Issue warning when generating
	delete_dir's; they're totally broken, but I don't want to disable
	them, because then our tests won't see when they're fixed...

2005-04-05  Nathaniel Smith  <njs@codesourcery.com>

	* tests/t_db_execute.at (db execute): New test.
	* testsuite.at: Add it.
	* database.cc (debug): Don't printf-interpret %-signs in input.

2005-04-05  Matt Johnston  <matt@ucc.asn.au>

	* database.cc: remove dulicated block introduced
	in rev 9ab3031f390769f1c455ec7764cc9c083f328a1b
	(merge of 76f4291b9fa56a04feb2186074a731848cced81c and
	c7917be7646df52363f39d2fc2f7d1198c9a8c27). Seems to be another
	instance of the case tested in t_merge_5.at

2005-04-05  Matt Johnston  <matt@ucc.asn.au>

	* basic_io.hh: reserve() the string which we're appending to
	frequently. Seems to give ~5% speedup in 
	diff -r t:revision-0.16 -r t:revision-0.17 - can't hurt.

2005-04-04  Nathaniel Smith  <njs@codesourcery.com>

	* monotone.spec, debian/control: We no longer need external popt.
	* INSTALL: Ditto, plus some general updating.
	
2005-04-04  Nathaniel Smith  <njs@codesourcery.com>

	* tests/t_sql_unpack.at: New test.
	* testsuite.at: Add it.

2005-04-04  Nathaniel Smith  <njs@codesourcery.com>

	* contrib/ciabot_monotone.py (config): Genericize again, so lazy
	people using it won't start sending commits for monotone.
	* .mt-attrs: Make it executable.

2005-04-04  Richard Levitte  <richard@levitte.org>

	* Makefile.am (EXTRA_DIST): Add the extra popt files.

	* popt/popt.3, popt/popt.ps, popt/testit.sh: Include a few more
	  files from popt, mostly to have documentation on hand.  post.ps
	  is mentioned in popt/README.

2005-04-03  Nathaniel Smith  <njs@codesourcery.com>

	* Makefile.am (EXTRA_DIST): Add contrib/ stuff to distributed
	files list.
	* contrib/ciabot_monotone.py (config.delivery): Turn on.
	(send_change_for): Don't include "ChangeLog:" line when extracting
	changelog.

2005-04-03  Nathaniel Smith  <njs@codesourcery.com>

	* contrib/ciabot_monotone.py: New file.
	* contrib/README: Describe it.

2005-04-03  Richard Levitte  <richard@levitte.org>

	* AUTHORS: Add information about popt.

	* monotone.cc (my_poptStuffArgFile): Include the bundled popt.h.
	Since we now have a working popt, we can remove the restrictions
	on the use of -@.
	* tests/t_at_sign.at: Test that we can take more tha one -@.
	* monotone.1: Document it.

	* popt/poptint.h (struct poptContext_s): Add field to keep track
	  of the number of allocated leftovers elements.
	* popt/popt.c (poptGetContext): Initialise it and use it.
	  (poptGetNextOpt): Use it and realloc leftovers when needed.
	  Also make sure that the added element is a dynamically allocated
	  copy of the original string, or we may end up with a dangling
	  pointer.  These are huge bugs in popt 1.7, when using
	  poptStuffArgs().
	  (poptFreeContext): Free the leftovers elements when freeing
	  leftovers.
	  (poptSaveLong, poptSaveInt): Apply a small patch from Debian.

	* popt/CHANGES, popt/COPYING, popt/README, popt/findme.c,
	  popt/findme.h, popt/popt.c, popt/poptconfig.c, popt/popt.h,
	  popt/popthelp.c, popt/poptint.h, popt/poptparse.c,
	  popt/system.h, popt/test1.c, popt/test2.c, popt/test3.c: Bundle
	  popt 1.7.
	* configure.ac, Makefile.am: Adapt.

2005-04-01  Richard Levitte  <richard@levitte.org>

	* contrib/Notify.pl: Complete rewrite.  Among other things, it
	  makes better use of some new monotone automate features.  It's
	  also better organised and much more documented.

2005-04-01  Jeremy Cowgar  <jeremy@cowgar.com>

	* tests/t_dropkey_2.at: Updated to test dropkey instead of delkey
	* tests/t_dropkey_1.at: Updated to test dropkey instead of delkey
	* monotone.texi (Key and Cert): Changed references to delkey
	  to dropkey
	  (Commands): Changed references to delkey to dropkey
	* testsuite.at: changed references from t_delkey* to t_dropkey*
	* t_delkey_1.at: renamed to t_dropkey_1.at
	* t_delkey_2.at: renamed to t_dropkey_2.at
	* commands.cc (CMD(delkey)): renamed to dropkey to maintain
	  command consistency (with existing drop command)

2005-04-01  Richard Levitte  <richard@levitte.org>

	* monotone.cc (my_poptStuffArgFile): An argument file might be
	empty, and therefore contain no arguments to be parsed.  That's
	OK.
	* tests/t_at_sign.at: Test it.

2005-04-01  Nathaniel Smith  <njs@codesourcery.com>

	* monotone.cc: Fixup after merge.

2005-04-01  Nathaniel Smith  <njs@codesourcery.com>

	* file_io.cc (read_data_for_command_line): New function.
	(read_data_stdin): New function.
	* file_io.hh (read_data_for_command_line): Add prototype.
	
	* monotone.cc (my_poptStuffArgFile): Clean up a little.  Use
	read_data_for_command_line.  Don't free argv, but rather return
	it.
	(cpp_main): Keep a list of allocated argv's, and free them.
	(options): Tweak wording of help text on -@.
	
2005-04-01  Nathaniel Smith  <njs@codesourcery.com>

	* file_io.hh: Remove tabs.

2005-04-01  Nathaniel Smith  <njs@codesourcery.com>

	* monotone.cc (cpp_main): Actually remove newline.

2005-04-01  Nathaniel Smith  <njs@codesourcery.com>

	* ChangeLog: Fixup after merge.
	* monotone.text (Making Changes): Fix typo.
	
2005-04-01  Nathaniel Smith  <njs@codesourcery.com>

	* monotone.cc (cpp_main): Remove now-unneccessary newline.
	
	* commands.cc (commit): Fix typo.
	
	* monotone.texi (Making Changes): Don't claim that writing to
	MT/log prevents the editor from starting.  Clarify later that
	having written to MT/log still means the editor will pop up
	later.

2005-04-01  Richard Levitte  <richard@levitte.org>

	* monotone.cc: Add the long name --xargs for -@.
	* monotone.1: Document it.
	* tests/t_at_sign.at: Remove extra empty line and test --xargs.

	* monotone.texi (Making Changes): Cleanupy tweaks.

	* monotone.cc (my_poptStuffArgFile): New function to parse a file
	for more arguments and stuff them into the command line.
	(cpp_main): Add the -@ option
	* tests/t_at_sign.at, testsuite.at: Test it
	* monotone.1: Document it.

2005-03-31  Nathaniel Smith  <njs@codesourcery.com>

	* tests/t_log_depth.at: Cleanupy tweaks.

2005-03-31  Jeremy Cowgar  <jeremy@cowgar.com>

	* monotone.texi: Tutorial updated to include example of
	  editing/committing with MT/log
	* work.cc (has_contents_user_log) Added
	* work.hh (has_contents_user_log) Added
	* commands.cc (CMD(commit)): Checks to ensure both MT/log and the
	  --message option does not exist during commit.
	* transforms.hh (prefix_lines_with): Added
	* transforms.cc (prefix_lines_with): Added
	* sanity.cc (naughty_failure): Made use of prefix_lines_with()
	* ui.cc (inform): now handles messages w/embedded newlines
	* tests/t_commit_log_3.at: Created to test new functionality
	  added to CMD(commit)
	* testsuite.at: Added above test

2005-03-31  Richard Levitte  <richard@levitte.org>

	* monotone.cc: Add the --depth option...
	* app_state.hh (class app_state),
	  app_state.cc (app_state::set_depth): ... and the field and
	  method to store and set it.
	* commands.cc (CMD(log)): ... then handle it.

	* tests/t_log_depth.at: Add a test for 'log --depth=n'
	* testsuite.at: Add it.
	* monotone.texi (Informative): Document it.

2005-03-31  Nathaniel Smith  <njs@codesourcery.com>

	* automate.cc (automate_erase_ancestors): Accept zero arguments,
	and in such case print nothing.  (Important for scripting.)
	* commands.cc (automate):
	* monotone.texi (Automation):
	* tests/t_automate_erase_ancestors.at: Update accordingly.

2005-03-31  Nathaniel Smith  <njs@codesourcery.com>

	* automate.cc (automate_toposort): Accept zero arguments, and in
	such case print nothing.  (Important for scripting.)
	* commands.cc (automate):
	* monotone.texi (Automation):
	* tests/t_automate_toposort.at: Update accordingly.

2005-03-30  Richard Levitte  <richard@levitte.org>

	* contrib/Notify.pl: A new Perl hack to send change logs by
	email.

	* contrib/README: Add a quick description.

2005-03-30  Nathaniel Smith  <njs@codesourcery.com>

	* automate.cc (automate_leaves): New function.
	(automate_command): Add it.
	* commands.cc (automate): Synopsify it.
	* monotone.1: Add it.
	* monotone.texi (Automation, Commands): Likewise.
	
	* tests/t_automate_leaves.at: New test.
	* testsuite.at: Add it.

2005-03-30  Nathaniel Smith  <njs@codesourcery.com>

	* monotone.texi (Automation): Make newly added sample outputs
	verbatim also.

2005-03-30  Nathaniel Smith  <njs@codesourcery.com>

	* tests/t_automate_toposort.at: New test.
	* tests/t_automate_ancestry_difference.at: New test.
	* tests/t_diff_first_rev.at: New test.
	* testsuite.at: Add them.
	
	* revision.cc (calculate_ancestors_from_graph): Do not keep an
	"interesting" set and return only ancestors from this set;
	instead, simply return all ancestors.  Returning a limited set of
	ancestors does not speed things up, nor reduce memory usage in
	common cases.  (The only time it would reduce memory usage is when
	examining only a small ancestor set, which the important case,
	'heads', does not; even then, erase_ancestors would need to intern
	the interesting revisions first so they got low numbers, which it
	doesn't.)
	(erase_ancestors): Adjust accordingly.
	(toposort, ancestry_difference): New functions.
	* revision.hh (toposort, ancestry_difference): Declare.
	* automate.cc (automate_toposort, automate_ancestry_difference):
	New functions.
	(automate_command): Add them.
	All functions: clarify in description whether output is sorted
	alphabetically or topologically.
	* commands.cc (automate): Synopsify them.
	* monotone.1: Add them.
	* monotone.texi (Commands): Likewise.
	(Automation): Likewise.  Also, clarify for each command whether
	its output is alphabetically or topologically sorted.
	
2005-03-29  Richard Levitte  <richard@levitte.org>

	* commands.cc (CMD(ls)): Update with the same information as
	CMD(list)

	* monotone.texi (Automation): Make the sample output verbatim

2005-03-26  Nathaniel Smith  <njs@codesourcery.com>

	* automate.cc (automate_erase_ancestors): New function.
	(automate_command): Use it.
	* commands.cc (automate): Document it.

	* tests/t_automate_erase_ancestors.at: New test.
	* testsuite.at: Add it.

	* monotone.texi (Automation, Commands): Document automate
	erase_ancestors.
	* monotone.1: Document automate erase_ancestors.

2005-03-26  Nathaniel Smith  <njs@codesourcery.com>

	* automate.cc (interface_version): Bump to 0.1.
	(automate_descendents): New function.
	(automate_command): Call it.
	* commands.cc (automate): Add it to help text.

	* tests/t_automate_descendents.at: New test.
	* testsuite.at: Add it.
	
	* monotone.texi (Automation, Commands): Document automate
	descendents.
	* monotone.1: Document automate descendents, and vars stuff.

2005-03-26  Nathaniel Smith  <njs@codesourcery.com>

	* tests/t_attr.at: No longer a bug report.
	* tests/t_rename_attr.at: New test.
	* testsuite.at: Add it.

2005-03-26  Joel Crisp  <jcrisp@s-r-s.co.uk>

	* contrib/Log2Gxl.java: New file.

2005-03-26  Nathaniel Smith  <njs@pobox.com>

	* contrib/README: New file.

2005-03-25  Nathaniel Smith  <njs@pobox.com>

	* commands.cc (user_log_file_name): Remove unused variable
	again.  Hopefully it will take this time...

2005-03-25  Nathaniel Smith  <njs@pobox.com>

	* commands.cc (user_log_file_name): Remove unused variable.

2005-03-25  Jeremy Cowgar  <jeremy@cowgar.com>

	* monotone.texi: Added a bit more documentation about MT/log
	  Updated edit_comment hook and addded delkey docs
	* commands.cc: Added delkey command
	* t_delkey_1.at: Tests delkey command on public key
	* t_delkey_2.at: Tests delkey command on public and private key
	* testsuite.at: Added above tests
	* std_hooks.lua: Transposed the MT: lines and user_log_contents,
	  user_log_contents now appears first.

2005-03-25  Jeremy Cowgar  <jeremy@cowgar.com>

	* t_setup_creates_log.at: Ensures that MT/log is created
	  on setup
	* t_checkout_creates_log.at: Ensures that MT/log is created
	  on checkout
	* t_commit_log_1.at: Ensures that:
	  1. Read and entered as the ChangeLog message
	  2. Is blanked after a successful commit
	* t_commit_log_2.at: Ensures that commit works w/o MT/log being
	  present
	* testsuite.at: Added the above tests.

2005-03-25  Matt Johnston  <matt@ucc.asn.au>

        * {unix,win32}/platform_netsync.cc, platform.hh, Makefile.am: new
        functions to disable and enable sigpipe.
        * netsync.cc, main.cc: call the functions from netsync rather than
        globally, so that sigpipe still works for piping output of commands
        such as 'log'.
        * tests/t_netsync_sigpipe.at: test it.
        * testsuite.at: add it.

2005-03-25  Matt Johnston  <matt@ucc.asn.au>

	* monotone.cc: add short options -r, -b, -k, and -m
	for --revision, --branch, --key, and --message respectively.
	* monotone.texi, monotone.1: document them
	* tests/t_short_opts.at: test them
	* testsuite.at: add it

2005-03-24  Nathaniel Smith  <njs@codesourcery.com>

	* tests/t_empty_env.at: New test.
	* testsuite.at: Add it.  Absolutify path to monotone so it will
	work.
	
	* unix/have_smart_terminal.cc (have_smart_terminal): Handle the
	case where TERM is unset or empty.

2005-03-24  Nathaniel Smith  <njs@codesourcery.com>

	* ui.hh (tick_write_nothing): New class.
	* monotone.cc (cpp_main): Enable it.

2005-03-24  Nathaniel Smith  <njs@codesourcery.com>

	* work.cc (build_deletions, build_additions): Fixup after merge.

2005-03-23  Nathaniel Smith  <njs@codesourcery.com>

	* tests/t_cat_file_by_name.at: Check for attempting to cat
	non-existent files.
	* tests/t_empty_id_completion.at: New test.
	* tests/t_empty_path.at: New test.
	* testsuite.at: Add them.
	
	* database.cc (complete): Always generate some sort of limit term,
	even a degenerate one.
	
	* app_state.cc (create_working_copy): Check for null directory.

	* work.cc (build_deletion, build_addition, build_rename): Check
	for null paths.

2005-03-23  Derek Scherger  <derek@echologic.com>

	* Makefile.am UNIX_PLATFORM_SOURCES:
	WIN32_PLATFORM_SOURCES: add have_smart_terminal.cc
	* platform.hh (have_smart_terminal): prototype
	* ui.cc (user_interface): set ticker to dot/count based on
	have_smart_terminal
	* unix/have_smart_terminal.cc: 
	* win32/have_smart_terminal.cc: new file
	
2005-03-23  Derek Scherger  <derek@echologic.com>

	* commands.cc (add): pass list of prefixed file_path's to
	build_additions
	(drop): pass list of prefixed file_path's to build_deletions
	(attr): pass attr_path as a 1 element vector to build_additions
	* work.{cc,hh} (build_addition): rename to...
	(build_additions): this, and accept a vector of paths to be added
	in a single path_rearrangement
	(build_deletion): rename to ...
	(build_deletions): this, and accept a vector of paths to be
	dropped in a single path_rearrangement
	(known_preimage_path): replace manifest and path_rearrangement
	args with a path_set to avoid extracting paths for every file
	(build_rename): adjust for change to known_preimage_path

2005-03-23  Nathaniel Smith  <njs@codesourcery.com>

	* monotone.cc (my_poptFreeContext, cpp_main): Apparently
	poptFreeContext silently changed its return type at some unknown
	time.  Hack around this.

2005-03-23  Nathaniel Smith  <njs@codesourcery.com>

	* monotone.cc (cpp_main): Remove the special code to dump before
	printing exception information, since we no longer dump to the
	screen, so it's always better to have the little status message
	saying what happened to the log buffer at the end of everything.
	* sanity.cc (dump_buffer): Give a hint on how to get debug
	information, when discarding it.
	* work.{hh,cc} (get_local_dump_path): New function.
	* app_state.cc (allow_working_copy): Use it for default
	global_sanity dump path.
	* monotone.texi (Reserved Files): Document MT/debug.
	(Network): Capitalize Bob and Alice (sorry graydon).
	Document new defaulting behavior.

2005-03-23  Nathaniel Smith  <njs@codesourcery.com>

	* work.cc, sanity.cc: Remove tabs.

2005-03-23  Nathaniel Smith  <njs@codesourcery.com>

	* monotone.texi (Network Service): Mention that monotone remembers
	your server/collection.
	(Vars): New section.
	* netsync.cc (process_hello_cmd): Touch more cleaning.
	* tests/t_merge_5.at: More commentary.
	
2005-03-23  Matt Johnston  <matt@ucc.asn.au>

	* tests/t_merge_5.at: new test for a merge which ends up with
	duplicate lines.
	* testsuite.at: add it

2005-03-22  Jeremy Cowgar  <jeremy@cowgar.com>

	* AUTHORS: Added my name
	* app_state.cc, commands.cc, lua.cc, lua.hh, monotone.texi,
	  std_hooks.lua, work.cc, work.hh: Added functionality to
	  read the MT/log file for commit logs. In this revision
	  tests are not yet complete nor is documenation complete
	  but the reading, blanking and creating of MT/log is.

2005-03-22  Nathaniel Smith  <njs@codesourcery.com>

	* vocab_terms.hh: Declare base64<var_name>.
	* database.cc (clear_var, set_var, get_vars): base64-encode
	var_names in the database.
	* monotone.texi (Internationalization): Update description of
	vars.
	* transforms.{cc,hh} ({in,ex}ternalize_var_name): Remove.
	* commands.cc (set, unset, ls_vars): Update accordingly.
	(unset): Error out if the variable doesn't exist.
	* tests/t_vars.at: Verify this works.

	* netcmd.cc (test_netcmd_functions): Properly type arguments to
	{read,write}_hello_cmd_payload.
	(write_hello_cmd_payload): Properly type arguments.
	* netcmd.hh (write_hello_cmd_payload):
	* netsync.cc (queue_hello_cmd): Adjust accordingly.
	(process_hello_cmd): More cleaning.  Also, save new server keys to
	a var, and check old server keys against the var.
	
	* tests/t_netsync_checks_server_key.at: New test.
	* testsuite.at: Add it.  Better docs for some netsync macros,
	while I'm here...
	* tests/t_netsync_absorbs.at: Add 'netsync' keyword.
	
2005-03-22  Nathaniel Smith  <njs@codesourcery.com>

	* tests/t_netsync_absorbs.at: New test.
	* testsuite.at: Add it.

	* netcmd.{cc,hh} (read_hello_cmd_payload): Properly type
	arguments.
	* netsync.cc (dispatch_payload): Adjust accordingly.  Move some
	logic into process_hello_cmd.
	(known_servers_domain): New constant.
	(process_hello_cmd): Tweak arguments appropriately.  Include logic
	formerly in dispatch_payload.  Cleanup.

	No semantic changes.
	
2005-03-21  Nathaniel Smith  <njs@codesourcery.com>

	* monotone.texi (Starting a New Project): Tweak phrasing.

2005-03-21  Nathaniel Smith  <njs@codesourcery.com>

	* commands.cc (process_netsync_client_args): If user specifies
	server/collection and there is no default, set the default.
	* tests/t_netsync_set_defaults.at: New test.
	* testsuite.at: Add it.

2005-03-21  Nathaniel Smith  <njs@codesourcery.com>

	* vocab.hh (var_key): New typedef.
	* database.{cc,hh}: Use it.  Make most var commands take it.
	* commands.cc (set, unset): Adjust accordingly.
	(default_server_key, default_collection_key): New constants.
	(process_netsync_client_args): New function.
	(push, pull, sync): Use it.

	* tests/t_netsync_defaults.at: New test.
	* testsuite.at: Add it.

2005-03-21  Matt Johnston  <matt@ucc.asn.au>

	* change_set.cc: use std::map rather than smap for 
	confirm_unique_entries_in_directories() and confirm_proper_tree()
	since they perform a lot of insert()s.

2005-03-21  Nathaniel Smith  <njs@codesourcery.com>

	* monotone.texi (list tags, list vars, set, unset): Document.
	(Internationalization): Document vars.

2005-03-21  Nathaniel Smith  <njs@codesourcery.com>

	* transforms.{hh,cc} ({in,ex}ternalize_var_{name,domain}): New
	functions.
	* vocab_terms.hh (base64<var_value>): Declare template.
	* database.hh (get_vars): Simplify API.
	* database.cc (get_vars, get_var, var_exists, set_var, clear_var):
	Implement.
	* commands.cc (set, unset): New commands.
	(ls): New "vars" subcommand.
	* tests/t_vars.at: Fix.  Un-XFAIL.
	
2005-03-21  Nathaniel Smith  <njs@codesourcery.com>

	* transforms.{cc,hh}: Remove tabs.

2005-03-20  Nathaniel Smith  <njs@codesourcery.com>

	* tests/t_vars.at: New test.
	* testsuite.at: Add it.

2005-03-20  Nathaniel Smith  <njs@codesourcery.com>

	* schema.sql (db_vars): New table.
	* database.cc (database::database): Update schema id.
	* schema_migration.cc (migrate_client_to_vars): New function.
	(migrate_monotone_schema): Use it.
	* tests/t_migrate_schema.at: Another schema, another test...
	
	* vocab_terms.hh (var_domain, var_name, var_value): New types.
	* database.hh (get_vars, get_var, var_exists, set_var, clear_var):
	Prototype new functions.
	
2005-03-20  Derek Scherger  <derek@echologic.com>

	* file_io.cc (book_keeping_file): return true only if first
	element of path is MT, allowing embedded MT elements
	(walk_tree_recursive): check relative paths for ignoreable book
	keeping files, rather than absolute paths
	(test_book_keeping_file): add fs::path tests for book keeping
	files
	* tests/t_add_intermediate_MT_path.at: un-XFAIL, fix some problems
	with commas, add tests for renames and deletes with embedded MT
	path elements.

2005-03-20  Nathaniel Smith  <njs@codesourcery.com>

	* monotone.texi: Add some missing @sc{}'s.
	* cryptopp/config.h: Use "mt-stdint.h", not <stdint.h>, for
	portability.

2005-03-19  Nathaniel Smith  <njs@codesourcery.com>

	* Makefile.am (EXTRA_DIST): Add UPGRADE and README.changesets.
	* debian/files: Auto-updated by dpkg-buildpackage.

	* This is the 0.17 release.
	
2005-03-18  Nathaniel Smith  <njs@codesourcery.com>

	* Makefile.am (MOST_SOURCES): Add package_{full_,}revision.h.
	* NEWS: Fill in date.
	* debian/copyright: Update from AUTHORS.
	* configure.ac: Bump version number to 0.17.
	* debian/changelog, monotone.spec: Update for release.
	* po/monotone.pot: Auto-updated by distcheck.

2005-03-18  Christof Petig <christof@petig-baender.de>

	* sqlite/*: Imported sqlite version 3.1.6 tree

2005-03-18  Nathaniel Smith  <njs@codesourcery.com>

	* monotone.1, commands.cc, Makefile.am: Fixup after merge.

2005-03-18  Nathaniel Smith  <njs@codesourcery.com>

	* path_component (split_path): Fix bug.
	Also, add unit tests for file.
	* unit_tests.{hh,cc}: Add path_component unit tests.
	
2005-03-18  Nathaniel Smith  <njs@codesourcery.com>

	* Makefile.am: Fixup after merge.
	
2005-03-18  Nathaniel Smith  <njs@codesourcery.com>

	* change_set.cc: Move path_component stuff to...
	* path_component.{hh,cc}: ...these new files.
	* Makefile.am: Add them.

2005-03-18  Matt Johnston  <matt@ucc.asn.au>

	* txt2c.cc: add --no-static option
	* Makefile.am, package_revision.h, package_full_revision.h:
	create revision info files as standalone .c files to speed
	compilation (mt_version.cc doesn't need to recompile each time)

2005-03-17  Derek Scherger  <derek@echologic.com>

	* INSTALL: add note about creating a ./configure script

2005-03-16  Nathaniel Smith  <njs@codesourcery.com>

	* UPGRADE: Finish, hopefully.
	* monotone.texi (db check): Be more clear about what is normally
	checked, and when 'db check' is useful.

2005-03-16  Patrick Mauritz <oxygene@studentenbude.ath.cx>

	* monotone.texi (Hook Reference): Typo.

2005-03-16  Nathaniel Smith  <njs@codesourcery.com>

	* monotone.texi: Add Derek Scherger to the copyright list.
	Various tweaks.
	(Starting a New Project): Rewrite to clarify that only Jim runs
	"setup", and explain why.
	(Network Service): Add a note that most people do use a central
	server, since people on the mailing list seem to perhaps be
	getting the wrong idea.
	(Making Changes): Expand a little on what the "." in "checkout ."
	means, since people seem to accidentally checkout stuff into real
	directories.
	(db check): Add much verbiage on the implications
	of various problems, and how to fix them.  Also clarify some
	wording.
	* NEWS: Small tweaks.
	* UPGRADE: More instructions, not done yet...
	
2005-03-15  Matt Johnston  <matt@ucc.asn.au>

	* commands.cc, monotone.texi, monotone.1: mention that agraph
          output is in VCG format.

2005-03-14  Nathaniel Smith  <njs@codesourcery.com>

	* commands.cc (cat): 'cat file REV PATH'.
	* monotone.texi: Mention it.
	* tests/t_cat_file_by_name.at: New test.
	* testsuite.at: Add it.

2005-03-11  Nathaniel Smith  <njs@codesourcery.com>

	* automate.cc (automate_heads): Remove app.initialize call.
	* revision.cc, revision.hh (calculate_arbitrary_change_set): New
	function.
	(calculate_composite_change_set): Touch more sanity checking.

	* commands.cc (update): Use it.

2005-03-10  Derek Scherger  <derek@echologic.com>

	* app_state.cc (set_restriction): adjust bad path error message
	* commands.cc (get_valid_paths): refactor into ...
	(extract_rearranged_paths): ... this
	(extract_delta_paths): ... this
	(extract_changed_paths): ... this
	(add_intermediate_paths): ... and this
	(restrict_delta_map): new function
	(calculate_restricted_change_set): new function
	(calculate_restricted_revision):
	(ls_missing):
	(revert): rework using new valid path functions
	(do_diff): adjust --revision variants to work with restrictions
	* tests/t_diff_restrict.at: un-XFAIL

2005-03-09  Jon Bright <jon@siliconcircus.com>
	* win32/monotone.iss: Install the many-files version of the
	docs, install the figures, create a start-menu icon for the
	docs.
	* Makefile.am: Make docs generation work with MinGW

2005-03-09  Jon Bright <jon@siliconcircus.com>
	* win32/monotone.iss: Monotone -> monotone

2005-03-09  Jon Bright <jon@siliconcircus.com>
	* win32/monotone.iss: Added an Inno Setup script for 
	generating a Windows installer.  Inno Setup is GPLed, see
	http://www.jrsoftware.org for download

2005-03-09  Jon Bright <jon@siliconcircus.com>
	* t_diff_binary.at: binary.bz.b64 -> binary.gz.b64

2005-03-08  Derek Scherger  <derek@echologic.com>

	* Makefile.am: adjust for fsck rename
	* commands.cc (db fsck): rename to db check and add short help;
	adjust for fsck file renames
	* database.{cc,hh}: minor alignment adjustments
	(get_statistic): remove redundant method
	(info): use count in place of get_statistic
	(count): return unsigned long instead of int
	(get_keys): new method
	(get_public_keys): new method
	(get_private_keys): rewrite using get_keys
	(get_certs): new method to get all certs in database from
	specified table
	(get_revision_certs): ditto
	* fsck.{cc,hh}: rename to...
	* database_check.{cc,hh}: ...this; add key, cert and sane revision
	history checking
	* monotone.1: document db dump/load/check commands
	* monotone.texi: document db check command
	* tests/t_fsck.at: rename to...
	* tests/t_database_check.at: ...this; and add tests for key and
	cert problems
	* testsuite.at: account for new test name

2005-03-08  Nathaniel Smith  <njs@codesourcery.com>

	* ChangeLog: Insert some missing newlines.
	* NEWS: Note file format changes.
	* file_io.cc (tilde_expand): Clarify error message.

2005-03-08  Nathaniel Smith  <njs@codesourcery.com>

	* keys.{cc,hh} (require_password): Simplify interface, do more
	work.
	* rcs_import.cc (import_cvs_repo): Update accordingly.
	* commands.cc (server): Likewise.
	* revision.cc (build_changesets_from_existing_revs) 
	(build_changesets_from_manifest_ancestry): Require passphrase
	early.

2005-03-08  Nathaniel Smith  <njs@codesourcery.com>

	* NEWS, INSTALL, README.changesets: Update in preparation for
	0.17.
	* UPGRADE: New file.
	
	* tests/t_diff_restrict.at: Oops.  XFAIL it.
	
2005-03-08  Jon Bright  <jon@siliconcircus.com>
	
	* win32/process.cc (process_spawn): Escape the parameters,
	surround them with quotes before adding them to the consolidated
	command line string
	* mkstemp.cc (monotone_mkstemp): Now takes a std::string&, and
	returns the *native* form of the path in this.
	* mkstemp.hh: Now always use monotone_mkstemp
	(monotone_mkstemp): Update prototype
	* lua.cc (monotone_mkstemp_for_lua): Use new-style 
	monotone_mkstemp

2005-03-08  Jon Bright  <jon@siliconcircus.com>
	
	* win32/read_password.cc (read_password): Now correctly hides 
	password when run in a Windows console.  Does at least enough in
	a MinGW rxvt console to make sure that you can't see the password.
	* win32/process.cc: Change indentation.
	(process_spawn): Log commands executed, as for unix process.cc

2005-03-07  Nathaniel Smith  <njs@codesourcery.com>

	* tests/t_diff_restrict.at: New test.
	* testsuite.at: Add it.

2005-03-05  Nathaniel Smith  <njs@codesourcery.com>

	* netsync.cc (encountered_error, error): New variable and method.
	(session::session): Initialize encountered_error.
	(write_netcmd_and_try_flush, read_some, write_some): Check it.
	(queue_error_cmd): Consider it like sending a goodbye.
	(process_error_cmd): Throw an exception instead of considering it
	a goodbye.
	(process_data_cmd): Call error() if epochs don't match.
	* tests/t_epoch.at, tests/t_epoch_server.at: More minor tweaks.
	Expect failed pulls to exit with status 0.  This isn't really
	correct, but looks complicated to fix...

2005-03-05  Nathaniel Smith  <njs@codesourcery.com>

	* testsuite.at (NETSYNC_SERVE_N_START): New macro.
	* tests/t_epoch_server.at: Misc. fixes.

	* netsync.cc (session::session): Don't open valve yet.
	(maybe_note_epochs_finished): New method to open
	valve.
	(process_done_cmd, process_data_cmd): Call it.
	(rebuild_merkle_trees): Actually calculate hashes for epoch merkle
	trees.  Also, only include epochs that meet the branch mask.
	(session): Remove unused id_to_epoch map.
	
2005-03-05  Nathaniel Smith  <njs@codesourcery.com>

	* netcmd.cc (read_netcmd_item_type): Handle epoch_item.
	(test_netcmd_functions): Update for new confirm_cmd_payload
	format.
	* netsync.cc (process_confirm_cmd): Cut and paste error.

2005-03-05  Nathaniel Smith  <njs@codesourcery.com>

	* constants.{cc,hh}: Add new epochlen, epochlen_bytes constants.
	* vocab_terms.hh, vocab.hh: Add new epoch_data type.  Add predeclarations
	for it.
	* commands.cc (ls_epochs):
	* revision.cc (
	* database.hh:
	* database.cc: Update for epoch_data.  Add get_epoch, epoch_exists
	methods.
	* epoch.{cc,hh}: New files.
	* netsync.cc: Actually implement epochs-via-merkle code.

2005-03-04  Nathaniel Smith  <njs@codesourcery.com>

	* schema.sql (branch_epochs): Add 'hash' field.
	* schema_migration.cc: Fixup for.
	* database.cc (database): Change schemas.
	* tests/t_migrate_schema.at: Replace epoch db test case with one
	with new schema.

2005-03-03  Nathaniel Smith  <njs@codesourcery.com>

	* netsync.cc (session::id_to_epoch): New variable.
	(session::session): Create refinement and requested item tables
	for epochs.
	(rebuild_merkle_trees): Fill epoch merkle tree and id_to_epoch
	table.

	* netsync.cc (queue_confirm_cmd, process_confirm_cmd) 
	(dispatch_payload, rebuild_merkle_trees): 
	* netcmd.hh:
	* netcmd.cc (read_confirm_cmd_payload, write_confirm_cmd_payload):
	Remove epochs.

2005-02-27  Nathaniel Smith  <njs@codesourcery.com>

	* constants.cc:
	* revision.cc:
	* testsuite.at: 
	* commands.cc:
	* ChangeLog: Fixup after merge.

2005-02-27  Nathaniel Smith  <njs@codesourcery.com>

	* merkle_tree.hh (netcmd_item_type): Add epoch_item.
	* merkle_tree.cc (netcmd_item_type_to_string): Handle epoch_item.

	* packet.hh, packet.cc (struct packet_db_valve): New class.
	* netsync.cc (session): Use a valved writer.

2005-02-26  Nathaniel Smith  <njs@codesourcery.com>

	* merkle_tree.hh: Fix comment.
	Remove prototypes for non-existing functions.

2005-02-26  Nathaniel Smith  <njs@codesourcery.com>

	* tests/t_epoch_unidirectional.at: New test.
	* testsuite.at: Add it.

2005-02-26  Nathaniel Smith  <njs@codesourcery.com>

	* tests/t_epoch.at: Even more paranoid.
	* tests/t_epoch_server.at: New test.
	* testsuite.at: Add it.
	
2005-02-21  Nathaniel Smith  <njs@codesourcery.com>

	* tests/t_epoch.at: Check that netsync only sends relevant
	epochs, and be a little more paranoid.

2005-02-19  Nathaniel Smith  <njs@codesourcery.com>

	* revision.cc (struct anc_graph): Fixup after merge.

2005-02-18  graydon hoare  <graydon@pobox.com>

	* database.cc (set_epoch): Fix SQL.
	* monotone.texi (Rebuilding ancestry): Reword a bit.
	* netcmd.{cc,hh} 
	({read,write}_hello_cmd_payload): Transfer server key with hello.
	({read,write}_confirm_cmd_payload): Transfer epoch list with confirm.
	* netsync.cc: Adapt to changes in netcmd.
	(rebuild_merkle_trees): Set nonexistent epochs to zero before sync.
	* revision.cc (anc_graph): Randomize epochs on rebuild.
	* tests/t_epoch.at: Fix up to test slightly new semantics.

2005-02-07  Nathaniel Smith  <njs@codesourcery.com>

	* monotone.1: Add more db commands.
	* monotone.texi: Document db rebuild.  Add section on rebuilding
	ancestry and epochs.

2005-02-06  graydon hoare  <graydon@pobox.com>

	* commands.cc (db): Add epoch commands.
	(list): Likewise.
	Also remove some unneeded transaction guards.
	* database.{cc,hh} (get_epochs): New function.
	(set_epoch): Likewise.
	(clear_epoch): Likewise.
	Also remove all persistent merkle trie stuff.
	* schema.sql: Add epochs, remove tries.
	* schema_migration.cc: Update.
	* tests/t_epoch.at: New test.
	* tests/t_migrate_schema.at: Update.
	* testsuite.at: Add some new helpers, call t_epoch.at.
	* vocab.hh (epoch_id): Define.
	* vocab_terms.hh (epoch): Define.

2005-02-05  Nathaniel Smith  <njs@codesourcery.com>

	* merkle_tree.hh: Remove mcert_item and fcert_item, rename
	rcert_item to cert_item, renumber to remove gaps left.
	* merkle_tree.cc (netcmd_item_type_to_string):
	* netcmd.cc (read_netcmd_item_type): 
	* netsync.cc: Adjust accordingly.
	
2005-02-05  Nathaniel Smith  <njs@codesourcery.com>

	* constants.cc (constants): Bump netsync protocol version.

2005-03-07  Nathaniel Smith  <njs@codesourcery.com>

	* lua.cc (monotone_spawn_for_lua): Minimal change to get arguments
	in right order.  Still needs hygienic cleanups...
	* tests/t_can_execute.at: Run 'cp' instead of 'touch', because cp
	will actually notice if we pass arguments out of order.
	* testsuite.at: Remove mysterious blank line.
	
2005-03-07  Nathaniel Smith  <njs@codesourcery.com>

	* unix/process.cc (process_spawn): Log command line before
	executing.

2005-03-07  Nathaniel Smith  <njs@codesourcery.com>

	* revision.cc (kill_redundant_edges): Rename back to...
	(kluge_for_3_ancestor_nodes): ...this.  Go back to only cleaning
	up parents of 3+ parent nodes.
	(analyze_manifest_changes): Take a third argument, of files whose
	ancestry needs splitting.
	(construct_revision_from_ancestry): Make more more complex, in
	order to properly track file identity in merges.

2005-03-05  Nathaniel Smith  <njs@codesourcery.com>

	* revision.cc (check_sane_history): Typo.
	
2005-03-05  Nathaniel Smith  <njs@codesourcery.com>

	* revision.hh (check_sane_history): Take an app_state instead of a
	database as an argument.
	* database.cc: Pass an app_state instead of a database as its
	argument. 
	* revision.cc (check_sane_history): Update accordingly.  Add a new
	check for merges, that they are creating consistent changesets
	(even when the common ancestor is outside of the usual
	paranoia-checking search depth).

2005-03-05  Nathaniel Smith  <njs@codesourcery.com>

	* revision.cc (kluge_for_3_ancestor_nodes): Rename to...
	(kill_redundant_edges): ...this.  Kill all redundant edges, not
	just ones on nodes with 3+ parents.  Also, make it actually work.
	
2005-03-05  Nathaniel Smith  <njs@codesourcery.com>

	* revision.cc (kluge_for_3_ancestor_nodes): New method.
	(rebuild_ancestry): Call it.

2005-03-03  Nathaniel Smith  <njs@codesourcery.com>

	* revision.cc (check_sane_history): Print a warning to let the
	user know why things like 'pull' can take so long.
	* netsync.cc: Remove a few tabs.

2005-03-04  Jon Bright  <jon@siliconcircus.com>
	
	* win32/process.cc (process_spawn): Now takes 
	const char * const argv[]
	* unix/process.cc (process_spawn): Ditto.  Cast for call to
	execvp
	(existsonpath): Initialise args in a const way

2005-03-04  Jon Bright  <jon@siliconcircus.com>
	
	* win32/process.cc (process_spawn): Now takes 
	char * const argv[]
	* platform.hh (process_spawn): Ditto
	* unix/process.cc (process_spawn): Ditto
	* lua.cc (monotone_spawn_for_lua): Remove debug code
	* General: Beginning to hate C++'s const rules

2005-03-04  Jon Bright  <jon@siliconcircus.com>
	
	* win32/process.cc (process_spawn): Now takes 
	const char * const *
	* platform.hh (process_spawn): Ditto
	* unix/process.cc (process_spawn): Ditto
	* General: Sorry about all these commits, I'm syncing back and
	forth between Linux and Win32

2005-03-04  Jon Bright  <jon@siliconcircus.com>
	
	* win32/process.cc (process_spawn): Now takes char * const *
	* platform.hh (process_spawn): Ditto
	* unix/process.cc (process_spawn): Ditto
	(existsonpath): argv now const char*[]

2005-03-04  Jon Bright  <jon@siliconcircus.com>
	
	* win32/process.cc: Added forgotten file
	* unix/process.cc: Include stat.h, (process_*) fix compilation
	errors

2005-03-04  Jon Bright  <jon@siliconcircus.com>
	
	* unix/process.cc: Added forgotten file

2005-03-03  Jon Bright  <jon@siliconcircus.com>
	
	* lposix.c: Deleted
	* win32/process.cc: Created, added Win32 versions of functions
	existsonpath, make_executable, process_spawn, process_wait,
	process_kill, process_sleep
	* unix/process.cc: Ditto, for the Unix versions.
	* lua.cc: Add LUA wrappers for the above functions, register
	them with LUA
	* std_hooks.lua (execute, attr_functions->execute, 
	program_exists_in_path): Use the new functions instead of posix
	functions
	* t_can_execute.at (touchhook.lua): Ditto

2005-03-01  Derek Scherger  <derek@echologic.com>

	* app_state.cc (set_restriction): actually ignore ignored files
	rather than trying to validate them

2005-03-01  Derek Scherger  <derek@echologic.com>

	* tests/t_diff_binary.at: new test (bug report)
	* tests/t_command_completion.at: new test
	* tests/t_merge_rename_file_and_rename_dir.at: new test
	* testsuite.at: include new tests
	
2005-02-28  Richard Levitte  <richard@levitte.org>

	* Makefile.am (BUILT_SOURCES_CLEAN): Moved mt-stding.h from here...
	(DISTCLEANFILES): ... to here.  Since mt-stding.h is created by
	config.status, it should only be removed by the distclean target.

2005-02-28  Matt Johnston  <matt@ucc.asn.au>

	* std_hooks.lua: posix.iswin32() == 1, rather than plain boolean
	comparison (0 doesn't compare as false in lua it seems).

2005-02-27  Jon Bright  <jon@siliconcircus.com>
	
	* lposix.c (win32 Pspawn): Search the path
	(win32 Pexistsonpath): Added.  'which' isn't easily available,
	and not available at all from a normal Win32 command shell
	(Piswin32): Added a function for both Unix and Win32 to detect
	if running on Windows
	* std_hooks.lua (program_exists_in_path): Now calls 
	posix.iswin32.  If win32, calls posix.existsonpath, otherwise
	calls which as it always did.

2005-02-27  Jon Bright  <jon@siliconcircus.com>
	
	* lposix.c (win32 Pspawn): Remove dumb strlen bug resulting in
	AVs on commit.

2005-02-27  Jon Bright  <jon@siliconcircus.com>
	
	* t_can_execute.at: Test to see if hooks can execute things
	* testsuite.at: Add t_can_execute

2005-02-27  Jon Bright  <jon@siliconcircus.com>
	
	* lposix.c (win32 Pspawn): Ensure the command string is always
	NUL-terminated.  Also, allocate enough memory for the quotes
	around the command string.

2005-02-27  Jon Bright  <jon@siliconcircus.com>
	
	* xdelta.cc (unittests): Define BOOST_STDC_NO_NAMESPACE, needed
	to compile with the latest MinGW which uses gcc 3.4.2
	* vocab.cc (verify(local_path)): Catch fs::filesystem_error too
	and rethrow this as an informative_failure, thereby fixing the
	Win32 unit tests without disabling anything
	* idna/toutf8.c (stringprep_convert): Fix a potential segfault
	when memory allocation fails.  Potentially security-relevant.
	* tests/t_i18n_file.at: Add a SET_FUNNY_FILENAME macro, which 
	gets a platform-appropriate funny filename (with/without 
	colon).  
	Change references to utf8 to utf-8, iso88591 to iso-8859-1, and
	eucjp to euc-jp, on the grounds that MinGW's iconv knows all
	of the latter and none of the former, but Linux iconv knows all
	of them.  Test now passes one Win32.  I'm presuming we weren't
	deliberately using non-standard names for charsets here.
	* tests/t_i18n_changelog.at: Same charset name changes.
	* tests/t_dump_load.at: Canonicalise dump before loading it
	* tests/t_load_into_existing.at: Ditto
	* tests/t_fmerge.at: Canonicalise fmerge output
	* tests/t_merge_normalization_edge_case.at: Ditto
	* tests/t_unidiff.at: Canonicalise diff output
	* tests/t_largish_file.at: Instead of using dd, which MinGW
	doesn't have, I've generated the file with dd on a nearby Linux
	box, then gziped and b64ed it, and the test case now generates
	it with UNGZB64
	* testsuite.at: Add a comment every 10 tests with the test
	number.  Useful if you're trying to locate which test number
	you're trying to run and only have the filename.  If people 
	hate this, though, please do delete.
	(UNB64_COMMAND) Do special handling for Win32 to avoid
	having to canonicalise the file.
	(UNGZ_COMMAND) Canonicalise the file after ungzipping it.
	* lposix.c: (Pfork, Pexec) Removed, on the grounds that we only
	really want to support fork+exec as a single operation.  fork()
	without exec() could be risky with a child process also having
	our sqlite handles, etc.  exec() could be risky since we 
	wouldn't be exiting gracefully, just dying in the middle of a
	hook.
	(Pspawn) Implemented for both Win32 and Unix.  Does fork/exec
	for Unix, CreateProcess for Win32.  Returns -1 on error, pid on
	success in both cases.
	(Pwait, Pkill, Psleep) Implemented for Win32.  Note that pid is
	not optional for Pwait on Win32.
	* std_hooks.lua: (execute) Now uses spawn()

2005-02-25  Jon Bright  <jon@siliconcircus.com>
	
	* ChangeLog: Add all my previous changes.
	* tests/t_add_owndb.at: Add test for trying to add the db to
	itself.
	* testsuite.at: Call it
	* tests/t_automate_heads.at: Canonicalise stdout output.
	* tests/t_automate_version.at: Use arithmetic comparison against
	wc output instead of string comparison, to avoid problems with
	MinGW's wc, which outputs with initial space-padding
	* tests/t_change_empty_file.at: Canonicalise stdout output 
	and compare manually instead of letting autotest check it
	* tests/t_fmerge_normalize.at: Canonicalise stdout output.
	* tests/t_netsync_single.at: Use NETSYNC_KILLHARD instead of 
	killall, as for the NETSYNC functions in testsuite.at

2005-02-27  Matt Johnston  <matt@ucc.asn.au>

        * main.cc: ignore SIGPIPE so that monotone won't be killed
        unexpectedly upon remote disconnection for netsync

2005-02-27  Nathaniel Smith  <njs@codesourcery.com>

	* idna/idn-int.h: Oops, really add this time.

2005-02-27  Nathaniel Smith  <njs@codesourcery.com>

	* AUTHORS: Add Corey Halpin.
	
	* idna/idn-int.h: New file (don't generate from configure anymore,
	but just ship).
	* configure.ac: Don't generate idna/idn-int.h.  Do generate
	mt-stdint.h.
	* Makefile.am: Adjust for idna/idn-int.h and mt-stdint.h.
	* acinclude.m4: Remove AX_CREATE_STDINT_H, ACX_PTHREAD,
	AC_COMPILE_CHECK_SIZEOF (let aclocal pick them up from m4/
	instead).
	* m4/ax_create_stdint_h.m4:
	* m4/acx_pthread.m4: Update from http://autoconf-archive.cryp.to/
	
	* numeric_vocab.hh: Instead of dancing around which header to
	include, include mt-stdint.h.
	
	* app_state.cc (restriction_includes, set_restriction): Move
	global static 'dot' into these functions, because file_path
	depends on global book_keeping_dir being initialized already, and
	there is no guaranteed order of initialization of C++ statics.
	(Bug reported by Matt Johnston.)
	
2005-02-27  Corey Halpin  <chalpin@cs.wisc.edu>

	* numeric_vocab.hh: Try both stdint.h and inttypes.h.
	* main.cc: OpenBSD has Unix signals too.

2005-02-26  Derek Scherger  <derek@echologic.com>

	* file_io.cc (absolutify): normalize fs::path to remove ..'s
	* tests/t_db_with_dots.at: ensure database path in MT/options
	doesn't contain ..'s

2005-02-25  Jon Bright  <jon@siliconcircus.com>
	
	* ChangeLog: Add all my previous changes.
	* tests/t_add_owndb.at: Add test for trying to add the db to
	itself.
	* testsuite.at: Call it
	* tests/t_automate_heads.at: Canonicalise stdout output.
	* tests/t_automate_version.at: Use arithmetic comparison against
	wc output instead of string comparison, to avoid problems with
	MinGW's wc, which outputs with initial space-padding
	* tests/t_change_empty_file.at: Canonicalise stdout output 
	and compare manually instead of letting autotest check it
	* tests/t_fmerge_normalize.at: Canonicalise stdout output.
	* tests/t_netsync_single.at: Use NETSYNC_KILLHARD instead of 
	killall, as for the NETSYNC functions in testsuite.at

2005-02-25  Nathaniel Smith  <njs@codesourcery.com>

	* vocab.cc (test_file_path_verification): Re-enable some tests
	disabled by Jon Bright, following discussion on IRC concluding
	that they were catching a real bug.

2005-02-24  Nathaniel Smith  <njs@codesourcery.com>

	* tests/t_add_dot.at: Run "add ." in a subdirectory, so as not to
	add the test database.  (Reported by Jon Bright.)

	* AUTHORS: Fix gettext.h copyright note, to not be in the middle
	of libidn copyright note.
	Add Jon Bright.

2005-02-24  Jon Bright  <jon@siliconcircus.com>

	* app_state.cc (prefix): Use string() instead of 
	native_directory_string().  For Unix, these should be equivalent.
	For Win32, I believe string()'s correct (since we compare 
	everywhere against normalized paths with / characters, but 
	native_directory_string produces paths with \ characters on Win32.
	* rcs_file.cc (file_source): Map the map, not the mapping.
	* tests/t_i18n_file.at: Remove colon from filename with symbols.
	I need to return to this and add a proper test for Win32, so we
	only use the colon on non-Win32.
	* testsuite.at: Add a CANONICALISE function, which does nothing
	on Unix and strips out carriage returns from files on Win32.  This
	is useful for being able to compare Monotone's stdout output to
	files on disk.  Add NETSYNC_KILL and NETSYNC_KILLHARD functions,
	to deal with MinGW not having killall (Unix still uses killall,
	though).
	* tests/t_import.at: Add CANONICALISE calls before comparing
	stdout output.
	* tests/t_netsync.at: Likewise
	* tests/t_netsync_single.at: Likewise
	* tests/t_scan.at: Likewise
	* tests/t_versions.at: Likewise
	* tests/t_ls_missing.at: Likewise.  Also, generate missingfoo and
	missingbar files with expected output from ls missing for these
	files being missing and compare against those.

2005-02-24  Derek Scherger  <derek@echologic.com>

	* app_state.{cc,hh} (add_restriction): rename to ...
	(set_restriction) this; and add path validation
	* commands.cc (get_valid_paths): new function
	(get_path_rearrangement) remove restricted include/exclude variant
	(calculate_restricted_revision) get valid paths and use to set up
	restriction
	(status, ls_unknown, commit, do_diff) pass args to
	calculate_restricted_revision to valid restriction paths
	(ls_missing, revert) get valid paths and use to set up restriction
	* tests/t_checkout_options.at: remove bug report priority (it's
	fixed!)
	* tests/t_diff_added_file.at: add --revision options to diff
	* tests/t_restrictions.at: remove invalid paths from ls unknown
	and ls ignored
	* tests/t_restrictions_warn_on_unknown.at: un-XFAIL
	
2005-02-23  Derek Scherger  <derek@echologic.com>

	* commands.cc (ls_missing): replace duplicated code with call to
	calculate_base_revision

2005-02-23  Jon Bright  <jon@siliconcircus.com>
	
	* vocab.cc (test_file_path_verification): Disable foo//nonsense
	test for Win32, add tests for UNC paths.  This was the only
	failing unit test on Win32.

2005-02-23  Jon Bright  <jon@siliconcircus.com>

	* txt2c.cc (main): Don't claim the file was generated from 
	--strip-trailing if that option's used.

2005-02-23  Jon Bright  <jon@siliconcircus.com>

	* app_state.cc: Add include of io.h for Win32, for chdir()
	* file_io.cc (get_homedir): Correct assertion (remove bracket)
	* lua/lposix.c, lua/modemuncher.c: Remove all references to
	functions and modes that don't exist on Win32.
	* monotone.cc: Include libintl.h on Win32
	
2005-02-21  Nathaniel Smith  <njs@codesourcery.com>

	* file_io.cc (get_homedir): Add more comments and logging to Win32
	version.  Also, only check HOME under Cygwin/MinGW.

2005-02-21  Derek Scherger  <derek@echologic.com>

	* Makefile.am: merge fixup
	
2005-02-21  Derek Scherger  <derek@echologic.com>

	* Makefile.am: add fsck.{cc,hh}
	* commands.cc(check_db): move to ...
	* fsck.{cc,hh}: here and do lots more checking
	* database.{cc,hh}(get_ids): new method
	(get_file_ids,get_manifest_ids,get_revision_ids): more new methods
	* tests/t_fsck.at: new test
	* testsuite.at: call it
	
2005-02-21  Nathaniel Smith  <njs@codesourcery.com>

	* commands.cc (commit): Simplify chatter.

2005-02-21  Nathaniel Smith  <njs@codesourcery.com>

	* file_io.cc (get_homedir): Check more environment variables in
	Win32 version.

2005-02-21  Nathaniel Smith  <njs@codesourcery.com>

	* file_io.cc: Remove tabs.

2005-02-21  Nathaniel Smith  <njs@codesourcery.com>

	* smap.hh (smap): Remove leading underscores, add comments.

2005-02-20  Nathaniel Smith  <njs@codesourcery.com>

	* std_hooks.lua (merge2, merge3): Check for DISPLAY before
	invoking gvim.

2005-02-20  Julio M. Merino Vidal  <jmmv@menta.net>

	* ChangeLog: Use tabs for indentation rather than spaces.  Drop
	trailing whitespace.  While here, fix a date by adding zeros before
	the month and the day number.

2005-02-20  Julio M. Merino Vidal  <jmmv@menta.net>

	* gettext.h: Add file.
	* AUTHORS: Mention that it comes from the GNU Gettext package.
	* Makefile.am: Distribute it.
	* sanity.hh: Use gettext.h rather than libintl.h so that --disable-nls
	works.  Also improves portability, according to the GNU Gettext
	manual.

2005-02-19  Derek Scherger  <derek@echologic.com>

	* automate.cc (automate_heads): remove bogus call to 
	app.allow_working_copy() which is called in cpp_main
	* database.cc (check_sqlite_format_version): don't check database
	version when "file" is really a directory; add filename to error
	message
	(sql): check for empty database early, even though this seems
	impossible as absolutify changes "" into path to working dir;
	convert to use N-style assertions; add check to ensure "file" is
	not really a directory
	* tests/t_db_missing.at: new test for above problems
	* testsuite.at: call it

2005-02-19  Nathaniel Smith  <njs@codesourcery.com>

	* tests/t_add_intermediate_MT_path.at: Tighten up.

	* tests/t_merge_3.at: New test.
	* tests/t_merge_4.at: Likewise.
	* testsuite.at: Add them.

2005-02-19  Ole Dalgaard  <josua+monotone@giraffen.dk>

	* configure.ac: Check for 64-bit versions of Boost static
	libraries.

2005-02-18  Julio M. Merino Vidal  <jmmv@menta.net>

	* INSTALL:
	* configure.ac: Improve Boost detection by trying several possible
	library suffixes before aborting.

2005-02-18  graydon hoare  <graydon@pobox.com>

	* change_set.cc
	(apply_change_set): Avoid fast path when there are adds.
	(apply_path_rearrangement): Likewise.

2005-02-18  graydon hoare  <graydon@pobox.com>

	* automate.cc (automate_heads): Fix initialize() call.
	* change_set.{cc,hh}
	(apply_path_rearrangement): Add quick version.
	* revision.cc
	(check_sane_history): Use quick version of apply_change_set.
	* work.cc
	(build_addition): Use quick version of apply_path_rearrangement.
	(known_preimage_path): Likewise.
	* testsuite.at: Fix definitions of _ROOT_DIR, add --norc some
	places.
	* AUTHORS: Mention Daniel.

2005-02-18  Daniel Berlin  <dberlin@dberlin.org>

	* xdelta.cc (compute_delta_insns): Correct 1-byte-source bug.

2005-02-18  graydon hoare  <graydon@pobox.com>

	* Makefile.am (MOST_SOURCES): Add smap.hh.

2005-02-18  graydon hoare  <graydon@pobox.com>

	* basic_io.{cc,hh}: Inline some stuff.
	* change_set.cc: Use smap various places, reduce to 32-bit tids.
	* commands.cc: Use shared_ptr<change_set> everywhere.
	* netsync.cc: Likewise.
	* rcs_import.cc: Likewise.
	* revision.{cc,hh}: Likewise.
	* smap.hh: New file.

2005-02-18  Julio M. Merino Vidal  <jmmv@menta.net>

	* INSTALL:
	* configure.ac: Improve Boost detection by trying several possible
	library suffixes before aborting.

2005-02-17  Derek Scherger  <derek@echologic.com>

	* tests/t_add_intermediate_MT_path.at: new test
	* testsuite.at: call it

2005-02-17  Julio M. Merino Vidal  <jmmv@menta.net>

	* testsuite.at:
	* tests/t_change_empty_file.at: Verify that modifying an empty file
	creates a patch revision rather than an add/delete sequence.  The
	incorrect behavior was reported in bug #9964.

2005-02-17  Derek Scherger  <derek@echologic.com>

	* app_state.{cc,hh} (app_state): initialize search root
	(initialize): boolean signature variant renamed to ...
	(allow_working_copy): this; add explicit search root; move
	requirement for working copy to ...
	(require_working_copy): this new method
	(initialize): string signature variant renamed to ...
	(create_working_copy): this
	(set_root): new method
	* commands.cc: remove app.initialize(false) calls; replace
	app.initialize(true) with app.require_working_copy(); replace
	app.initialize(dir) with app.create_working_copy(dir)
	(checkout): ensure revision is member of specified branch
	* file_io.{cc,hh} (find_working_copy): stop search at --root if
	specified
	* monotone.cc (OPT_ROOT): new option
	(cpp_main): call app.allow_working_copy() before executing
	commands to always read default options
	* monotone.1: add --root option
	* monotone.texi: add --root option
	* tests/t_checkout_noop_on_fail.at: un-XFAIL
	* tests/t_checkout_options.at: un-XFAIL, add check for specified
	revision not in specified branch
	* testsuite.at: add --root option to MONOTONE to prevent searching
	above test dir
	* vocab.cc: remove redundant forward declaration

2005-02-16  Derek Scherger  <derek@echologic.com>

	* commands.cc (revert): don't rewrite unchanged files
	* tests/t_revert_unchanged.at: new test
	* testsuite.at: call it

2005-02-12  Derek Scherger  <derek@echologic.com>

	* database.cc (sqlite3_unpack_fn): new function for viewing
	base64, gzipped data
	(install_functions): install it
	(rehash): remove unused obsolete fcerts ticker

2005-02-17  Nathaniel Smith  <njs@codesourcery.com>

	* debian/changelog: s/graydon@mogo/graydon@pobox.com/, to make
	lintian happy.
	* debian/rules (config.status): Remove --with-bundled-adns.
	* debian/control (Build-Depends): Don't Build-Depend on libpopt,
	only libpopt-dev.
	* .mt-attrs (debian/control): Make executable.

2005-02-17  Nathaniel Smith  <njs@codesourcery.com>

	* tests/t_undo_update.at: Stupid typo.
	* tests/t_largish_file.at: New test.
	* testsuite.at: Add it.

	* commands.cc (push, pull, sync): Remove misleading "..." from
	help text.

2005-02-16  Julio M. Merino Vidal  <jmmv@menta.net>

	* Makefile.am: Append $(BOOST_SUFFIX) to -lboost_unit_test_framework
	to fix 'make check' on systems where boost libraries can only be
	found by passing the exact suffix as part of the name.

2005-02-16  Julio M. Merino Vidal  <jmmv@menta.net>

	* monotone.texi: Fix a typo (hexidecimal to hexadecimal).  Also
	change an example command to append stuff to ~/.monotonerc, instead
	of completely destroying the possibily existing file.  Addresses
	bug #11136.

2005-02-16  Julio M. Merino Vidal  <jmmv@menta.net>

	* cryptopp/config.h: Use uint{8,16,32,64}_t as size types instead of
	trying to match them to unsigned char/int/long/long long respectively.
	Should fix build on FreeBSD/sparc64, as seen in bug #10203.

2005-02-16  Julio M. Merino Vidal  <jmmv@menta.net>

	* INSTALL:
	* Makefile.am:
	* configure.ac: Add the --disable-large-file option to manually
	disable large file support from the builtin sqlite (compatibility
	with old systems and FAT).  Addresses bug #8380.

2005-02-16  Nathaniel Smith  <njs@codesourcery.com>

	* tests/t_undo_update.at: New todo.
	* testsuite.at: Add it.

2005-02-15  Nathaniel Smith  <njs@codesourcery.com>

	* monotone.1: Add cursory note about "automate".
	* monotone.texi: Synchronize with manpage.

2005-02-15  Nathaniel Smith  <njs@codesourcery.com>

	* automate.cc: Add "Error conditions" to the standard comment
	sections.

	* monotone.texi (Scripting): New section.
	(Automation): New section.

	* tests/t_automate_heads.at: Test behavior with nonexistent
	branch.

2005-02-14  Nathaniel Smith  <njs@codesourcery.com>

	* tests/t_merge_normalization_edge_case.at: New test.
	* testsuite.at: Add it.

	* diff_patch.cc (normalize_extents): Soften the warning message
	now that we have one test case.

2005-02-14  Matthew A. Nicholson  <mnicholson@digium.com>

	* std_hooks.lua: Add vimdiff merge hooks.

2005-02-14  Nathaniel Smith  <njs@codesourcery.com>

	* std_hooks.lua: Remove tabs.

2005-02-14  Nathaniel Smith  <njs@codesourcery.com>

	* tests/t_automate_heads.at: New test.
	* tests/t_automate_version.at: New test.
	* testsuite.at: Add then.

	* commands.cc (automate): Fix documentation string.
	* automate.cc: Much more structured documentation comments.

2005-02-13  Nathaniel Smith  <njs@codesourcery.com>

	* automate.{cc,hh}: New files.
	* commands.cc: New command "automate".

2005-02-13  Nathaniel Smith  <njs@codesourcery.com>

	* monotone.texi (Creating a Database): Fix typo, clarify
	conventions for database management following question on mailing
	list.

2005-02-12  graydon hoare  <graydon@pobox.com>

	* change_set.{cc,hh}: Correct code to pass newly-added unit tests.

2005-02-10  Derek Scherger  <derek@echologic.com>

	* monotone.1: update for restrictions
	* monotone.texi: sync with manpage

2005-02-09  Derek Scherger  <derek@echologic.com>

	* cert.cc (cert_revision_testresult): allow pass/fail testresult
	values
	* commands.cc (testresult): likewise
	* commands.cc (do_diff): disallow restriction of non-working copy
	diffs
	* monotone.texi: update for restrictions

2005-02-08  graydon hoare  <graydon@pobox.com>

	* database.cc (version_cache::set): Fix bad expiry logic.

2005-02-08  Nathaniel Smith  <njs@codesourcery.com>

	* change_set.cc (check_sane): Null sources are only valid for
	adds.

2005-02-07  Nathaniel Smith  <njs@codesourcery.com>

	* database.cc (struct version_cache): Fix invariant in cache
	clearing logic.

2005-02-06  Nathaniel Smith  <njs@codesourcery.com>

	* change_set.cc: Add a few more invariants; add lots and lots of
	unit tests.

2005-02-06  graydon hoare  <graydon@pobox.com>

	* change_set.cc: Use hash_map in a few places.
	(confirm_unique_entries_in_directories): Fix invariants.
	* constants.{cc,hh} (db_version_cache_sz): New constant.
	* database.cc (version_cache): New structure.
	(get_version): Use it.
	* interner.hh: Rewrite to use hash_map and vector.
	* tests/t_no_rename_overwrite.at: Tweak return codes.

2005-02-06  Nathaniel Smith  <njs@codesourcery.com>

	* ui.hh (ensure_clean_line): New method.
	* ui.cc (inform): Use it.
	* keys.cc (get_passphrase): Call it before prompting for passphrase.

2005-02-06  Nathaniel Smith  <njs@codesourcery.com>

	* database.cc (info): Report more statistics.

	* ROADMAP: Remove finished items.

	* revision.cc (analyze_manifest_changes): Childs cannot be null,
	that makes no sense.
	(add_node_for_old_manifest): Log node names, don't print it.
	(construct_revision_from_ancestry): Partially rewrite to handle
	root nodes explicitly.
	(build_changesets_from_existing_revs): Don't put the null revision
	in the ancestry graph, to match changesetify logic.
	(add_node_for_old_revision): Enforce decision that the ancestry
	graph not contain the null revision.

	(anc_graph::heads): Remove.
	(add_node_ancestry): Don't try creating it; logic was broken
	anyway.
	(rebuild_from_heads): Rename to...
	(rebuild_ancestry): ...this.  Calculate head set correctly.

2005-02-05  Nathaniel Smith  <njs@codesourcery.com>

	* change_set.cc (compose_path): Add more invariants.

2005-02-05  Nathaniel Smith  <njs@codesourcery.com>

	* monotone.cc (cpp_main): Log command line, to help interpret the
	logs people send in.

2005-02-05  Nathaniel Smith  <njs@codesourcery.com>

	* revision.cc (check_sane): Turn off this invariant when
	global_sanity.relaxed.

2005-02-03  Nathaniel Smith  <njs@codesourcery.com>

	* tests/t_load_into_existing.at: Oops, really add it too, sigh.

2005-02-03  Nathaniel Smith  <njs@codesourcery.com>

	* tests/t_need_mt_revision.at: Oops, really add it.

2005-02-03  Nathaniel Smith  <njs@codesourcery.com>

	* interner.hh (interner::intern): Add version taking a bool&, so
	callers can tell whether this string has previously been checked.
	* change_set.cc: Use new interned string identifier
	'path_component's instead of file_path's for components of paths;
	sanity-check each component exactly once.

2005-02-03  Nathaniel Smith  <njs@codesourcery.com>

	* database.cc (load): Check for existence of target database.
	* tests/t_load_into_existing.at: New test.
	* testsuite.at: Add it.

2005-02-03  Nathaniel Smith  <njs@codesourcery.com>

	* tests/t_checkout_dir.at: Also check that checkout to unwriteable
	directory fails.
	* tests/t_branch_checkout.at: New test.
	* testsuite.at: Add it.

	* app_state.cc (initialize): Simplify working directory
	initialization, and improve error handling.

	* keys.cc (get_passphrase): Disallow empty passphrases early
	(before they trigger an invariant down the line...).

2005-02-03  Nathaniel Smith  <njs@codesourcery.com>

	* update.cc (pick_update_candidates): Add I().
	* commands.cc (calculate_base_revision): Remove 'rev' argument,
	which was never set and callers never used.
	(calculate_base_manifest, calculate_current_revision)
	(calculate_restricted_revision, revert): Update correspondingly.
	(update): Check for null old revision.

	* main.cc (main): Make exit status 3 if we caught an unhandled
	exception, in particular so the testsuite can tell the difference
	between an error handled cleanly and an error caught by an
	invariant.
	* tests/t_update_null_revision.at: New test.
	* testsuite.at: Add it.

2005-02-03  Nathaniel Smith  <njs@codesourcery.com>

	* main.cc: Remove tabs.

2005-02-02  Nathaniel Smith  <njs@codesourcery.com>

	* change_set.cc (extract_first): Rename to...
	(extract_pairs_and_insert): ...this.
	(path_rearrangement::check_sane): Use it to add additional
	checks.

	* work.hh: Update comments (MT/manifest doesn't exist
	anymore...).

	* tests/t_need_mt_revision.at: New test.
	* testsuite.at: Add it.
	* commands.cc (get_revision_id): Require MT/revision to exist.
	(setup): Create MT/revision.

2005-02-02  Nathaniel Smith  <njs@codesourcery.com>

	* work.hh: Remove tabs.

2005-02-03  graydon hoare  <graydon@pobox.com>

	* tests/t_i18n_changelog.at: New test.
	* testsuite.at: Run it.
	* lua/lposix.c: New file.
	* lua/modemuncher.c: New file
	* lua.cc: Load posix library.
	* lua/liolib.c: Disable execute and popen.
	* std_hooks.lua: Remove io.execute uses.
	* AUTHORS: Update to mention lposix.c, modemuncher.c.
	* Makefile.am: Likewise.

2005-02-01  Nathaniel Smith  <njs@codesourcery.com>

	* tests/t_rebuild.at: Beef up test in response to possible
	problems reported by Derek Scherger.

2005-01-31  Nathaniel Smith  <njs@codesourcery.com>

	* rcs_import.cc (store_manifest_edge): Don't try to store deltas
	to the null manifest.
	(import_cvs_repo): Root revision has null manifest, not empty
	manifest.
	* revision.cc (check_sane): More invariants.

2005-01-28  graydon hoare  <graydon@pobox.com>

	* database.{cc,hh}: More netsync speed tweaks.
	* netsync.cc: Likewise.

2005-01-27  Nathaniel Smith  <njs@codesourcery.com>

	* tests/t_restrictions_warn_on_unknown.at: New test.
	* testsuite.at: Add it.

2005-01-27  Derek Scherger  <derek@echologic.com>

	* commands.cc (attr): adjust for subdir; ensure files exist
	* tests/t_attr.at: improve setup description
	* tests/t_attributes.at: improve setup description so that
	testsuite -k attr runs this test; check for attributes on missing
	files
	* tests/t_subdir_attr.at: new test
	* testsuite.at: fix dutch spelling of monotone; call new test

2005-01-27  Nathaniel Smith  <njs@codesourcery.com>

	* change_set.hh (null_id): New function.
	* revision.cc (analyze_manifest_changes): Fix typo, use null_id.
	* tests/t_rebuild.at: Un-XFAIL.

2005-01-27  Nathaniel Smith  <njs@codesourcery.com>

	* tests/t_rebuild.at: Add priority tag.

	* tests/t_cvsimport.at: Be more thorough.

	* rcs_import.cc (store_edge): Rename to...
	(store_manifest_edge): ...this.  Remove revision arguments, and
	remove storing of revision.
	(import_states_recursive): Update accordingly.
	Add 'revisions' argument; update it instead of trying to write
	revisions now.
	(import_states_by_branch): Add 'revisions' argument.
	(import_cvs_repo): Add a stage 3 that writes out the revisions
	accumulated in the 'revisions' vector.

2005-01-27  graydon hoare  <graydon@pobox.com>

	* AUTHORS: Mention Georg.
	* change_set.cc: Null out names which are in null directories.
	* commands.cc (reindex): Remove COLLECTION argument.
	* database.{cc,hh} (get_revision_certs):
	Add brute force "load all certs" method.
	* merkle_tree.{cc,hh}: Modify to use memory rather than disk.
	* netsync.{cc,hh}: Likewise.
	* packet.hh (manifest_edge_analyzer): Kill dead code.

2005-01-26  Nathaniel Smith  <njs@codesourcery.com>

	* mt_version.cc (print_full_version): Include system flavour.

2005-01-26  Nathaniel Smith  <njs@codesourcery.com>

	* tests/t_rebuild.at: New test.
	* testsuite.at: Add it.

2005-01-26  Nathaniel Smith  <njs@codesourcery.com>

	* tests/t_checkout_noop_on_fail.at: Clarify description and XFAIL.

	* tests/t_approval_semantics.at: New TODO.
	* tests/t_monotone_agent.at: New TODO.
	* testsuite.at: Add them.

2005-01-25  Nathaniel Smith  <njs@codesourcery.com>

	* tests/t_checkout_noop_on_fail.at: New test.
	* testsuite.at: Add it.
	(RAW_MONOTONE): Add $PREEXECUTE to definition.

2005-01-25  Nathaniel Smith  <njs@codesourcery.com>

	* change_set.cc (extend_renumbering_from_path_identities): Add
	invariant.
	(extend_renumbering_via_added_files): Likewise.

	* constants.hh (maxbytes, postsz): Remove dead constants.
	(verify_depth): New constant.
	* constants.cc: Likewise.
	* revision.hh (check_sane_history): New function.
	* revision.cc (check_sane_history): Likewise.
	* database.cc (put_revision): Sanity check revision and revision
	history before storing it.
	This breaks cvs import.  Why?

	* update.cc (find_deepest_acceptable_descendent): Remove.
	(acceptable_descendent, calculate_update_set): New functions.
	(pick_update_candidates): Use 'calculate_update_set'.
	* tests/t_update_2.at: Un-XFAIL.
	* tests/t_ambig_update.at: Un-XFAIL.

	* tests/t_no_rename_overwrite.at: New test.
	* tests/t_cdiff.at: New test placeholder.
	* testsuite.at: Add them.
	(MONOTONE): Prefix command line with $PREEXECUTE to e.g. support
	running under Valgrind.

2005-01-25  Matt Johnston  <matt@ucc.asn.au>

	* cert.cc: ignore whitespace when comparing private keys
	from the database and with the lua hook
	* tests/t_lua_privkey.at: new test
	* testsuite.at: run it

2005-01-23  Derek Scherger  <derek@echologic.com>

	* commands.cc (restrict_rename_set): include renames if either
	name is present in restriction
	(calculate_base_revision): remove unused variant
	(calculate_current_revision): remove unsed variable
	(calculate_restricted_revision): remove unsed variable
	(ls_missing): remove unsed variable
	(revert): rewrite with restrictions
	* tests/t_revert.at: test partial reverts adjust MT/work properly
	* tests/t_revert_dirs.at: un-XFAIL
	* tests/t_revert_rename.at: un-XFAIL; revert rename via both names

2005-01-23  Derek Scherger  <derek@echologic.com>

	* tests/t_revert_rename.at: remove extra MONOTONE_SETUP
	attempt revert by both original name and new name

2005-01-23  Derek Scherger  <derek@echologic.com>

	* tests/t_revert_rename.at: New test.
	* testsuite.at: Add it.

2005-01-22  Derek Scherger  <derek@echologic.com>

	* tests/t_revert_dirs.at: New test.
	* testsuite.at: Add it.

2005-01-22  Nathaniel Smith  <njs@codesourcery.com>

	* configure.ac (AC_INIT): Set bug-reporting address to list
	address, rather than Graydon's personal email.
	* diff_patch.cc (normalize_extents): Use it.
	* ui.cc (fatal): Likewise.

	* tests/t_vcheck.at: New priority "todo", tweak descriptive text.

2005-01-22  Nathaniel Smith  <njs@codesourcery.com>

	* tests/t_delete_dir.at: Add more commentary.

	* tests/t_rename_dir_patch.at: New test.
	* tests/t_delete_dir_patch.at: New test.
	* testsuite.at: Add them.

2005-01-22  Nathaniel Smith  <njs@codesourcery.com>

	* change_set.cc (apply_change_set): Add invariants.
	* tests/t_rename_dir_cross_level.at: New test.
	* tests/t_rename_added_in_rename.at: New test.
	* tests/t_rename_conflict.at: New test.
	* testsuite.at: Add them.

2005-01-21  Nathaniel Smith  <njs@codesourcery.com>

	* tests/t_ambig_update.at: Update comments.

	* tests/t_update_2.at: New test from Georg-W. Koltermann
	<Georg.Koltermann@mscsoftware.com>.
	* testsuite.at: Add it.

2005-01-20  Nathaniel Smith  <njs@codesourcery.com>

	* tests/t_lca_1.at: New bug report.
	* testsuite.at: Add it.

2005-01-19  Nathaniel Smith  <njs@codesourcery.com>

	* commands.cc (merge): Improve merge chatter.
	(do_diff): Don't print anything when there are no
	changes.

2005-01-19  Nathaniel Smith  <njs@codesourcery.com>

	* tests/t_db_with_dots.at: New test.
	* testsuite.at: Add it.

2005-01-19  Patrick Mauritz <oxygene@studentenbude.ath.cx>

	* Makefile.am (%.h, package_revision.h, package_full_revision.h):
	Don't update target file if no change has occurred, to reduce
	unnecessary rebuilds.

2005-01-18  Nathaniel Smith  <njs@codesourcery.com>

	* rcs_import.cc (cvs_key): Initialize struct tm to all zeros, to
	stop garbage sneaking in -- thanks to Zack Weinberg for pointing
	this out.  Also, handle 2 digit years properly on WIN32.

2005-01-18  Nathaniel Smith  <njs@codesourcery.com>

	* rcs_import.cc: Remove tabs.

2005-01-19  Matt Johnston  <matt@ucc.asn.au>

	* database.cc: Pass filename to check_sqlite_format_version as a
	fs::path, so that it doesn't get passed as a freshly created fs::path
	with default checker (which disallows '.foo' path components)

2005-01-19  Nathaniel Smith  <njs@codesourcery.com>

	* netsync.cc (session, process_confirm_cmd, dispatch_payload):
	Back out some over-zealous changes that broke netsync
	compatibility.  Probably should redo later, when have a chance to
	bump netsync protocol number, but we're not ready for that now.

2005-01-19  Nathaniel Smith  <njs@codesourcery.com>

	* tests/t_subdir_revert.at: New test.
	* tests/t_subdir_rename.at: New test.
	* testsuite.at: Add them.

2005-01-18  Nathaniel Smith  <njs@codesourcery.com>

	* tests/t_subdir_add.at: New test.
	* tests/t_subdir_drop.at: New test.
	* testsuite.at: Add them.
	* tests/t_delete_dir.at: Implement it.

2005-01-19  Nathaniel Smith  <njs@codesourcery.com>

	* netcmd.cc: Remove tabs.

2005-01-19  Nathaniel Smith  <njs@codesourcery.com>

	* merkle_tree.cc: Remove tabs.

2005-01-18  Nathaniel Smith  <njs@codesourcery.com>

	* rcs_import.cc (cvs_key): Initialize struct tm to all zeros, to
	stop garbage sneaking in -- thanks to Zack Weinberg for pointing
	this out.  Also, handle 2 digit years properly on WIN32.

2005-01-18  Nathaniel Smith  <njs@codesourcery.com>

	* rcs_import.cc: Remove tabs.

2005-01-18  Nathaniel Smith  <njs@codesourcery.com>

	* monotone.texi: Undocument mcerts, fcerts; rename rcerts to
	certs.
	* monotone.1: Likewise.

2005-01-18  Nathaniel Smith  <njs@codesourcery.com>

	* commands.cc (restrict_rename_set): Fix types to compile with old
	rename_set gunk removed.
	Alter logic to yell if a rename crosses the restriction boundary,
	rather than silently ignore it.

2005-01-19  graydon hoare  <graydon@pobox.com>

	* commands.cc: Fix up some merge breakage.
	* tests/t_add_dot.at: Un-XFAIL.
	* testsuite.at: Run "setup ." before "db init".

2005-01-09  Derek Scherger  <derek@echologic.com>

	* commands.cc (get_path_rearrangement): new function/signature for
	splitting restricted rearrangements
	(calculate_restricted_revision): use it and update to work
	similarly to calculate_current_revision
	(trusted): call app.initialize(false)
	(ls_missing): adjust for new get_path_rearrangement
	(attr): call app.initialize(true)
	(diff): merge cleanup
	(lca, lcad, explicit_merge): call app.initialize(false)
	* app_state.cc (constructor): set database app state
	(load_rcfiles): add required booleans
	* lua.{cc,hh} (load_rcfile): add required boolean
	* tests/t_add.at:
	* tests/t_diff_added_file.at:
	* tests/t_disapprove.at:
	* tests/t_drop_missing.at:
	* tests/t_heads.at:
	* tests/t_heads_discontinuous_branch.at:
	* tests/t_i18n_file.at:
	* tests/t_log_nonexistent.at:
	* tests/t_merge_add_del.at:
	* tests/t_netsync.at:
	* tests/t_netsync_pubkey.at:
	* tests/t_netsync_single.at:
	* tests/t_persistent_server_keys.at:
	* tests/t_persistent_server_revision.at:
	* tests/t_remerge.at:
	* tests/t_tags.at:
	* tests/t_update_missing.at:
	* tests/t_update_to_revision.at: add --message option to commits
	* tests/t_merge2_add.at:
	* tests/t_merge2_data.at:
	* tests/t_netsync_unrelated.at: create working directory with new
	setup command
	* tests/t_erename.at: update for revisions
	* tests/t_no_change_deltas.at: add --revision options to diff
	* tests/t_restrictions.at: remove some cruft and update to work
	with revisions
	* tests/t_subdirs.at: pass correct --rcfile and --db options from
	within subdir
	* testsuite.at (REVERT_TO): remove MT dir before checkout, which
	now fails if MT exists, replace checkout MT/options with old
	MT/options
	(COMMIT): add --message option to commit macro
	* work.cc (read_options_map): don't overwrite option settings when
	reading options map so that command line settings take precedence

2005-01-18  Nathaniel Smith  <njs@codesourcery.com>

	* netsync.cc: Partially fix comment (s/manifest/revision/ etc.).
	(dispatch_payload): Ignore mcert and fcert refinement requests,
	instead of dying on them.  Hack, but I think it should let this
	netsync continue to interoperate with old netsync...

2005-01-18  Nathaniel Smith  <njs@codesourcery.com>

	* vocab.hh: Remove file<cert>.
	* vocab.cc: Likewise.
	* packet_types.hh: Remove file.
	* Makefile.am (MOST_SOURCES): Remove packet_types.hh and mac.hh.

2005-01-18  Nathaniel Smith  <njs@codesourcery.com>

	* netsync.cc (process_confirm_cmd): Don't try refining mcert and
	fcert trees.
	Remove other dead/pointless code.

2005-01-18  Nathaniel Smith  <njs@codesourcery.com>

	* database.hh: Remove file cert stuff.
	* netsync.cc (data_exists): We don't have file/manifest certs.
	(load_data): Likewise.

2005-01-18  Nathaniel Smith  <njs@codesourcery.com>

	* netsync.cc (process_data_cmd): Ignore file/manifest certs.

	* database.cc (struct valid_certs): Don't support file certs.
	(rehash): No file certs.
	(file_cert_exists): Remove.
	(put_file_cert): Remove.
	(get_file_certs): Remove.

2005-01-18  Nathaniel Smith  <njs@codesourcery.com>

	* packet.cc (class delayed_manifest_cert_packet):
	(class delayed_file_cert_packet): Remove.
	(packet_db_writer::consume_file_cert, consume_manifest_cert)
	(packet_writer::consume_file_cert, consume_manifest_cert)
	Remove.
	(struct feed_packet_consumer): Don't support mcert/fcert packets.
	(extract_packets): Likewise.
	(packet_roundabout_test): Test revision certs, not manifest/file
	certs.

	* packet.hh (packet_consumer::consume_file_cert):
	(packet_consumer::consume_manifest_cert):
	(packet_writer::consume_file_cert):
	(packet_writer::consume_manifest_cert):
	(packet_db_writer::consume_file_cert):
	(packet_db_writer::consume_manifest_cert):
	Remove.

	* lua.hh (hook_get_file_cert_trust): Remove.
	* lua.cc (hook_get_file_cert_trust): Remove.

2005-01-18  Nathaniel Smith  <njs@codesourcery.com>

	* cert.hh (erase_bogus_certs): Re-add manifest cert version.

	* monotone.texi (Hook Reference): Remove documentation of
	get_{file,manifest}_cert_trust.

2005-01-18  Nathaniel Smith  <njs@codesourcery.com>

	* cert.cc (erase_bogus_certs): Re-add manifest cert version.
	(bogus_cert_p): Likewise.

2005-01-18  Nathaniel Smith  <njs@codesourcery.com>

	* cert.hh (rename_edge):
	(rename_set):
	(calculate_renames):
	(rename_cert_name): Remove.
	(cert_file_comment):
	(cert_manifest_comment): Remove.
	(erase_bogus_certs): Remove manifest and file versions.
	* cert.cc (rename_cert_name): Remove.
	(bogus_cert_p): Remove manifest<cert> and file<cert> variants.
	(erase_bogus_certs): Likewise.
	(put_simple_manifest_cert):
	(put_simple_file_cert):
	(cert_file_comment): Remove.

	* commands.cc (fcerts): Remove.
	(mcerts): Likewise.
	(rcerts): Rename to...
	(certs): ...this.  s/revision certs/certs/ in help text.
	(trusted): s/revision cert/cert/.
	(ls_certs): Don't special-case rename certs.

2005-01-18  Nathaniel Smith  <njs@codesourcery.com>

	* tests/t_vcheck.at: Fix AT_XFAIL_IF typo.

2005-01-18  Nathaniel Smith  <njs@codesourcery.com>

	* monotone.texi (Reserved Certs): Remove 'vcheck'.
	(Key and Cert): Remove 'vcheck'.
	(Accidental collision): Likewise.
	(Commands): Likewise.
	* tests/t_vcheck.at: Add note about manual having useful stuff for
	when vcheck is re-added.

2005-01-18  Nathaniel Smith  <njs@codesourcery.com>

	* mac.hh:
	* cert.cc (vcheck_cert_name):
	(calculate_vcheck_mac):
	(cert_manifest_vcheck
	(check_manifest_vcheck):
	* cert.hh (cert_manifest_vcheck):
	(check_manifest_vcheck):
	* constants.cc (constants::vchecklen):
	* constants.hh (constants::vchecklen):
	* commands.cc (vcheck):
	Remove.

	* tests/t_vcheck.at: New test.
	* testsuite.at: Call it.

2005-01-18  Nathaniel Smith  <njs@codesourcery.com>

	* ROADMAP: Remove 'upgrade to sqlite3' todo item.

2005-01-18  Nathaniel Smith  <njs@codesourcery.com>

	* commands.cc (tag):
	(testresult):
	(approve):
	(disapprove):
	(comment):
	(fload):
	(fmerge):
	(cat):
	(rcs_import): Change grouping for "--help" display, to make more
	informative.
	(rcs_import): Also add more details to help text.

2005-01-17  Nathaniel Smith  <njs@codesourcery.com>

	* diff_patch.cc (normalize_extents): Add missing ')'.

2005-01-17  Nathaniel Smith  <njs@codesourcery.com>

	* tests/t_update_1.at: New test.
	* testsuite.at: Call it.

2005-01-11  Nathaniel Smith  <njs@codesourcery.com>

	* diff_patch.cc (normalize_extents): Add warning for anyone who
	manages to trigger the untested part of the normalization code.

2005-01-14  Christian Kollee <stuka@pestilenz.org>

	* search for and link with sqlite3 when --bundle-sqlite=no

2005-01-12  Derek Scherger  <derek@echologic.com>

	* tests/t_ambig_update.at: add comments from discussion on irc
	* tests/t_status_missing.at: new test
	* testsuite.at: include it

2005-01-10  graydon hoare  <graydon@pboox.com>

	* commands.cc (explicit_merge): Tweak merge message.
	* database.cc (check_sqlite_format_version): New function.
	(database::sql): Call it.
	* sqlite/pager.hh (SQLITE_DEFAULT_PAGE_SIZE): Adjust to 8192.
	(SQLITE_MAX_PAGE_SIZE): Adjust to 65536.
	* schema_migration.cc: Post-merge cleanup.
	* Makefile.am: Likewise.

2005-01-10  Christof Petig <christof@petig-baender.de>

	* sqlite/*: SQLite 3.0.8 CVS import
	* database.{cc,hh}:
	* schema_migration.{cc,hh}: convert to use the SQLite3 API

	This does not yet use any of the more sophisticated API features
	of SQLite3 (query parameters, BLOBs), so there is plenty of room
	for optimization. This also does not change the schema (i.e.
	still uses base64 encoded values in tables)

2005-01-17  graydon hoare  <graydon@pobox.com>

	* AUTHORS: Mention Wojciech and Neil.
	* revision.cc (calculate_ancestors_from_graph): Make non-recursive.

2005-01-17  Wojciech MiÅkowski  <wmilkowski@interia.pl>

	* std_hooks.lua: Teach about meld.

2005-01-17  Neil Conway  <neilc@samurai.com>

	* diff_patch.cc: add a new context diff hunk consumer. Rename
	unidiff() to make_diff().
	* diff_patch.hh: Rename unidiff() to make_diff().
	* command.cc: Add new "cdiff" command, and refactor "diff" to
	invoke a common subroutine that is parameterized on the diff
	type. Unrelated change: make a branch-based checkout default to
	using the same directory name as the branch name, unless a
	branch is specified.

2005-01-17  graydon hoare  <graydon@pobox.com>

	* cryptopp/osrng.cpp (NonblockingRng::GenerateBlock):
	Bring forward patch lost in cryptopp 5.2 upgrade.
	* revision.cc (add_bitset_to_union)
	(calculate_ancestors_from_graph): New functions.
	(erase_ancestors)
	(is_ancestor): Rewrite.
	* cert.cc (get_branch_heads): Rewrite.
	* database.{cc,hh} (get_heads): Remove
	(get_revision_ancestry): Use multimap.
	(install_views): Disable.
	Remove everything related to the trust views. Too slow.
	Also tidy up whitespace formatting in sqlite3 code.
	* views.sql: Clear out all views.
	* commands.cc: Adapt to using multimap for ancestry.
	* AUTHORS: Mention Faheem and Christian.

2005-01-17  Faheem Mitha  <faheem@email.unc.edu>

	* debian/control: Fix up build depends.

2005-01-17  Ulrich Drepper  <drepper@redhat.com>

	* acinclude.m4 (AC_CHECK_INADDR_NONE): Fix quoting.
	* Makefile.am (EXTRA_DIST): Add sqlite/keywordhash.c.

2005-01-14  Christian Kollee  <stuka@pestilenz.org>

	* search for and link with sqlite3 when --bundle-sqlite=no

2005-01-12  Derek Scherger  <derek@echologic.com>

	* tests/t_ambig_update.at: add comments from discussion on irc
	* tests/t_status_missing.at: new test
	* testsuite.at: include it

2005-01-10  graydon hoare  <graydon@pboox.com>

	* commands.cc (explicit_merge): Tweak merge message.
	* database.cc (check_sqlite_format_version): New function.
	(database::sql): Call it.
	* sqlite/pager.hh (SQLITE_DEFAULT_PAGE_SIZE): Adjust to 8192.
	(SQLITE_MAX_PAGE_SIZE): Adjust to 65536.
	* schema_migration.cc: Post-merge cleanup.
	* Makefile.am: Likewise.

2005-01-10  Christof Petig  <christof@petig-baender.de>

	* sqlite/*: SQLite 3.0.8 CVS import
	* database.{cc,hh}:
	* schema_migration.{cc,hh}: convert to use the SQLite3 API

	This does not yet use any of the more sophisticated API features
	of SQLite3 (query parameters, BLOBs), so there is plenty of room
	for optimization. This also does not change the schema (i.e.
	still uses base64 encoded values in tables)

2005-01-11  Nathaniel Smith  <njs@codesourcery.com>

	* tests/t_migrate_schema.at: Switch to using pre-dumped db's, make
	it work, un-XFAIL it.

2005-01-11  Nathaniel Smith  <njs@codesourcery.com>

	* tests/t_persistent_server_keys_2.at: XFAIL it, add commentary on
	solution.

2005-01-11  Nathaniel Smith  <njs@codesourcery.com>

	* tests/t_persistent_server_keys_2.at: New test.
	* testsuite.at: Add it.

2005-01-06  Nathaniel Smith  <njs@codesourcery.com>

	* schema_migration.cc (migrate_monotone_schema): Add comment
	pointing to t_migrate_schema.at.
	* tests/t_migrate_schema.at: Implement, mostly.  (Still broken.)

	* tests/t_heads_discontinuous_branch.at: Remove urgency
	annotation.
	* tests/t_netsync_nocerts.at: Add urgency annotation.

	* testsuite.at: Add UNGZ, UNGZB64 macros.
	* tests/t_fmerge.at: Use them.

2005-01-05  Nathaniel Smith  <njs@codesourcery.com>

	* schema_migration.cc: Update comment about depot code.
	(migrate_depot_split_seqnumbers_into_groups):
	(migrate_depot_make_seqnumbers_non_null):
	(migrate_depot_schema): Remove; all are dead code.

2005-01-05  Nathaniel Smith  <njs@codesourcery.com>

	* schema_migration.cc: Remove tabs.

2005-01-05  Nathaniel Smith  <njs@codesourcery.com>

	* tests/t_check_same_db_contents.at: Uncapitalize title to unbreak
	testsuite.

	* revision.cc (is_ancestor): Add FIXME comment.
	(erase_ancestors): New function.
	* revision.hh (erase_ancestors): Prototype it.
	* cert.cc (get_branch_heads): Call it.
	* tests/t_heads_discontinuous_branch.at: Un-XFAIL it.

	* revision.cc (find_subgraph_for_composite_search): Ignore null
	revision ids.
	* commands.cc (try_one_merge): Add invariant - never create merges
	where the left parent is an ancestor or descendent of the right.
	(explicit_merge): Same check.
	(propagate): Handle cases where no merge is necessary.  Also, make
	generated log message more readable.

	* tests/t_propagate_desc.at: Un-XFAIL it.
	* tests/t_propagate_anc.at: Un-XFAIL it.  Use new
	CHECK_SAME_DB_CONTENTS macros.
	* testsuite.at: Move t_check_same_db_contents.at to run before
	propagation tests.  Make CHECK_SAME_DB_CONTENTS more thorough.

	* tests/t_dump_load.at: Implement test.

2005-01-05  Nathaniel Smith  <njs@codesourcery.com>

	* tests/t_check_same_db_contents.at: New test.
	* testsuite.at: Add it.
	(CHECK_SAME_DB_CONTENTS): New macro.

2005-01-04  Nathaniel Smith  <njs@codesourcery.com>

	* cert.cc: Remove tabs.
	* revision.hh: Likewise.

2005-01-04  Nathaniel Smith  <njs@codesourcery.com>

	* tests/t_propagate_anc.at: Also check the case where we're
	propagating a non-strict ancestor, i.e. the heads are actually
	equal.

2005-01-04  Nathaniel Smith  <njs@codesourcery.com>

	* database.cc (get_revision_parents): Add invariant.
	(get_revision_children): Likewise.
	(get_revision): Likewise.
	(put_revision): Likewise.

	* tests/t_merge_ancestor.at: New test.
	* tests/t_propagate_desc.at: Likewise.
	* tests/t_propagate_anc.at: Likewise.
	* testsuite.at: Call them.

2005-01-04  Nathaniel Smith  <njs@codesourcery.com>

	* tests/t_netsync_diffbranch.at: Add priority, add description of
	problem and solution.
	Also, XFAIL it.
	* tests/t_netsync_unrelated.at: Add reference to discussion.
	* tests/t_cmdline_options.at: Remove priority marking from
	non-bug.
	* tests/t_checkout_dir.at: XFAIL when run as root.

	* tests/t_netsync_nocerts.at: New test.
	* testsuite.at: Call it.

2005-01-03  Matt Johnston  <matt@ucc.asn.au>

	* tests/t_netsync_diffbranch.at: add a new test for pulling a branch
	with a parent from a different branch.
	* testsuite.at: add it

2005-01-02  Derek Scherger  <derek@echologic.com>

	* commands.cc (log_certs): new function
	(log) add Ancestor: and Branch: entries to output; use above new
	function
	* tests/t_cross.at: update to work with changesets

2004-12-30  graydon hoare  <graydon@pobox.com>

	* constants.cc (netcmd_current_protocol_version): Set to 3.
	* tests/t_crlf.at: New test of crlf line encodings.
	* testsuite.at: Call it.
	* monotone.spec: Note 0.16 release.

2004-12-30  graydon hoare  <graydon@pobox.com>

	* win32/get_system_flavour.cc: Fix little compile bugs.

2004-12-30  Julio M. Merino Vidal  <jmmv@menta.net>

	* change_set.{cc,hh}: Add the has_renamed_file_src function in
	change_set::path_rearrangement.
	* commands.cc: Make the 'log' command show nothing for renamed or
	deleted files (when asked to do so) and stop going backwards in
	history when such condition is detected; they don't exist any more,
	so there is no point in showing history (and could drive to incorrect
	logs anyway).
	* tests/t_log_nonexistent.at: New check to verify previous.
	* testsuite.at: Add it.

2004-12-30  graydon hoare  <graydon@pobox.com>

	* Makefile.am: Clean full testsuite directory and full-version.
	* configure.ac: Bump version number.
	* po/monotone.pot: Regenerate.
	* NEWS: Describe new release.

2004-12-29  Julio M. Merino Vidal  <jmmv@menta.net>

	* tests/t_cmdline_options.at: New test for previous: ensure that
	monotone is actually checking for command line correctness.
	* testsuite.at: Add it.

2004-12-29  Julio M. Merino Vidal  <jmmv@menta.net>

	* monotone.cc: Verify that the command line is syntactically correct
	as regards to options (based on error codes from popt).

2004-12-29  Matt Johnston  <matt@ucc.asn.au>

	* tests/t_drop_rename_patch.at: A test to check that deltas on
	renamed files are included in concatenate_change_sets, if there was a
	deletion of a file with the same name as the rename src.
	* testsuite.at: add it

2004-12-29  graydon hoare  <graydon@pobox.com>

	* AUTHORS: Add Jordi.
	* change_set.{cc,hh}: Make sanity helpers const.
	(normalize_change_set): Drop a->a deltas.
	(merge_change_sets): Call normalize.
	(invert_change_set): Likewise.
	* revision.cc
	(find_subgraph_for_composite_search): New fn.
	(calculate_composite_change_set): Call it.
	(calculate_change_sets_recursive): Use results.
	* tests/t_no_change_deltas.at: Fix.

2004-12-29  graydon hoare  <graydon@pobox.com>

	* change_set.cc: Fix unit tests to satisfy sanity checks.
	* std_hooks.lua: Fix status checking on external merges.

2004-12-29  Matt Johnston  <matt@ucc.asn.au>

	* change_set.{cc,hh}: Take account of files which are the
	destination of a rename_file operation, when examining
	file deletions. Added helper methods to clean up related code.

2004-12-29  Matt Johnston  <matt@ucc.asn.au>

	* change_set.cc: added a sanity check for deltas with same src/dst,
	and deleted files with deltas.

2004-12-29  Matt Johnston  <matt@ucc.asn.au>

	* testsuite.at, tests/t_netsync_single.at: don't use -q with
	killall since it isn't portable.

2004-12-28  Julio M. Merino Vidal  <jmmv@menta.net>

	* commands.cc: Make the 'log' command show all affected files
	in each revision in a nice format (easier to read than what
	'cat revision' shows).

2004-12-28  Julio M. Merino Vidal  <jmmv@menta.net>

	* commands.cc: Change the order used by the 'log' command to show
	affected files so that it matches the order in which these changes
	really happen.  Otherwise, a sequence like "rm foo; mv bar foo;
	patch foo" could be difficult to understand by the reader.

2004-12-28  Jordi Vilalta Prat  <jvprat@wanadoo.es>

	* monotone.texi: Fix a typo: "not not" should be "not".

2004-12-28  Julio M. Merino Vidal  <jmmv@menta.net>

	* commands.cc: Make the 'log' command show all affected files
	in each revision in a nice format (easier to read than what
	'cat revision' shows).

2004-12-28  graydon hoare  <graydon@pobox.com>

	* AUTHORS: Add various recent authors.

2004-12-28  Badai Aqrandista <badaiaqrandista@hotmail.com>

	* debian/*: Fix up for package building.

2004-12-28  graydon hoare  <graydon@pobox.com>

	* change_set.{cc,hh}: Add sanity checking, rework
	some of concatenation logic to accomodate.
	* revision.{cc,hh}: Likewise.
	Teach about generalized graph rebuilding.
	* database.cc (delete_existing_revs_and_certs): New fn.
	* commands.cc (db rebuild): New command.
	(db fsck) New command.
	* sanity.{cc,hh} (relaxed): New flag.
	* work.cc: Use new concatenation logic.

2004-12-25  Julio M. Merino Vidal  <jmmv@menta.net>

	* commands.cc: During 'log', print duplicate certificates (by
	different people) in separate lines, rather than showing them
	together without any spacing.  While here, homogenize new lines
	in other messages as well; this also avoids printing some of
	them in case of missing certificates).

2004-12-24  Nathaniel Smith  <njs@codesourcery.com>

	* tests/t_disapprove.at: Enable previously disabled test.

	* tests/t_no_change_deltas.at: New test.
	* testsuite.at: Call it.

2004-12-23  Nathaniel Smith  <njs@codesourcery.com>

	* win32/read_password.c: Remove unused file.

2004-12-22  Julio M. Merino Vidal  <jmmv@menta.net>

	* commands.cc: Verify that the key identifier passed to the pubkey
	and privkey commands exists in the database.  Otherwise exit with
	an informational message instead of an exception.

2004-12-20  Matt Johnston  <matt@ucc.asn.au>

	* keys.cc: don't cache bad passphrases, so prompt for a correct
	password if the first ones fail.

2004-12-19  Matt Johnston  <matt@ucc.asn.au>

	* commands.cc: print out author/date next to ambiguous revision
	lists from selectors.

2004-12-19  Julio M. Merino Vidal  <jmmv@menta.net>

	* testsuite.at:
	* tests/t_fmerge.at:
	* tests/t_netsync.at:
	* tests/t_netsync_single.at:
	* tests/t_revert.at:
	* tests/t_tags.at: Avoid usage of test's == operator.  It's a
	GNUism and causes unexpected failures in many tests.  The correct
	operator to use is just an equal sign (=).
	* tests/t_renamed.at: Don't use cp's -a flag, which is not
	supported by some implementations of this utility (such as the
	one in NetBSD).  Try to add some of its funcionality by using
	the -p flag, although everything could be fine without it.
	* tests/t_unidiff.at: Discard patch's stderr output.  Otherwise
	it's treated as errors, but NetBSD's patch uses it to print
	informative messages.

2004-12-19  Julio M. Merino Vidal  <jmmv@menta.net>

	* tests/t_scan.at: Instead of running sha1sum, use a prestored
	manifest file to do the verification.  This avoids problems in
	systems that do not have the sha1sum tool, like NetBSD.

2004-12-19  Julio M. Merino Vidal  <jmmv@menta.net>

	* Makefile.am: Remove obsolete --with-bundled-adns flag from
	DISTCHECK_CONFIGURE_FLAGS.

2004-12-18  Nathaniel Smith  <njs@codesourcery.com>

	* tests/t_checkout_dir.at: Make the test directory chdir'able
	again after the test.
	* tests/t_delete_dir.at: Add trailing newline.

	* tests/t_dump_load.at: New bug report.
	* tests/t_migrate_schema.at: Likewise.
	* testsuite.at: Call them.

2004-12-18  Nathaniel Smith  <njs@codesourcery.com>

	* change_set.hh: Remove obsolete comment.

2004-12-18  Nathaniel Smith  <njs@codesourcery.com>

	* tests/t_delete_dir.at: New bug report.
	* testsuite.at: Call it.

2004-12-18  Julio M. Merino Vidal  <jmmv@menta.net>

	* commands.cc: Homogenize help message for 'ls' with the one shown
	by 'list'.

2004-12-18  Julio M. Merino Vidal  <jmmv@menta.net>

	* ChangeLog: Add missing entries for several modifications I did
	in December 6th and 3rd.

2004-12-18  Julio M. Merino Vidal  <jmmv@menta.net>

	* tests/t_checkout_dir.at: New test triggering the bug I fixed
	  previously in the checkout command, verifying that directory
	  creation and chdir succeed.
	* testsuite.at: Add new test.

2004-12-18  Nathaniel Smith  <njs@codesourcery.com>

	* ChangeLog: Add log entry for <jmmv@menta.net>'s last change.
	* std_hooks.lua: Check exit status of external merge commands.

2004-12-18  Julio M. Merino Vidal  <jmmv@menta.net>

	* commands.cc: Include cerrno, cstring,
	boost/filesystem/exception.hpp.
	(checkout): Verify that directory creation and chdir succeeded.

2004-12-18  Nathaniel Smith  <njs@codesourcery.com>

	* diff_patch.cc (struct hunk_offset_calculator): Remove dead
	code.  (I believe it was used by the old, non-extent-based
	merging.)
	(calculate_hunk_offsets): Likewise.
	(struct hunk_consumer): Move next to rest of unidiff code.
	(walk_hunk_consumer): Likewise.

2004-12-18  Matt Johnston <matt@ucc.asn.au>

	* change_set.cc (concatenate_change_sets): Be more careful checking
	whether to discard deltas for deleted files (in particular take
	care when files are removed then re-added) - fixes tests
	t_patch_drop_add, t_add_drop_add.at, t_add_patch_drop_add,
	t_merge2_add_drop_add
	* change_set.cc (project_missing_deltas): don't copy deltas
	for deleted files, and handle the case where src file ids vary when
	files are added/removed. (fixes t_patch_vs_drop_add)
	* t_patch_drop_add.at, t_add_drop_add.at, t_add_patch_drop_add.at,
	  t_merge2_add_drop_add.at, t_patch_vs_drop_add.t: don't expect
	to fail any more.

2004-12-17  Nathaniel Smith  <njs@codesourcery.com>

	* tests/t_persistent_server_keys.at:
	* tests/t_attr.at:
	* tests/t_patch_vs_drop_add.at:
	* tests/t_merge2_add_drop_add.at:
	* tests/t_add_drop_add.at:
	* tests/t_add_patch_drop_add.at:
	* tests/t_patch_drop_add.at: Remove priority notes, since these
	are no longer bugs.

2004-12-17  graydon hoare  <graydon@pobox.com>

	* tests/t_merge_2.at: Works now, remove xfail.

2004-12-17  graydon hoare  <graydon@pobox.com>

	* tests/t_merge_1.at: Remove AT_CHECK(false) and xfail.
	* tests/t_fdiff_normalize.at: New test.
	* testsuite.at: Call it.
	* diff_patch.cc (normalize_extents): Fix the normalize bug.
	* revision.{cc,hh} (construct_revisions): Rename to prepare for
	next rebuild-the-graph migration.
	* commands.cc (db): Change call name.

2004-12-16  Joel Rosdahl  <joel@rosdahl.net>

	* revision.cc (is_ancestor): Use std::queue for the queue.

2004-12-14  Joel Rosdahl  <joel@rosdahl.net>

	Generalize the explicit_merge command with an optional ancestor
	argument:
	* revision.cc (is_ancestor): New method.
	* revision.hh (is_ancestor): Add prototype.
	* commands.cc (try_one_merge): Add ancestor argument. Empty
	ancestor means use ancestor from find_common_ancestor_for_merge.
	(merge): Pass empty ancestor to try_one_merge.
	(propagate): Likewise.
	(explicit_merge): Add optional ancestor argument.
	* monotone.texi: Document new explicit_merge argument.

2004-12-13  Joel Rosdahl  <joel@rosdahl.net>

	* tests/t_merge_2.at: New test triggering a bad merge.
	* testsuite.at: Add new test.

2004-12-13  Joel Rosdahl  <joel@rosdahl.net>

	* revision.cc (find_least_common_ancestor): Add a missing "return
	true;" that mysteriously was removed in
	c853237f9d8d155431f88aca12932d2cdaaa31fe.

2004-12-13  Joel Rosdahl  <joel@rosdahl.net>

	* revision.cc (find_least_common_ancestor): Remove unused variable.
	* commands.cc (lca): Correct negative status text.
	* commands.cc (update): Use GNU style braces.

2004-12-12  graydon hoare  <graydon@pobox.com>

	* commands.cc: Fix bug reported in t_attr.at
	* tests/t_attr.at: Remove xfail.
	* change_set.cc: Change unit tests syntax.
	(read_change_set): Assert complete read.
	* revision_ser.cc (read_revision_set): Likewise.
	* os_specific.hh: Drop obsolete file.

2004-12-12  Joel Rosdahl  <joel@rosdahl.net>

	* revision.cc (find_least_common_ancestor): New function for
	finding the vanilla LCA.
	* revision.hh: Added prototype for find_least_common_ancestor.
	* commands.cc (update): Use find_least_common_ancestor for finding
	a common ancestor.
	* commands.cc (diff): Likewise.
	* revision.cc (find_common_ancestor): Rename to...
	(find_common_ancestor_for_merge): ...this, for clarity.
	* revision.hh: find_common_ancestor -->
	find_common_ancestor_for_merge.
	* commands.cc (try_one_merge): Call find_common_ancestor_for_merge
	to find ancestor.
	* commands.cc (lcad): Rename lca command to lcad.
	* commands.cc (lca): New command for finding the vanilla LCA.

2004-12-12  Nathaniel Smith  <njs@codesourcery.com>

	* tests/t_persistent_server_keys.at: Actually test what it's
	supposed to.  Also, un-XFAIL it, since now it seems to pass.

2004-12-12  Nathaniel Smith  <njs@codesourcery.com>

	* tests/t_persistent_server_keys.at: New test.

	* testsuite.at: Call it.
	* tests/t_persistent_server_revision.at: Fix typo.

2004-12-12  Nathaniel Smith  <njs@codesourcery.com>

	* tests/t_persistent_server_revision.at: New test.
	* testsuite.at: Call it.  Tweak NETSYNC macros in support of it.

2004-12-11  Nathaniel Smith  <njs@codesourcery.com>

	* lua.hh (add_rcfile): Add 'required' argument.
	* lua.cc (add_rcfile): Implement it.  Simplify error checking
	logic while I'm there...
	* monotone.cc (cpp_main): Pass new argument to add_rcfile.

	* tests/t_rcfile_required.at: New test.
	* testsuite.at: Call it.
	Revamp netsync support macros, to allow long-running servers.
	Make netsync-killer try first with -TERM, in case that plays nicer
	with gcov.

2004-12-11  Nathaniel Smith  <njs@codesourcery.com>

	* lua.hh: Remove tabs.

2004-12-11  Nathaniel Smith  <njs@codesourcery.com>

	* monotone.texi: Document explicit_merge.

2004-12-11  Nathaniel Smith  <njs@codesourcery.com>

	* Makefile.am: Redo full-revision support again, to properly
	handle 'make dist' and caching.  Hopefully.

2004-12-11  Nathaniel Smith  <njs@codesourcery.com>

	* monotone.texi (File Attributes): Rewrite for new .mt-attrs
	syntax.

2004-12-11  Nathaniel Smith  <njs@codesourcery.com>

	* tests/t_attr.at: New test.
	* testsuite.at: Call it.

2004-12-11  Nathaniel Smith  <njs@codesourcery.com>

	* commands.cc (trusted): Print spaces between key ids.

	* lua.cc (add_rcfile): Errors while loading a user-provided rc
	file are naughtiness, not oopses.

2004-12-11  Nathaniel Smith  <njs@codesourcery.com>

	* commands.cc (commands::explain_usage): Use split_into_lines to
	do formatting of per-command usage; allow multi-line
	descriptions.
	(trusted): New command.
	* monotone.texi (Key and Cert): Document 'trusted' command.
	* tests/t_trusted.at: New test.
	* testsuite.at: Change get_revision_cert_trust to support
	t_trusted.at.  Call t_trusted.at.

2004-12-11  Derek Scherger  <derek@echologic.com>

	* app_state.{cc,hh} (restriction_includes): renamed from
	in_restriction to be less obscure; use path_set rather than
	set<file_path>
	* commands.cc
	(restrict_path_set):
	(restrict_rename_set):
	(restrict_path_rearrangement):
	(calculate_restricted_revision): new restriction functions
	(restrict_patch_set): remove old restrictions machinery
	(status): call calculate_restricted_revision
	(ls_tags): call app.initialize
	(unknown_itemizer): restriction_includes renamed
	(ls_unknown): call calculate_restricted_revision
	(ls_missing): rework for restrictions
	(commit): switch to --message option, optional paths and preserve
	restricted work
	(diff): allow restrictions for zero and one arg variants
	(revert): note some work left to do
	* manifest.{cc,hh} (build_manifest_map): hide unused things
	(build_restricted_manifest_map): new function
	* transforms.{cc,hh} (calculate_ident): clean up merge artifacts
	* work.cc (read_options_map): merge cleanup to preserve command
	line options

2004-12-10  Nathaniel Smith  <njs@codesourcery.com>

	* Makefile.am (package_full_revision.txt): Redo Joel Rosdahl
	<joel@rosdahl.net>'s change below after it got clobbered by
	merge.

2004-12-10  Nathaniel Smith  <njs@codesourcery.com>

	* commands.cc (log): Synopsize optional 'file' argument, and
	describe both arguments in help description.

2004-12-10  Matt Johnston  <matt@ucc.asn.au>

	* cert.cc: Added priv_key_exists() function
	* commands.cc, rcs_import.cc: use new privkey functions
	* netsync.cc: change some bits that were missed

2004-12-09  Derek Scherger  <derek@echologic.com>

	* .mt-nonce: delete obsolete file
	* change_set.cc (merge_deltas): add file paths in call to
	try_to_merge_files
	* commands.cc (propagate): add progress logging similar to merge
	* diff_patch.{cc,hh} (try_to_merge_files): add file paths to
	merge2 and merge3 hooks; add logging of paths before calling merge
	hooks
	* lua.{cc,hh} (hook_merge2, hook_merge3): add file paths to merge
	hooks
	* std_hooks.lua (merge2, merge3, merge2_xxdiff_cmd,
	merge3_xxdiff_cmd): pass file paths to xxdiff for use as titles
	* testsuite.at (MONOTONE_SETUP): add paths to merge2 hook

2004-12-09  Matt Johnston  <matt@ucc.asn.au>

	* cert.cc, cert.hh, lua.cc, lua.hh, netsync.cc:
	Added a new get_priv_key(keyid) lua hook to retrieve
	a private key from ~/.monotonerc

2004-12-09  Matt Johnston  <matt@ucc.asn.au>

	* change_set.cc: Don't include patch deltas on files which
	are being deleted in changesets. (partial fix for bug
	invoked by t_merge_add_del.at)

2004-12-09  Matt Johnston  <matt@ucc.asn.au>

	* configure.ac,Makefile.am: Fix iconv and intl
	handling so that the libraries are used (required for OS X).

2004-12-09  Nathaniel Smith  <njs@codesourcery.com>

	* Makefile.am (BUILT_SOURCES_NOCLEAN): add 'S'.

	* netsync.cc (session): Make ticker pointers into auto_ptr's.  Add
	cert and revision tickers.
	(session::session): Initialize new tickers.
	(session::note_item_sent): New method.  Increment tickers.
	(session::note_item_arrived): Increment tickers.
	(session::read_some): Adjust for auto_ptr.
	(session::write_some): Likewise.
	(call_server): Conditionally initialize cert and revision
	tickers.
	(queue_data_cmd): Call 'note_item_sent'.
	(queue_delta_cmd): Call 'note_item_sent'.

2004-12-09  graydon hoare  <graydon@pobox.com>

	* ROADMAP: Add file.

2004-12-08  Nathaniel Smith  <njs@codesourcery.com>

	* tests/t_patch_vs_drop_add.at:
	* tests/t_patch_drop_add.at:
	* tests/t_netsync_unrelated.at:
	* tests/t_merge_add_del.at:
	* tests/t_merge2_add_drop_add.at:
	* tests/t_merge_1.at:
	* tests/t_heads_discontinuous_branch.at:
	* tests/t_cleanup_empty_dir.at:
	* tests/t_checkout_options.at:
	* tests/t_ambig_update.at:
	* tests/t_add_patch_drop_add.at:
	* tests/t_add_drop_add.at:
	* tests/t_add_dot.at: Add (importance) markers to all bug report
	tests.

2004-12-08  Nathaniel Smith  <njs@codesourcery.com>

	* app_state.hh (write_options): Add 'force' option.
	* app_state.cc: Remove tabs.
	(write_options): Implement.
	* commands.cc (checkout): Pass force=true to 'write_options'.

	* tests/t_checkout_options.at: New test.
	* testsuite.at: Define RAW_MONOTONE.
	(t_checkout_options.at): Call it.

2004-12-08  Nathaniel Smith  <njs@codesourcery.com>

	* update.hh (pick_update_target): Rename to...
	(pick_update_candidates): ...this.  Return a set of candidates,
	rather than a single best.
	* update.cc (pick_update_candidates): Likewise.  Remove logic
	checking for unique candidate.
	* commands.cc (describe_revision): New function.
	(heads): Use it.
	(update): Use new 'pick_update_candidates' function.  Add logic
	checking for unique candidate.  On non-unique candidate, print all
	candidates, using 'describe_revision'.

	* tests/t_ambig_update.at: Check that failure messages describe
	the candidate set.

2004-12-08  Nathaniel Smith  <njs@codesourcery.com>

	* update.cc: Remove tabs.

2004-12-08  Nathaniel Smith  <njs@codesourcery.com>

	* tests/t_ambig_update.at: Also check that update fails when one
	candidate edge is deeper than the other.

2004-12-08  graydon hoare  <graydon@pobox.com>

	* change_set.cc (extend_renumbering_via_added_files):
	Look up parent tid in existing renumbering.
	* commands.cc (attr): Check index for "set" subcommand.
	(lca): New diagnostic command.
	(log): Tidy up output formatting a bit.
	* po/monotone.pot: Regenerate.
	* tests/t_add_edge.at: New test to catch add failure.
	* testsuite.at: Call it.

2004-12-08  Nathaniel Smith  <njs@codesourcery.com>

	* tests/t_ambig_update.at: New test.
	* testsuite.at: Add it.

	* tests/t_explicit_merge.at: Add, having forgotten to last time.

2004-12-08  Nathaniel Smith  <njs@codesourcery.com>

	* tests/t_explicit_merge.at: New test.
	* testsuite.at: Add it.

2004-12-08  Nathaniel Smith  <njs@codesourcery.com>

	* testsuite.at: Remove duplicate line created by merge.
	* ChangeLog: Re-sort after merges.

	* commands.cc (explicit_merge): Remove stray space.  Print id of
	merge result.
	(complete_command): Add back "}" deleted by merge.

2004-12-08  Nathaniel Smith  <njs@codesourcery.com>

	* change_set.cc: Remove tabs.
	* diff_patch.cc: Likewise.

	* commands.cc (explicit_merge): New command.

2004-12-08  graydon hoare  <graydon@pobox.com>

	* change_set.cc (extend_renumbering_via_added_files):
	Look up parent tid in existing renumbering.
	* commands.cc (attr): Check index for "set" subcommand.
	(lca): New diagnostic command.
	(log): Tidy up output formatting a bit.
	* po/monotone.pot: Regenerate.
	* tests/t_add_edge.at: New test to catch add failure.
	* testsuite.at: Call it.

2004-12-07  Richard Levitte  <richard@levitte.org>

	* Makefile.am: Keep package_*revision.{txt,h}, so they are saved
	as part of a distribution, and thereby make as sure as possible
	people who download monotone get historical information on where
	their copy of monotone came from.

2004-12-06  Richard Levitte  <richard@levitte.org>

	* monotone.cc: Add a hint on how to use --ticker.

2004-12-06  Nathaniel Smith  <njs@codesourcery.com>

	* commands.cc (ls_certs): Sort the certs before printing.
	* tests/t_netsync_repeated.at: Actually check that certs were
	transferred correctly.

2004-12-06  Julio M. Merino Vidal  <jmmv@menta.net>

	* figures/cert.pdf:
	* figures/cert.png:
	* figures/oo-figures.sxd:
	* monotone.texi: Use example host names under the
	example.{com,org,net} subdomains instead of invented names.
	These are defined in RFC 2606.

2004-12-06  Julio M. Merino Vidal  <jmmv@menta.net>

	* configure.ac: Now that we depend on GNU Autoconf >= 2.58, we
	can use the AS_HELP_STRING macro everywhere we need to pretty-print
	help strings.  Also convert old calls to AC_HELP_STRING (deprecated)
	to this one.

2004-12-06  Joel Rosdahl  <joel@rosdahl.net>

	* Makefile.am (package_full_revision.txt): Silence error messages
	when deducing full package revision.

2004-12-06  graydon hoare  <graydon@pobox.com>

	* unix/get_system_flavour.cc:
	* win32/get_system_flavour.cc: Add missing files.

2004-12-06  graydon hoare  <graydon@pobox.com>

	* commands.cc (merge): Add newline in output.
	* change_set.cc (project_missing_deltas): Fix very bad
	delta-renaming bug.

2004-12-06  graydon hoare  <graydon@pobox.com>

	* change_set.cc:
	* tests/t_merge_add_del.at:
	* netsync.cc:
	* commands.cc: Clean up from merge.

2004-12-06  Nathaniel Smith  <njs@codesourcery.com>

	* tests/t_add_patch_drop_add.at: New test.
	* tests/t_merge2_add_drop_add.at: New test.
	* tests/t_patch_drop_add.at: New test.
	* tests/t_patch_vs_drop_add.at: New test.
	* testsuite.at: Add them.

	* tests/t_add_drop_add.at: Fix to test what it was supposed to.

	* tests/t_merge2_data.at: Remove extraneous [stdout].

	* tests/t_merge_add_del.at: Fix description.
	XFAIL it.

2004-12-06  Nathaniel Smith  <njs@codesourcery.com>

	* tests/t_add_drop_add.at: New test.
	* testsuite.at: Add it.

2004-12-05  Nathaniel Smith  <njs@codesourcery.com>

	* tests/t_merge_add_del: Shorten name for better display.

2004-12-05  Matt Johnston <matt@ucc.asn.au>

	* tests/t_merge_add_del: added a new test for merging
	  branches where a file is added then removed.
	* testsuite.at: added the new test
	* configure.ac: bumped the prequisite version to 2.58 since
	  some tests use AT_XFAIL_IF

2004-12-05  graydon hoare  <graydon@pobox.com>

	* Makefile.am (package_full_revision.txt): Use top_builddir
	to locate monotone executable.

2004-12-05  Nathaniel Smith  <njs@codesourcery.com>

	* tests/t_merge_add_del: Shorten name for better display.

2004-12-05  Matt Johnston <matt@ucc.asn.au>

	* tests/t_merge_add_del: added a new test for merging
	  branches where a file is added then removed.
	* testsuite.at: added the new test
	* configure.ac: bumped the prequisite version to 2.58 since
	  some tests use AT_XFAIL_IF

2004-12-04  graydon hoare  <graydon@pobox.com>

	* commands.cc (fcommit): New command.
	(update): Finish off merge of update command.

2004-12-04  Derek Scherger  <derek@echologic.com>

	* commands.cc: (complete_command): New function.
	(explain_usage/process): Use it.

2004-12-04  Nathaniel Smith  <njs@codesourcery.com>

	* change_set.cc (merge_deltas): Call correct variant of
	try_to_merge_files depending on whether ancestor is available.
	* diff_patch.cc (try_to_merge_files -- merge3 version): Add
	assertions about ids.
	(try_to_merge_files -- merge2 version): Likewise.

	* testsuite.at: Add a trivial working merge2 hook.
	* tests/t_related_merge2_data.at: Update to use.
	Mark as expected to PASS.
	* tests/t_merge2_data.at: Likewise.

2004-12-04  Nathaniel Smith  <njs@codesourcery.com>

	* change_set.cc (merge_deltas): Call correct variant of
	try_to_merge_files depending on whether ancestor is available.
	* diff_patch.cc (try_to_merge_files -- merge3 version): Add
	assertions about ids.
	(try_to_merge_files -- merge2 version): Likewise.

	* testsuite.at: Add a trivial working merge2 hook.
	* tests/t_related_merge2_data.at: Update to use.
	Mark as expected to PASS.
	* tests/t_merge2_data.at: Likewise.

2004-12-04  Nathaniel Smith  <njs@codesourcery.com>

	* change_set.cc: Remove tabs.
	* diff_patch.cc: Likewise.

2004-12-04  Nathaniel Smith  <njs@codesourcery.com>

	* change_set.cc: Remove tabs.
	* diff_patch.cc: Likewise.

2004-12-03  Julio M. Merino Vidal  <jmmv@menta.net>

	* commands.cc: Add a missing newline to a message.

2004-12-03  Julio M. Merino Vidal  <jmmv@menta.net>

	* cryptopp/config.h:
	* configure.ac: NetBSD does not define __unix__ nor __unix, so the
	build fails.  To solve, check for __NetBSD__ where appropiate to
	detect a Unix system.

2004-12-03  Julio M. Merino Vidal  <jmmv@menta.net>

	* INSTALL: Document my latest changes: --enable-ipv6 option, ability
	to specify static boost prefix through --enable-static-boost and
	BOOST_SUFFIX variable.

2004-12-03  Julio M. Merino Vidal  <jmmv@menta.net>

	* Makefile.am:
	* configure.am: Add a variable, BOOST_SUFFIX, that identifies the
	suffix string that has to be appended to Boost library names to use
	them.  This variable can be defined on configure's command line.

2004-12-03  Julio M. Merino Vidal  <jmmv@menta.net>

	* configure.ac: Let the --enable-static-boost argument take a prefix
	to where boost libraries are located.

2004-12-03  Julio M. Merino Vidal  <jmmv@menta.net>

	* configure.ac: Add a three-state --enable-ipv6 argument to the
	configure script to explicitly enable or disable IPv6 support.

2004-12-03  Julio M. Merino Vidal  <jmmv@menta.net>

	* std_hooks.lua: Add missing newlines to two error messages.

2004-12-02  Derek Scherger  <derek@echologic.com>

	* commands.cc: more tweaking to ease changeset merge

2004-12-01  Derek Scherger  <derek@echologic.com>

	* commands.cc: reordered commands to help merge with changesets
	branch

2004-12-01  graydon hoare  <graydon@pobox.com>

	* {unix,win32}/get_system_flavour.cc: New files.
	* basic_io.{cc,hh}: Give names to input sources.
	* monotone.cc: Move app_state ctor inside try.
	* platform.hh (get_system_flavour): Declare.
	* revision.cc: Name input source "revision".
	* sanity.cc: Log flavour on startup.
	* tests/t_attributes.at: Use new syntax.
	* transforms.{cc,hh} (split_into_lines): New variant, and rewrite.
	* work.{cc,hh}: Rewrite attributes to use basic_io.
	(get_attribute_from_db):
	(get_attribute_from_working_copy): New functions.

2004-11-30  Nathaniel Smith  <njs@codesourcery.com>

	* keys.cc (get_passphrase): Simplify arguments.
	(generate_key_pair): Force new passphrases to come from the user.
	Adapt to new 'get_passphrase' arguments.
	(change_key_passphrase): Likewise.
	(generate_key_pair): Add argument specifying passphrase, for
	exclusive use of the unit tests.
	(signature_round_trip_test): Use it.
	* keys.hh (generate_key_pair): Adjust prototype correspondingly.

	* tests/t_genkey.at: Test that 'genkey' requires the passphrase to
	be entered.
	* tests/t_chkeypass.at: Check that 'chkeypass' fails if no
	passphrase is given.

2004-11-30  Nathaniel Smith  <njs@codesourcery.com>

	* keys.hh: Remove tabs.
	* keys.cc: Likewise.

2004-11-30  Nathaniel Smith  <njs@codesourcery.com>

	* monotone.texi (Hook Reference): Clarify description of
	'get_passphrase', following confusion on IRC.

2004-11-30  Joel Rosdahl  <joel@rosdahl.net>

	* ui.cc (fatal): Added missing newlines in fatal message.

2004-11-29  Nathaniel Smith  <njs@codesourcery.com>

	* monotone.texi: Add more details to documentation of 'update
	<revision>' command.

	* ui.cc (fatal): Typo in previous commit.

2004-11-29  Nathaniel Smith  <njs@codesourcery.com>

	* ui.cc (fatal): On suggestion of Zack Weinberg, add a note to
	fatal error messages 1) telling the user that it's a bug (i.e.,
	not their fault), and 2) requesting a bug report.

2004-11-29  Nathaniel Smith  <njs@codesourcery.com>

	* ui.cc: Remove tabs.

2004-11-30  Matt Johnston  <matt@ucc.asn.au>

	* change_set.cc (merge_disjoint_analyses): Prevent duplicated
	tids being used.
	(merge_disjoint_analyses): Fix typo (s/a_tmp/b_tmp/)

2004-11-24  Nathaniel Smith  <njs@codesourcery.com>

	* tests/t_cleanup_empty_dir.at: Shorten name.

2004-11-24  Nathaniel Smith  <njs@codesourcery.com>

	* Makefile.am (BUILT_SOURCES): List package_*version.{h,txt}.
	* package_{full_,}version.txt: Work when blddir != srcdir.

2004-11-24  Nathaniel Smith  <njs@codesourcery.com>

	* mt_version.hh: New file.
	* mt_version.cc: New file.
	* monotone.cc (package_revision.h): Don't include it.
	(mt_version.hh): Include it.
	(OPT_FULL_VERSION): New option.
	(options): Add it.
	(cpp_main): Implement --version and --full-version in terms of
	mt_version.hh.

	* Makefile.am (package_full_revision.h): Build it.
	(MOST_SOURCES): Add mt_version.{cc,hh}.

2004-11-24  Nathaniel Smith  <njs@codesourcery.com>

	* txt2c.cc (main): Add "--skip-trailing" option to skip trailing
	whitespace.
	* Makefile.am (package_revision.h): Generate it.
	* monotone.cc (package_revision.h): Include it.
	(cpp_main): Print it as part of --version.

2004-11-23  Nathaniel Smith  <njs@codesourcery.com>

	* tests/t_cleanup_empty_dir.at: New test.
	* testsuite.at: Call it.

2004-11-23  Nathaniel Smith  <njs@codesourcery.com>

	* monotone.texi (File Attributes): Document how restricted format
	of .mt-attrs currently is.  Also talk about 'the' .mt-attrs file
	instead of 'an', in response to confusion.

2004-11-23  Nathaniel Smith  <njs@codesourcery.com>

	* work.cc (build_deletion): Add missing newline.
	(build_rename): Likewise.
	(build_rename): Likewise.

2004-11-23  Nathaniel Smith  <njs@codesourcery.com>

	* work.cc: Remove tabs.

2004-11-23  Nathaniel Smith  <njs@codesourcery.com>

	* commands.cc: Remove tabs.

2004-11-23  Nathaniel Smith  <njs@codesourcery.com>

	* tests/t_add_dot.at: New test.
	* testsuite.at: Call it.

2004-11-22  Joel Rosdahl  <joel@rosdahl.net>

	* testsuite.at (NEED_UNB64): Check that python knows how to decode
	strings before using it.

2004-11-21  Joel Rosdahl  <joel@rosdahl.net>

	* testsuite.at (NEED_UNB64): Find more programs for decoding
	base64.

2004-11-20  Nathaniel Smith  <njs@codesourcery.com>

	* tests/t_merge_1.at: New test.
	* testsuite.at: Add it.
	(NEED_UNB64): New macro.
	(UNB64): Likewise.
	* tests/t_unidiff.at: Use them.
	* tests/t_unidiff2.at: Likewise.

2004-11-19  Nathaniel Smith  <njs@codesourcery.com>

	* tests/t_initfork.at: Remove file; redundant with
	t_merge2_add.at.
	* testsuite.at: Don't call it.

2004-11-18  Derek Scherger  <derek@echologic.com>

	* commands.cc (list tags): new command.
	* monotone.1: update.
	* monotone.texi: update.
	* std_hooks.lua: remove unused get_problem_solution hook.
	* test/t_tags.at: new test.
	* testsuite.at: call it.

2004-11-18  Nathaniel Smith  <njs@codesourcery.com>

	* monotone.texi (Committing Work): Remove mistakenly added
	redundant command line argument.

2004-11-17  Joel Rosdahl  <joel@rosdahl.net>

	* commands.cc (diff): Don't print hashes around diff output if
	there is no diff to print.

	Fix bugs #8714 "monotone update working copy to previous version"
	and #9069 "update with multiple candidates":
	* commands.cc (update): Let the update command take an optional
	revision target parameter. Without an explicit revision target,
	the current branch head is used just like before. Added logic for
	updating to an older revision or another revision reachable via a
	common ancestor.
	* tests/t_update_to_revision.at: Add regression tests for new
	update logic.
	* testsuite.at: Add new test.
	* monotone.texi: Document new update argument.

2004-11-17  Nathaniel Smith  <njs@codesourcery.com>

	* netsync.cc (request_fwd_revisions): Rename 'first_attached_edge'
	to 'an_attached_edge', because it does not represent the first
	attached edge.  Likewise for 'first_attached_cset'.
	(analyze_attachment): Remove early exit from loop; we want to
	analyze the entire graph, not just some linear subgraphs.

	* revision.cc (ensure_parents_loaded): Filter out the null
	revision when calculating parents.
	* change_set.hh (null_id): Define for 'revision_id's.

	* tests/t_merge2_add.at: New test.
	* tests/t_merge2_data.at: New test.
	* tests/t_related_merge2_data.at: New test.
	* tests/t_merge_add.at: New test.
	* tests/t_netsync_pubkey.at: New test.
	* tests/t_netsync_repeated.at: New test.
	* tests/t_netsync_unrelated.at: New test.


	* testsuite.at: Add new tests.
	(NETSYNC_SETUP): New macro.
	(MONOTONE2): New macro.
	(RUN_NETSYNC): New macro.
	(ADD_FILE): New macro.
	(SET_FILE): New macro.
	(COMMIT): New macro.
	* tests/t_netsync.at: Use them.

	* tests/t_singlenetsync.at: Add 'netsync' keyword'.  Rename to...
	* tests/t_netsync_single.at: ...this.

	* tests/t_heads_discontinuous_branch.at: XFAIL it.

2004-11-17  Nathaniel Smith  <njs@codesourcery.com>

	* netsync.cc: Remove hard tabs.

2004-11-17  Nathaniel Smith  <njs@codesourcery.com>

	* revision.cc: Remove hard tabs.
	* change_set.hh: Likewise.

2004-11-16  Nathaniel Smith  <njs@codesourcery.com>

	* tests/t_heads.at: Replace last tricky case with a less tricky case.
	* tests/t_heads_discontinuous_branch.at: New test for the really
	tricky case.
	* testsuite.at: Run it.

2004-11-16  Nathaniel Smith  <njs@codesourcery.com>

	* views.sql (trusted_parents_in_branch): Remove.
	(trusted_children_in_branch): Remove.
	(trusted_branch_members): New view.
	(trusted_branch_parents): New view.
	(branch_heads): Use the new views, not the removed ones.

	* database.cc (get_heads): Column name in 'branch_heads'
	unavoidably changed from 'id' to 'parent'; adjust SELECT statement
	to use new name.

2004-11-16  Nathaniel Smith  <njs@codesourcery.com>

	* database.cc: Remove hard tabs.

2004-11-16  Nathaniel Smith  <njs@codesourcery.com>

	* commands.cc (dump_diffs): Fetch delta destination, not source,
	on new files.

2004-11-15  Joel Rosdahl  <joel@rosdahl.net>

	* tests/t_diff_added_file.at: Added testcase exposing a bug in
	"monotone diff x y" where x is an ancestor of y and y adds a new
	file.
	* testsuite.at: Add new test.

2004-11-14  Joel Rosdahl  <joel@rosdahl.net>

	Fix bug #9092 "add command to change passphrase":
	* commands.cc (chkeypass): New command.
	* keys.cc (get_passphrase): Added parameters for prompt beginning and
	disabling hook lookup and passphrase caching.
	* keys.hh, keys.cc (change_key_passphrase): New function.
	* database.hh, database.cc (delete_private_key): New function.
	* monotone.texi (Key and Cert): Document command.
	* tests/t_chkeypass.at: Testcase for the command.
	* testsuite.at: Added new testcase.

2004-11-14  Matt Johnston <matt@ucc.asn.au>

	* tests/t_initfork.at: New test for merging two ancestor-less heads.

2004-11-13  Nathaniel Smith  <njs@codesourcery.com>

	* tests/t_heads.at: New test.
	* testsuite.at: Add it.

2004-11-13  Nathaniel Smith  <njs@codesourcery.com>

	* monotone.texi: Fix various typos.
	(Committing Work): Add missing command line argument.
	(Branch Names): New section.
	Add me to the copyright block.

2004-11-12  Joel Rosdahl  <joel@rosdahl.net>

	* monotone.texi: Fix documentation of the approve and disapprove
	commands. Fix jp.co.juicebot.jb7 branch name in examples. Other
	minor fixes.

2004-11-11  Joel Rosdahl  <joel@rosdahl.net>

	* monotone.texi: Fix typos.

2004-11-08  graydon hoare  <graydon@pobox.com>

	* monotone.texi: Some minor cleanups.
	* netsync.cc: Fix a formatter.

2004-11-07  graydon hoare  <graydon@pobox.com>

	* figures/*.txt: Drop.
	* monotone.texi: Pull ASCII figures back in conditionally.
	* NEWS, AUTHORS, monotone.spec: Update for 0.15.
	* monotone.1: Update.

2004-11-06  graydon hoare  <graydon@pobox.com>

	* README.changesets: New file.
	* config.guess, config.sub: Remove.
	* Makefile.am: Improve document-building brains.
	* cert.cc, netsync.cc: Remove include.
	* configure.ac: Bump version number.
	* merkle_tree.{cc,hh}: Use unsigned char in dynamic_bitset.
	* po/POTFILES.in: Update to remove os_specific.hh.
	* po/monotone.pot: Regenerate.

2004-11-05  graydon hoare  <graydon@pobox.com>

	* constants.cc: Up timeout, connection limit.
	* monotone.texi: Various cleanups.

2004-11-05  Ulrich Drepper  <drepper@redhat.com>

	* configure.ac: Reduce dependencies.
	* lua/lua.h: Include config.h.
	* mkstemp.{cc,hh}: Use system variant when found.
	* netxx/resolve_getaddrinfo.cxx: Check for AI_ADDRCONFIG
	definition.
	* po/POTFILES.in: Update to mention changes.
	* Makefile.am (EXTRA_DIST): Include spec file.
	* commands.cc (diff): No output if empty diff.

2004-10-31  graydon hoare  <graydon@pobox.com>

	* commands.cc (diff): Use guess_binary.
	Fix up some messages to fit on single lines.
	* Makefile.am: Make monotone.pdf depend on figures.
	* change_set.cc: Make inversion drop "delete deltas".
	* texinfo.css: Make images align nicely.
	* netsync.cc: Fix up some messages to be clearer.

2004-10-30  graydon hoare  <graydon@pobox.com>

	* figures/*: New figures.
	* monotone.texi: Rewrite much of the tutorial.

2004-10-30  Nathaniel Smith  <njs@codesourcery.com>

	* netsync.cc (process_hello_cmd): Make clear that when the
	server's key is unknown, we abort the connection.

2004-10-29  Nathaniel Smith  <njs@codesourcery.com>

	* sanity.cc (dump_buffer): Wrap bare string in call to string(),
	to disambiguate conversions (required by Boost 1.30).

2004-10-26  graydon hoare  <graydon@pobox.com>

	* tests/t_update_missing.at: New test from Bruce Stephens
	* testsuite.at: Call it.
	* change_set.cc: Fix the error exposed by it.

2004-10-26  graydon hoare  <graydon@pobox.com>

	* work.{cc,hh}: Comply with Derek's new tests.
	* commands.cc: Likewise.

2004-10-28  Derek Scherger  <derek@echologic.com>

	* tests/t_rename.at: add test for renaming a file after it has
	been moved rather than before
	* tests/t_revert.at: add test for reverting a missing file

2004-10-28  Derek Scherger  <derek@echologic.com>

	* tests/t_drop_missing.at: New test.
	* testsuite.at: Call it.

2004-10-28  Derek Scherger  <derek@echologic.com>

	* tests/t_add.at: New test.
	* testsuite.at: Call it.

2004-10-26  graydon hoare  <graydon@pobox.com>

	* basic_io.{cc,hh}: Rework to use indented stanzas.
	* change_set.cc, revision.cc: Likewise.
	* change_set.cc: Fix formatter bug.
	* commands.cc: Sanity check file ID on delta commit.
	* work.cc: Chatter a bit more on add/drop.

2004-10-17  graydon hoare  <graydon@pobox.com>

	* merkle_tree.cc: Fix bad logging.
	* netsync.cc: Fix transmission bugs.
	* work.cc: Add some progress messages back in.
	* monotone.texi: Change contents of MT/work in example.

2004-10-17  graydon hoare  <graydon@pobox.com>

	* commands.cc (log): Keep a seen list, mask frontier by it.
	* monotone.texi: Updates to cover revision terminology.

	Also various further merges from trunk, see below.

2004-10-17  Derek Scherger  <derek@echologic.com>

	* lua.{cc,hh} (hook_ignore_branch): new hook
	* commands.cc (ls_branches): call it
	* monotone.texi (Hook Reference): describe it

2004-10-17  Richard Levitte  <richard@levitte.org>

	fix bug 8715 and more
	* diff_patch.cc (struct unidiff_hunk_writer,
	unidiff_hunk_writer::flush_hunk): the skew is not just the
	size difference between added and deleted lines in the current
	hunk, it's the size difference between /all/ added and deleted
	lines so far.  Therefore, the skew needs to be a member of the
	struct rather than being something calculated for each hunk.
	Furthermore, we need to add trailing context even if the change
	only consisted of one line.

2004-10-17  Richard Levitte  <richard@levitte.org>

	* monotone.texi (Working Copy): Change the description of
	'monotone revert' to explain what happens when there are
	arguments.

2004-10-17  Richard Levitte  <richard@levitte.org>

	* monotone.texi (OPTIONS): Add a description of --ticker.

	* ui.cc, ui.hh: Rethink the writing conditions as the ticks being
	"dirty" when they have changed since the last print.  That way,
	it's very easy to see when they need being printed.  This fixes a
	small bug where, in some cases, the exact same tick output is
	produced twice, once before a separate message, and once after,
	when a ticker is actually being removed.
	(tick_write_dot::write_ticks): Add a line that describes the
	ticks, including the amount of each tick per short name.

2004-10-17  Richard Levitte  <richard@levitte.org>

	fix bug 8733
	* ui.cc, ui.hh: Define a separate tick writer struct, and two
	subclasses, one that write counters, and one that writes progress
	characters.  As a consequence, move the count to the ticker class
	itself, and have the user interface contain a map of pointers to
	tickers instead of a map of counters, so data is easier to expand
	and access in a consistent manner.  Finally, correct a few errors
	in the checks for when ticks should be written, and make sure the
	final value gets written when the tickers are removed.

	* cert.cc (write_ancestry_paths):
	* database.cc (rehash):
	* netsync.cc (call_server, rebuild_merkle_trees):
	* rcs_import.cc (import_cvs_repo, cvs_history): Adapt to the new
	tickers.

	* monotone.cc: Add the option '--ticker' which takes the values
	"dot" or "count" to express which type of tick writer to use.  As
	a result, set the tick writer to be the progress dot kind or the
	counting type.

2004-10-15  graydon hoare  <graydon@pobox.com>

	* std_hooks.lua (get_revision_cert_trust): Add.

2004-10-14  graydon hoare  <graydon@pobox.com>

	* main.cc (UNIX_STYLE_SIGNAL_HANDLING): Enable on OSX.
	* cryptopp/*: Upgrade to 5.2.1
	* Makefile.am: Adjust for a couple new files.

2004-10-13  graydon hoare  <graydon@pobox.com>

	* change_set.cc (__STDC_CONSTANT_MACROS): Further hammering.
	* commands.cc (changesetify): New subcommand to db.
	* database.{cc,hh} (sql): Install views.
	(install_views): New function.
	(get_manifest_certs): Restore old variant.
	* numeric_vocab.hh: Use stdint.h.
	* revision.{cc,hh} (analyze_manifest_changes)
	(construct_revisions)
	(build_changesets): New functions.
	* schema.sql: Remove views stuff.
	* views.sql: Put views here.
	* schema_migration.cc: Add migration code for revisions.
	* Makefile.am: Mention views.sql.

2004-10-12  graydon hoare  <graydon@pobox.com>

	* unix/read_password.cc: Don't force echo on.

2004-10-10  graydon hoare  <graydon@pobox.com>

	merge a batch of changes from trunk, see below.
	* monotone.spec: Bump to 0.14.

2004-10-10  graydon hoare  <graydon@pobox.com>

	fix bug 9884
	* tests/t_singlenetsync.at: sleep 5
	* tests/t_netsync.at: sleep 5

2004-10-10  graydon hoare  <graydon@pobox.com>

	* AUTHORS: Mention Richard Levitte.
	* Makefile.am: Remove nonce stuff.
	* NEWS: Describe changes from last release.
	* cert.cc (cert_manifest_testresult): Teach about other ways
	of writing a boolean value.
	* commands.cc (commit): Don't commit when no change.
	(debug): Rename to "db execute".
	(serve): Require passphrase on startup.
	(bump): Remove command.
	(ls keys): Handle no keys.
	* configure.ac: Bump version number.
	* keys.cc (get_passphrase): Reject empty passphrase nicely,
	from user and from hook.
	* lua.{cc,hh} (hook_get_sorter): Dead code, remove.
	* main.cc (main_with_many_flavours_of_exception): s/char/int/.
	* monotone.cc (OPT_DUMP): New option.
	(OPT_VERBOSE): Rename as OPT_DEBUG.
	* monotone.{texi,1}: Document changes, s/rdiff/xdelta/.
	* nonce.{cc,hh}: Drop.
	* sanity.hh (sanity::filename): New field.
	* sanity.cc (dump_buffer): Dump to file or be silent.
	* testsuite.at (persist_phrase_ok): Define as true.
	* tests/t_null.at: Adjust for new option names.
	* unit_tests.cc: Set debug, not verbose.

2004-10-10  graydon hoare  <graydon@pobox.com>

	* tests/t_remerge.at: New test.
	* testsuite.at: Call it.

2004-10-10  graydon hoare  <graydon@pobox.com>

	* cryptopp/algebra.cpp:
	* cryptopp/asn.h:
	* cryptopp/hmac.h:
	* cryptopp/iterhash.h:
	* cryptopp/mdc.h:
	* cryptopp/modes.h:
	* cryptopp/osrng.h:
	* cryptopp/pubkey.h:
	* cryptopp/seckey.h:
	* cryptopp/simple.h:
	* cryptopp/smartptr.h:
	* cryptopp/strciphr.cpp:
	* cryptopp/strciphr.h:
	* lcs.cc:
	* lua.cc: Fixes for g++ 3.4 from Michael Scherer.
	* AUTHORS: Mention Michael.

2004-10-10  graydon hoare  <graydon@pobox.com>

	* tests/t_movedel.at: New test.
	* testsuite.at: Call it.

2004-10-10  graydon hoare  <graydon@pobox.com>

	* tests/t_movepatch.at: New test.
	* testsuite.at: Call it.

2004-10-10  graydon hoare  <graydon@pobox.com>

	* change_set.cc:
	* file_io.{cc,hh}: Bug Fixes.

2004-10-10  graydon hoare  <graydon@pobox.com>

	* cert.{cc,hh} (cert_revision_manifest): Bug fixes.
	* commands.cc (approve)
	(disapprove)
	(testresult): Teach about revisions.
	* tests/t_disapprove.at:
	* tests/t_i18n_file.at:
	* tests/t_ls_missing.at:
	* tests/t_testresult.at: Bug fixes.

2004-10-09  graydon hoare  <graydon@pobox.com>

	* netsync.cc:
	* packet.cc:
	* tests/t_i18n_file.at:
	* tests/t_netsync.at:
	* tests/t_single_char_filenames.at:
	* tests/t_singlenetsync.at: Bug fixes.

2004-10-04  graydon hoare  <graydon@pobox.com>

	* Makefile.am: Re-enable rcs stuff.
	* cert.{cc,hh}: Bug fixes.
	* change_set.{cc,hh} (apply_change_set)
	(apply_change_set_inverse): New helper functions.
	* commands.cc (log)
	(rcs_import)
	(cvs_import): Teach about revisions.
	* database.cc (get_version): Block reconstruction loops.
	* diff_patch.cc:
	* lua.cc:
	* netsync.cc: Remove references to obsolete includes.
	* rcs_file.cc: Pick up bug fix from trunk.
	* rcs_import.cc: Teach about revisions.

2004-10-03  graydon hoare  <graydon@pobox.com>

	* change_set.{cc,hh}: Lots of little bug fixes.
	* commands.cc: Likewise.
	* database.cc: Comment some chatter.
	* file_io.{cc,hh}: Bug fixes, remove unlink / hardlink stuff.
	* netcmd.cc: Bug fixes.
	* netsync.cc: Likewise.
	* tests/t_*.at: Teach about revisions.
	* testsuite.at: Likewise.
	* work.cc: Bug fixes.

2004-09-30  graydon hoare  <graydon@pobox.com>

	* app_state.cc: Inform db of app.
	* change_set.cc: Bug fixes.
	* commands.cc: Use delete_file not unlink.
	* database.{cc,hh}: Bug fixes in trust function machinery.
	* revisions.cc: Skip consideration of empty parents.
	* file_io.{cc,hh}: Remove unlink function.
	* schema.sql: Pass pubkey data into trust call.

2004-09-29  graydon hoare  <graydon@pobox.com>

	* change_set.cc: Various bug fixes, merge unit tests.

2004-09-26  graydon hoare  <graydon@pobox.com>

	* predicament.{cc,hh}: Remove.
	* Makefile.am: Update.
	* change_set.{cc,hh}: Compilation fixes.
	* commands.cc: Likewise.
	* file_io.{cc,hh}: Likewise, and implement link/unlink.
	* lua.{cc,hh}: Implement conflict resolver hooks.

2004-09-25  graydon hoare  <graydon@pobox.com>

	* change_set.{cc,hh}: Rewrite entirely.
	* work.cc: Adjust to compensate.
	* commands.cc: Likewise.
	* numeric_vocab.hh: Ask for C99 constant ctor macros.

2004-09-24  Derek Scherger  <derek@echologic.com>

	* app_state.{cc,hh} (initialize,prefix,in_restriction): rename
	restriction vars; require explicit subdir restriction with ".";
	remove restriction if any path evaluates to working copy root
	* commands.cc (update): disallow restricted updates
	(diff): use --manifest options for initialization
	* tests/t_restrictions.at: remove restricted update test
	* tests/t_subdirs.at: added (missed previously)
	* vocab.cc (verify): allow "." elements in local_path
	(test_file_path_verification): test for "." in paths

2004-09-20  Derek Scherger  <derek@echologic.com>

	* app_state.{cc,hh}: add message and manifest options; add subdir
	restriction; use set instead of vector for path restrictions
	(prefix): new method
	(add_restriction): change signature for set of path restrictions
	(in_restriction): renamed from is_restricted; adjust path matching
	(set_message): new method
	(add_manifest): new method
	(initialize): remove code to adjust restrictions from old options
	* commands.cc
	(restrict_patch_set, struct unknown_itemizer): rename
	app.is_restricted to app.in_restriction
	(add,drop,rename,revert): prefix file args with current subdir
	(update,status,ls_unknown,ls_missing): build restriction from args
	(commit): build restriction from args; use --message option
	(diff): build restriction from args; use --manifest options
	* file_io.cc (find_working_copy): logging tweaks
	* monotone.cc: remove --include/--exclude options; add --manifest
	and --message options
	* tests/t_attributes.at: add commit --message option
	* tests/t_cross.at: commit --message
	* tests/t_cwork.at: commit --message
	* tests/t_disapprove.at: commit --message
	* tests/t_drop.at: commit --message
	* tests/t_erename.at: commit --message; diff --manifest
	* tests/t_fork.at: commit --message
	* tests/t_genkey.at: commit --message
	* tests/t_i18n_file.at: commit --message
	* tests/t_import.at: commit --message
	* tests/t_ls_missing.at: commit --message
	* tests/t_merge.at: commit --message
	* tests/t_movedel.at: commit --message
	* tests/t_movepatch.at: commit --message
	* tests/t_netsync.at: commit --message
	* tests/t_persist_phrase.at: commit --message
	* tests/t_rename.at: commit --message
	* tests/t_renamed.at: commit --message
	* tests/t_restrictions.at: remove --include/--exlclude options
	* tests/t_revert.at: commit --message
	* tests/t_scan.at: commit --message
	* tests/t_single_char_filenames.at: commit --message
	* tests/t_testresult.at: commit --message
	* tests/t_unidiff.at: commit --message
	* tests/t_unidiff2.at: commit --message
	* tests/t_update.at: commit --message
	* tests/t_versions.at: commit --message

2004-09-19  graydon hoare  <graydon@pobox.com>

	* change_set.cc: More bug fixes.
	* basic_io.cc: Improve error reporting.
	* commands.cc (complete): Teach about revisions.
	* database.{cc,hh}: Add complete variant for revisions.

2004-09-19  graydon hoare  <graydon@pobox.com>

	* change_set.cc: Add a unit test, fix some bugs.

2004-09-18  graydon hoare  <graydon@pobox.com>

	* change_set.{cc,hh} (subtract_change_sets): New function.
	(build_pure_addition_change_set): New function.
	* commands.cc (try_one_merge): Teach about revisions
	(merge): Likewise.
	(propagate): Likewise.
	(update): Change from changeset inversion to negation.
	* database.{cc,hh} (get_manifest): New function.
	* cert.cc: Use it.

2004-09-13  graydon hoare  <graydon@pobox.com>

	* change_set.cc: Bug fixes.
	* commands.cc: Likewise.

2004-09-13  graydon hoare  <graydon@pobox.com>

	* change_set.{cc,hh}: Implement delta renaming and merging.
	* commands.cc
	(update): Teach about revisions.
	(agraph): Likewise.
	* diff_patch.{cc,hh}: Tidy up interface a bit.
	* database.{cc,hh} (get_revision_ancestry): New helper.
	* file_io.{cc,hh}
	(move_dir): New function.
	(delete_dir_recursive): New function.

2004-09-10  graydon hoare  <graydon@pobox.com>

	* basic_io.{cc,hh}: Move to more "normal" looking
	quoted output.
	* change_set.{cc,hh}: Extend, bugfix.
	* commands.cc (diff): Teach about revisions.
	* revision.{cc,hh}: Extend, bugfix.

2004-09-07  Derek Scherger  <derek@echologic.com>

	subdirectory restrictions

	* file_io.{hh,cc} (find_working_copy): new function
	(absolutify) use fs::current_path
	* work.cc (add_to_options_map): use options.insert to preserve
	previous settings
	* work.hh: add note about MT/options file to header comment
	* lua.{hh,cc} (load_rcfile): renamed from add_rcfile
	* app_state.{cc,hh} (constructor): remove read of MT/options
	(initialize): new methods to find/create working copy
	(set_stdhooks,set_rcfiles,add_rcfile,load_rcfiles,read_options):
	new methods
	(set_database,set_branch,set_signing_key): update for new options
	reading
	* monotone.cc: update help for --norc option
	(cpp_main): move loading of lua hooks to app_state after book
	keeping dir is found
	* commands.cc: all commands call app initialize to relocate to
	working copy directory
	(bookdir_exists,ensure_bookdir) remove
	(setup) new command to create working copy
	* tests/t_subdirs.at: new test
	* testsuite.at: call new setup command to initialize working copy;
	call new test
	(PROBE_NODE): adjust for new checkout requirement that MT dir does
	not exist
	* tests/t_attributes.at: ditto
	* tests/t_cwork.at: ditto
	* tests/t_single_char_filenames.at: ditto
	* tests/t_versions.at: ditto

2004-09-06  graydon hoare  <graydon@pobox.com>

	* Makefile.am: Revise,
	* cert.{cc,hh}: Minor bug fixes.
	* change_set.{cc,hh}
	(apply_path_rearrangement): New variant.
	(read_path_rearrangement): New function.
	(write_path_rearrangement): New function.
	* commands.cc: Partially teach about revisions.
	* database.{cc,hh}: Bug fixes.
	* revision.cc: Print new manifest as hex.
	* schema.sql: Fix typos.
	* update.{cc,hh}: Teach about revisions.

2004-09-06  graydon hoare  <graydon@pobox.com>

	* Makefile.am (unit_tests): Revise.
	* change_set.{cc,hh}: Move accessors to header.
	* constants.cc (netcmd_current_protocol_version): Bump.
	(netcmd_minimum_bytes_to_bother_with_gzip): Expand to 0xfff.
	* database.{cc,hh}: Teach about reverse deltas, bug fixes.
	* diff_patch.{cc,hh}: Remove dead code.
	* merkle_tree.{cc,hh}: Teach about revisions.
	* netsync.cc: Teach about revisions, reverse deltas.
	* packet.{cc,hh}: Likewise.
	* unit_tests.{cc,hh}: Reactivate tests.

2004-09-02  Derek Scherger  <derek@echologic.com>

	* tests/t_restrictions.at: rework and attempt to clean things up a
	bit; add test for bug in restrict_patch_set
	* commands.cc (restrict_patch_set): fix bug in removal of
	restricted adds/dels/moves/deltas

2004-08-28  graydon hoare  <graydon@pobox.com>

	* Makefile.am (unit_tests): Split out working parts.
	* basic_io.{cc,hh}: Minor fixes.
	* cert.{cc,hh}: Fixes, remove major algorithms.
	* revision.{cc,hh}: Rewrite algorithms from cert.cc.
	* change_set.{cc,hh}: Extensive surgery, unit tests.
	* database.{cc,hh}: Minor fixes.
	* file_io.{cc,hh}: Likewise.
	* lua.cc: Likewise.
	* packet.{cc,hh}: Teach about revisions.
	* schema.sql: Drop some optimistic tables.
	* unit_tests.{cc,hh}: Add revision, change_set tests.
	* vocab.cc: Instantiate revision<cert>.
	* work.{cc,hh}: Rewrite in terms of path_rearrangement.

2004-08-17  graydon hoare  <graydon@pobox.com>

	* database.cc: Simplified.
	* schema.sql: Simplified.
	* transforms.cc: Fixed bug.
	* revision.{hh,cc}: Stripped out tid_source.
	* change_set.{cc,hh}: Oops, never committed!

2004-08-16  graydon hoare  <graydon@pobox.com>

	* change_set.{hh,cc}: Simplified, finished i/o.
	* revision.{hh,cc}: Fix to match, redo i/o.
	* basic_io.cc (basic_io::parser::key): Print trailing colon.
	* vocab.hh: Whitespace tweak.

2004-08-09  graydon hoare  <graydon@pobox.com>

	* change_set.{hh,cc}: New files.
	* basic_io.{hh,cc}: New files.
	* predicament.{hh,cc}: New files.
	* revision.{hh,cc}: Break completely, need to fix.
	* diff_patch.{hh,cc}: Minor touchups.
	* lua.{hh,cc}, std_hooks.lua: Model predicaments.
	* Makefile.am: Update.

2004-07-10  graydon hoare  <graydon@pobox.com>

	* lcs.{hh,cc}: Move lcs.hh body into lcs.cc.
	* diff_patch.cc: Modify to compensate.
	* revision.{hh,cc}: New files.
	* Makefile.am: Update
	* patch_set.{hh,cc}: Remove.
	* {cert,database,lua,packets}.{hh,cc}, commands.cc:
	Modify partially (incomplete) to use revisions.
	* manifest.{hh,cc}: Cleanup, remove dead code.
	* schema.sql: Declare new revision tables.
	* schema_migration.cc: Incomplete migrator.
	* {transforms.{hh,cc}, vocab{,_terms}.hh:
	Infrastructure for revisions.

2004-07-20  Derek Scherger  <derek@echologic.com>

	* tests/t_restrictions.at: new test
	* testsuite.at: run it
	* app_state.{cc,hh} (add_restriction, is_restricted): new functions
	* monotone.cc (--include,--exclude): new options
	* commands.cc (restrict_patch_set): new function. called by
	commit, update, status, diff commands

2004-07-05  graydon hoare  <graydon@pobox.com>

	* cert.cc (operator<): Fix wrong ordering of
	fields.

2004-06-07  graydon hoare  <graydon@pobox.com>

	* cryptopp/algebra.cpp:
	* cryptopp/asn.h:
	* cryptopp/hmac.h:
	* cryptopp/iterhash.h:
	* cryptopp/mdc.h:
	* cryptopp/modes.h:
	* cryptopp/osrng.h:
	* cryptopp/pubkey.h:
	* cryptopp/seckey.h:
	* cryptopp/simple.h:
	* cryptopp/smartptr.h:
	* cryptopp/strciphr.cpp:
	* cryptopp/strciphr.h:
	* lcs.hh:
	* lua.cc: Fixes for g++ 3.4 from Michael Scherer.
	* AUTHORS: Mention Michael.

2004-05-28  graydon hoare  <graydon@pobox.com>

	* tests/t_movedel.at: New test.
	* testsuite.at: Call it.
	* diff_patch.cc (adjust_deletes_under_renames): New function.
	(merge3): Use it.

2004-05-27  graydon hoare  <graydon@pobox.com>

	* tests/t_movepatch.at: New test.
	* testsuite.at: Call it.
	* diff_patch.cc (adjust_deltas_under_renames): New function.
	(merge3): Use it.

2004-05-20  graydon hoare  <graydon@pobox.com>

	* NEWS: Note 0.13 release.
	* configure.ac: Bump version number.
	* monotone.spec: Likewise.

2004-05-19  graydon hoare  <graydon@pobox.com>

	* file_io.cc (tilde_expand): Fix fs::path use.

2004-05-18  graydon hoare  <graydon@pobox.com>

	* diff_patch.cc (apply_directory_moves): Fix fs::path use.
	* file_io.cc (write_data_impl): Likewise.
	* packet.cc: Use explicit true/false maps in caches.
	* sanity.cc (dump_buffer): Write to clog (buffered).

2004-05-16  graydon hoare  <graydon@pobox.com>

	* keys.cc (get_passphrase): Reimplement.
	* unix/read_password.c: Remove.
	* {unix,win32}/read_password.cc: Add.
	* constants.{hh,cc} (maxpasswd): New constant.
	* Makefile.am: Teach about platform specific stuff.

2004-05-16  graydon hoare  <graydon@pobox.com>

	* diff_patch.cc (merge2): Don't discard files on one side.
	* std_hooks.lua (merge2_xxdiff_cmd): Specify merge filename.

2004-05-14  Joel Rosdahl  <joel@rosdahl.net>

	* std_hooks.lua (ignore_file): Quote dots in .svn patterns.
	* monotone.texi: Updated ignore_file hook example.

2004-05-13  Nathaniel Smith  <njs@codesourcery.com>

	* commands.cc: Include boost/filesystem/path.hpp,
	boost/filesystem/convenience.hpp.
	(checkout): Make checkout directory an fs::path, not a local_path.

2004-05-13  Nathaniel Smith  <njs@codesourcery.com>

	* testsuite.at (test_hooks.lua): Add a 'test_attr' attribute
	hook.  Add tests t_attributes and t_single_char_filenames.
	* tests/t_attributes.at: New test.
	* tests/t_single_char_filenames.at: New test.
	* manifest.cc (read_manifest_map): Replace ".+" with ".*" to
	support single-character filenames.
	* work.cc (read_work_set): Likewise.
	(read_attr_map): Likewise.

2004-05-13  Nathaniel Smith  <njs@codesourcery.com>

	* monotone.texi (Hook Reference): Update documented default
	definitions of 'merge2' and 'merge3'.

2004-05-12  graydon hoare  <graydon@pobox.com>

	* AUTHORS: Rename Netxx back to netxx. Really, look in
	the manifest; it's been renamed!
	* configure.ac: Remove prg_exec_monitor checks.

2004-05-12  Nathaniel Smith  <njs@pobox.com>

	* AUTHORS: Remove discussion of adns, since we no longer
	distribute it.  Fix capitalization of "Netxx".

2004-05-12  Nathaniel Smith  <njs@pobox.com>

	* std_hooks.lua (merge2): Support xemacs.  Add error message
	if no merge tool is found.
	(merge3): Likewise.  Also add (disabled) hook to use CVS
	'merge' command, as a demonstration of how to.

2004-05-12  graydon hoare  <graydon@pobox.com>

	* std_hooks.lua (get_author): Remove standard definition.
	* monotone.texi: Document change.

2004-05-12  graydon hoare  <graydon@pobox.com>

	* cert.cc (cert_manifest_author_default): Use default signing key
	name for default author, if lua hook fails.

2004-05-12  Joel Rosdahl  <joel@rosdahl.net>

	* file_io.cc (walk_tree): Removed extraneous newline in error
	message.

	* std_hooks.lua (edit_comment): Added missing newline in log
	message template.

	* tests/t_ls_missing.at: New test case.
	* testsuite.at: Added t_ls_missing.at.

2004-05-10  graydon hoare  <graydon@pobox.com>

	* nonce.cc, nonce.hh: New files.
	* Makefile.am: Note new files.
	* lua.cc, lua.hh (hook_get_nonce): New hook.
	* commands.cc (bump): New command.
	* commands.cc: Remove "(file|manifest)" args most places.
	* tests/t_disapprove.at
	* tests/t_genkey.at
	* tests/t_singlenetsync.at
	* tests/t_netsync.at
	* tests/t_persist_phrase.at: Adjust to compensate.
	* monotone.texi, monotone.1: Adjust to compensate.
	* work.cc, work.hh: Constify some arguments.

2004-05-09  graydon hoare  <graydon@pobox.com>

	* diff_patch.cc: Remove recording of file merge ancestry.

2004-05-09  graydon hoare  <graydon@pobox.com>

	* commands.cc (ls_missing): Modify to account for work.

2004-05-09  graydon hoare  <graydon@pobox.com>

	* commands.cc (list missing): New command.
	* monotone.texi, monotone.1: Update to document.

2004-05-08  graydon hoare  <graydon@pobox.com>

	* main.cc: New file encompassing prg_exec_monitor.
	* mkstemp.cc, mkstemp.hh: New portable implementation.
	* lua.cc: Use mkstemp from bundled version.
	* lua/liolib.c: Remove old mkstemp definition.
	* monotone.cc (cpp_main): Remove prg_exec env setting.
	* sanity.cc (sanity::dump_buffer): Dump logbuf to stderr, not stdout.
	* std_hooks.lua (temp_file): Use mkstemp not io.mkstemp.
	* Makefile.am (MOST_SOURCES): Add new files.

2004-05-03  Joel Rosdahl  <joel@rosdahl.net>

	* monotone.texi: Removed extraneous @ftable directive.

2004-05-02  graydon hoare  <graydon@pobox.com>

	* monotone.texi: Add stuff on selectors, new hooks.
	* AUTHORS: Typo fix.
	* configure.ac: Bump version number.

	Release point (v 0.12).

2004-05-02  Joel Rosdahl  <joel@rosdahl.net>

	Made it possible to rename a rename target and to undo a rename.
	I.e.: Given a rename set A -> B, "monotone rename B C" gives the
	rename set A -> C and "monotone rename B A" gives the empty rename
	set.
	* work.cc (visit_file): Implement new behavior.
	* tests/t_rename.at: Added test cases for new behavior.
	* monotone.texi: Note that a rename can be undone.

	Fix bug #8458:
	* file_io.hh, file_io.cc (walk_tree): Added require_existing_path
	parameter.
	* work.cc (build_deletion): Pass new parameter to walk_tree.
	* work.cc (build_rename): Ditto.

	* manifest.cc (build_manifest_map): Fix missing file check for
	i18n paths.

2004-05-01  Joel Rosdahl  <joel@rosdahl.net>

	Fix bug #7220:
	* manifest.cc (build_manifest_map): Handle missing file
	gracefully.

	* file_io.cc (walk_tree): Handle nonexistent file/directory
	gracefully.

2004-04-30  Christof Petig <christof@petig-baender.de>

	* rcs_import.cc (store_trunk_manifest_edge):
		skip ancestry to empty manifest
	* rcs_import.cc (process_branch):
		also follow branches of last/first versions

2004-04-29  graydon hoare  <graydon@pobox.com>

	* configure.ac: Fix up windows probe and bundling checks.
	* netxx/resolve_getaddrinfo.cxx: Local hack for stream addresses.
	* netsync.cc: Report address before listening.

2004-04-29  graydon hoare  <graydon@pobox.com>

	* cert.cc (get_branch_heads): Calculate a "disapproved version"
	attribute which culls a version with only disapproved ancestry
	edges.
	* monotone.texi: Fix some ascii-art diagrams.

2004-04-28  Christof Petig <christof@petig-baender.de>

	* command.cc (heads):
	show date and author certificates for each head

2004-04-28  Christof Petig <christof@petig-baender.de>

	* configure.ac:
	default to using the bundled SQLite

2004-04-28  Christof Petig <christof@petig-baender.de>

	* commands.cc (log):
	support optional file argument to show change log for
	e.g. monotone log [ID] cert.cc

2004-04-26  Christof Petig <christof@petig-baender.de>

	* rcs_import.cc (process branch):
	insert dummy cvs_edge to mark newly added file
	as previously non existant

2004-04-25  Joel Rosdahl  <joel@rosdahl.net>

	* po/stamp-po: Removed since it's generated.
	* std_hooks.lua (ignore_file): Corrected name of Subversion's
	administrative directory.
	* work.hh: Ditto.
	* monotone.texi (Hook Reference): Updated default definition of
	ignore_file.

2004-04-23  Christof Petig <christof@petig-baender.de>

	* rcs_import.cc (build_parent_state, build_child_state):
	remove dying files from manifest
	* rcs_import.cc (cvs_file_edge, note_file_edge):
	calculate state and remember it (alive or dead)

2004-04-23  Christof Petig <christof@petig-baender.de>

	* rcs_import.cc (import_rcs_file_with_cvs):
	do not include dead files in head_manifest

2004-04-22  Christof Petig <christof@petig-baender.de>

	* rcs_file.cc, rcs_file.hh: read and remember 'state' of revision
	* rcs_import.cc: remove Attic/ part from path

2004-04-21  Christof Petig <christof@petig-baender.de>

	* configure.ac: enable use of installed SQLite library

2004-04-20  graydon hoare  <graydon@pobox.com>

	* lua.hh, lua.cc (hook_note_commit): New hook.
	* commands.cc (commit): Call it.

2004-04-19  graydon hoare  <graydon@pobox.com>

	* cert.cc: Make trust messages nicer.
	* merkle_tree.cc: Clarify logging messages.
	* netsync.cc: Reorganize tickers, put client in txn.
	* packet.cc, packet.hh: Teach about constructability.

2004-04-16  graydon hoare  <graydon@pobox.com>

	* netsync.cc (session::extra_manifests): New member.
	(session::analyze_ancestry_graph): Use it.
	* tests/t_singlenetsync.at: New test for single manifest sync.
	* testsuite.at: Call it.

2004-04-14  Tom Tromey  <tromey@redhat.com>

	* rcs_import.cc (import_cvs_repo): Use require_password.
	Include keys.hh.
	* keys.hh (require_password): Declare.
	* keys.cc (require_password): New function.

2004-04-13  Tom Tromey  <tromey@redhat.com>

	* monotone.texi: Typo fixes.

2004-04-10  graydon hoare  <graydon@pobox.com>

	* netsync.cc: Minor bug fixes.

2004-04-10  graydon hoare  <graydon@pobox.com>

	* database.{cc,hh}:
	* commands.{cc,hh}:
	* lua.{cc,hh}:
	* std_hooks.lua:
	* vocab_terms.hh:
	Implement first cut at selectors.

2004-04-10  graydon hoare  <graydon@pobox.com>

	* cert.cc (operator<): Include name in compare.
	(operator==): Likewise.
	* packet.cc: Include shared_ptr.
	* rcs_file.cc: Rewrite by hand, no spirit.
	* rcs_import.cc: Change ticker names a bit.

2004-04-09  graydon hoare  <graydon@pobox.com>

	* app_state.cc: Fix a couple file path constructions.
	* file_io.cc (book_keeping_file): Make one variant static.
	* manifest.cc: Remove some dead code in walkers.
	* work.cc: Ditto.
	* rcs_file.cc: fcntl fix from Paul Snively for OSX.

2004-04-09  graydon hoare  <graydon@pobox.com>

	* file_io.cc: Fix boost filesystem "." and ".." breakage.
	* lua.cc: Fix format of log entry.
	* monotone.cc: Log locale settings on startup.
	* sanity.cc: Dump prefix on --verbose activation.
	* testsuite/t_i18n_file.at: Fix autotest LANG breakage.
	* testsuite/t_null.at: Account for chatter with --verbose.

2004-04-09  graydon hoare  <graydon@pobox.com>

	* configure.ac: Comment out check for sse2,
	set bundling to true by default.
	* INSTALL: describe changes to bundling.
	* Makefile.am: Remove vestiges of depot.

2004-04-07  graydon hoare  <graydon@pobox.com>

	* adns/*:
	* network.{cc,hh}:
	* proto_machine.{cc,hh}:
	* {http,smtp,nntp}_tasks.{cc,hh}:
	* tests/t_{http,smtp,nntp,proxy}.at:
	* url.{cc,hh}:
	* depot.cc:
	Delete files.
	* commands.cc:
	* lua.{cc,hh}:
	* database.{cc,hh}: Remove network/queue stuff.
	* configure.ac:
	* constants.{cc,hh}:
	* tests/t_{netsync,singlecvs,cvsimport}.at:
	* testsuite.at:
	* transforms.{cc,hh}:
	* unit_tests.{cc,hh}:
	* vocab_terms.hh:
	* vocab.{cc,hh}:
	* Makefile.am: Adjust for deletions.
	* app_state.hh: Cleanup.
	* monotone.texi: Fix some typos.
	* packet.{cc,hh}: Implement database ordering.
	* netsync.cc: Massage to use new packet logic.
	* commands.cc:
	* std_hooks.lua: Add initial selector stuff.

2004-03-29  graydon hoare  <graydon@pobox.com>

	* monotone.spec: Update for 0.11 release.

	Release point (v 0.11).

2004-03-29  graydon hoare  <graydon@pobox.com>

	* Makefile.am (DISTCHECK_CONFIGURE_FLAGS): Set.
	* commands.cc: Tidy up / narrow output width.
	* patch_set.cc: Likewise.
	* monotone.texi: Cleanups for PDF generation.

2004-03-28  graydon hoare  <graydon@pobox.com>

	* NEWS: Mention 0.11 release.
	* AUTHORS: Mention Robert.

2004-03-28  Robert Bihlmeyer  <robbe+mt@orcus.priv.at>

	* file_io.cc (walk_tree_recursive): Ignore broken symlinks.

2004-03-27  graydon hoare  <graydon@pobox.com>

	* monotone.texi: Flesh out netsync stuff, remove old network stuff.
	* monotone.1: Likewise.

2004-03-27  Robert Helgesson  <rycee@home.se>

	* Makefile.am:
	* configure.ac:
	* database.cc:
	* depot.cc:
	* lua.cc:
	* network.cc:
	* schema_migration.cc: Bundled library switch logic.

2004-03-27  graydon hoare  <graydon@pobox.com>

	* depot.cc (dump): Implement.
	* tests/t_http.at, test/t_proxy.at: Use "depot.cgi dump" rather than sqlite.
	* sqlite/pager.h: Change page size.
	* README: Massage slightly.
	* INSTALL: Write real installation instructions.
	* Makefile.am: Include build of "one big page" docs.
	* boost/circular_buffer_base.hpp: Another boost version insulation fix.
	* vocab.cc (verify): Normalize local_path's during verification on boost 1.31.0.
	* monotone.texi: Rip out some of the pre-netsync networking docs.

2004-03-24  graydon hoare  <graydon@pobox.com>

	* boost/circular_buffer_base.hpp: Boost version insulation.
	* cert.cc, cert.hh, commands.cc: Differentiate "unknown" keys from "bad".
	* xdelta.cc, proto_machine.cc: Fix boost version insulation.

2004-03-24  graydon hoare  <graydon@pobox.com>

	* rcs_import.cc (import_substates): Filter by branch.
	* xdelta.cc: Minor bits of insulation.

2004-03-24  graydon hoare  <graydon@pobox.com>

	* AUTHORS: Mention Robert.
	* configure.ac: Enable sse2 stuff.
	* monotone.spec: Adjust CFLAGS and CXXFLAGS
	* monotone.texi (Network Service): Expand a bit.

2004-03-24  Robert Helgesson  <rycee@home.se>

	* commands.cc:
	* http_tasks.cc:
	* lua.cc:
	* manifest.cc:
	* netsync.cc:
	* nntp_tasks.cc:
	* proto_machine.cc:
	* work.cc:
	* xdelta.cc:
	Portability fixes for boost 1.31.0

2004-03-22  graydon hoare  <graydon@pobox.com>

	* cryptopp/integer.cpp, integer.h: Enable SSE2 multiply code.
	* database.cc, database.hh, certs.cc: Speed up 'heads'.

2004-03-21  graydon hoare  <graydon@pobox.com>

	* lcs.hh, sanity.hh: Minor performance tweaks.

2004-03-20  graydon hoare  <graydon@pobox.com>

	* rcs_import.cc: Teach how to aggregate branches.
	* monotone.texi: Start section on netsync.

2004-03-20  Olivier Andrieu  <oliv__a@users.sourceforge.net>

	* commands.cc (log): Show tags in log.
	* AUTHORS: Mention Olivier.

2004-03-17  Nathan Myers  <ncm@cantrip.org>

	* boost/circular_buffer.hpp:
	* commands.cc:
	* cryptopp/fltrimpl.h:
	* cryptopp/iterhash.cpp:
	* quick_alloc.hh:
	Fixes for gcc 3.4 compat and warnings.

2004-03-17  graydon hoare  <graydon@pobox.com>
	* cryptopp/config.h: Fix for gcc aliasing optimization error.
	* rcs_import.cc (cvs_history::note_file_edge):
	Fix for first changelog import bug (#5813).

2004-03-15  graydon hoare  <graydon@pobox.com>

	* rcs_import.cc: Import lone versions properly.
	* tests/t_singlecvs.at: New test for it.
	* testsuite.at: Call it.

2004-03-14  graydon hoare  <graydon@pobox.com>

	* commands.cc (diff): Show added files too.
	* monotone.texi: Fix typo.

2004-03-08  graydon hoare  <graydon@pobox.com>

	* netsync.cc (analyze_manifest_edge): Fix broken formatter.

2004-03-07  graydon hoare  <graydon@pobox.com>

	* Makefile.am (BOOST_SANDBOX_SOURCES): Remove boost::socket entries.
	(NETXX_SOURCES): Predicate on IP6 support in OS (from Paul Snively).
	* boost/socket/*.[hc]pp: Remove.
	* boost/io/streambuf_wrapping.hpp: Remove.
	* AUTHORS: Remove copyright notice for boost::socket.
	* acinclude.m4 (ACX_PTHREAD): Add.
	* network.cc: Replace boost::socket machinery with Netxx.
	* network.hh (open_connection): Remove prototype, static function.
	* sanity.hh, sanity.cc: Make log formatters give file:line coords,
	throw log offending coordinate if formatting fails.

2004-03-07  graydon hoare  <graydon@pobox.com>

	* sqlite/date.c, sqlite/vdbeInt.h, sqlite/vdbeaux.c: Add.
	* sqlite/*.c: Upgrade to 2.8.12.
	* Makefile.am: Update to mention new files.
	* cert.cc
	(expand_ancestors)
	(expand_dominators): Resize child bitmaps to cover parent.

2004-03-06  graydon hoare  <graydon@pobox.com>

	* netsync.cc (get_root_prefix): Fix from Paul Snively
	to fix static initialization order on mac OSX.
	* montone.texi: Typo fix from Anders Petersson.
	* *.cc: Move all function defs into column 0.

2004-03-04  graydon hoare  <graydon@pobox.com>

	* std_hooks.lua: Fix merger execution pessimism.

2004-03-04  graydon hoare  <graydon@pobox.com>

	* adler32.hh: Modify to use u8.
	* depot.cc, netcmd.cc, xdelta.cc: Modify to use u8.
	* netio.hh, numeric_vocab.hh (widen): Move between headers.
	* netsync.cc: Correct role-assumption bugs.
	* schema_migration.cc: Strip whitespace in sha1.
	(changes received from Christof Petig)

2004-03-01  graydon hoare  <graydon@pobox.com>

	* commands.cc: Handle anonymous pulling.
	* netsync.cc: Ditto.

	Release point (v 0.10).

2004-03-01  graydon hoare  <graydon@pobox.com>

	* NEWS: Mention impending 0.10 release.
	* cert.cc, cert.hh: Bug fixes, implement trust function, QA stuff.
	* commands.cc: Tweak disapprove, approve, testresult, push, pull.
	* configure.ac: Bump version number.
	* cryptopp/rng.h, cryptopp/rng.cpp
	(MaurerRandomnessTest): Fix bitrot.
	* keys.cc: Add Maurer PRNG randomness test.
	* lua.cc, lua.hh: Add trust, testresult, anonymous netsync hooks.
	* monotone.1: Update to follow changes to commands.
	* monotone.texi: Include QA section, adjust some UI drift, clarify
	reserved cert names, document new hooks and commands.
	* netcmd.hh, netcmd.cc: Add anonymous, error commands; fix bugs.
	* netsync.cc: Process new commands, factor server loop a bit.
	* std_hooks.lua: Add new hook defaults, factor mergers.
	* tests/t_netsync.at: Check SHA1 of each edge.
	* tests/t_null.at: Call with --norc to skip ~/.monotonerc
	* tests/t_update.at: Fix glaring error.
	* tests/t_disapprove.at, tests/t_testresult.at: New tests.
	* testsuite.at: Call them.
	* ui.cc (sanitize): Clean escape chars from output (optional?)
	* update.cc: Rewrite entirely in terms of new QA definitions.

2004-02-24  graydon hoare  <graydon@pobox.com>

	* commands.cc (ls_keys): Write key hash codes.
	* constands.cc (netsync_timeout_seconds): Up to 120.
	* netsync.cc: Fix a bunch of bugs.
	* patch_set.cc (manifests_to_patch_set): Fix bug in overload
	default construction.

2004-02-22  graydon hoare  <graydon@pobox.com>

	* patch_set.cc, patch_set.hh: Parameterize yet further.
	* netsync.cc: Fix a lot of bugs, add manifest and file grovelling.
	* tests/t_netsync.at: A new test (which runs!)
	* testsuite.at: Call it.

2004-02-20  graydon hoare  <graydon@pobox.com>

	* cert.cc, cert.hh, key.cc, key.hh, database.cc, database.hh:
	Add lots of little netsync support routines.
	* commands.cc (rebuild): Rehash everything too.
	* constants.cc (netcmd_minsz): Recalculate.
	* cryptopp/osrng.cpp (NonblockingRng::GenerateBlock): Handle
	/dev/urandom a bit better.
	* netcmd.cc, netcmd.hh: Remove describe cmds, add nonexistant cmd.
	* netio.hh: Add uleb128 stuff.
	* xdelta.cc: Add randomizing unit test suite.
	* diff_patch.cc: Remove commented-out dead line-merger code.
	* merkle_tree.cc: Fix various bugs.
	* netcmd.cc: Switch everything over to uleb128s.
	* netsync.cc: Implement lots of missing stuff.

2004-02-09  graydon hoare  <graydon@pobox.com>

	* netsync.cc (ROOT_PREFIX): New variable.
	* commands.cc (merkle): New command.

2004-02-09  Ben Elliston  <bje@wasabisystems.com>

	* monotone.texi: Spelling corrections.

2004-02-09  graydon hoare  <graydon@pobox.com>

	* database.cc, database.hh
	(get_version_size)
	(get_file_version_size)
	(get_manifest_version_size): New functions.
	* xdelta.cc, xdelta.hh (measure_delta_target_size): New function.
	* merkle_tree.cc, merkle_tree.hh, netcmd.cc, netcmd.hh:
	Cleanup and typesafety.
	* netsync.cc: Cleanup, typesafety, implement refine phase.

2004-02-01  graydon hoare  <graydon@pobox.com>

	* netsync.cc: Remove a lot of stuff, implement auth phase.
	* constants.cc, constants.hh: Move constants from netsync.cc.
	* netcmd.cc, netcmd.hh: Split out of netsync.cc.
	* merkle_tree.cc, merkle_tree.hh: Likewise.
	* numeric_vocab.hh: New header.
	* adler32.hh: include numeric_vocab.hh.
	* netio.hh: Likewise.
	* unit_tests.cc, unit_tests.hh: Update.
	* Makefile.am: Likewise.
	* commands.cc: Guess signing key for auth phase.
	* database.cc, database.hh (public_key_exists)
	(get_pubkey): New functions based on key hashes.

2004-01-31  graydon hoare  <graydon@pobox.com>

	* Netxx/*: New files.
	* AUTHORS: Mention Netxx.
	* Makefile.am: Mention Netxx and netsync.{cc,hh}
	* adler32.hh: Delegate typedefs to boost.
	* cert.hh, cert.cc (cert_hash_code): New function.
	* commands.cc (find_oldest_ancestors): Block cycles.
	(netsync): New command.
	* database.cc, database.hh (schema): Update.
	(put_key): Calculate key hash on the fly.
	(put_cert): Likewise.
	(merkle_node_exists)
	(get_merkle_node)
	(put_merkle_node)
	(erase_merkle_nodes): New functions.
	* keys.hh, keys.cc (key_hash_code): New function.
	* lua.cc, lua.hh
	(hook_get_netsync_read_permitted)
	(hook_get_netsync_write_permitted): New hooks.
	* monotone.spec: Update for FC1 info conventions.
	* monotone.texi (Quality Assurance): New section.
	* netsync.cc, netsync.hh: New files, preliminary
	netsync infrastructure. Command bodies still missing.
	* schema.sql: Add intrinsic key and cert hashes, merkle nodes.
	* schema_migration.cc: Add code to migrate to new schema.
	* unit_tests.cc: Handle command-line args to limit test set.
	* vocab_terms.hh: Add merkle and prefix as new terms.

2004-01-13  Nathaniel Smith  <njs@codesourcery.com>

	* idna/idn-int.h: Remove (generated by configure).

2004-01-13  Nathaniel Smith  <njs@codesourcery.com>

	* configure.ac: Switch "if" and "else" branches in pthreads
	checks.

2004-01-12  Nathaniel Smith  <njs@codesourcery.com>

	* configure.ac: Remove check for -lpthread.
	Add check for pthread_mutex_lock and ACX_PTHREAD.
	* m4/acx_pthread.m4: New file.

2004-01-07  graydon hoare  <graydon@pobox.com>

	* Makefile.am:
	* po/POTFILES.in:
	* po/monotone.pot: Minor tweaks for distclean.
	* adns/config.h:
	* boost/socket/src/interface.cpp:
	* boost/socket/src/ip4/address.cpp:
	* boost/socket/src/ip4/protocol.cpp: OSX portability.
	* AUTHORS: Mention new contributors.
	* monotone.texi (Hook Reference): Document i18n hooks.

	Release point (v 0.9).

2004-01-07  graydon hoare  <graydon@pobox.com>

	* cert.cc (ensure_parents_loaded)
	(expand_dominators)
	(expand_ancestors)
	(find_intersecting_node): New functions.
	(find_common_ancestor): Reimplement in terms of dominator
	and ancestor bitset intersection.

2004-01-05  Christof Petig <christof@petig-baender.de>

	* vocab.cc (verify<local_path>) Fix use of val() / iterator.
	* constants.cc (illegal_path_bytes): NUL-terminate.

2004-01-02  graydon hoare  <graydon@pobox.com>

	* diff_patch.cc (normalize_extents): Improve to handle an odd case.
	* tests/t_fmerge.at: New test, to test it.
	* commands.cc (fload, fmerge): Permanently enable, for test.
	* testsuite.at: Call new test.

2004-01-01  graydon hoare  <graydon@pobox.com>

	* file_io.hh, file_io.cc (read_localized_data, write_localized_data):
	New functions
	* commands.cc, manifest.cc, transforms.cc: Use them.
	* monotone.texi: Minor update to i18n docs.
	* lua.hh, lua.cc (hook_get_linesep_conv, hook_get_charset_conv):
	New hooks.
	* acinclude.m4: Move AX_CREATE_STDINT_H in here.
	* po/monotone.pot: Regenerate.
	* NEWS, configure.ac: Prep for 0.9 release.

2003-12-30  graydon hoare  <graydon@pobox.com>

	* file_io.hh, file_io.cc (mkpath): New function.
	* commands.cc, database.cc, diff_patch.cc, file_io.cc,
	lua.cc, vocab.cc, work.cc: Use it.
	* constants.cc (illegal_path_bytes_arr): Remove leading null.
	* monotone.texi: Include i18n docs.
	* tests/t_i18n_file.at: Check colon in filename.

2003-12-29  graydon hoare  <graydon@pobox.com>

	* file_io.cc: Localize names before touching fs.
	* lua.hh, lua.cc (hook_get_system_charset): Remove useless fn.
	* test_hooks.lua: Likewise.
	* monotone.cc, transforms.cc, transforms.hh:
	Remove lua from system charset conv.
	* tests/t_i18n_file.at: New test.
	* testsuite.at: Call it.

2003-12-28  graydon hoare  <graydon@pobox.com>

	* app_state.cc, app_state.hh: Massage to use i18n vocab.
	* cert.cc, commands.cc, commands.hh, rcs_import.cc,
	update.cc, update.hh, url.cc, url.hh: Likewise.

	* work.cc, work.hh: --> Likewise, and break file format! <--

	* constants.hh, constants.cc (legal_ace_bytes): New constant.
	* vocab.cc (verify<ace>): Use it.
	(verify<urlenc>) New function.
	* vocab_terms.hh (ace, urlenc, utf8): New terms.
	* transforms.hh, transforms.cc: Use them.
	* monotone.cc (utf8_argv): Charconv argv.
	* network.hh, network.cc: Use url.{hh,cc}.

2003-12-28  graydon hoare  <graydon@pobox.com>

	* constants.hh, constants.cc (idlen): New constant.
	* commands.cc, vocab.cc: Use it.
	* manifest.cc (read_manifest_map): Tighten up regex.
	* packet.cc: Likewise.
	* transforms.cc (uppercase)
	(lowercase): Rewrite.
	(utf8_to_urlenc)
	(urlenc_to_utf8)
	(internalize_url)
	(internalize_cert_name)
	(internalize_rsa_keypair_id)
	(externalize_url)
	(externalize_cert_name)
	(externalize_rsa_keypair_id): New functions.
	* url.hh, url.cc (parse_utf8_url): New function.

2003-12-20  graydon hoare  <graydon@pobox.com>

	* diff_patch.cc (normalize_extents): New function.
	(merge_via_edit_scripts): Use it.

2003-12-19  graydon hoare  <graydon@pobox.com>

	[net.venge.monotone.i18n branch]

	* idna/*.[ch]: New files.
	* po/*: New files.
	* url.cc, url.hh, constants.cc: New files.
	* Makefile.am, configure.ac: Various fiddling for gettext.
	* lua.hh, lua.cc (hook_get_system_charset): New hook.
	(hook_get_system_linesep): New hook.
	* transforms.hh, transforms.cc
	(charset_convert)
	(system_to_utf8)
	(utf8_to_system)
	(ace_to_utf8)
	(utf8_to_ace)
	(line_end_convert): New functions.
	* vocab.cc: Refine constraints.
	* vocab_terms.hh (external): New atomic type.
	* monotone.cc (cpp_main): Initialize gettext.
	* sanity.hh (F): Call gettext() on format strings.
	* commands.cc, depot.cc, database.cc, http_tasks.cc, keys.cc,
	network.cc, rcs_import.cc, sanity.cc, mac.hh : Update to use
	'constants::' namespace.
	* config.h.in: Remove.
	* commands.cc: Various formatting cleanups.
	* unit_tests.cc, unit_tests.hh: Connect to url tests.

2003-12-19  graydon hoare  <graydon@pobox.com>

	* diff_patch.cc (merge3): Skip patches to deleted files.

2003-12-16  graydon hoare  <graydon@pobox.com>

	* commands.cc (ls_ignored, ignored_itemizer): Fold in as subcases of unknown.

2003-12-16  graydon hoare  <graydon@pobox.com>

	* lua.cc (working_copy_rcfilename): MT/monotonerc not MT/.monotonerc.

2003-12-16  graydon hoare  <graydon@pobox.com>

	* lua.hh, lua.cc (working_copy_rcfilename): New function.
	* monotone.cc: Add working copy rcfiles.
	* commands.cc (ls_unknown, unknown_itemizer): Skip ignored files.

2003-12-16  graydon hoare  <graydon@pobox.com>

	* file_io.cc (walk_tree_recursive): continue on book-keeping file.

2003-12-15  graydon hoare  <graydon@pobox.com>

	* tests/t_unidiff.at, t_unidiff2.at: Check for mimencode.

2003-12-15  graydon hoare  <graydon@pobox.com>

	* configure.ac: Add --enable-static-boost.
	* Makefile.am: Likewise.
	* AUTHORS: Mention new contributors.

2003-12-14  Lorenzo Campedelli <lorenzo.campedelli@libero.it>

	* work.cc (add_to_attr_map): Finish change to attr map format.

2003-12-10  Tom Tromey  <tromey@redhat.com>

	* commands.cc (checkout): Give better error message if branch is
	empty.

2003-12-07  Eric Kidd  <eric.kidd@pobox.com>

	* commands.cc (agraph): Handle repositories with a single version.
	* database.cc (get_head_candidates): Handle heads with no ancestors.
	* cert.cc (get_branch_heads): Handle heads with no ancestors.

2003-12-06  Eric Kidd  <eric.kidd@pobox.com>

	* update.hh, update.cc (pick_update_target): Return current
	version if no better update candidates available.
	* update.cc (pick_update_target): Always do branch filtering.
	* commands.cc (update): Notice when we're already up-to-date.
	* commands.cc (propagate): Assign branch name correctly when merging.

2003-12-05  graydon hoare  <graydon@pobox.com>

	* lcs.hh (edit_script): New entry point.
	* diff_patch.cc: Rewrite merge in terms of edit scripts.
	* network.cc (post_queued_blobs_to_network): Tidy up transient
	failure message.
	* randomfile.hh: Prohibit deletes on end of chunks.
	* sanity.cc: EOL-terminate truncated long lines.

2003-12-02  graydon hoare  <graydon@pobox.com>

	* database.cc, database.hh (reverse_queue): Copy constructor.
	* std_hooks.lua (merge3): Remove afile, not ancestor.
	* monotone.cc: Remove debugging message.
	* ui.cc (finish_ticking): Set last_write_was_a_tick to false.

2003-12-01  graydon hoare  <graydon@pobox.com>

	* app_state.hh, app_state.cc (set_signing_key): New fn, persist key.
	* monotone.cc (cpp_main): Permit commuting the --help argument around.

2003-11-30  graydon hoare  <graydon@pobox.com>

	* network.cc (post_queued_blobs_to_network): Fail when posted_ok is false.
	* database.cc (initialize): Fail when -journal file exists.
	* keys.cc (make_signature): Nicer message when privkey decrypt fails.

2003-11-29  Tom Tromey  <tromey@redhat.com>

	* rcs_import.cc (store_auxiliary_certs): Renamed to fix typo.
	Updated all callers.

	* http_tasks.cc (check_received_bytes): Allow "-" as well.
	* depot.cc (execute_post_query): Allow "-" as well.

2003-11-28  Tom Tromey  <tromey@redhat.com>

	* http_tasks.cc (check_received_bytes): Allow "-" as well.
	* depot.cc (execute_post_query): Allow "-" as well.

2003-11-28  graydon hoare  <graydon@pobox.com>

	* cert.cc: Various speedups.
	* cycle_detector.hh (edge_makes_cycle): Use visited set, too.
	* database.hh, database.cc (get_head_candidates): New, complex query.
	* keys.hh, keys.cc (check_signature): Cache verifiers.
	* sqlite/os.c (sqliteOsRandomSeed): Harmless valgrind purification.
	* tests/t_fork.at, tests/t_merge.at: Ignore stderr chatter on 'heads'.

2003-11-27  graydon hoare  <graydon@pobox.com>

	* Makefile.am (AM_LDFLAGS): No more -static, sigh.
	* cert.cc (find_relevant_edges): Keep dynamic-programming caches.
	(calculate_renames_recursive): Likewise.
	* cert.cc, cert.hh (rename_edge): Add constructor, copy constructor.
	* commands.cc (list certs): Note rename certs are binary.

2003-11-24  graydon hoare  <graydon@pobox.com>

	* network.cc: Continue fetch, post loops even if one target has
	an exception.

2003-11-24  graydon hoare  <graydon@pobox.com>

	* database.hh, database.cc (delete_posting): Change to take queue
	sequence numbers.
	* commands.cc (queue): Use new API.
	* network.cc (post_queued_blobs_to_network): Use new API.

2003-11-24  graydon hoare  <graydon@pobox.com>

	* std_hooks.lua (get_http_proxy): Return nil when no ENV var.
	* monotone.texi (get_http_proxY): Document change.

2003-11-24  graydon hoare  <graydon@pobox.com>

	* tests/t_proxy.at: Add a test for proxying with tinyproxy.
	* testsuite.at: Call it.
	* lua.cc: Fix dumb error breaking proxying.
	* network.cc: Be verbose about proxying.

2003-11-23  graydon hoare  <graydon@pobox.com>

	* http_tasks.cc (read_chunk): Tolerate 0x20* after chunk len.

2003-11-23  graydon hoare  <graydon@pobox.com>

	* network.cc: Make more informative error policy.
	* boost/socket/socketstream.hpp: Pass SocketType to streambuf template.
	* boost/socket/src/default_socket_impl.cpp: Translate EINTR.

2003-11-22  graydon hoare  <graydon@pobox.com>

	* lua.cc, lua.hh (hook_get_http_proxy): New hook.
	* std_hooks.lua (get_http_proxy): Default uses HTTP_PROXY.
	(get_connect_addr): Undefine, it's for tunnels alone now.
	* network.cc: Use new hook.
	* http_tasks.hh, http_tasks.cc: Teach about proxies (sigh).
	* monotone.texi: Document new hooks.

2003-11-22  graydon hoare  <graydon@pobox.com>

	* lua.cc, lua.hh (hook_get_connect_addr): New hook.
	* std_hooks.lua (get_connect_addr): Default uses HTTP_PROXY.
	* network.cc, network.hh: Use new hook.
	* http_tasks.cc: Teach about HTTP/1.1.
	* cert.cc (bogus_cert_p): Fix UI ugly.

2003-11-21  graydon hoare  <graydon@pobox.com>

	* constants.hh (postsz): New constant for suggested post size.
	* database.cc, database.hh (queue*): Change db API slightly.
	* commands.cc (queue): Adjust to changed db API.
	* network.cc (post_queued_blobs_to_network): Switch to doing
	incremental posts.
	* cert.cc (write_rename_edge, read_rename_edge): Put files on
	separate lines to accomodate future i18n work.
	* work.cc (add_to_attr_map, write_attr_map): Reorder fields to
	accomodate future i18n work.
	* monotone.texi: Document it.
	* configure.ac, NEWS: Mention 0.8 release.

	Release point (v 0.8).

2003-11-16  Tom Tromey  <tromey@redhat.com>

	* missing: Removed generated file.

2003-11-14  graydon hoare  <graydon@pobox.com>

	* commands.cc (vcheck): Add.
	* cert.cc, cert.hh (cert_manifest_vcheck): Add.
	(check_manifest_vcheck): Add.
	(calculate_vcheck_mac): Add.
	* constants.hh (vchecklen): New constant.
	* mac.hh: Re-add.
	* monotone.texi (Hash Integrity): New section.
	* monotone.1: Document vcheck.

2003-11-14  graydon hoare  <graydon@pobox.com>

	* database.cc, database.hh (reverse_queue): New class.
	(compute_older_version): New functions.
	(get_manifest_delta): Remove.
	* network.cc, network.hh (queue_blob_for_network): Remove.
	* packet.cc, packet.hh (queueing_packet_writer): Change UI,
	write to queue directly, accept optional<reverse_queue>.
	* cert.cc (write_paths_recursive): Rewrite to use constant
	memory.
	* commands.cc (queue, queue_edge_for_target_ancestor):
	Install optional<reverse_queue> in qpw.
	* tests/t_cross.at: Ignore new UI chatter.
	* monotone.texi (Transmitting Changes): Change UI output.

2003-11-13  graydon hoare  <graydon@pobox.com>

	* Makefile.am (AUTOMAKE_OPTIONS): Require 1.7.1
	* commands.cc (addtree): Wrap in transaction guard.
	* database.cc, database.hh (manifest_delta_exists): Add.
	(get_manifest_delta): Add.
	* cert.cc (write_paths_recursive): Use partial deltas.
	* manifest.cc, manifest.hh (read_manifest_map): New variant.
	* patch_set.cc, patch_set.hh (patch_set): Add map_new, map_old
	fields.
	(manifests_to_patch_set) Store new field.
	(patch_set_to_packets) Don't read manifest versions from db.
	* std_hooks.lua (ignore_file): ignore .a, .so, .lo, .la, ~ files.
	* tests/t_cvsimport.at: New test.
	* testsuite.at: Call it.

2003-11-10  graydon hoare  <graydon@pobox.com>

	* commands.cc (find_oldest_ancestors): New function.
	(queue): New "addtree" subcommand.
	* monotone.texi: Document it.
	* monotone.1: Document it.

2003-11-10  graydon hoare  <graydon@pobox.com>

	* file_io.cc (walk_tree_recursive): Ignore MT/

2003-11-09  graydon hoare  <graydon@pobox.com>

	* database.cc (dump, load): Implement.
	* commands.cc (db): Call db.dump, load.
	* cycle_detector.hh: Skip when no in-edge on src.
	* monotone.texi: Document dump and load, add some
	special sections.
	* monotone.1: Mention dump and load.

2003-11-09  graydon hoare  <graydon@pobox.com>

	* rcs_file.hh (rcs_symbol): New structure.
	* rcs_file.cc (symbol): New rule.
	* rcs_import.cc (find_branch_for_version): New function.
	(cvs_key::branch): New field.
	(store_auxilliary_certs): Cert branch tag.
	* cycle_detector.hh: Fix bugs, don't use quick_alloc.
	* commands.cc (checkout): Add --branch based version.
	* monotone.texi: Document new command variant.
	* monotone.1: Ditto.

2003-11-09  graydon hoare  <graydon@pobox.com>

	* quick_alloc.hh: New file.
	* Makefile.am: Add it.
	* cycle_detector.hh: Rewrite.
	* manifest.hh: Use quick_alloc.
	* vocab.cc: Relax path name requirements a bit.
	* sqlite/sqliteInt.h: Up size of row to 16mb.

2003-11-02  graydon hoare  <graydon@pobox.com>

	* commands.cc (post): Post everything if no URL given; don't base
	decision off branch name presence.
	* app_state.cc, monotone.cc, file_io.cc, file_io.hh: Support
	absolutifying args.
	* lua.hh, lua.cc, std_hooks.lua (hook_get_mail_hostname): New hook.
	* monotone.texi: Document it.
	* monotone.texi, monotone.1: Minor corrections, new sections.
	* monotone.cc: Don't look in $ENV at all.
	* network.cc: Correct MX logic.
	* nntp_tasks.cc, smtp_tasks.cc: Separate postlines state.
	* smtp_tasks.cc: Correct some SMTP logic.
	* configure.ac, NEWS: Mention 0.7 release.

	Release point (v 0.7).

2003-11-01  graydon hoare  <graydon@pobox.com>

	* http_tasks.cc: Drop extra leading slashes in HTTP messages.

2003-10-31  graydon hoare  <graydon@pobox.com>

	* commands.cc, database.cc, database.hh, lua.cc, lua.hh,
	network.cc, network.hh, packet.cc, packet.hh, schema.sql,
	schema_migration.cc, tests/t_http.at, tests/t_nntp.at, vocab.cc:
	Eliminate "groupname", use lone URL.
	* monotone.texi: Update to cover new URL rules.
	* network.cc, network.hh, lua.cc, lua.hh, smtp_tasks.cc:
	Implement "mailto" URLs.
	* tests/t_smtp.at: New test.
	* testsuite.at: Call it.

2003-10-31  graydon hoare  <graydon@pobox.com>

	* patch_set.cc (manifests_to_patch_set): Second form with explicit renames.
	(manifests_to_patch_set): Split edit+rename events when we see them.
	* commands.cc (status, commit): Include explicit rename set.
	* diff_patch.cc (merge3): Accept edit+rename events split by patch_set.cc.
	* smtp_tasks.hh, smtp_tasks.cc: New files.
	* nntp_machine.hh, nntp_machine.cc: Rename to proto_machine.{hh,cc} (woo!)
	* nntp_tasks.cc: Adjust to use proto_ prefix in various places.
	* proto_machine.cc (read_line): get() into streambuf.
	* Makefile.am: Cover renames and adds.

2003-10-31  graydon hoare  <graydon@pobox.com>

	* diff_patch.cc (merge3): Extract renames.
	* commands.cc (calculate_new_manifest_map): Extract renames.
	(try_one_merge): Extract renames, propagate to merge target.
	(commit): Extract renames, propagate to commit target.
	* cert.cc (calculate_renames_recursive): Fix wrong logic.
	(find_common_ancestor_recursive): Stall advances at top of graph.
	* patch_set.cc: (manifests_to_patch_set): Teach about historical
	renames.
	* tests/t_erename.at: New test for edit+rename events.
	* testsuite.at: Call t_erename.at.

2003-10-30  graydon hoare  <graydon@pobox.com>

	* patch_set.cc (operator<): s/a/b/ in a few places, yikes!
	* cert.cc: Add machinery for rename edge certs.
	* commands.cc: Call diff(manifest,manifest) directly.
	* tests/t_nntp.at: Kill tcpserver DNS lookups on nntp test.
	* network.cc (parse_url): Character class typo fix, from
	Johannes Winkelmann.
	* app_state.hh, cert.hh, commands.hh, cycle_detector.hh,
	database.hh, diff_patch.cc, diff_patch.hh, http_tasks.hh,
	interner.hh, keys.hh, lua.hh, manifest.hh, network.hh,
	nntp_machine.hh, nntp_tasks.hh, packet.hh, patch_set.hh,
	transforms.hh, update.hh, vocab.hh, work.hh, xdelta.hh:
	fix use of std:: prefix / "using namespace" pollution.

2003-10-27  graydon hoare  <graydon@pobox.com>

	* lua/liolib.c (io_mkstemp): Portability fix
	from Ian Main.
	* xdelta.cc,hh (compute_delta): New manifest-specific variant.
	* transforms.cc,hh (diff): Same.
	* rcs_import.cc: Various speedups to cvs import.

2003-10-26  graydon hoare  <graydon@pobox.com>

	* cert.cc (get_parents): New function.
	(write_paths_recursive): New function.
	(write_ancestry_paths): New function.
	* cert.hh (write_ancestry_paths): Declare.
	* commands.cc (queue_edge_for_target_ancestor):
	Call write_ancestry_paths for "reposting" queue
	strategy.

2003-10-25  graydon hoare  <graydon@pobox.com>

	* commands.cc (log): Skip looking inside nonexistent
	manifests for file comments.

2003-10-24  graydon hoare  <graydon@pobox.com>

	* adns/*.c, adns/*.h: Import adns library.
	* Makefile.am: Update to build adns into lib3rdparty.a.
	* AUTHORS: Mention adns.
	* network.cc: Call adns functions, not gethostbyname.

2003-10-20  Nathaniel Smith  <njs@codesourcery.com>

	* patch_set.cc (patch_set_to_text_summary): Give more detailed
	output.
	* commands.cc (get_log_message, status, diff): Use
	patch_set_to_text_summary for complete description.

2003-10-22  graydon hoare  <graydon@pobox.com>

	* monotone.texi: Document 'queue' command.
	* monotone.1: Likewise.

2003-10-22  graydon hoare  <graydon@pobox.com>

	* diff_patch.cc
	(infer_directory_moves): New function.
	(rebuild_under_directory_moves): New function.
	(apply_directory_moves): New function.
	(merge3): Handle directory moves.
	* tests/t_renamed.at: New test for dir renames.
	* testsuite.at: Call it.

2003-10-21  graydon hoare  <graydon@pobox.com>

	* commands.cc (queue): New command.
	(list): Add "queue" subcommand, too.

2003-10-21  graydon hoare  <graydon@pobox.com>

	* diff_patch.cc (merge_deltas): New function.
	(check_map_inclusion): New function.
	(check_no_intersect): New function.
	(merge3): Rewrite completely.
	* tests/t_rename.at: New test.
	* testsuite.at: Call it.
	* file_io.cc, file_io.hh (make_dir_for): New function.
	* commands.cc (update): Call make_dir_for on update.

2003-10-20  graydon hoare  <graydon@pobox.com>

	* commands.cc: Replace [] with idx() everywhere.

2003-10-20  Tom Tromey  <tromey@redhat.com>

	* cert.hh (get_branch_heads): Updated.
	Include <set>.
	* commands.cc (head): Updated for new get_branch_heads.
	(merge): Likewise.
	(propagate): Likewise.
	* cert.cc (get_branch_heads): Use set<manifest_id>.

	* commands.cc (merge): Use all caps for metasyntactic variable.
	(heads): Likewise.

	* network.cc (post_queued_blobs_to_network): Do nothing if no
	packets to post.

2003-10-20  graydon hoare  <graydon@pobox.com>

	* cert.cc (get_branch_heads): Fix dumb bug.
	* diff_patch.cc (merge3): Fix dumb bug.
	(merge2): Fix dumb bug.
	(try_to_merge_files): Fix dumb bug.

2003-10-20  graydon hoare  <graydon@pobox.com>

	* file_io.cc (tilde_expand): New function.
	* monotone.cc (cpp_main): Expand tildes in
	db and rcfile arguments.

2003-10-20  graydon hoare  <graydon@pobox.com>

	* rcs_import.cc (import_cvs_repo): Check key existence
	at beginning of import pass, to avoid wasted work.

2003-10-19  Tom Tromey  <tromey@redhat.com>

	* commands.cc (log): Add each seen id to `cycles'.

2003-10-19  graydon hoare  <graydon@pobox.com>

	* AUTHORS: Mention Tecgraf PUC-Rio and their
	copyright.
	* Makefile.am: Mention circular buffer stuff.
	* configure.ac, NEWS: Mention 0.6 release.
	* cert.hh, cert.cc (erase_bogus_certs): file<cert> variant.
	* commands.cc (log): Erase bogus certs before writing,
	cache comment-less file IDs.
	* monotone.spec: Don't specify install-info args,
	do build with optimization on RHL.

	Release point (v 0.6).

2003-10-19  Matt Kraai  <kraai@ftbfs.org>

	* commands.cc (merge): Use app.branch_name instead of args[0] for
	the branch name.

2003-10-17  graydon hoare  <graydon@pobox.com>

	* commands.cc (log): New command.
	Various other bug fixes.
	* monotone.1, monotone.texi: Minor updates.

2003-10-17  graydon hoare  <graydon@pobox.com>

	* monotone.texi: Expand command and hook references.
	* commands.cc: Disable db dump / load commands for now.

2003-10-16  graydon hoare  <graydon@pobox.com>

	* sanity.hh: Add a const version of idx().
	* diff_patch.cc: Change to using idx() everywhere.
	* cert.cc (find_common_ancestor): Rewrite to recursive
	form, stepping over historic merges.
	* tests/t_cross.at: New test for merging merges.
	* testsuite.at: Call t_cross.at.

2003-10-10  graydon hoare  <graydon@pobox.com>

	* lua.hh, lua.cc (hook_apply_attribute): New hook.
	* work.hh, work.cc (apply_attributes): New function.
	* commands.cc (update_any_attrs): Update attrs when writing to
	working copy.
	* std_hooks.lua (temp_file): Use some env vars.
	(attr_functions): Make table of attr-setting functions.

2003-10-10  graydon hoare  <graydon@pobox.com>

	* work.cc: Fix add/drop inversion bug.
	* lua/*.{c,h}: Import lua 5.0 sources.
	* lua.cc: Rewrite lua interface completely.
	* std_hooks.lua, test_hooks.lua, testsuite,
	tests/t_persist_phrase.at, configure.ac, config.h.in, Makefile.am:
	Modify to handle presence of lua 5.0.

2003-10-08  graydon hoare  <graydon@pobox.com>

	* rcs_import.cc: Attach aux certs to child, not parent.
	* manifest.cc: Speed up some calculations.
	* keys.cc: Optionally cache decoded keys.

2003-10-07  graydon hoare  <graydon@pobox.com>

	* manifest.hh, manifest.cc, rcs_import.cc: Write manifests w/o
	compression.
	* vocab.hh, vocab.cc: Don't re-verify verified data.
	* ui.hh, ui.cc: Minor efficiency tweaks.

2003-10-07  graydon hoare  <graydon@pobox.com>

	* commands.cc, work.cc, work.hh: Add some preliminary stuff
	to support explicit renaming, .mt-attrs.
	* monotone.texi: Add skeletal sections for command reference,
	hook reference, CVS phrasebook. Fill in some parts.

2003-10-02  graydon hoare  <graydon@pobox.com>

	* boost/circular_buffer*.hpp: Add.
	* AUTHORS, cert.cc, commands.cc, database.cc,
	diff_patch.cc, http_tasks.cc, keys.cc, lua.cc, manifest.cc,
	network.cc, nntp_machine.cc, packet.cc, patch_set.cc,
	rcs_import.cc, sanity.cc, sanity.hh, ui.hh, update.cc,
	vocab_terms.hh, work.cc:
	remove existing circular buffer code, replace all
	logging and asserty stuff with boost::format objects
	rather than vsnprintf.

2003-10-01  graydon hoare  <graydon@pobox.com>

	* testsuite.at: Don't use getenv("HOSTNAME").
	* database.cc (exec, fetch): Do va_end/va_start again in between
	logging and executing query.

2003-09-28  Tom Tromey  <tromey@redhat.com>

	* monotone.texi: Added @direntry.

2003-09-27  Nathaniel Smith  <njs@pobox.com>

	* monotone.cc: Remove "monotone.db" default to --db
	option in help text.

2003-09-27  graydon hoare  <graydon@pobox.com>

	* diff_patch.cc: Rework conflict detection.
	* rcs_import.cc: Remove some pointless slowness.
	* monotone.spec: Install info files properly.

	Release point (v 0.5).

2003-09-27  graydon hoare  <graydon@pobox.com>

	* AUTHORS, NEWS, configure.ac: Update for 0.5 release.
	* monotone.texi: Various updates.
	* xdelta.cc (compute_delta): Fix handling of empty data.
	* database.cc (sql): Require --db for init.
	* work.cc (read_options_map): Fix options regex.

2003-09-27  graydon hoare  <graydon@pobox.com>

	* lcs.hh: New jaffer LCS algorithm.
	* interner.hh, rcs_import.cc: Templatize interner.
	* diff_patch.hh: Use interner, new LCS.

2003-09-27  Tom Tromey  <tromey@redhat.com>

	* commands.cc (fetch): Always try lua hook; then default to all
	known URLs.

2003-09-26  Tom Tromey  <tromey@redhat.com>

	* commands.cc (tag): Use all-caps for meta-syntactic variables.
	(comment, add, cat, complete, mdelta, fdata): Likewise.

	* monotone.1: There's no default database.
	* monotone.texi (OPTIONS): There's no default database.

	* database.cc (sql): Throw informative error if database name not
	set.
	* app_state.cc (app_state): Default to no database.

2003-09-26  graydon hoare  <graydon@pobox.com>

	* debian/*, monotone.spec: Add packaging control files.

2003-09-24  graydon hoare  <graydon@pobox.com>

	* database.cc, database.hh (debug): New function.
	* commands.cc (debug): New command.
	* cert.cc, cert.hh (guess_branch): New function.
	* commands.cc (cert): Queue certs to network servers.
	* commands.cc (cert, commit): Use guess_branch.
	* commands.cc (list): List unknown, ignored files.
	* monotone.texi, monotone.1: Document.

2003-09-24  graydon hoare  <graydon@pobox.com>

	* commands.cc (queue_edge_for_target_ancestor): Queue the
	correct ancestry cert, from child to target, as well as
	patch_set.

2003-09-22  graydon hoare  <graydon@pobox.com>

	* depot_schema.sql, schema_migration.cc,
	schema_migration.hh: Add.
	* database.cc, depot.cc: Implement schema migration.
	* database.cc, commands.cc: Change to db ... cmd.
	* monotone.texi, monotone.1: Document command change.
	* depot.cc: Fix various query bugs.

2003-09-21  Nathaniel Smith  <njs@codesourcery.com>

	* depot.cc (depot_schema): Remove unique constraint on (contents),
	replace with unique constraint on (groupname, contents).

2003-09-21  Nathaniel Smith  <njs@codesourcery.com>

	* commands.cc (diff): Take manifest ids as arguments.  Add
	explanatory text on files added, removed, modified.

2003-09-19  Tom Tromey  <tromey@redhat.com>

	* commands.cc (genkey): Use all-caps for meta-syntactic variable.
	(cert, tag, approve, disapprove, comment, add, drop, commit,
	update, revert, cat, checkout, co, propagate, complete, list, ls,
	mdelta, fdelta, mdata, fdata, mcerts, fcerts, pubkey, privkey,
	fetch, post, rcs_import, rcs): Likewise.
	(explain_usage): Indent explanatory text past the command names.

2003-09-17  Tom Tromey  <tromey@redhat.com>

	* commands.cc (list): Don't compute or use "subname".

	* commands.cc (revert): Handle case where argument is a
	directory.
	* tests/t_revert.at: Test for revert of directory.

	* testsuite.at (MONOTONE_SETUP): Use "monotone initdb".
	* monotone.1: Document "initdb".
	* monotone.texi (Commands): Document initdb.
	(Creating a Database): New node.
	(Getting Started): Refer to it.
	* commands.cc (initdb): New command.
	* database.cc (database::sql): New argument `init'.
	(database::initialize): New method.
	* database.hh (database::initalize): Declare.
	(database::sql): New argument `init'.

2003-09-17  Tom Tromey  <tromey@redhat.com>

	* tests/t_persist_phrase.at: Use "ls certs".
	* tests/t_nntp.at: Use "ls certs".
	* tests/t_genkey.at: Use "ls keys" and "ls certs".

2003-09-16  Tom Tromey  <tromey@redhat.com>

	* monotone.1: Document "list branches".
	* commands.cc (ls_certs): New function, from `lscerts' command.
	(ls_keys): New function, from `lskeys' command.
	(ls_branches): New function.
	(list): New command.
	(ls): New alias.
	(explain_usage): Split parameter info at \n.
	* monotone.texi (Adding Files): Use "list certs".
	(Committing Changes): Likewise.
	(Forking and Merging): Likewise.
	(Commands): Likewise.
	(Generating Keys): Use "list keys".
	(Commands): Likewise.
	(Commands): Mention "list branches".
	(Branches): Likewise.

2003-09-15  graydon hoare  <graydon@redhat.com>

	* http_tasks.cc: Fix networking to handle long input.

	* ui.cc, ui.hh: Only pad with blanks enough to cover old output
	when ticking.

	* update.cc, cert.cc, commands.cc: Fix cert fetching functions to
	remove bogus certs.

2003-09-15  Tom Tromey  <tromey@redhat.com>

	* monotone.1: Don't mention MT_KEY or MT_BRANCH.

	* monotone.texi (Getting Started): Don't mention MT_DB or
	MT_BRANCH.
	(Adding Files): Explicitly use --db and --branch.
	* app_state.hh (app_state): New fields options, options_changed.
	Declare new methods.  Include work.hh.
	* work.cc (work_file_name): New constant.
	(add_to_options_map): New structure.
	(get_options_path): New function.
	(read_options_map, write_options_map): Likewise.
	* work.hh (options_map): New type.
	(get_options_path, read_options_map, write_options_map): Declare.
	* commands.cc (add, drop, commit, update, revert, checkout,
	merge): Write options file.
	* app_state.cc (database_option, branch_option): New constants.
	(app_state::app_state): Read options file.
	(app_state::set_database): New method.
	(app_state::set_branch): Likewise.
	(app_state::write_options): Likewise.
	Include work.hh.
	* monotone.cc (cpp_main): Don't set initial database name on
	app.  Use new settor methods.  Don't look at MT_BRANCH or MT_DB.

2003-09-14  graydon hoare  <graydon@pobox.com>

	* vocab.cc, vocab.hh: Add streamers for vocab terms in preparation
	for switch to formatter.

	* cert.cc (check_signature): Treat missing key as failed check.
	* commands.cc (lscerts): Warn when keys are missing.

	* rcs_import.cc, nntp_tasks.cc, http_tasks.cc: Tick progress.

	* sanity.cc, monotone.cc: Tidy up output a bit.

	* xdelta.cc: Add code to handle empty files. Maybe correct?

	* ui.cc, ui.hh: Add.

2003-09-13  Tom Tromey  <tromey@redhat.com>

	* tests/t_nntp.at: If we can't find tcpserver or snntpd, skip the
	test.
	* tests/t_http.at: If we can't find boa or depot.cgi, skip the
	test.

2003-09-12  graydon hoare  <graydon@pobox.com>

	* update.cc (pick_update_target): Only insert base rev as update
	candidate if it actually exists in db.

	* commands.cc, database.cc, database.hh: Implement id completion
	command, and general id completion in all other commands.

2003-09-12  Tom Tromey  <tromey@redhat.com>

	* commands.cc (revert): A deleted file always appears in the
	manifest.
	* tests/t_revert.at: Check reverting a change plus a delete; also
	test reverting by file name.

	* work.cc (deletion_builder::visit_file): Check for file in
	working add set before looking in manifest.
	* tests/t_drop.at: Added add-then-drop test.

	* testsuite.at: Include t_drop.at.
	* tests/t_drop.at: New test.
	* work.cc (visit_file): Check for file in working delete set
	before looking in manifest.

2003-09-12  Tom Tromey  <tromey@redhat.com>

	* Makefile.am ($(srcdir)/testsuite): tests/atconfig and
	tests/atlocal are not in srcdir.

	* Makefile.am (TESTS): unit_tests is not in srcdir.

2003-09-11  graydon hoare  <graydon@pobox.com>

	* commands.cc: Check for MT directory in status.
	* commands.cc: Require directory for checkout.
	* commands.cc: Delete MT/work file after checkout.
	* commands.cc: Implement 'revert', following tromey's lead.
	* commands.cc: Print base, working manifest ids in status.

	* diff_patch.cc: Further merge corrections.
	* diff_patch.cc (unidiff): Compensate for occasional miscalculation
	of LCS.

	* tests/t_merge.at: Check that heads works after a merge.
	* tests/t_fork.at:  Check that heads works after a fork.
	* tests/t_genkey.at: Remove use of 'import'.
	* tests/t_cwork.at: Check deletion of work file on checkout.
	* tests/t_revert.at: Check that revert works.

	* commands.cc, monotone.cc: Report unknown commands nicely.

2003-09-08  graydon hoare  <graydon@pobox.com>

	* tests/merge.at: Accept tromey's non-error case for update.

	* commands.cc(try_one_merge): Write merged version to packet
	writer, not directly to db.
	(merge): Write branch, changelog cert on merged version to db.

	* std_hooks.lua(merge3): Open result in mode "r", not "w+".

2003-09-06  Tom Tromey  <tromey@redhat.com>

	* update.cc (pick_update_target): Not an error if nothing to
	update.

	* monotone.texi: Use VERSION; include version.texi.

	* monotone.1: Document "co".
	* monotone.texi (Commands): Document "co".
	* commands.cc (ALIAS): New macro.
	(co): New alias.

	* README: Updated.

	* txt2c.cc: Added missing file.

	* texinfo.tex, INSTALL, Makefile.in, aclocal.m4, compile, depcomp,
	install-sh, missing, mkinstalldirs: Removed generated files.

2003-09-04  graydon hoare  <graydon@pobox.com>

	* Makefile.am, depot.cc, http_tasks.cc, http_tasks.hh,
	lua.cc, lua.hh, monotone.texi, network.cc, tests/t_http.at,
	vocab_terms.hh:

	Use public key signatures to talk to depot, not mac keys.

	* commands.cc, file_io.cc, monotone.texi, monotone.1,
	tests/t_scan.at, tests/t_import.at, work.cc, work.hh:

	Remove the 'import' and 'scan' commands, in favour of generalized
	'add' which chases subdirectories.

	* configure.ac, NEWS:

	Release point (v 0.4).

2003-09-03  graydon hoare  <graydon@pobox.com>

	* monotone.texi: Expand notes about setting up depot.

	* update.cc: Update by ancestry. Duh.

2003-09-02  graydon hoare  <graydon@pobox.com>

	* boost/socket/streambuf.hpp: Bump ppos on overflow.

	* packet.cc, transforms.cc, transforms.hh: Add function for
	canonicalization of base64 encoded strings. Use on incoming cert
	packet values.

	* commands.cc: Change fetch and post to take URL/groupname params
	rather than branchname.

	* network.cc, network.hh, depot.cc, http_tasks.cc: Fix URL parser,
	improve logging, change signatures to match needs of commands.cc

	* Makefile.am: Don't install txt2c or unit_tests.

	* Makefile.am: Build depot.cgi not depot.

	* database.cc, database.hh: Add "all known sources" fetching support.

	* patch_set.cc: Sort in a path-lexicographic order for nicer summaries.

	* monotone.texi: Expand coverage of packets and networking.

	* tests/t_nntp.at, tests/t_http.at: Update to provide URL/groupname
	pairs.

2003-09-02  Tom Tromey  <tromey@redhat.com>

	* aclocal.m4, monotone.info: Removed generated files.

2003-08-31  Nathaniel Smith  <njs@codesourcery.com>

	* configure.ac: Check for lua40/lua.h, lua40/lualib.h and -llua40,
	-lliblua40.
	* config.h.in: Add LUA_H, LIBLUA_H templates, remove HAVE_LIBLUA,
	HAVE_LIBLUALIB templates.
	* lua.cc: Include config.h.  Use LUA_H, LIBLUA_H macros.

2003-08-29  graydon hoare  <graydon@pobox.com>

	* Makefile.am, txt2c.cc, lua.cc, database.cc:
	Use a C constant-building converter rather than objcopy.

	* cert.cc, cert.hh, packet.cc, packet.hh, diff_patch.cc,
	rcs_import.cc:
	Modify cert functions to require a packet consumer, do no implicit
	database writing.

	* commands.cc, database.cc, database.hh, schema.sql, network.cc:
	Modify packet queueing strategy to select ancestors from known
	network server content, rather than most recent edge.

2003-08-25  graydon hoare  <graydon@pobox.com>

	* AUTHORS, ChangeLog, Makefile.am, NEWS, configure.ac,
	tests/t_http.at: Release point (v 0.3)

2003-08-24  graydon hoare  <graydon@pobox.com>

	* nntp_tasks.cc: Measure success from postlines state.
	* network.cc: Print summary counts of transmissions.
	* packet.cc: Count packets into database.
	* depot.cc: Add administrative commands, fix a bunch of
	little bugs.
	* t_http.at: Testcase for depot-driven communication.
	* monotone.texi: Update to reflect depot existence.
	* http_tasks.cc: Pick bugs out.

2003-08-24  graydon hoare  <graydon@pobox.com>

	* commands.cc: Wash certs before output.
	* *.cc,*.hh: Adjust cert packet format to
	be more readable, avoid superfluous gzipping.

2003-08-24  graydon hoare  <graydon@pobox.com>

	* configure, Makefile.in: Remove generated files, oops.
	* commands.cc: Implement 'propagate'.
	* lua.cc, lua.hh, network.cc, network.hh: Remove
	'aggregate posting' stuff.
	* network.cc: Batch postings into larger articles.
	* diff_patch.hh, diff_patch.cc: Implement basic
	merge2-on-manifest.

2003-08-23  graydon hoare  <graydon@pobox.com>

	* monotone.cc: Handle user-defined lua hooks as
	overriding internal / .monotonerc hooks no matter
	where on cmd line they occur.
	* update.cc: Made failures more user-friendly.
	* lua.cc: Improve logging a bit.
	* testsuite.at, tests/*.{at,in}, testsuite/: Rewrite tests in
	autotest framework, move to tests/ directory.
	* boost/io/*, cryptopp/hmac.h: Add missing files.

2003-08-23  Tom Tromey  <tromey@redhat.com>

	* monotone.cc (OPT_VERSION): New macro.
	(cpp_main): Handle OPT_VERSION.
	(options): Added `version' entry.
	Include config.h.

2003-08-21  Tom Tromey  <tromey@redhat.com>

	* database.cc: Include "sqlite/sqlite.h", not <sqlite.h>.

2003-08-20  graydon hoare  <graydon@pobox.com>

	* boost/*:
	incorporate boost sandbox bits, for now.

	* Makefile.am, Makefile.in, configure, configure.ac, diff_patch.cc,
	http_tasks.cc, http_tasks.hh, network.cc, nntp_machine.cc,
	nntp_machine.hh, nntp_tasks.cc, nntp_tasks.hh, testsuite/t_nntp.sh:

	fix up networking layer to pass nntp tests again

2003-08-19  graydon hoare  <graydon@pobox.com>

	* Makefile.am, Makefile.in, app_state.hh, cert.cc, commands.cc,
	constants.hh, cryptopp/misc.h, database.cc, depot.cc,
	http_tasks.cc, http_tasks.hh, keys.cc, lua.cc, lua.hh, monotone.cc,
	network.cc, network.hh, nntp_machine.cc, nntp_machine.hh,
	nntp_tasks.cc, nntp_tasks.hh, packet.cc, packet.hh, rcs_import.cc,
	sanity.cc, sanity.hh, schema.sql, test_hooks.lua,
	testsuite/runtest.sh, testsuite/t_null.sh, vocab_terms.hh:

	major surgery time
	- move to multi-protocol posting and fetching.
	- implement nicer failure modes for sanity.
	- redo commands to print nicer, fail nicer.

2003-08-18  graydon hoare  <graydon@pobox.com>

	* Makefile.am, Makefile.in, adler32.hh, database.cc, depot.cc,
	mac.hh, xdelta.cc, Makefile.am, Makefile.in:

	first pass at a depot (CGI-based packet service)

2003-08-08  graydon hoare  <graydon@pobox.com>

	* Makefile.am, Makefile.in AUTHORS, ChangeLog, Makefile.am,
	Makefile.in, NEWS, monotone.1, monotone.info, monotone.texi:

	release point (v 0.2)

2003-08-08  graydon hoare  <graydon@pobox.com>

	* cert.cc, cert.hh, interner.hh, rcs_import.cc:

	auxilliary certs

	* cert.cc, cert.hh, cycle_detector.hh, interner.hh, patch_set.cc,
	rcs_import.cc:

	improvements to cycle detection stuff

2003-08-05  graydon hoare  <graydon@pobox.com>

	* rcs_import.cc:

	almost even more seemingly correct CVS graph reconstruction (still slow)

	* sqlite/* cryptopp/* Makefile.am, Makefile.in, aclocal.m4,
	config.h.in, configure, configure.ac, file_io.cc, keys.cc,
	sanity.cc, sanity.hh, transforms.cc:

	minimizing dependencies on 3rd party libs by importing the
	necessary bits and rewriting others.

	* cert.cc, cert.hh, rcs_import.cc:

	cvs import seems to be working, but several linear algorithms need
	replacement

2003-07-28  graydon hoare  <graydon@pobox.com>

	* Makefile.am, Makefile.in, cert.cc, commands.cc, database.cc,
	database.hh, manifest.cc, rcs_file.cc, rcs_import.cc,
	rcs_import.hh, vocab.cc, xdelta.cc:

	cvs graph reconstruction hobbling along.

2003-07-21  graydon hoare  <graydon@pobox.com>

	* database.cc, xdelta.cc, xdelta.hh:

	piecewise xdelta; improves speed a fair bit.

2003-07-11  graydon hoare  <graydon@pobox.com>

	* Makefile.am, Makefile.in, config.h.in, configure, configure.ac,
	transforms.cc, xdelta.cc, xdelta.hh:

	implement xdelta by hand, forget 3rd party delta libs.

2003-07-02  graydon hoare  <graydon@pobox.com>

	* database.cc, rcs_import.cc, transforms.cc, transforms.hh:

	speedups all around in the storage system

2003-07-01  graydon hoare  <graydon@pobox.com>

	* database.hh, rcs_import.cc, transforms.cc, transforms.hh: speed

	improvements to RCS import

2003-06-30  graydon hoare  <graydon@pobox.com>

	* rcs_import.cc, transforms.cc:

	some speed improvements to RCS import

2003-06-29  graydon hoare  <graydon@pobox.com>

	* commands.cc, database.hh, rcs_import.cc, transforms.cc:

	RCS file import successfully (albeit slowly) pulls in some pretty
	large (multi-hundred revision, >1MB) test cases from GCC CVS

	* Makefile.in, commands.cc, rcs_file.cc, rcs_file.hh,
	rcs_import.cc, rcs_import.hh,

	Makefile.am: preliminary support for reading and walking RCS files

2003-04-09  graydon hoare  <graydon@pobox.com>

	* autogen.sh: oops
	* */*: savannah import

2003-04-06  graydon hoare  <graydon@pobox.com>

	* initial release.<|MERGE_RESOLUTION|>--- conflicted
+++ resolved
@@ -1,8 +1,7 @@
-<<<<<<< HEAD
 2005-06-03  Timothy Brownawell  <tbrownaw@gmail.com>
 
 	* automate.cc (print_some_output): Fix compiler warning.
-=======
+
 2005-06-02  Joel Reed  <joelwreed@comcast.com>
 
 	* commands.cc, database.cc, database.hh, vocab.hh, vocab_terms.hh:
@@ -14,7 +13,6 @@
 	command, improve _monotone_existing_entries using new --depth=0
 	option,	add revision completion for cert command, and a	bugfix 
 	for cat command
->>>>>>> 36102ab5
 
 2005-06-01  Matt Johnston  <matt@ucc.asn.au>
 
