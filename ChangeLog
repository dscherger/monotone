--- conflicted
+++ resolved
@@ -1,4 +1,14 @@
-<<<<<<< HEAD
+2005-06-04  Timothy Brownawell  <tbrownaw@gmail.com>
+
+	* netcmd.{cc,hh}, netsync.cc: Move {read,write}_*_cmd_payload
+	to netcmd::{read,write}_*_cmd .
+	* netcmd.cc, netsync.cc: Compatibility infrastructure.
+	* netsync.cc: Interoperate with v4 servers.
+
+2005-06-03  Timothy Brownawell  <tbrownaw@gmail.com>
+
+	* automate.cc (print_some_output): Fix compiler warning.
+
 2005-06-04  Derek Scherger  <derek@echologic.com>
 
 	* app_state.cc (app_state): initialize diffs to false; it seemed
@@ -39,18 +49,6 @@
 	* HACKING, ROADMAP: Expand a bit.
 	* commands.cc (changes_summary::print): Change macro to helper fn.
 	* contrib/monotone.el (monotone-cmd): Handle nil exit code.
-=======
-2005-06-04  Timothy Brownawell  <tbrownaw@gmail.com>
-
-	* netcmd.{cc,hh}, netsync.cc: Move {read,write}_*_cmd_payload
-	to netcmd::{read,write}_*_cmd .
-	* netcmd.cc, netsync.cc: Compatibility infrastructure.
-	* netsync.cc: Interoperate with v4 servers.
-
-2005-06-03  Timothy Brownawell  <tbrownaw@gmail.com>
-
-	* automate.cc (print_some_output): Fix compiler warning.
->>>>>>> 907c4198
 
 2005-06-02  Joel Reed  <joelwreed@comcast.com>
 
