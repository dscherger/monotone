<<<<<<< HEAD
2005-05-11  Matt Johnston  <matt@ucc.asn.au>

	* tests/t_add_intermediate_MT_path.at: remove the drop dir part
	* tests/t_delete_dir.at: add a note about re-enabling the above test
	* tests/t_cvsimport3.at: ignore stderr

2005-05-11  Matt Johnston  <matt@ucc.asn.au>

	* rcs_import.cc (find_branchpoint): if a branch is derived from two 
	differing parent branches, take the one closest to the trunk.
	* tests/t_cvsimport3.at: add a test for cvs_importing where branches
	come off a vendor import.
	* testsuite.at: add it
=======
2005-05-11  Joel Reed  <joelwreed@comcast.com>

	* contrib/monotone.zsh_completion: add zsh completion contrib.
>>>>>>> 3a6ce862

2005-05-11  Nathaniel Smith  <njs@codesourcery.com>

	* work.cc (build_deletions): Disable delete_dir.

2005-05-11  Matthew Gregan  <kinetik@orcon.net.nz>

	* constants.cc (constants::bufsz): Increase buffer size.  Reduces
	the runtime to tests/t_netsync_largish_file.at by four to seven
	times on my test machines.

2005-05-10  Timothy Brownawell  <tbrownaw@gmail.com>

	* revision.cc: Make expand_{ancestors,dominators} twice as fast.
	Loop over revisions in the other direction so that changes at the
	frontier propogate fully in 1 pass, instead of one level at a time.

2005-05-10  Timothy Brownawell  <tbrownaw@gmail.com>

	* packet.{cc,hh}: Give packet_consumer and children a callback to call
	after writing out a revision.
	* netsync.cc: Use this callback to add a "revisions written" ticker,
	to provide user feedback while sanity checking.

2005-05-10  Timothy Brownawell  <tbrownaw@gmail.com>

	* ui.cc: Make tick_write_count take less horizontal space

2005-05-09  Nathaniel Smith  <njs@codesourcery.com>

	* AUTHORS: Give Riccardo his real name.
	* ChangeLog: Likewise.

2005-05-09  Riccardo Ghetta <birrachiara@tin.it>
	
	* std_hooks.lua: Support kdiff3.

2005-05-09  Matthew Gregan  <kinetik@orcon.net.nz>

	* lua.cc (loadstring, run_string): New parameter to identify the
	source of the Lua string being loaded.
	(add_{std,test}_hooks, load_rcfile): Pass an identity through.

2005-05-09  Matthew Gregan  <kinetik@orcon.net.nz>

	* monotone.cc: Absolutify and tilde expand pid file.

2005-05-09  Matthew Gregan  <kinetik@orcon.net.nz>

	* testsuite.at: Revert bogus changes committed in revision 9d478.

2005-05-09  Matt Johnston  <matt@ucc.asn.au>

	* commands.cc (pid_file): use fs::path .empty() rather than ==, since
	boost 1.31 doesn't seem to have the latter.

2005-05-08  Matthew Gregan  <kinetik@orcon.net.nz>

	* lua.cc (report_error, load{file,string}): New member functions.
	Error handling in call moved into report_error.
	(call): Call report_error.
	(run_{file,string}): Call load{file,string} member functions to
	load Lua code into the VM.  Allows us to report syntax errors when
	loading rc files.
	* testsuite.at: test_hooks.lua was calling nonexistent (obsolete)
	strfind function and failing silently.  The improved error
	reporting from Lua caught this and cause testsuite failures.

2005-05-08  Matthew Gregan  <kinetik@orcon.net.nz>

	* monotone.1: Document --pid-file option.  Also make some minor
	spelling and punctuation fixes.

2005-05-08  Timothy Brownawell  <tbrownaw@gmail.com>
	* app_state.cc: {read,write}_options now print a warning instead of
	failing on unreadable/unwritable MT/options .
	* tests/t_unreadable_MT.at: add matching test
	* testsuite.at: add test
	* tests/README: Mention that new tests must be added to testsuite.at
	* work.cc: (get_revision_id) Friendlier error message for
	unreadable MT/revision .

2005-05-08  Matthew Gregan  <kinetik@orcon.net.nz>

	* monotone.texi: Right words, wrong order.
	* testsuite.at: Drop pid mapping trickery, it doesn't work
	consistently.  We now try and use SysInternal's pskill to kill the
	process.  If pskill is not available, we fall back to the old
	'kill all monotone processes' method. These changes affect
	Win32/MingW only.

2005-05-07  Matthew Gregan  <kinetik@orcon.net.nz>

	* commands.cc (pid_file): Remove leftover debugging output.
	* configure.ac: Correct typos in TYPE_PID_T test.
	* testsuite.at: Use some trickery on MingW/Cygwin to map the
	Windows pid to the Cygwin pid.
	* win32/process.cc (process_wait): Correct return type.
	(process_spawn): Replace dropped cast on return.

2005-05-07  Matt Johnston <matt@ucc.asn.au>

	* change_set.cc: fix the code which skips deltas on deleted files,
	  it was looking at the merged filename not the ancestor
	  filename.
	* tests/t_drop_vs_patch_rename.at: a test for the above fix
	* testsuite.at: add it

2005-05-06 Timothy Brownawell <tbrownaw@gmail.com>

	* contrib/monoprof.sh: Add lcad test.
		Add options to pull/rebuild before profiling.

2005-05-06  Nathaniel Smith  <njs@codesourcery.com>

	* INSTALL: s/g++ 3.2 or 3.3/g++ 3.2 or later/.

2005-05-06  Nathaniel Smith  <njs@codesourcery.com>

	* monotone.1: 
	* monotone.texi (Commands, Importing from CVS, RCS): Clarify
	cvs_import documentation on cvsroot vs. module issues.

2005-05-05  Richard Levitte  <richard@levitte.org>

	* AUTHORS: Add rghetta.

2005-05-05  Matthew Gregan  <kinetik@orcon.net.nz>

	* monotone.texi: Document --pid-file option for serve command.
	* app_state.{cc,hh} (set_pidfile, pidfile): New function, new
	member.
	* commands.cc (pid_file): New class.
	(CMD(serve)): Use pid_file.
	* monotone.cc (coptions, cppmain): Add command-specific option
	--pid-file.
	* options.hh (OPT_PIDFILE): New option.
	* {unix,win32}/process.cc (get_process_id): New function.
	(process_{spawn,wait,kill}): Use pid_t.
	* platform.hh (process_{spawn,wait,kill}): Use pid_t.
	(get_process_id): New function
	* configure.ac: Test for pid_t.
	* lua.cc (monotone_{spawn,wait,kill}_for_lua): Use pid_t.
	* testsuite.at: Update netsync kill functions to use pid file.
	* tests/t_netsync_sigpipe.at: Update to use pid file.
	* tests/t_netsync_single.at: Update to use pid file.

2005-05-04  Nathaniel Smith  <njs@codesourcery.com>

	* tests/t_monotone_up.at: New test.
	* testsuite.at: Add it.

2005-05-05  Matthew Gregan  <kinetik@orcon.net.nz>

	* work.cc: Use attr_file_name rather than hardcoded strings.

2005-05-04  Brian Campbell  <ubergeek@dartmouth.edu>

	* contrib/monotone.el (monotone-vc-register): Fix arguments to
	monotone-cmd-buf, to make work.

2005-05-03  Nathaniel Smith  <njs@codesourcery.com>

	* file_io.cc (read_data_for_command_line): Check that file exists,
	if reading a file.

2005-05-04  Matthew Gregan  <kinetik@orcon.net.nz>

	* configure.ac: Add TYPE_SOCKLEN_T function from the Autoconf
	archive.	
	* cryptopp/cryptlib.h (NameValuePairs): Change GetVoidValue from a
	pure virtual to an implemented (but never called) member function
	to work around build problem with GCC 4 on OS X 10.4
	* netxx/osutil.h: Include config.h, use new HAVE_SOCKLEN_T define
	to determine socklen_t type.

2005-05-03  Nathaniel Smith  <njs@codesourcery.com>

	* lua.cc (load_rcfile): Make a version that takes utf8 strings,
	and understands -.
	* app_state.cc (load_rcfiles): Use it.
	* file_io.{cc,hh} (absolutify_for_command_line): New function.
	* monotone.cc (cpp_main): Use it.
	* tests/t_rcfile_stdin.at: New test.
	* testsuite.at: Include it.

2005-05-03  Nathaniel Smith  <njs@codesourcery.com>

	* netsync.cc (load_epoch): Remove unused function.

2005-05-03  Matthew Gregan  <kinetik@orcon.net.nz>

	* tests/t_cvsimport_manifest_cycle.at: Add missing symbols.
	* tests/t_cvsimport_deleted_invar.at: Add new test.
	* testsuite.at: New test.

2005-05-03  Nathaniel Smith  <njs@codesourcery.com>

	* netsync.cc (run_netsync_protocol): Don't use the word
	"exception" in error messages.

2005-05-03  Nathaniel Smith  <njs@codesourcery.com>

	* UPGRADE: Fix version number.

2005-05-03  Nathaniel Smith  <njs@codesourcery.com>

	* debian/compat: New file.

2005-05-03  Nathaniel Smith  <njs@codesourcery.com>

	* UPGRADE: Mention upgrading from 0.18.
	* debian/copyright: Re-sync with AUTHORS.
	* win32/monotone.iss, monotone.spec, debian/changelog: Bump
	version numbers to 0.19.
	* NEWS: Finish updating for 0.19.

2005-05-03  Jon Bright  <jon@siliconcircus.com>
	* win32/monotone.iss: Bump version to 0.19
	
2005-05-03  Jon Bright  <jon@siliconcircus.com>
	* tests/t_automate_select.at: Use arithmetic comparison for
	checking output of wc, since wc pads its results with initial
	spaces on MinGW.
	
2005-05-03  Nathaniel Smith  <njs@codesourcery.com>

	* tests/t_cvsimport2.at: Pass correct module directory.

2005-05-02  Nathaniel Smith  <njs@codesourcery.com>

	* configure.ac: Bump version to 0.19.
	* NEWS: Tweaks.
	* Makefile.am (MOST_SOURCES): Add options.hh.
	(%.eps): Fix ps2eps calling convention.
	* po/monotone.pot: Regenerate.
	* testsuite.at (CHECK_SAME_CANONICALISED_STDOUT): New macro.

2005-05-02  Nathaniel Smith  <njs@codesourcery.com>

	* NEWS: More updates.
	* rcs_import.cc (store_manifest_edge): Fix some edge cases.
	* tests/t_cvsimport_manifest_cycle.at: Make work.  Un-XFAIL.

2005-05-01  Matt Johnston  <matt@ucc.asn.au>

	* diff_patch.cc (normalize_extents): broaden the condition when
	changes can be normalised.
	* tests/t_merge_6.at: now passes.

2005-05-01  Emile Snyder  <emile@alumni.reed.edu>

	* annotate.cc: Fix bug that njs pointed out when a merge has one
	side with no changes.  Be smarter about how we get parent
	file_id's to do file diffs; give another big speedup.
	* tests/t_annotate_copy_all.at: New test for the bug that is fixed.
	* testsuite.at: Add the new test.

2005-05-02  Richard Levitte  <richard@levitte.org>

	* tests/t_override_author_date.at: Adapt to the new way to give
	revision IDs to 'monotone log'.

2005-05-01  Richard Levitte  <richard@levitte.org>

	* monotone.texi: Document the change in 'monotone log'.

2005-05-01  Riccardo Ghetta <birrachiara@tin.it>

	* commands.cc (CMD(log)): Use --revision.

2005-05-02  Matt Johnston  <matt@ucc.asn.au>

	* netsync.cc (process_auth_cmd): make it clearer what the "unknown
	key hash" refers to.

2005-05-01  Richard Levitte  <richard@levitte.org>

	* commands.hh: Expose complete_commands().
	* commands.cc (explain_usage, command_options, process): Don't
	call complete_command().  Except the caller to have done that
	already.
	* monotone.cc (cpp_main): Start with completing the command after
	processing the options.  Use the result everywhere the command is
	required.  This avoids giving the user duplicate (or in some case,
	triplicate) messages about command expansion.

2005-04-30  Derek Scherger  <derek@echologic.com>

	* app_state.{cc,hh}: remove --all-files option
	* automate.cc: move inventory command and associated stuff here from ...
	* commands.cc: ... here, where it has been removed
	* monotone.1: relocate inventory command, remove --all-files option
	* monotone.cc: remove --all-files option
	* monotone.texi: relocate inventory documentation to automation
	section, remove --all-files option
	* tests/t_automate_inventory.at: renamed and updated for move to automate
	* testsuite.at: adjust for rename

2005-04-30  Derek Scherger  <derek@echologic.com>

	* Makefile.am (MOST_SOURCES): add restrictions.{cc,hh} 
	* commands.cc (extract_rearranged_paths): 
	(extract_delta_paths):
	(extract_changed_paths):
	(add_intermediate_paths):
	(restrict_path_set):
	(restrict_rename_set):
	(restrict_path_rearrangement):
	(restrict_delta_map):
	(calculate_restricted_rearrangement):
	(calculate_restricted_revision):
	(calculate_current_revision):
	(calculate_restricted_change_set): move to restrictions.{cc,hh}
	(maybe_update_inodeprints):
	(cat):
	(dodiff):
	(update): rename calculate_current_revision to
	calculate_unrestricted_revision
	* database_check.hh: update header guard #define
	* restrictions.{cc,hh}: add new files

2005-04-30  Nathaniel Smith  <njs@codesourcery.com>

	* commands.cc: Add a placeholder OPT_NONE for commands that don't
	take any command-specific options; use it everywhere.  Now the
	last argument to CMD never starts with %, and the last argument is
	always required to be present.

2005-04-30  Richard Levitte  <richard@levitte.org>

	* contrib/monotone-nav.el (mnav-rev-make): Move it so it's defined
	after the definition of the macro mnav-rev-id.  Otherwise, the
	byte compiler complains there is no setf method for mnav-rev-id.

2005-04-30  Nathaniel Smith  <njs@codesourcery.com>

	* monotone.texi (Database): Minor correction.

2005-04-30  Nathaniel Smith  <njs@codesourcery.com>

	* vocab.cc (trivially_safe_file_path): New function.
	(verify): Use it.
	(test_file_path_verification, test_file_path_normalization): Add a
	few more checks.

	* transforms.{cc,hh} (localized_as_string): New function.
	* {win32,unix}/inodeprint.cc (inodeprint_file): Use it, to avoid
	mkpath().

	* commands.cc (add_intermediate_paths): Hand-code intermediate
	path generator, taking advantage of normalization of file_path's,
	to avoid mkpath().

2005-04-29  Joel Rosdahl  <joel@rosdahl.net>

	* monotone.texi: Minor corrections.

2005-04-29  Nathaniel Smith  <njs@codesourcery.com>

	* commands.cc (ls_tags): Sort output.
	* tests/t_tags.at: Test that output is sorted.

2005-04-29  Derek Scherger  <derek@echologic.com>

	* commands.cc (struct file_itemizer): move to ...
	* work.hh (file_itemizer} ... here
	* work.cc (file_itemizer::visit_file} ... and here

2005-04-29  Emile Snyder  <emile@alumni.reed.edu>

	* annotate.cc (do_annotate_node): Stop doing expensive
	calculate_arbitrary_change_set when we already know we have parent
	and child revisions.  Cuts annotate run time in half.
	
2005-04-29  Nathaniel Smith  <njs@codesourcery.com>

	* commands.cc (update_inodeprints): Rename to...
	(refresh_inodeprints): ...this, so 'monotone up' continues to mean
	update.
	
	* monotone.texi (Inodeprints): Mention refresh_inodeprints in the
	Inodeprints section.
	
	* testsuite.at: 
	* tests/t_update_inodeprints.at: 
	* tests/t_refresh_inodeprints.at: 
	* monotone.texi (Working Copy, Commands): 
	* monotone.1: Update accordingly.

2005-04-29  Nathaniel Smith  <njs@codesourcery.com>

	* change_set.cc (dump_change_set): Don't truncate output.
	(invert_change_test): New unit test.
	(invert_change_set): Make it pass.  This fixes (some?)
	isect.empty() invariant failures.
	
	* NEWS: Start updating for 0.19.

	* revision.cc (check_sane_history): Make comment more
	informative.

2005-04-29  Grahame Bowland  <grahame@angrygoats.net>

	* netxx/types.h: Add new NetworkException type network 
	issue not caused by calling program
	* netsync.cc: Catch Netxx::NetworkException and display 
	as informative_error.
	* netxx/address.cxx: NetworkException for unparsable URIs.
	* netxx/datagram.cxx: NetworkException for connection failure.
	* netxx/resolve_getaddrinfo.cxx, resolve_gethostbyname.cxx:
	NetworkException when DNS resolution fails.
	* netxx/serverbase.cxx: NetworkException if unable to bind 
	to server port.
	* netxx/streambase.cxx: NetworkException if unable to 
	connect.

2005-04-28  Nathaniel Smith  <njs@codesourcery.com>

	* tests/t_netsync_error.at: New test.
	* testsuite.at: Add it.

2005-04-28  Nathaniel Smith  <njs@codesourcery.com>

	* tests/t_rename_attr.at: Fix a bit; also test that rename refuses
	to move a file to a name that already has attrs.
	* work.cc (build_rename): Cleanup a bit; refuse to move a file to
	a name that already has attrs.

	* monotone.texi (Working Copy): Document explicitly that "drop"
	and "rename" do not modify the filesystem directly, and do affect
	attributes.

2005-04-28  Derek Scherger  <derek@echologic.com>

	* commands.cc (get_work_path): 
	(get_revision_path): 
	(get_revision_id):
	(put_revision_id):
	(get_path_rearrangement):
	(remove_path_rearrangement):
	(put_path_rearrangement):
	(update_any_attrs):
	(get_base_revision):
	(get_base_manifest): move to work.{cc,hh}
	(update): indicate optional revision with [ and ]
	(explicit_merge): indicate optional ancestor with [ and ] 

	* manifest.{cc,hh} (extract_path_set): move here from work.{cc,hh}
	* revision.{cc,hh} (revision_file_name): move to work.{cc,hh}

	* work.{cc,hh} (extract_path_set): move to manifest.{cc,hh}
	(get_work_path): 
	(get_path_rearrangement): 
	(remove_path_rearrangement): 
	(put_path_rearrangement): 
	(get_revision_path): 
	(get_revision_id): 
	(put_revision_id): 
	(get_base_revision): 
	(get_base_manifest): 
	(update_any_attrs): move here from commands.cc
	
2005-04-28  Derek Scherger  <derek@echologic.com>

	* ChangeLog: 
	* Makefile.am
	* tests/t_automate_select.at: merge fixups

2005-04-28  Emile Snyder <emile@alumni.reed.edu>

	* annotate.cc: Fix broken build after propagate from .annotate
	branch to mainline.  The lcs stuff was changed to use
	quick_allocator, so our use of it had to change as well.
	
2005-04-28  Emile Snyder  <emile@alumni.reed.edu>

	* commands.cc: New command "annotate"
	* annotate.{cc,hh}: New files implement it.
	* Makefile.am: Build it.
	* monotone.texi: Document it.	
	* tests/t_annotate.at:
	* tests/t_annotate_add_collision.at:
	* tests/t_annotate_branch_collision.at: 
	* testsuite.at: Test it.
	
2005-04-28  Matt Johnston  <matt@ucc.asn.au>

	* tests/t_merge_6.at: narrow the testcase down considerably.

2005-04-28  Matt Johnston  <matt@ucc.asn.au>

	* tests/t_merge_6.at, testsuite.at: add a new test for the case where
	duplicate lines appear in a file during a merge. This testcase can
	be correctly handled by merge(1).

2005-04-28  Matt Johnston  <matt@ucc.asn.au>

	* tests/t_i18n_file.at, transforms.cc: OS X expects all paths to be
	utf-8, don't try to use other encodings in the test.

2005-04-28  Richard Levitte  <richard@levitte.org>

	* tests/t_automate_select.at: silly ignores not needed any more.

2005-04-28  Richard Levitte  <richard@levitte.org>

	* commands.cc (complete): Don't talk of there really was no
	expansion.

2005-04-28  Richard Levitte  <richard@levitte.org>

	* commands.cc, commands.hh: Selector functions and type are moved
	to...
	* selectors.cc, selectors.hh: ... these files.
	* database.cc, database.hh: Adapt to this change.
	* automate.cc (automate_select): New function, implements
	'automate select'.
	(automate_command): Use it.
	* monotone.texi (Automation): Document it.

	* tests/t_automate_select.at: New test.
	* testsuite.at: Use it.

	* Makefile.am (MOST_SOURCES): reorganise.  Add selectors.{cc,hh}.

2005-04-27  Derek Scherger  <derek@echologic.com>

	* commands.cc (ls_unknown): remove unneeded braces
	(struct inventory_item): new struct for tracking inventories
	(print_inventory): removed old output functions 
	(inventory_paths): new functions for paths, data and renames
	(inventory): rework to display two column status codes
	* monotone.texi (Informative): update for new status codes
	* tests/t_inventory.at: update for two column status codes

2005-04-27  Richard Levitte  <richard@levitte.org>

	* quick_alloc.hh: Define QA_SUPPORTED when quick allocation is
	supported.
	* sanity.hh: Only defined the QA(T) variants of checked_index()
	when QA_SUPPORTED is defined.

2005-04-27  Joel Reed  <joelwreed@comcast.com>

	* work.cc: on rename move attributes as well.
	* tests/t_rename_attr.at: No longer a bug.

2005-04-27  Nathaniel Smith  <njs@codesourcery.com>

	* monotone.texi (Working Copy, Commands): Document update_inodeprints.
	* monotone.1: Likewise.

	* tests/t_update_inodeprints.at: New test.
	* testsuite.at: Add it.

2005-04-27  Richard Levitte  <richard@levitte.org>

	* database.cc (selector_to_certname): Add a case for
	commands::sel_cert.

2005-04-27  Richard Levitte  <richard@levitte.org>

	* sanity.hh: Add a couple of variants of checked_index() to
	accomodate for indexes over vector<T, QA(T)>.

	* commands.hh: Add new selector to find arbitrary cert name and
	value pairs.  The syntax is 'c:{name}={value}'.
	* commands.cc (decode_selector): Recognise it.
	* database.cc (complete): Parse it.
	* std_hooks.lua (expand_selector): Add an expansion for it.
	* monotone.texi (Selectors): Document it.

	* tests/t_select_cert.at: Add test.
	* testsuite.at: Use it.

2005-04-27  Matt Johnston  <matt@ucc.asn.au>

	* vocab.cc (verify(file_path)): don't find() twice.
	* change_set.cc (extend_state): remove commented out line 

2005-04-27  Matthew Gregan  <kinetik@orcon.net.nz>

	* tests/t_cvsimport_manifest_cycle.at: New test.
	* testsuite.at: Add test.
	* AUTHORS: Add self.

2005-04-27  Nathaniel Smith  <njs@codesourcery.com>

	* AUTHORS: Add Timothy Brownawell.

2005-04-27  Timothy Brownawell  <tbrownaw@gmail.com>

	* ui.{cc,hh}: Delegate tick line blanking to tick_writers.

2005-04-27  Matt Johnston  <matt@ucc.asn.au>

	* change_set.cc (extend_state): don't mix find() and insert() on
	the path_state, to avoid hitting the smap's worst-case.

2005-04-27  Matt Johnston  <matt@ucc.asn.au>

	* change_set.cc (confirm_proper_tree): move things out of the loops
	for better performance.

2005-04-26  Nathaniel Smith  <njs@codesourcery.com>

	* work.cc: Don't include boost/regex.hpp.

2005-04-26  Nathaniel Smith  <njs@codesourcery.com>

	* manifest.cc, inodeprint.cc: Don't include boost/regex.hpp.

2005-04-26  Nathaniel Smith  <njs@codesourcery.com>

	* sqlite/vdbeaux.c (MAX_6BYTE): Apply patch from
	http://www.sqlite.org/cvstrac/chngview?cn=2445.  It shouldn't
	affect monotone's usage, but just in case.

2005-04-26  Nathaniel Smith  <njs@codesourcery.com>

	* rcs_import.cc (struct cvs_key, process_branch): Fix
	indentation.
	(build_change_set): Handle the case where a file is "added dead".

	* tests/t_cvsimport2.at: Un-XFAIL, improve description.

2005-04-26  Richard Levitte  <richard@levitte.org>

	* monotone.cc (cpp_main): Count the number of command specific
	options exist.  If there is any, add a title for them.

2005-04-26  Matt Johnston  <matt@ucc.asn.au>

	* change_set.cc (analyze_rearrangement): get rid of damaged_in_first
	since it is not used.

2005-04-26  Matt Johnston  <matt@ucc.asn.au>

	* monotone.texi: fix mashed up merge of docs for kill_rev_locally
	and db check.

2005-04-26  Richard Levitte  <richard@levitte.org>

	* monotone.cc, commands.cc: Make some more options global.

2005-04-25  Nathaniel Smith  <njs@codesourcery.com>

	* tests/t_i18n_file_data.at: New test.
	* testsuite.at: Add it.

2005-04-25  Nathaniel Smith  <njs@codesourcery.com>

	* automate.cc (automate_parents, automate_children) 
	(automate_graph): New automate commands.
	(automate_command): Add them.
	* commands.cc (automate): Synopsisfy them.
	* monotone.texi (Automation): Document them.
	* tests/t_automate_graph.at, test/t_parents_children.at: Test
	them.
	* testsuite.at: Add the tests.

	* tests/t_automate_ancestors.at: Remove obsolete comment.
	
2005-04-24  Derek Scherger  <derek@echologic.com>

	* tests/t_rename_file_to_dir.at:
	* tests/t_replace_file_with_dir.at:
	* tests/t_replace_dir_with_file.at: new bug reports
	* testsuite.at: include new tests

2005-04-24  Derek Scherger  <derek@echologic.com>

	* app_state.{cc,hh} (app_state): add all_files flag to the constructor
	(set_all_files): new method for setting flag

	* basic_io.{cc,hh} (escape): expose public method to quote and
	escape file_paths
	(push_str_pair): use it internally

	* commands.cc (calculate_restricted_rearrangement): new function
	factored out of calculate_restricted_revision
	(calculate_restricted_revision): use new function
	(struct unknown_itemizer): rename to ...
	(struct file_itemizer): ... this; use a path_set rather than a
	manifest map; build path sets of unknown and ignored files, rather
	than simply printing them
	(ls_unknown): adjust to compensate for itemizer changes
	(print_inventory): new functions for printing inventory lines from
	path sets and rename maps
	(inventory): new command for printing inventory of working copy
	files

	* manifest.cc (inodeprint_unchanged): new function factored out
	from build_restricted_manifest_map
	(classify_paths): new function to split paths from an old manifest
	into unchanged, changed or missing sets for inventory
	(build_restricted_manifest_map): adjust to use
	inodeprint_unchanged
	* manifest.hh (classify_paths): new public function
	
	* monotone.1: document new inventory command and associated
	--all-files option

	* monotone.cc: add new --all-files option which will be specific
	to the inventory command asap

	* monotone.texi (Informative): document new inventory command
	(Commands): add manpage entry for inventory
	(OPTIONS): add entries for --xargs, -@ and --all-files

	* tests/t_status_missing.at: remove bug priority flag
	* tests/t_inventory.at: new test
	* testsuite.at: include new test
	
2005-04-24  Nathaniel Smith  <njs@codesourcery.com>

	* monotone.texi (Database): Document 'db kill_rev_locally'.

2005-04-24  Nathaniel Smith  <njs@codesourcery.com>

	* ChangeLog: Fixup after merge.

2005-04-24  Nathaniel Smith  <njs@codesourcery.com>

	* manifest.cc (build_restricted_manifest_map): Careful to only
	stat things once on the inodeprints fast-path.
	(read_manifest_map): Hand-code a parser, instead of using
	boost::regex.
	* inodeprint.cc (read_inodeprint_map): Likewise.

2005-04-23  Derek Scherger  <derek@echologic.com>

	* (calculate_restricted_revision): remove redundant variables,
	avoiding path_rearrangement assignments and associated sanity
	checks
	(calculate_current_revision): rename empty to empty_args for
	clarity

2005-04-23  Derek Scherger  <derek@echologic.com>

	* commands.cc (calculate_base_revision): rename to ...
	(get_base_revision): ... this, since it's not calculating anything
	(calculate_base_manifest): rename to ...
	(get_base_manifest): ... this, and call get_base_revision
	(calculate_restricted_revision): call get_base_revision and remove
	missing files stuff
	(add):
	(drop):
	(rename):
	(attr): call get_base_manifest
	(ls_missing): 
	(revert): call get_base_revision
	* manifest.{cc,hh} (build_restricted_manifest_map): don't return
	missing files and don't produce invalid manifests; do report on
	all missing files before failing
	
2005-04-23  Derek Scherger  <derek@echologic.com>

	* app_state.cc:
	* database.cc:
	* file_io.{cc, hh}: fix bad merge

2005-04-23  Nathaniel Smith  <njs@codesourcery.com>

	* database.cc (put_key): Check for existence of keys with
	conflicting key ids, give more informative message than former SQL
	constraint error.

2005-04-23  Nathaniel Smith  <njs@codesourcery.com>

	* transforms.cc (filesystem_is_ascii_extension_impl): Add EUC to
	the list of ascii-extending encodings.

	* tests/t_multiple_heads_msg.at: Make more robust, add tests for
	branching.

2005-04-23  Nathaniel Smith  <njs@codesourcery.com>

	* app_state.cc (restriction_includes): Remove some L()'s that were
	taking 5-6% of time in large tree diff.

2005-04-23  Nathaniel Smith  <njs@codesourcery.com>

	* file_io.{cc,hh} (localized): Move from here...
	* transforms.{cc,hh} (localized): ...to here.  Add lots of gunk to
	avoid calling iconv whenever possible.

2005-04-23  Richard Levitte  <richard@levitte.org>

	* monotone.cc, options.hh: Move the option numbers to options.hh,
	so they can be easily retrieved by other modules.
	* monotone.cc: split the options table in global options and
	command specific options.  The former are always understood, while
	the latter are only understood by the commands that declare it
	(see below).
	(my_poptStuffArgFile): There's no need to keep a copy of the
	stuffed argv.  This was really never a problem.
	(coption_string): New function to find the option string from an
	option number.
	(cpp_main): Keep track of which command-specific options were
	given, and check that the given command really uses them.  Make
	sure that when the help is written, only the appropriate command-
	specific options are shown.  We do this by hacking the command-
	specific options table.
	Throw away sub_argvs, as it's not needed any more (and realy never
	was).

	* commands.cc: Include options.hh to get the option numbers.
	(commands_ops): New structure to hold the option
	numbers used by a command.
	(commands): Use it.
	(command_options): Function to get the set of command-specific
	options for a specific command.
	(CMD): Changed to take a new parameter describing which command-
	specific options this command takes.  Note that for commands that
	do not take command-specific options, this new parameter must
	still be given, just left empty.
	Update all commands with this new parameter.
	* commands.hh: Declare command_options.

	* tests/t_automate_heads.at: 'automate heads' never used the value
	of --branch.
	* tests/t_sticky_branch.at: and neither did 'log'...
	* tests/t_update_missing.at: nor did 'add'...

2005-04-23  Matthew Gregan  <kinetik@orcon.net.nz>

	* tests/t_diff_currev.at: Use CHECK_SAME_STDOUT.

2005-04-23  Matthew Gregan  <kinetik@orcon.net.nz>

	* tests/t_diff_currev.at: New test.
	* testsuite.at: Add new test.

2005-04-22  Christof Petig <christof@petig-baender.de>

	* sqlite/*: update to sqlite 3.2.1

2005-04-22  Nathaniel Smith  <njs@codesourcery.com>

	* manifest.cc (build_restricted_manifest_map): Fixup after merge
	-- use file_exists instead of fs::exists.

2005-04-22  Derek Scherger  <derek@echologic.com>

	* manifest.{cc,hh} (build_restricted_manifest_map): keep and
	return a set of missing files rather than failing on first missing
	file
	* commands.cc (calculate_restricted_revision): handle set of
	missing files
	* revision.hh: update comment on the format of a revision
	* tests/t_status_missing.at: un-XFAIL and add a few tests
	
2005-04-22  Nathaniel Smith  <njs@codesourcery.com>

	* vocab.cc (verify(file_path), verify(local_path)): Normalize
	paths on the way in.
	* tests/t_normalized_filenames.at: Fix to match behavior
	eventually declared "correct".

2005-04-22  Nathaniel Smith  <njs@codesourcery.com>

	* vocab.{cc,hh}: Make verify functions public, make ATOMIC(foo)'s
	verify function a friend of foo, add ATOMIC_NOVERIFY macro, add
	long comment explaining all this.
	* vocab_terms.hh: Add _NOVERIFY to some types.

2005-04-22  Nathaniel Smith  <njs@codesourcery.com>

	* file_io.{cc,hh} (localized): Take file_path/local_path instead
	of string; expose in public interface.  Adjust rest of file to
	match.
	(walk_tree): Don't convert the (OS-supplied) current directory
	from UTF-8 to current locale.
	
	* transforms.{cc,hh} (charset_convert): Be more informative on
	error.
	(calculate_ident): Localize the filename, even on the fast-path.
	Also assert file exists and is not a directory, since Crypto++
	will happily hash directories.  (They are like empty files,
	apparently.)
	
	* manifest.cc (build_restricted_manifest_map): Use file_exists
	instead of fs::exists, to handle localized paths.
	* {win32,unix}/inodeprint.cc (inodeprint_file): Use localized
	filenames to stat.

	* tests/t_i18n_file.at: Rewrite to work right.

	* tests/t_normalized_filenames.at: New test.
	* testsuite.at: Add it.
	* vocab.cc (test_file_path_verification): MT/path is not a valid
	file_path either.
	(test_file_path_normalization): New unit-test.

2005-04-22  Joel Reed  <joelwreed@comcast.net>

	* work.cc (build_deletions) : on drop FILE also drop attributes.
	* tests/t_drop_attr.at : test for success now, fixed bug.

2005-04-22  Jon Bright <jon@siliconcircus.com>
	* monotone.texi: Changed all quoting of example command lines to
	use " instead of ', since this works everywhere, but ' doesn't
	work on Win32

2005-04-21  Jeremy Cowgar  <jeremy@cowgar.com>

	* tests/t_multiple_heads_msg.at: Now checks to ensure 'multiple head'
	  message does not occur on first commit (which creates a new head
	  but not multiple heads).
	* commands.cc (CMD(commit)): renamed head_size to better described
	  old_head_size, now checks that old_head_size is larger than 0 as
	  well otherwise, on commit of a brand new project, a new head was
	  detected and a divergence message was displayed.

2005-04-21  Richard Levitte  <richard@levitte.org>

	* commands.cc (ALIAS): refactor so you don't have to repeat all
	the strings given to the original command.
	(ALIAS(ci)): added as a short form for CMD(commit).

	* Makefile.am (%.eps): create .eps files directly from .ps files,
	using ps2eps.

2005-04-21 Sebastian Spaeth <Sebastian@SSpaeth.de>

	* monotone.texi: add command reference docs about kill_rev_locally
	
2005-04-21  Nathaniel Smith  <njs@codesourcery.com>

	* change_set.cc (apply_path_rearrangement_can_fastpath) 
	(apply_path_rearrangement_fastpath) 
	(apply_path_rearrangement_slowpath, apply_path_rearrangement):
	Refactor into pieces, so all versions of apply_path_rearrangement
	can take a fast-path when possible.

2005-04-21  Jeremy Cowgar  <jeremy@cowgar.com>

	* commands.cc: Renamed maybe_show_multiple_heads to
	  notify_if_multiple_heads, renamed headSize to head_size for
	  coding standards/consistency.
	* tests/t_multiple_heads_msg.at: Added to monotone this time.

2005-04-20  Jeremy Cowgar  <jeremy@cowgar.com>

	* commands.cc: Added maybe_show_multiple_heads, update now notifies
	  user of multiple heads if they exist, commit now notifies user
	  if their commit created a divergence.
	* tests/t_multiple_heads_msg.at: Added
	* testsuite.at: Added above test

2005-04-20  Nathaniel Smith  <njs@codesourcery.com>

	* Makefile.am (EXTRA_DIST): Put $(wildcard) around "debian/*", so
	it will actually work.

2005-04-20  Nathaniel Smith  <njs@codesourcery.com>

	* Makefile.am (EXTRA_DIST): Include tests, even when not building
	packages out in the source directory.

2005-04-20  Matthew Gregan  <kinetik@orcon.net.nz>

	* commands.cc (kill_rev_locally): Move up with rest of non-CMD()
	functions.  Mark static.  Minor whitespace cleanup.
	* commands.hh (kill_rev_locally): Declaration not needed now.

2005-04-20 Sebastian Spaeth <Sebastian@SSpaeth.de>
	* automate.cc: fix typo, add sanity check to avoid empty r_id's
	bein passed in. The automate version was bumped to 0.2 due to
	popular request of a single person.
	* t_automate_ancestors.at: adapt test; it passes now

2005-04-20 Sebastian Spaeth <Sebastian@SSpaeth.de>
	* testuite.at:
	* t_automate_ancestors.at: new test; automate ancestors. This is still
	_failing_ as a) it outputs empty newlines when no ancestor exists and
	b) does not output all ancestors if multiple ids are supplied as input
	
2005-04-20 Sebastian Spaeth <Sebastian@SSpaeth.de>

	* commands.cc:
	* automate.cc: new command: automate ancestors
	* monotone.texi: adapt documentation
	
2005-04-20  Nathaniel Smith  <njs@codesourcery.com>

	* tests/t_log_depth_single.at: 
	* tests/t_add_stomp_file.at: 
	* tests/t_log_depth.at: Shorten blurbs.

2005-04-20  Nathaniel Smith  <njs@codesourcery.com>

	* std_hooks.lua (ignore_file): Ignore compiled python files.

2005-04-20  Jon Bright  <jon@siliconcircus.com>
	* tests/t_sticky_branch.at: Really fix this test

2005-04-20  Jon Bright  <jon@siliconcircus.com>
	* tests/t_sticky_branch.at: Canonicalise stdout before comparison
	* tests/t_setup_checkout_modify_new_dir.at: Ditto
	* tests/t_netsync_largish_file.at: Check the file out rather
	than catting it, so that canonicalisation is unneeded.  
	Canonicalisation is bad here, because the file is random
	binary data, not text with line-ending conventions

2005-04-20  Richard Levitte  <richard@levitte.org>

	* contrib/monotone.el: define-after-key's KEY argument has to be a
	vector with only one element.  The code I used is taken directly
	from the Emacs Lisp Reference Manual, section "Modifying Menus".

2005-04-20  Nathaniel Smith  <njs@codesourcery.com>

	* commands.cc (mdelta, mdata, fdelta, fdata, rdata): Check for
	existence of command line arguments.

	* lua.{cc,hh} (hook_use_inodeprints): New hook.
	* std_hooks.lua (use_inodeprints): Default definition.
	* monotone.texi (Inodeprints): New section.
	(Reserved Files): Document MT/inodeprints.
	(Hook Reference): Document use_inodeprints.
	* work.{cc,hh} (enable_inodeprints): New function.
	* app_state.cc (create_working_copy): Maybe call
	enable_inodeprints.
	
	* tests/t_inodeprints_hook.at: New test.
	* tests/t_bad_packets.at: New test.
	* testsuite.at: Add them.

2005-04-20  Nathaniel Smith  <njs@codesourcery.com>

	* AUTHORS: Actually add Joel Reed (oops).

2005-04-20  Nathaniel Smith  <njs@codesourcery.com>

	Most of this patch from Joel Reed, with only small tweaks myself.
	
	* AUTHORS: Add Joel Reed.

	* platform.hh (is_executable): New function.
	* {unix,win32}/process.cc: Define it.

	* lua.cc (monotone_is_executable_for_lua): New function.
	(lua_hooks): Register it.
	(Lua::push_nil): New method.
	(lua_hooks::hook_init_attributes): New hook.
	* lua.hh: Declare it.
	* monotone.texi (Hook Reference): Document it.

	* work.cc (addition_builder): Call new hook, collect attributes
	for added files.
	(build_additions): Set attributes on new files.

	* tests/t_attr_init.at: New test.
	* tests/t_add_executable.at: New test.
	* testsuite.at: Add them.
	
2005-04-19  Nathaniel Smith  <njs@codesourcery.com>

	* file_io.cc (read_localized_data, write_localized_data): Remove
	logging of complete file contents.
	* tests/t_lf_crlf.at: Remove --debugs, clean up, test more.

2005-04-19 Emile Snyder <emile@alumni.reed.edu>
	
	* file_io.cc: Fix bugs with read/write_localized_data when using
	CRLF line ending conversion.
	* transforms.cc: Fix line_end_convert to add correct end of line
	string if the split_into_lines() call causes us to lose one from
	the end.
	* tests/t_lf_crlf.at: Clean up and no longer XFAIL.
 
2005-04-19  Sebastian Spaeth  <Sebastian@SSpaeth.de>

	* monotone.texi: modified documentation to match changes due to
	previous checking.
	* AUTHORS: Adding myself
	
2005-04-19  Sebastian Spaeth  <Sebastian@SSpaeth.de>

	* automate.cc: make BRANCH optional in "automate heads BRANCH"
	we use the default branch as given in MT/options if not specified
	* commands.cc: BRANCH -> [BRANCH] in cmd description

2005-04-19  Richard Levitte  <richard@levitte.org>

	* contrib/monotone-import.pl (my_exit): As in monotone-notify.pl,
	my_exit doesn't close any network connections.

	* testsuite.at (REVERT_TO): Make it possible to revert to a
	specific branch.  This is useful to resolve ambiguities.
	* tests/t_merge_add_del.at: Use it.

2005-04-19  Matthew Gregan  <kinetik@orcon.net.nz>

	* sanity.hh: Mark {naughty,error,invariant,index}_failure methods
	as NORETURN.
	* commands.cc (string_to_datetime): Drop earlier attempt at
	warning fix, it did not work with Boost 1.31.0.  Warning fixed by
	change to sanity.hh.

2005-04-19  Matthew Gregan  <kinetik@orcon.net.nz>

	* lua.cc (default_rcfilename): Use ~/.monotone/monotonerc.  This
	change is to prepare for the upcoming support for storing user
	keys outside of the database (in ~/.monotone/keys/).
	* app_state.cc (load_rcfiles): Refer to new rc file location in
	comments.
	* monotone.cc (options): Refer to new rc file location.
	* monotone.texi: Refer to new rc file location.  Also change bare
	references to the rc file from '.monotonerc' to 'monotonerc'.

2005-04-19  Matthew Gregan  <kinetik@orcon.net.nz>

	* commands.cc (log): 'depth' option did not handle the single file
	case correctly. Also a couple of minor cleanups.
	* tests/t_log_depth_single.at: New test.
	* testsuite.at: Add test.

2005-04-18  Matthew Gregan  <kinetik@orcon.net.nz>

	* commands.cc (string_to_datetime): Fix warning.

2005-04-18  Richard Levitte  <richard@levitte.org>

	* Makefile.am (EXTRA_DIST): Add contrib/monotone-import.pl.

	* contrib/monotone-import.pl: New script to mimic "cvs import".
	* contrib/README: describe it.

	* commands.cc (CMD(attr)): Make it possible to drop file
	attributes.

	* contrib/monotone-notify.pl (my_exit): The comment was incorrect,
	there are no network connections to close gracefully.
	Implement --ignore-merges, which is on by default, and changes the
	behavior to not produce diffs on merges and propagates where the
	ancestors hve already been shown.

	* tests/t_attr_drop.at: New test to check that 'attr drop'
	correctly drops the given entry.
	* tests/t_drop_attr.at: New test, similar to t_rename_attr.at.
	* testsuite.at: Add them.

2005-04-18  Nathaniel Smith  <njs@codesourcery.com>

	* monotone.texi (Dealing with a Fork): Clarify (hopefully) what we
	mean when we say that "update" is a dangerous command.

2005-04-17  Matt Johnston  <matt@ucc.asn.au>

	* change_set.cc (confirm_proper_tree): remove incorrect code
	setting confirmed nodes.

2005-04-17  Matt Johnston  <matt@ucc.asn.au>

	* change_set.cc (confirm_proper_tree): use a std::set rather than
	dynamic_bitset for the ancestor list, improving performance for
	common tree structures.
	* basic_io.cc: reserve() a string

2005-04-17  Matt Johnston  <matt@ucc.asn.au>

	* packet.cc: fix up unit test compilation.
	* transforms.cc: fix up unit test compilation.

2005-04-17  Matt Johnston  <matt@ucc.asn.au>

	* vocab_terms.hh: remove commented out lines.

2005-04-17  Matt Johnston  <matt@ucc.asn.au>

	* Move base64<gzip> code as close to the database as possible,
	to avoid unnecessary inflating and deflating.

2005-04-17  Nathaniel Smith  <njs@codesourcery.com>

	* monotone.texi (Branching and Merging): A few small edits.

2005-04-17  Nathaniel Smith  <njs@codesourcery.com>

	* change_set.cc (path_item, sanity_check_path_item): Mark things
	inline.

2005-04-17  Henrik Holmboe <henrik@holmboe.se>

	* contrib/monotone-notify.pl: Add signal handlers.  Correct some
	typos.
	(my_exit): New function that does a cleanup and exit.

2005-04-17  Olivier Andrieu  <oliv__a@users.sourceforge.net>

	* transforms.cc: fix glob_to_regexp assertions

2005-04-17  Sebastian Spaeth <Sebastian@sspaeth.de>
	
	* tests/t_db_kill_rev_locally.at: new test; 
	make sure that db kill_rev_locally works as intended

2005-04-17  Sebastian Spaeth <Sebastian@sspaeth.de>

	* commands.cc,database.cc: add 'db kill_rev_locally <id>' command
	still missing: documentation and autotests. Otherwise seems ok.
	
2005-04-17  Richard Levitte  <richard@levitte.org>

	* transforms.cc: Remove tabs and make sure emacs doesn't add
	them.

2005-04-17  Nathaniel Smith  <njs@codesourcery.com>

	* sanity.{hh,cc} (E, error_failure): New sort of invariant.
	* netsync.cc (process_hello_cmd): Make initial pull message
	more clear and friendly.
	Also, if the key has changed, that is an error, not naughtiness.
	* database_check.cc (check_db): Database problems are also errors,
	not naughtiness.  Revamp output in case of errors, to better
	distinguish non-serious errors and serious errors.
	* tests/t_database_check.at: Update accordingly.
	* tests/t_database_check_minor.at: New test.
	* testsuite.at: Add it.
	
2005-04-17  Richard Levitte  <richard@levitte.org>

	* transforms.cc (glob_to_regexp): New function that takes a glob
	expression and transforms it into a regexp.  This will be useful
	for globbing branch expressions when collections are exchanged to
	branch globs and regexps.
	(glob_to_regexp_test): A unit test for glob_to_regexp().

2005-04-17  Matt Johnston  <matt@ucc.asn.au>

	* commands.cc: warn that dropkey won't truly erase the privkey
	from the database
	* monotone.texi: same

2005-04-17  Matt Johnston  <matt@ucc.asn.au>

	* database.cc: mention that it could be the filesystem that
	is full in the SQLITE_FULL error message

2005-04-17  Matthew Gregan  <kinetik@orcon.net.nz>

	* monotone.cc: Fix warnings: add missing initializers.
	* netsync.cc: Fix warnings: inline static vs static inline.

2005-04-16  Emile Snyder  <emile@alumni.reed.edu>

	* tests/t_add_stomp_file.at: New test for failing case.  
        If you have a file foo in your working dir (not monotone 
        controlled) and someone else adds a file foo and commits, 
        update should at least warn you before stomping your 
        non-recoverable foo file.
	* testsuite.at: Add it.
	
2005-04-16  Derek Scherger  <derek@echologic.com>

	* work.cc (known_preimage_path): rename to...
	(known_path): this, since it's image agnostic
	(build_deletions): update for renamed function
	(build_rename): ensure rename source exists in current revision
	and rename target does not exist in current revision

	* tests/t_no_rename_overwrite.at: un-XFAIL 

2005-04-16  Nathaniel Smith  <njs@codesourcery.com>

	* app_state.{cc,hh} (set_author, set_date): New methods.
	* cert.cc (cert_revision_date): Rename to...
	(cert_revision_date_time): ...an overloaded version of this.
	(cert_revision_author_default): Check app.date.
	* cert.hh: Expose cert_revision_date_time.
	* commands.cc (commit): Handle --date.
	* main.cc: Parse --date and --author options.
	* monotone.1: Document --date, --author.
	* monotone.texi (Working Copy, OPTIONS): Likewise.

	* tests/t_override_author_date.at: New test.
	* testsuite.at: Add it.
	
	This commit heavily based on a patch by Markus Schiltknecht
	<markus@bluegap.ch>.
	
2005-04-16  Nathaniel Smith  <njs@codesourcery.com>

	* ChangeLog: Fixup after merge.

2005-04-16  Nathaniel Smith  <njs@codesourcery.com>

	* tests/t_update_nonexistent.at: New test.
	* testsuite.at: Add it.
	
	* commands.cc (update): Verify that user's requested revision
	exists.

2005-04-16  Nathaniel Smith  <njs@codesourcery.com>

	* ChangeLog: Fixup after merge.

2005-04-16  Emile Snyder <emile@alumni.reed.edu>

	* tests/t_add_vs_commit.at: New test for failing case.  If you
	add a file in you working dir, someone else adds the same file
	and commits, then you do an update it messes up your working
	directory.
	* testsuite.at: Add it.
	
2005-04-16  Nathaniel Smith  <njs@codesourcery.com>

	* commands.cc (checkout): Move check for existence of revision
	earlier.
	
	* tests/t_netsync_defaults.at, tests/t_netsync_single.at:
	Don't hard-code netsync port.

2005-04-16  Nathaniel Smith  <njs@codesourcery.com>

	* testsuite.at: Use a random server port.
	
	* .mt-attrs, contrib/README: Update for Notify.pl ->
	monotone-notify.pl rename.
	
	* monotone.1: Warn people off rcs_import.
	* monotone.texi (Commands): Likewise.

2005-04-16  Nathaniel Smith  <njs@codesourcery.com>

	* AUTHORS: Add Emile Snyder <emile@alumni.reed.edu>.

2005-04-16  Nathaniel Smith  <njs@codesourcery.com>

	* tests/t_lf_crlf.at: New test from Emile Snyder
	<emile@alumni.reed.edu>, with tweaks.
	* testsuite.at: Add it.

2005-04-16  Nathaniel Smith  <njs@codesourcery.com>

	* ChangeLog: Small fixups.

2005-04-16  Sebastian Spaeth <Sebastian@sspaeth.de>
	
	* tests/t_cvsimport2.at: new test; CVS Attic files fail test
	reported by: hjlipp@web.de 15.04.2005 02:45

2005-04-16  Sebastian Spaeth <Sebastian@sspaeth.de>
	
	* tests/t_rcs_import.at: new test; problematic CVS import as
	reported in the list. However it works just fine here, so it
	really tests for a successful pass

2005-04-16  Sebastian Spaeth <Sebastian@sspaeth.de>

	* tests/README: new file, on how to create/run tests

2005-04-16  Nathaniel Smith  <njs@codesourcery.com>

	* tests/t_rename_dir_add_dir_with_old_name.at: XFAIL.

2005-04-16  Nathaniel Smith  <njs@codesourcery.com>

	* tests/t_diff_binary.at: Un-XFAIL.

2005-04-16  Nathaniel Smith  <njs@codesourcery.com>

	* monotone.texi (Network Service): Rewrite to include former
	Exchanging Keys section.
	(Branching and Merging): New tutorial section, inspired by a patch
	from Martin Kihlgren <zond@troja.ath.cx>.
	(CVS Phrasebook): Add "Importing a New Project".

	* AUTHORS: Add Martin Dvorak.
	
2005-04-16  Matt Johnston  <matt@ucc.asn.au>

	* change_set.cc (compose_rearrangement): remove logging statements
	that were using noticable CPU time.

2005-04-15 Martin Dvorak <jezek2@advel.cz>
	
	* tests/t_rename_dir_add_dir_with_old_name.at: New test.
	* testsuite.at: Add it.
	
2005-04-15  Olivier Andrieu  <oliv__a@users.sourceforge.net>

	* diff_patch.cc(guess_binary): do not use '\x00' as first
	character of a C string ...

2005-04-15  Sebastian Spaeth  <Sebastian@SSpaeth.de>

	* ui.cc: print byte progress to one decimal place
	  in k or M.
	* netsync.cc: update dot ticker every 1024 bytes.

2005-04-15  Matt Johnston  <matt@ucc.asn.au>

	* change_set.cc (confirm_proper_tree): use bitsets rather than maps
	for tracking set membership.
	* smap.hh: return reverse iterators properly, iterate over the vector
	rather than self in ensure_sort()

2005-04-14  Derek Scherger  <derek@echologic.com>

	* database_check.cc (check_db): fail with N(...) when problems are
	detected to exit with a non-zero status

2005-04-14  Derek Scherger  <derek@echologic.com>

	* monotone.texi (Informative): update description of 'diff' with
	two revision arguments
	
2005-04-14  Matthew Gregan  <kinetik@orcon.net.nz>

	* win32/process.cc: Fix build on MingW 3.2.0-rc[123] by adding
	<sstream> include.

2005-04-14  Jon Bright  <jon@siliconcircus.com>
	* win32/process.cc (process_spawn): Add some extra debug info
	* std_hooks.lua (execute): If pid is -1, don't try and wait on
	the process

2005-04-14  Matt Johnston  <matt@ucc.asn.au>

	* change_set.cc (confirm_unique_entries_in_directories): use a
	  std::vector rather than std::map for better performance (only sort
	  once).
	* smap.hh: an invariant

2005-04-14  Nathaniel Smith  <njs@codesourcery.com>

	* tests/t_vcheck.at: Update notes.

2005-04-14  Jeremy Cowgar  <jeremy@cowgar.com>

	* monotone.texi (Making Changes): Fixed duplicate paragraph
	* NEWS: Corrected spelling error in my name.

2005-04-14  Olivier Andrieu  <oliv__a@users.sourceforge.net>

	* Makefile.am: silence cmp

2005-04-14  Matthew Gregan  <kinetik@orcon.net.nz>

	* win32/terminal.cc (have_smart_terminal): Implement for Win32.

2005-04-13  Nathaniel Smith  <njs@codesourcery.com>

	* monotone.texi (Informative): 'diff' with two revision arguments
	can now be filtered by file.
	
	* constants.cc (netcmd_payload_limit): Bump to 256 megs.

2005-04-13  Matthew Gregan  <kinetik@orcon.net.nz>

	* tests/t_netsync_largish_file.at: Add test for netsyncing largish
	(32MB) files.  This test is failing at present.
	* testsuite.at: Add new test.

2005-04-13  Nathaniel Smith  <njs@codesourcery.com>

	* tests/t_setup_checkout_modify_new_dir.at:
	* tests/t_update_off_branch.at: New tests.
	* testsuite.at: Add them.
	
	* commands.cc (checkout): Tweak branch checking logic.
	(update): Make user explicitly switch branches.

2005-04-13  Nathaniel Smith  <njs@codesourcery.com>

	* rcs_import.cc (import_cvs_repo): Check that user isn't trying to
	import a whole CVS repo.
	* tests/t_cvsimport.at: Test new check.
	
2005-04-13  Richard Levitte  <richard@levitte.org>

	* contrib/Notify.pl: Rename ...
	* contrib/monotone-notify.pl: ... to this.
	* Makefile.am (EXTRA_DIST): Take note of the change.
	* debian/docs: Distribute the contributions as well.
	* debian/compat, debian/files, debian/monotone.1: Remove, since
	they are self-generated by debhelper.  They were obviously added
	by mistake.

2005-04-13  Nathaniel Smith  <njs@codesourcery.com>

	* cert.cc (guess_branch): Call app.set_branch.
	* app_state.cc (create_working_copy): Call make_branch_sticky
	here...
	* commands.cc (checkout): ...instead of here.
	(approve, disapprove, fcommit, commit): Don't call app.set_branch
	on guess_branch's output.
	(checkout): Call guess_branch.
	
	* tests/t_sticky_branch.at: 
	* tests/t_checkout_id_sets_branch.at: New tests.
	* testsuite.at: Add them.

2005-04-13  Matthew Gregan  <kinetik@orcon.net.nz>
	* cryptopp/integer.h: Fix detection of GCC version for SSE2
	builds.

2005-04-12  Florian Weimer  <fw@deneb.enyo.de>

	* app_state.cc (app_state::allow_working_copy): Only update
	branch_name from the options file if it has not yet been set.  Log
	the branch name.
	(app_state::set_branch): No longer update the options map.
	(app_state::make_branch_sticky): New function which copies the
	stored branch name to the options map.  Only commands which call
	this function change the branch default stored in the working
	copy.

	* commands.cc (CMD(checkout)): Mark branch argument as sticky.
	(CMD(commit)): Likewise.
	(CMD(update)): Likewise.

	* monotone.texi (Working Copy): Mention that the "commit" and
	"update" commands update the stored default branch ("checkout"
	does, too, but this one should be obvious).

2005-04-12  Jon Bright <jon@siliconcircus.com>
	* rcs_import.cc (find_key_and_state): Fix stupid bug in storing the
	list of files a cvs_key contains.  CVS delta invariant failure now
	really fixed.  The rearrangement failure still exists, though.

2005-04-12  Jon Bright <jon@siliconcircus.com>
	* tests/t_cvsimport_samelog.at: Add test for the deltas.find 
	cvs import problem as sent to the ML by Emile Snyder.
	* testsuite.at: Call it
	* rcs_import.cc (cvs_key): Add an ID for debug output purposes,
	sprinkle a little more debug output about what's being compared to
	what
	* rcs_import.cc (cvs_key): Maintain a map of file paths and CVS
	versions appearing in this CVS key.
	(cvs_key::similar_enough): A key is only similar enough if it doesn't
	include a different version of the same file path.
	(cvs_history::find_key_and_state): Add files to cvs_keys as
	appropriate

2005-04-12  Matthew Gregan <kinetik@orcon.net.nz>

	* win32/terminal.cc (terminal_width): Use
	GetConsoleScreenBufferInfo to request width information for
	terminals.
	
2005-04-12  Nathaniel Smith  <njs@codesourcery.com>

	* ChangeLog: Fixup after merge.

2005-04-12  Nathaniel Smith  <njs@codesourcery.com>

	* platform.hh (terminal_width): New function.
	* {unix,win32}/have_smart_terminal.cc: Rename to...
	* {unix,win32}/terminal.cc: ...these.  Implement terminal_width.
	* ui.cc (write_ticks): Call it.
	* Makefile.am: Update for renames.
	
2005-04-11  Matt Johnston <matt@ucc.asn.au>

	* ui.{cc,hh}, netsync.cc: netsync progress ticker in kilobytes to
	avoid wrapping.

2005-04-11  Jon Bright <jon@siliconcircus.com>
	* Makefile.am (EXTRA_DIST): Add debian/*

2005-04-11  Jon Bright <jon@siliconcircus.com>
	* Makefile.am (EXTRA_DIST): Add win32/monotone.iss, PNG_FIGURES
	(PNG_FIGURES): Add, constructing in same way as EPS_FIGURES
	(monotone.html): Use .perlbak workaround so that this works on Win32

2005-04-11  Matthew Gregan <kinetik@orcon.net.nz>

	* unix/inodeprint.cc, configure.ac: Use nanosecond time resolution for
	inodeprints on BSDs and other platforms if available.

2005-04-10  Nathaniel Smith  <njs@codesourcery.com>

	* Makefile.am (BUILT_SOURCES_CLEAN): Add package_revision.txt.

	This is the 0.18 release.

2005-04-10  Derek Scherger  <derek@echologic.com>

	* monotone.texi (Informative): fix typo in ls known docs

2005-04-10  Nathaniel Smith  <njs@codesourcery.com>

	* Makefile.am: Use pdftops instead of acroread.
	(EXTRA_DIST): Include new contrib/ files, and fix wildcards.
	* NEWS: Update for 0.18.
	* configure.ac: Bump version number.
	* debian/changelog: Mention new release.
	* debian/copyright: Update from AUTHORS.
	* monotone.spec: Mention new release.
	* po/monotone.pot: Regenerate.

2005-04-10  Florian Weimer  <fw@deneb.enyo.de>

	* monotone.texi (Commands): Use "working copy" instead of "working
	directory", to match the rest of the manual.

2005-04-10  Florian Weimer  <fw@deneb.enyo.de>

	* commands.cc (ls_known): New function which prints all known
	files in the working copy.
	(CMD(list)): Invoke ls_known for "list known".  Update help
	message.
	(ALIAS(ls)): Update help message.

	* monotone.texi: Document "list known".
	* tests/t_ls_known.at: New file.
	* testsuite.at: Include it.

2005-04-10  Richard Levitte  <richard@levitte.org>

	* contrib/Notify.pl: Count the number of messages sent, and
	display the count at the end.
	Version bumped to 1.0.

2005-04-10  Matt Johnston  <matt@ucc.asn.au>

	* unix/inodeprint.cc, configure.ac: don't use the nsec time
	on non-Linux-style systems (quick compile fix for OS X and probably
	others, can be made generic later).

2005-04-10  Olivier Andrieu  <oliv__a@users.sourceforge.net>

	* contrib/monotone.el: Some elisp code for running monotone from
	inside Emacs. Supports diff, status, add, drop, revert and commit.

2005-04-09  Richard Levitte  <richard@levitte.org>

	* contrib/Notify.pl: Allow globbing branches.  Make the revision
	records branch specific.  Show what records you would have updated
	even with --noupdate.  Add --before and --since, so users can
	select datetime ranges to create logs for.  Remove --to and add
	--difflogs-to and --nodifflogs-to to send logs with diffs to one
	address and logs without diffs to another (both can be given at
	once).  More and better documentation.

2005-04-08  Nathaniel Smith  <njs@codesourcery.com>

	* change_set.cc (basic_change_set): Remove problematic
	rename_dir/add combination, until directory semantics are
	fixed.

2005-04-08  Nathaniel Smith  <njs@codesourcery.com>

	* commands.cc (revert): Call maybe_update_inodeprints.
	* app_state.cc (set_restriction): Clear any old restrictions
	first.

2005-04-08  Jon Bright <jon@siliconcircus.com>
	* testsuite.at (NOT_ON_WIN32): Add a function to prevent tests from
	running on Win32 (for cases where the functionality being tested 
	makes no sense on Win32.  Not for cases where the functionality
	just isn't there yet on Win32.)
	* tests/t_final_space.at: Use NOT_ON_WIN32.  The filenames "a b" 
	and "a b " refer to the same file on Win32, obviating this test

2005-04-08  Jon Bright <jon@siliconcircus.com>
	* win32/inodeprint.cc (inodeprint_file): Still close the file if
	getting its time failed.
	* tests/t_netsync_sigpipe.at: Don't bother doing a kill -PIPE on
	Win32.  There is no real SIGPIPE on Win32 and sockets don't get this
	signal if their pipe goes away.  MinGW's kill seems to translate
	-PIPE to some signal that *does* kill monotone, so it seems like the
	easiest solution is just not to send the signal in the first place
	here.
	* tests/t_automate_ancestry_difference.at: Remove old 
	CHECK_SAME_STDOUT call which I'd left by accident.
	* tests/t_automate_leaves.at: Canonicalise monotone output before
	passing to CHECK_SAME_STDOUT
	* tests/t_log_depth.at: Check line count with arithmetic comparison
	rather than autotest's string comparison

2005-04-08  Nathaniel Smith  <njs@codesourcery.com>

	* inodeprint.cc (operator<<): Typo.

	* inodeprint.{hh,cc} (build_inodeprint_map,
	build_restricted_inodeprint_map): Remove unused functions.

2005-04-08  Nathaniel Smith  <njs@codesourcery.com>

	* work.cc: Remove doxygen comments.  Comments are good; comments
	that are longer than the function they document, and give less
	information, are not so good...

2005-04-08  Nathaniel Smith  <njs@codesourcery.com>

	* ChangeLog: Fixup after merge.

2005-04-08  Nathaniel Smith  <njs@codesourcery.com>

	* commands.cc (calculate_current_revision): Defer to
	calculate_restricted_revision instead of special casing.
	(put_revision_id): constify argument.
	(maybe_update_inodeprints): New function.
	(commit, update, checkout): Call it.
	
	* manifest.{cc,hh} (build_manifest_map): Remove, since only caller
	was removed.
	(build_restricted_manifest_map): Go faster if the user is using
	inode signatures.

	* tests/t_inodeprints.at:
	* tests/t_inodeprints_update.at: Typoes.
	
	* work.cc (read_inodeprints): Typo.

2005-04-08  Nathaniel Smith  <njs@codesourcery.com>

	* tests/t_inodeprints.at:
	* tests/t_inodeprints_update.at: New tests.
	* testsuite.at: Add them.
	
	* UPGRADE: Document 0.17 -> 0.18 upgrade path.

2005-04-08  Jon Bright <jon@siliconcircus.com>
	* tests/t_cat_file_by_name.at: CHECK_SAME_STDOUT can only be used
	to check two 'cat' processes or two monotone processes on Win32,
	not to check monotone and 'cat'.  Change to go through an 
	intermediate stdout
	* tests/t_automate_erase_ancestors.at: Ditto
	* tests/t_automate_toposort.at: Ditto
	* tests/t_automate_ancestry_difference.at: Ditto
	* tests/t_vars.at: Call CANONICALISE for stdout output.
	* tests/t_netsync_absorbs.at: Ditto.
	* tests/t_empty_env.at: For Win32, copy libiconv-2.dll to the 
	current dir before the test, otherwise Win32 will search the
	(empty) path for it and not find it.
	* tests/t_automate_descendents.at: Ditto
	* win32/inodeprint.cc: Implement inodeprint_file for Win32, based
	on mode, device, size, create time and write time.
	
	
2005-04-08  Jon Bright <jon@siliconcircus.com>
	* win32/inodeprint.cc: Change the function name to match the one
	on Unix.

2005-04-08  Nathaniel Smith  <njs@codesourcery.com>

	* {win32,unix}/fingerprint.cc: Rename to...
	* {win32,unix}/inodeprint.cc: ...this.  Change function name and
	calling conventions.
	* platform.hh (inodeprint_file): Likewise.
	* inodeprint.{cc,hh}: New files.
	* Makefile.am (MOST_SOURCES, UNIX_PLATFORM_SOURCES,
	WIN32_PLATFORM_SOURCES): Fixup accordingly.
	* vocab_terms.hh (inodeprint): New ATOMIC.
	* work.hh: Prototype inodeprint working copy functions.
	* work.cc: Implement them.

	* manifest.{hh,cc} (manifest_file_name): Remove unused variable.

2005-04-08  Jeremy Cowgar  <jeremy@cowgar.com>

	* doxygen.cfg: added
	* Makefile.am: added apidocs target (builds doxygen docs)

2005-04-07  Nathaniel Smith  <njs@codesourcery.com>

	* manifest.{hh,cc}: Remove some commented out unused functions.

	* win32/have_smart_terminal.cc: Include platform.hh.
	* unix/fingerprint.cc: New file, with new function.
	* win32/fingerprint.cc: New file, with stub function.
	* Makefile.am (UNIX_PLATFORM_SOURCES, WIN32_PLATFORM_SOURCES): Add
	them.

2005-04-07  Nathaniel Smith  <njs@codesourcery.com>

	* manifest.hh, manifest.cc: Remove tabs.

2005-04-07  Nathaniel Smith  <njs@codesourcery.com>

	* tests/t_final_space.at: New test.
	* testsuite.at: Add it.

2005-04-07  Nathaniel Smith  <njs@codesourcery.com>

	* monotone.texi (Dealing with a Fork): 'merge' has slightly
	different output.

	* NEWS: Summarize changes of last 2.5 weeks.

2005-04-07  Nathaniel Smith  <njs@codesourcery.com>

	* database.{cc,hh} (space_usage): New method.
	* database.cc (info): Use it.

2005-04-07  Nathaniel Smith  <njs@codesourcery.com>

	* vocab.cc (verify): Cache known-good strings, to speed up
	repeated processing of related changesets.

	* change_set.cc (basic_change_set_test): Revert last change; the
	old version _was_ valid.

2005-04-07  Nathaniel Smith  <njs@codesourcery.com>

	* smap.hh (insert): Fix stupid bug in assertion condition.

2005-04-07  Nathaniel Smith  <njs@codesourcery.com>

	* change_set.cc (basic_change_set_test): Test a _valid_
	change_set.
	(directory_node): Make a std::map, instead of an smap.  Add a
	comment explaining the bug that makes this temporarily necessary.

	* smap.hh (smap): Don't check for duplicates at insert time,
	unless we've decided not to mark things damaged; don't return
	iterators from insert.  Do check for duplicates at sort time, and
	always sort, instead of sometimes doing linear search.  This makes
	insert O(1), while still preserving the invariant that keys must
	be unique.
	
	* commands.cc (commit): Explain why we're aborting, in the case
	that we detect that a file has changed under us in the middle of a
	commit.

2005-04-07  Richard Levitte  <richard@levitte.org>

	* cryptopp/config.h: typo...

2005-04-06  Nathaniel Smith  <njs@codesourcery.com>

	* work.cc (build_deletions): Issue warning when generating
	delete_dir's; they're totally broken, but I don't want to disable
	them, because then our tests won't see when they're fixed...

2005-04-05  Nathaniel Smith  <njs@codesourcery.com>

	* tests/t_db_execute.at (db execute): New test.
	* testsuite.at: Add it.
	* database.cc (debug): Don't printf-interpret %-signs in input.

2005-04-05  Matt Johnston  <matt@ucc.asn.au>

	* database.cc: remove dulicated block introduced
	in rev 9ab3031f390769f1c455ec7764cc9c083f328a1b
	(merge of 76f4291b9fa56a04feb2186074a731848cced81c and
	c7917be7646df52363f39d2fc2f7d1198c9a8c27). Seems to be another
	instance of the case tested in t_merge_5.at

2005-04-05  Matt Johnston  <matt@ucc.asn.au>

	* basic_io.hh: reserve() the string which we're appending to
	frequently. Seems to give ~5% speedup in 
	diff -r t:revision-0.16 -r t:revision-0.17 - can't hurt.

2005-04-04  Nathaniel Smith  <njs@codesourcery.com>

	* monotone.spec, debian/control: We no longer need external popt.
	* INSTALL: Ditto, plus some general updating.
	
2005-04-04  Nathaniel Smith  <njs@codesourcery.com>

	* tests/t_sql_unpack.at: New test.
	* testsuite.at: Add it.

2005-04-04  Nathaniel Smith  <njs@codesourcery.com>

	* contrib/ciabot_monotone.py (config): Genericize again, so lazy
	people using it won't start sending commits for monotone.
	* .mt-attrs: Make it executable.

2005-04-04  Richard Levitte  <richard@levitte.org>

	* Makefile.am (EXTRA_DIST): Add the extra popt files.

	* popt/popt.3, popt/popt.ps, popt/testit.sh: Include a few more
	  files from popt, mostly to have documentation on hand.  post.ps
	  is mentioned in popt/README.

2005-04-03  Nathaniel Smith  <njs@codesourcery.com>

	* Makefile.am (EXTRA_DIST): Add contrib/ stuff to distributed
	files list.
	* contrib/ciabot_monotone.py (config.delivery): Turn on.
	(send_change_for): Don't include "ChangeLog:" line when extracting
	changelog.

2005-04-03  Nathaniel Smith  <njs@codesourcery.com>

	* contrib/ciabot_monotone.py: New file.
	* contrib/README: Describe it.

2005-04-03  Richard Levitte  <richard@levitte.org>

	* AUTHORS: Add information about popt.

	* monotone.cc (my_poptStuffArgFile): Include the bundled popt.h.
	Since we now have a working popt, we can remove the restrictions
	on the use of -@.
	* tests/t_at_sign.at: Test that we can take more tha one -@.
	* monotone.1: Document it.

	* popt/poptint.h (struct poptContext_s): Add field to keep track
	  of the number of allocated leftovers elements.
	* popt/popt.c (poptGetContext): Initialise it and use it.
	  (poptGetNextOpt): Use it and realloc leftovers when needed.
	  Also make sure that the added element is a dynamically allocated
	  copy of the original string, or we may end up with a dangling
	  pointer.  These are huge bugs in popt 1.7, when using
	  poptStuffArgs().
	  (poptFreeContext): Free the leftovers elements when freeing
	  leftovers.
	  (poptSaveLong, poptSaveInt): Apply a small patch from Debian.

	* popt/CHANGES, popt/COPYING, popt/README, popt/findme.c,
	  popt/findme.h, popt/popt.c, popt/poptconfig.c, popt/popt.h,
	  popt/popthelp.c, popt/poptint.h, popt/poptparse.c,
	  popt/system.h, popt/test1.c, popt/test2.c, popt/test3.c: Bundle
	  popt 1.7.
	* configure.ac, Makefile.am: Adapt.

2005-04-01  Richard Levitte  <richard@levitte.org>

	* contrib/Notify.pl: Complete rewrite.  Among other things, it
	  makes better use of some new monotone automate features.  It's
	  also better organised and much more documented.

2005-04-01  Jeremy Cowgar  <jeremy@cowgar.com>

	* tests/t_dropkey_2.at: Updated to test dropkey instead of delkey
	* tests/t_dropkey_1.at: Updated to test dropkey instead of delkey
	* monotone.texi (Key and Cert): Changed references to delkey
	  to dropkey
	  (Commands): Changed references to delkey to dropkey
	* testsuite.at: changed references from t_delkey* to t_dropkey*
	* t_delkey_1.at: renamed to t_dropkey_1.at
	* t_delkey_2.at: renamed to t_dropkey_2.at
	* commands.cc (CMD(delkey)): renamed to dropkey to maintain
	  command consistency (with existing drop command)

2005-04-01  Richard Levitte  <richard@levitte.org>

	* monotone.cc (my_poptStuffArgFile): An argument file might be
	empty, and therefore contain no arguments to be parsed.  That's
	OK.
	* tests/t_at_sign.at: Test it.

2005-04-01  Nathaniel Smith  <njs@codesourcery.com>

	* monotone.cc: Fixup after merge.

2005-04-01  Nathaniel Smith  <njs@codesourcery.com>

	* file_io.cc (read_data_for_command_line): New function.
	(read_data_stdin): New function.
	* file_io.hh (read_data_for_command_line): Add prototype.
	
	* monotone.cc (my_poptStuffArgFile): Clean up a little.  Use
	read_data_for_command_line.  Don't free argv, but rather return
	it.
	(cpp_main): Keep a list of allocated argv's, and free them.
	(options): Tweak wording of help text on -@.
	
2005-04-01  Nathaniel Smith  <njs@codesourcery.com>

	* file_io.hh: Remove tabs.

2005-04-01  Nathaniel Smith  <njs@codesourcery.com>

	* monotone.cc (cpp_main): Actually remove newline.

2005-04-01  Nathaniel Smith  <njs@codesourcery.com>

	* ChangeLog: Fixup after merge.
	* monotone.text (Making Changes): Fix typo.
	
2005-04-01  Nathaniel Smith  <njs@codesourcery.com>

	* monotone.cc (cpp_main): Remove now-unneccessary newline.
	
	* commands.cc (commit): Fix typo.
	
	* monotone.texi (Making Changes): Don't claim that writing to
	MT/log prevents the editor from starting.  Clarify later that
	having written to MT/log still means the editor will pop up
	later.

2005-04-01  Richard Levitte  <richard@levitte.org>

	* monotone.cc: Add the long name --xargs for -@.
	* monotone.1: Document it.
	* tests/t_at_sign.at: Remove extra empty line and test --xargs.

	* monotone.texi (Making Changes): Cleanupy tweaks.

	* monotone.cc (my_poptStuffArgFile): New function to parse a file
	for more arguments and stuff them into the command line.
	(cpp_main): Add the -@ option
	* tests/t_at_sign.at, testsuite.at: Test it
	* monotone.1: Document it.

2005-03-31  Nathaniel Smith  <njs@codesourcery.com>

	* tests/t_log_depth.at: Cleanupy tweaks.

2005-03-31  Jeremy Cowgar  <jeremy@cowgar.com>

	* monotone.texi: Tutorial updated to include example of
	  editing/committing with MT/log
	* work.cc (has_contents_user_log) Added
	* work.hh (has_contents_user_log) Added
	* commands.cc (CMD(commit)): Checks to ensure both MT/log and the
	  --message option does not exist during commit.
	* transforms.hh (prefix_lines_with): Added
	* transforms.cc (prefix_lines_with): Added
	* sanity.cc (naughty_failure): Made use of prefix_lines_with()
	* ui.cc (inform): now handles messages w/embedded newlines
	* tests/t_commit_log_3.at: Created to test new functionality
	  added to CMD(commit)
	* testsuite.at: Added above test

2005-03-31  Richard Levitte  <richard@levitte.org>

	* monotone.cc: Add the --depth option...
	* app_state.hh (class app_state),
	  app_state.cc (app_state::set_depth): ... and the field and
	  method to store and set it.
	* commands.cc (CMD(log)): ... then handle it.

	* tests/t_log_depth.at: Add a test for 'log --depth=n'
	* testsuite.at: Add it.
	* monotone.texi (Informative): Document it.

2005-03-31  Nathaniel Smith  <njs@codesourcery.com>

	* automate.cc (automate_erase_ancestors): Accept zero arguments,
	and in such case print nothing.  (Important for scripting.)
	* commands.cc (automate):
	* monotone.texi (Automation):
	* tests/t_automate_erase_ancestors.at: Update accordingly.

2005-03-31  Nathaniel Smith  <njs@codesourcery.com>

	* automate.cc (automate_toposort): Accept zero arguments, and in
	such case print nothing.  (Important for scripting.)
	* commands.cc (automate):
	* monotone.texi (Automation):
	* tests/t_automate_toposort.at: Update accordingly.

2005-03-30  Richard Levitte  <richard@levitte.org>

	* contrib/Notify.pl: A new Perl hack to send change logs by
	email.

	* contrib/README: Add a quick description.

2005-03-30  Nathaniel Smith  <njs@codesourcery.com>

	* automate.cc (automate_leaves): New function.
	(automate_command): Add it.
	* commands.cc (automate): Synopsify it.
	* monotone.1: Add it.
	* monotone.texi (Automation, Commands): Likewise.
	
	* tests/t_automate_leaves.at: New test.
	* testsuite.at: Add it.

2005-03-30  Nathaniel Smith  <njs@codesourcery.com>

	* monotone.texi (Automation): Make newly added sample outputs
	verbatim also.

2005-03-30  Nathaniel Smith  <njs@codesourcery.com>

	* tests/t_automate_toposort.at: New test.
	* tests/t_automate_ancestry_difference.at: New test.
	* tests/t_diff_first_rev.at: New test.
	* testsuite.at: Add them.
	
	* revision.cc (calculate_ancestors_from_graph): Do not keep an
	"interesting" set and return only ancestors from this set;
	instead, simply return all ancestors.  Returning a limited set of
	ancestors does not speed things up, nor reduce memory usage in
	common cases.  (The only time it would reduce memory usage is when
	examining only a small ancestor set, which the important case,
	'heads', does not; even then, erase_ancestors would need to intern
	the interesting revisions first so they got low numbers, which it
	doesn't.)
	(erase_ancestors): Adjust accordingly.
	(toposort, ancestry_difference): New functions.
	* revision.hh (toposort, ancestry_difference): Declare.
	* automate.cc (automate_toposort, automate_ancestry_difference):
	New functions.
	(automate_command): Add them.
	All functions: clarify in description whether output is sorted
	alphabetically or topologically.
	* commands.cc (automate): Synopsify them.
	* monotone.1: Add them.
	* monotone.texi (Commands): Likewise.
	(Automation): Likewise.  Also, clarify for each command whether
	its output is alphabetically or topologically sorted.
	
2005-03-29  Richard Levitte  <richard@levitte.org>

	* commands.cc (CMD(ls)): Update with the same information as
	CMD(list)

	* monotone.texi (Automation): Make the sample output verbatim

2005-03-26  Nathaniel Smith  <njs@codesourcery.com>

	* automate.cc (automate_erase_ancestors): New function.
	(automate_command): Use it.
	* commands.cc (automate): Document it.

	* tests/t_automate_erase_ancestors.at: New test.
	* testsuite.at: Add it.

	* monotone.texi (Automation, Commands): Document automate
	erase_ancestors.
	* monotone.1: Document automate erase_ancestors.

2005-03-26  Nathaniel Smith  <njs@codesourcery.com>

	* automate.cc (interface_version): Bump to 0.1.
	(automate_descendents): New function.
	(automate_command): Call it.
	* commands.cc (automate): Add it to help text.

	* tests/t_automate_descendents.at: New test.
	* testsuite.at: Add it.
	
	* monotone.texi (Automation, Commands): Document automate
	descendents.
	* monotone.1: Document automate descendents, and vars stuff.

2005-03-26  Nathaniel Smith  <njs@codesourcery.com>

	* tests/t_attr.at: No longer a bug report.
	* tests/t_rename_attr.at: New test.
	* testsuite.at: Add it.

2005-03-26  Joel Crisp  <jcrisp@s-r-s.co.uk>

	* contrib/Log2Gxl.java: New file.

2005-03-26  Nathaniel Smith  <njs@pobox.com>

	* contrib/README: New file.

2005-03-25  Nathaniel Smith  <njs@pobox.com>

	* commands.cc (user_log_file_name): Remove unused variable
	again.  Hopefully it will take this time...

2005-03-25  Nathaniel Smith  <njs@pobox.com>

	* commands.cc (user_log_file_name): Remove unused variable.

2005-03-25  Jeremy Cowgar  <jeremy@cowgar.com>

	* monotone.texi: Added a bit more documentation about MT/log
	  Updated edit_comment hook and addded delkey docs
	* commands.cc: Added delkey command
	* t_delkey_1.at: Tests delkey command on public key
	* t_delkey_2.at: Tests delkey command on public and private key
	* testsuite.at: Added above tests
	* std_hooks.lua: Transposed the MT: lines and user_log_contents,
	  user_log_contents now appears first.

2005-03-25  Jeremy Cowgar  <jeremy@cowgar.com>

	* t_setup_creates_log.at: Ensures that MT/log is created
	  on setup
	* t_checkout_creates_log.at: Ensures that MT/log is created
	  on checkout
	* t_commit_log_1.at: Ensures that:
	  1. Read and entered as the ChangeLog message
	  2. Is blanked after a successful commit
	* t_commit_log_2.at: Ensures that commit works w/o MT/log being
	  present
	* testsuite.at: Added the above tests.

2005-03-25  Matt Johnston  <matt@ucc.asn.au>

        * {unix,win32}/platform_netsync.cc, platform.hh, Makefile.am: new
        functions to disable and enable sigpipe.
        * netsync.cc, main.cc: call the functions from netsync rather than
        globally, so that sigpipe still works for piping output of commands
        such as 'log'.
        * tests/t_netsync_sigpipe.at: test it.
        * testsuite.at: add it.

2005-03-25  Matt Johnston  <matt@ucc.asn.au>

	* monotone.cc: add short options -r, -b, -k, and -m
	for --revision, --branch, --key, and --message respectively.
	* monotone.texi, monotone.1: document them
	* tests/t_short_opts.at: test them
	* testsuite.at: add it

2005-03-24  Nathaniel Smith  <njs@codesourcery.com>

	* tests/t_empty_env.at: New test.
	* testsuite.at: Add it.  Absolutify path to monotone so it will
	work.
	
	* unix/have_smart_terminal.cc (have_smart_terminal): Handle the
	case where TERM is unset or empty.

2005-03-24  Nathaniel Smith  <njs@codesourcery.com>

	* ui.hh (tick_write_nothing): New class.
	* monotone.cc (cpp_main): Enable it.

2005-03-24  Nathaniel Smith  <njs@codesourcery.com>

	* work.cc (build_deletions, build_additions): Fixup after merge.

2005-03-23  Nathaniel Smith  <njs@codesourcery.com>

	* tests/t_cat_file_by_name.at: Check for attempting to cat
	non-existent files.
	* tests/t_empty_id_completion.at: New test.
	* tests/t_empty_path.at: New test.
	* testsuite.at: Add them.
	
	* database.cc (complete): Always generate some sort of limit term,
	even a degenerate one.
	
	* app_state.cc (create_working_copy): Check for null directory.

	* work.cc (build_deletion, build_addition, build_rename): Check
	for null paths.

2005-03-23  Derek Scherger  <derek@echologic.com>

	* Makefile.am UNIX_PLATFORM_SOURCES:
	WIN32_PLATFORM_SOURCES: add have_smart_terminal.cc
	* platform.hh (have_smart_terminal): prototype
	* ui.cc (user_interface): set ticker to dot/count based on
	have_smart_terminal
	* unix/have_smart_terminal.cc: 
	* win32/have_smart_terminal.cc: new file
	
2005-03-23  Derek Scherger  <derek@echologic.com>

	* commands.cc (add): pass list of prefixed file_path's to
	build_additions
	(drop): pass list of prefixed file_path's to build_deletions
	(attr): pass attr_path as a 1 element vector to build_additions
	* work.{cc,hh} (build_addition): rename to...
	(build_additions): this, and accept a vector of paths to be added
	in a single path_rearrangement
	(build_deletion): rename to ...
	(build_deletions): this, and accept a vector of paths to be
	dropped in a single path_rearrangement
	(known_preimage_path): replace manifest and path_rearrangement
	args with a path_set to avoid extracting paths for every file
	(build_rename): adjust for change to known_preimage_path

2005-03-23  Nathaniel Smith  <njs@codesourcery.com>

	* monotone.cc (my_poptFreeContext, cpp_main): Apparently
	poptFreeContext silently changed its return type at some unknown
	time.  Hack around this.

2005-03-23  Nathaniel Smith  <njs@codesourcery.com>

	* monotone.cc (cpp_main): Remove the special code to dump before
	printing exception information, since we no longer dump to the
	screen, so it's always better to have the little status message
	saying what happened to the log buffer at the end of everything.
	* sanity.cc (dump_buffer): Give a hint on how to get debug
	information, when discarding it.
	* work.{hh,cc} (get_local_dump_path): New function.
	* app_state.cc (allow_working_copy): Use it for default
	global_sanity dump path.
	* monotone.texi (Reserved Files): Document MT/debug.
	(Network): Capitalize Bob and Alice (sorry graydon).
	Document new defaulting behavior.

2005-03-23  Nathaniel Smith  <njs@codesourcery.com>

	* work.cc, sanity.cc: Remove tabs.

2005-03-23  Nathaniel Smith  <njs@codesourcery.com>

	* monotone.texi (Network Service): Mention that monotone remembers
	your server/collection.
	(Vars): New section.
	* netsync.cc (process_hello_cmd): Touch more cleaning.
	* tests/t_merge_5.at: More commentary.
	
2005-03-23  Matt Johnston  <matt@ucc.asn.au>

	* tests/t_merge_5.at: new test for a merge which ends up with
	duplicate lines.
	* testsuite.at: add it

2005-03-22  Jeremy Cowgar  <jeremy@cowgar.com>

	* AUTHORS: Added my name
	* app_state.cc, commands.cc, lua.cc, lua.hh, monotone.texi,
	  std_hooks.lua, work.cc, work.hh: Added functionality to
	  read the MT/log file for commit logs. In this revision
	  tests are not yet complete nor is documenation complete
	  but the reading, blanking and creating of MT/log is.

2005-03-22  Nathaniel Smith  <njs@codesourcery.com>

	* vocab_terms.hh: Declare base64<var_name>.
	* database.cc (clear_var, set_var, get_vars): base64-encode
	var_names in the database.
	* monotone.texi (Internationalization): Update description of
	vars.
	* transforms.{cc,hh} ({in,ex}ternalize_var_name): Remove.
	* commands.cc (set, unset, ls_vars): Update accordingly.
	(unset): Error out if the variable doesn't exist.
	* tests/t_vars.at: Verify this works.

	* netcmd.cc (test_netcmd_functions): Properly type arguments to
	{read,write}_hello_cmd_payload.
	(write_hello_cmd_payload): Properly type arguments.
	* netcmd.hh (write_hello_cmd_payload):
	* netsync.cc (queue_hello_cmd): Adjust accordingly.
	(process_hello_cmd): More cleaning.  Also, save new server keys to
	a var, and check old server keys against the var.
	
	* tests/t_netsync_checks_server_key.at: New test.
	* testsuite.at: Add it.  Better docs for some netsync macros,
	while I'm here...
	* tests/t_netsync_absorbs.at: Add 'netsync' keyword.
	
2005-03-22  Nathaniel Smith  <njs@codesourcery.com>

	* tests/t_netsync_absorbs.at: New test.
	* testsuite.at: Add it.

	* netcmd.{cc,hh} (read_hello_cmd_payload): Properly type
	arguments.
	* netsync.cc (dispatch_payload): Adjust accordingly.  Move some
	logic into process_hello_cmd.
	(known_servers_domain): New constant.
	(process_hello_cmd): Tweak arguments appropriately.  Include logic
	formerly in dispatch_payload.  Cleanup.

	No semantic changes.
	
2005-03-21  Nathaniel Smith  <njs@codesourcery.com>

	* monotone.texi (Starting a New Project): Tweak phrasing.

2005-03-21  Nathaniel Smith  <njs@codesourcery.com>

	* commands.cc (process_netsync_client_args): If user specifies
	server/collection and there is no default, set the default.
	* tests/t_netsync_set_defaults.at: New test.
	* testsuite.at: Add it.

2005-03-21  Nathaniel Smith  <njs@codesourcery.com>

	* vocab.hh (var_key): New typedef.
	* database.{cc,hh}: Use it.  Make most var commands take it.
	* commands.cc (set, unset): Adjust accordingly.
	(default_server_key, default_collection_key): New constants.
	(process_netsync_client_args): New function.
	(push, pull, sync): Use it.

	* tests/t_netsync_defaults.at: New test.
	* testsuite.at: Add it.

2005-03-21  Matt Johnston  <matt@ucc.asn.au>

	* change_set.cc: use std::map rather than smap for 
	confirm_unique_entries_in_directories() and confirm_proper_tree()
	since they perform a lot of insert()s.

2005-03-21  Nathaniel Smith  <njs@codesourcery.com>

	* monotone.texi (list tags, list vars, set, unset): Document.
	(Internationalization): Document vars.

2005-03-21  Nathaniel Smith  <njs@codesourcery.com>

	* transforms.{hh,cc} ({in,ex}ternalize_var_{name,domain}): New
	functions.
	* vocab_terms.hh (base64<var_value>): Declare template.
	* database.hh (get_vars): Simplify API.
	* database.cc (get_vars, get_var, var_exists, set_var, clear_var):
	Implement.
	* commands.cc (set, unset): New commands.
	(ls): New "vars" subcommand.
	* tests/t_vars.at: Fix.  Un-XFAIL.
	
2005-03-21  Nathaniel Smith  <njs@codesourcery.com>

	* transforms.{cc,hh}: Remove tabs.

2005-03-20  Nathaniel Smith  <njs@codesourcery.com>

	* tests/t_vars.at: New test.
	* testsuite.at: Add it.

2005-03-20  Nathaniel Smith  <njs@codesourcery.com>

	* schema.sql (db_vars): New table.
	* database.cc (database::database): Update schema id.
	* schema_migration.cc (migrate_client_to_vars): New function.
	(migrate_monotone_schema): Use it.
	* tests/t_migrate_schema.at: Another schema, another test...
	
	* vocab_terms.hh (var_domain, var_name, var_value): New types.
	* database.hh (get_vars, get_var, var_exists, set_var, clear_var):
	Prototype new functions.
	
2005-03-20  Derek Scherger  <derek@echologic.com>

	* file_io.cc (book_keeping_file): return true only if first
	element of path is MT, allowing embedded MT elements
	(walk_tree_recursive): check relative paths for ignoreable book
	keeping files, rather than absolute paths
	(test_book_keeping_file): add fs::path tests for book keeping
	files
	* tests/t_add_intermediate_MT_path.at: un-XFAIL, fix some problems
	with commas, add tests for renames and deletes with embedded MT
	path elements.

2005-03-20  Nathaniel Smith  <njs@codesourcery.com>

	* monotone.texi: Add some missing @sc{}'s.
	* cryptopp/config.h: Use "mt-stdint.h", not <stdint.h>, for
	portability.

2005-03-19  Nathaniel Smith  <njs@codesourcery.com>

	* Makefile.am (EXTRA_DIST): Add UPGRADE and README.changesets.
	* debian/files: Auto-updated by dpkg-buildpackage.

	* This is the 0.17 release.
	
2005-03-18  Nathaniel Smith  <njs@codesourcery.com>

	* Makefile.am (MOST_SOURCES): Add package_{full_,}revision.h.
	* NEWS: Fill in date.
	* debian/copyright: Update from AUTHORS.
	* configure.ac: Bump version number to 0.17.
	* debian/changelog, monotone.spec: Update for release.
	* po/monotone.pot: Auto-updated by distcheck.

2005-03-18  Christof Petig <christof@petig-baender.de>

	* sqlite/*: Imported sqlite version 3.1.6 tree

2005-03-18  Nathaniel Smith  <njs@codesourcery.com>

	* monotone.1, commands.cc, Makefile.am: Fixup after merge.

2005-03-18  Nathaniel Smith  <njs@codesourcery.com>

	* path_component (split_path): Fix bug.
	Also, add unit tests for file.
	* unit_tests.{hh,cc}: Add path_component unit tests.
	
2005-03-18  Nathaniel Smith  <njs@codesourcery.com>

	* Makefile.am: Fixup after merge.
	
2005-03-18  Nathaniel Smith  <njs@codesourcery.com>

	* change_set.cc: Move path_component stuff to...
	* path_component.{hh,cc}: ...these new files.
	* Makefile.am: Add them.

2005-03-18  Matt Johnston  <matt@ucc.asn.au>

	* txt2c.cc: add --no-static option
	* Makefile.am, package_revision.h, package_full_revision.h:
	create revision info files as standalone .c files to speed
	compilation (mt_version.cc doesn't need to recompile each time)

2005-03-17  Derek Scherger  <derek@echologic.com>

	* INSTALL: add note about creating a ./configure script

2005-03-16  Nathaniel Smith  <njs@codesourcery.com>

	* UPGRADE: Finish, hopefully.
	* monotone.texi (db check): Be more clear about what is normally
	checked, and when 'db check' is useful.

2005-03-16  Patrick Mauritz <oxygene@studentenbude.ath.cx>

	* monotone.texi (Hook Reference): Typo.

2005-03-16  Nathaniel Smith  <njs@codesourcery.com>

	* monotone.texi: Add Derek Scherger to the copyright list.
	Various tweaks.
	(Starting a New Project): Rewrite to clarify that only Jim runs
	"setup", and explain why.
	(Network Service): Add a note that most people do use a central
	server, since people on the mailing list seem to perhaps be
	getting the wrong idea.
	(Making Changes): Expand a little on what the "." in "checkout ."
	means, since people seem to accidentally checkout stuff into real
	directories.
	(db check): Add much verbiage on the implications
	of various problems, and how to fix them.  Also clarify some
	wording.
	* NEWS: Small tweaks.
	* UPGRADE: More instructions, not done yet...
	
2005-03-15  Matt Johnston  <matt@ucc.asn.au>

	* commands.cc, monotone.texi, monotone.1: mention that agraph
          output is in VCG format.

2005-03-14  Nathaniel Smith  <njs@codesourcery.com>

	* commands.cc (cat): 'cat file REV PATH'.
	* monotone.texi: Mention it.
	* tests/t_cat_file_by_name.at: New test.
	* testsuite.at: Add it.

2005-03-11  Nathaniel Smith  <njs@codesourcery.com>

	* automate.cc (automate_heads): Remove app.initialize call.
	* revision.cc, revision.hh (calculate_arbitrary_change_set): New
	function.
	(calculate_composite_change_set): Touch more sanity checking.

	* commands.cc (update): Use it.

2005-03-10  Derek Scherger  <derek@echologic.com>

	* app_state.cc (set_restriction): adjust bad path error message
	* commands.cc (get_valid_paths): refactor into ...
	(extract_rearranged_paths): ... this
	(extract_delta_paths): ... this
	(extract_changed_paths): ... this
	(add_intermediate_paths): ... and this
	(restrict_delta_map): new function
	(calculate_restricted_change_set): new function
	(calculate_restricted_revision):
	(ls_missing):
	(revert): rework using new valid path functions
	(do_diff): adjust --revision variants to work with restrictions
	* tests/t_diff_restrict.at: un-XFAIL

2005-03-09  Jon Bright <jon@siliconcircus.com>
	* win32/monotone.iss: Install the many-files version of the
	docs, install the figures, create a start-menu icon for the
	docs.
	* Makefile.am: Make docs generation work with MinGW

2005-03-09  Jon Bright <jon@siliconcircus.com>
	* win32/monotone.iss: Monotone -> monotone

2005-03-09  Jon Bright <jon@siliconcircus.com>
	* win32/monotone.iss: Added an Inno Setup script for 
	generating a Windows installer.  Inno Setup is GPLed, see
	http://www.jrsoftware.org for download

2005-03-09  Jon Bright <jon@siliconcircus.com>
	* t_diff_binary.at: binary.bz.b64 -> binary.gz.b64

2005-03-08  Derek Scherger  <derek@echologic.com>

	* Makefile.am: adjust for fsck rename
	* commands.cc (db fsck): rename to db check and add short help;
	adjust for fsck file renames
	* database.{cc,hh}: minor alignment adjustments
	(get_statistic): remove redundant method
	(info): use count in place of get_statistic
	(count): return unsigned long instead of int
	(get_keys): new method
	(get_public_keys): new method
	(get_private_keys): rewrite using get_keys
	(get_certs): new method to get all certs in database from
	specified table
	(get_revision_certs): ditto
	* fsck.{cc,hh}: rename to...
	* database_check.{cc,hh}: ...this; add key, cert and sane revision
	history checking
	* monotone.1: document db dump/load/check commands
	* monotone.texi: document db check command
	* tests/t_fsck.at: rename to...
	* tests/t_database_check.at: ...this; and add tests for key and
	cert problems
	* testsuite.at: account for new test name

2005-03-08  Nathaniel Smith  <njs@codesourcery.com>

	* ChangeLog: Insert some missing newlines.
	* NEWS: Note file format changes.
	* file_io.cc (tilde_expand): Clarify error message.

2005-03-08  Nathaniel Smith  <njs@codesourcery.com>

	* keys.{cc,hh} (require_password): Simplify interface, do more
	work.
	* rcs_import.cc (import_cvs_repo): Update accordingly.
	* commands.cc (server): Likewise.
	* revision.cc (build_changesets_from_existing_revs) 
	(build_changesets_from_manifest_ancestry): Require passphrase
	early.

2005-03-08  Nathaniel Smith  <njs@codesourcery.com>

	* NEWS, INSTALL, README.changesets: Update in preparation for
	0.17.
	* UPGRADE: New file.
	
	* tests/t_diff_restrict.at: Oops.  XFAIL it.
	
2005-03-08  Jon Bright  <jon@siliconcircus.com>
	
	* win32/process.cc (process_spawn): Escape the parameters,
	surround them with quotes before adding them to the consolidated
	command line string
	* mkstemp.cc (monotone_mkstemp): Now takes a std::string&, and
	returns the *native* form of the path in this.
	* mkstemp.hh: Now always use monotone_mkstemp
	(monotone_mkstemp): Update prototype
	* lua.cc (monotone_mkstemp_for_lua): Use new-style 
	monotone_mkstemp

2005-03-08  Jon Bright  <jon@siliconcircus.com>
	
	* win32/read_password.cc (read_password): Now correctly hides 
	password when run in a Windows console.  Does at least enough in
	a MinGW rxvt console to make sure that you can't see the password.
	* win32/process.cc: Change indentation.
	(process_spawn): Log commands executed, as for unix process.cc

2005-03-07  Nathaniel Smith  <njs@codesourcery.com>

	* tests/t_diff_restrict.at: New test.
	* testsuite.at: Add it.

2005-03-05  Nathaniel Smith  <njs@codesourcery.com>

	* netsync.cc (encountered_error, error): New variable and method.
	(session::session): Initialize encountered_error.
	(write_netcmd_and_try_flush, read_some, write_some): Check it.
	(queue_error_cmd): Consider it like sending a goodbye.
	(process_error_cmd): Throw an exception instead of considering it
	a goodbye.
	(process_data_cmd): Call error() if epochs don't match.
	* tests/t_epoch.at, tests/t_epoch_server.at: More minor tweaks.
	Expect failed pulls to exit with status 0.  This isn't really
	correct, but looks complicated to fix...

2005-03-05  Nathaniel Smith  <njs@codesourcery.com>

	* testsuite.at (NETSYNC_SERVE_N_START): New macro.
	* tests/t_epoch_server.at: Misc. fixes.

	* netsync.cc (session::session): Don't open valve yet.
	(maybe_note_epochs_finished): New method to open
	valve.
	(process_done_cmd, process_data_cmd): Call it.
	(rebuild_merkle_trees): Actually calculate hashes for epoch merkle
	trees.  Also, only include epochs that meet the branch mask.
	(session): Remove unused id_to_epoch map.
	
2005-03-05  Nathaniel Smith  <njs@codesourcery.com>

	* netcmd.cc (read_netcmd_item_type): Handle epoch_item.
	(test_netcmd_functions): Update for new confirm_cmd_payload
	format.
	* netsync.cc (process_confirm_cmd): Cut and paste error.

2005-03-05  Nathaniel Smith  <njs@codesourcery.com>

	* constants.{cc,hh}: Add new epochlen, epochlen_bytes constants.
	* vocab_terms.hh, vocab.hh: Add new epoch_data type.  Add predeclarations
	for it.
	* commands.cc (ls_epochs):
	* revision.cc (
	* database.hh:
	* database.cc: Update for epoch_data.  Add get_epoch, epoch_exists
	methods.
	* epoch.{cc,hh}: New files.
	* netsync.cc: Actually implement epochs-via-merkle code.

2005-03-04  Nathaniel Smith  <njs@codesourcery.com>

	* schema.sql (branch_epochs): Add 'hash' field.
	* schema_migration.cc: Fixup for.
	* database.cc (database): Change schemas.
	* tests/t_migrate_schema.at: Replace epoch db test case with one
	with new schema.

2005-03-03  Nathaniel Smith  <njs@codesourcery.com>

	* netsync.cc (session::id_to_epoch): New variable.
	(session::session): Create refinement and requested item tables
	for epochs.
	(rebuild_merkle_trees): Fill epoch merkle tree and id_to_epoch
	table.

	* netsync.cc (queue_confirm_cmd, process_confirm_cmd) 
	(dispatch_payload, rebuild_merkle_trees): 
	* netcmd.hh:
	* netcmd.cc (read_confirm_cmd_payload, write_confirm_cmd_payload):
	Remove epochs.

2005-02-27  Nathaniel Smith  <njs@codesourcery.com>

	* constants.cc:
	* revision.cc:
	* testsuite.at: 
	* commands.cc:
	* ChangeLog: Fixup after merge.

2005-02-27  Nathaniel Smith  <njs@codesourcery.com>

	* merkle_tree.hh (netcmd_item_type): Add epoch_item.
	* merkle_tree.cc (netcmd_item_type_to_string): Handle epoch_item.

	* packet.hh, packet.cc (struct packet_db_valve): New class.
	* netsync.cc (session): Use a valved writer.

2005-02-26  Nathaniel Smith  <njs@codesourcery.com>

	* merkle_tree.hh: Fix comment.
	Remove prototypes for non-existing functions.

2005-02-26  Nathaniel Smith  <njs@codesourcery.com>

	* tests/t_epoch_unidirectional.at: New test.
	* testsuite.at: Add it.

2005-02-26  Nathaniel Smith  <njs@codesourcery.com>

	* tests/t_epoch.at: Even more paranoid.
	* tests/t_epoch_server.at: New test.
	* testsuite.at: Add it.
	
2005-02-21  Nathaniel Smith  <njs@codesourcery.com>

	* tests/t_epoch.at: Check that netsync only sends relevant
	epochs, and be a little more paranoid.

2005-02-19  Nathaniel Smith  <njs@codesourcery.com>

	* revision.cc (struct anc_graph): Fixup after merge.

2005-02-18  graydon hoare  <graydon@pobox.com>

	* database.cc (set_epoch): Fix SQL.
	* monotone.texi (Rebuilding ancestry): Reword a bit.
	* netcmd.{cc,hh} 
	({read,write}_hello_cmd_payload): Transfer server key with hello.
	({read,write}_confirm_cmd_payload): Transfer epoch list with confirm.
	* netsync.cc: Adapt to changes in netcmd.
	(rebuild_merkle_trees): Set nonexistent epochs to zero before sync.
	* revision.cc (anc_graph): Randomize epochs on rebuild.
	* tests/t_epoch.at: Fix up to test slightly new semantics.

2005-02-07  Nathaniel Smith  <njs@codesourcery.com>

	* monotone.1: Add more db commands.
	* monotone.texi: Document db rebuild.  Add section on rebuilding
	ancestry and epochs.

2005-02-06  graydon hoare  <graydon@pobox.com>

	* commands.cc (db): Add epoch commands.
	(list): Likewise.
	Also remove some unneeded transaction guards.
	* database.{cc,hh} (get_epochs): New function.
	(set_epoch): Likewise.
	(clear_epoch): Likewise.
	Also remove all persistent merkle trie stuff.
	* schema.sql: Add epochs, remove tries.
	* schema_migration.cc: Update.
	* tests/t_epoch.at: New test.
	* tests/t_migrate_schema.at: Update.
	* testsuite.at: Add some new helpers, call t_epoch.at.
	* vocab.hh (epoch_id): Define.
	* vocab_terms.hh (epoch): Define.

2005-02-05  Nathaniel Smith  <njs@codesourcery.com>

	* merkle_tree.hh: Remove mcert_item and fcert_item, rename
	rcert_item to cert_item, renumber to remove gaps left.
	* merkle_tree.cc (netcmd_item_type_to_string):
	* netcmd.cc (read_netcmd_item_type): 
	* netsync.cc: Adjust accordingly.
	
2005-02-05  Nathaniel Smith  <njs@codesourcery.com>

	* constants.cc (constants): Bump netsync protocol version.

2005-03-07  Nathaniel Smith  <njs@codesourcery.com>

	* lua.cc (monotone_spawn_for_lua): Minimal change to get arguments
	in right order.  Still needs hygienic cleanups...
	* tests/t_can_execute.at: Run 'cp' instead of 'touch', because cp
	will actually notice if we pass arguments out of order.
	* testsuite.at: Remove mysterious blank line.
	
2005-03-07  Nathaniel Smith  <njs@codesourcery.com>

	* unix/process.cc (process_spawn): Log command line before
	executing.

2005-03-07  Nathaniel Smith  <njs@codesourcery.com>

	* revision.cc (kill_redundant_edges): Rename back to...
	(kluge_for_3_ancestor_nodes): ...this.  Go back to only cleaning
	up parents of 3+ parent nodes.
	(analyze_manifest_changes): Take a third argument, of files whose
	ancestry needs splitting.
	(construct_revision_from_ancestry): Make more more complex, in
	order to properly track file identity in merges.

2005-03-05  Nathaniel Smith  <njs@codesourcery.com>

	* revision.cc (check_sane_history): Typo.
	
2005-03-05  Nathaniel Smith  <njs@codesourcery.com>

	* revision.hh (check_sane_history): Take an app_state instead of a
	database as an argument.
	* database.cc: Pass an app_state instead of a database as its
	argument. 
	* revision.cc (check_sane_history): Update accordingly.  Add a new
	check for merges, that they are creating consistent changesets
	(even when the common ancestor is outside of the usual
	paranoia-checking search depth).

2005-03-05  Nathaniel Smith  <njs@codesourcery.com>

	* revision.cc (kluge_for_3_ancestor_nodes): Rename to...
	(kill_redundant_edges): ...this.  Kill all redundant edges, not
	just ones on nodes with 3+ parents.  Also, make it actually work.
	
2005-03-05  Nathaniel Smith  <njs@codesourcery.com>

	* revision.cc (kluge_for_3_ancestor_nodes): New method.
	(rebuild_ancestry): Call it.

2005-03-03  Nathaniel Smith  <njs@codesourcery.com>

	* revision.cc (check_sane_history): Print a warning to let the
	user know why things like 'pull' can take so long.
	* netsync.cc: Remove a few tabs.

2005-03-04  Jon Bright  <jon@siliconcircus.com>
	
	* win32/process.cc (process_spawn): Now takes 
	const char * const argv[]
	* unix/process.cc (process_spawn): Ditto.  Cast for call to
	execvp
	(existsonpath): Initialise args in a const way

2005-03-04  Jon Bright  <jon@siliconcircus.com>
	
	* win32/process.cc (process_spawn): Now takes 
	char * const argv[]
	* platform.hh (process_spawn): Ditto
	* unix/process.cc (process_spawn): Ditto
	* lua.cc (monotone_spawn_for_lua): Remove debug code
	* General: Beginning to hate C++'s const rules

2005-03-04  Jon Bright  <jon@siliconcircus.com>
	
	* win32/process.cc (process_spawn): Now takes 
	const char * const *
	* platform.hh (process_spawn): Ditto
	* unix/process.cc (process_spawn): Ditto
	* General: Sorry about all these commits, I'm syncing back and
	forth between Linux and Win32

2005-03-04  Jon Bright  <jon@siliconcircus.com>
	
	* win32/process.cc (process_spawn): Now takes char * const *
	* platform.hh (process_spawn): Ditto
	* unix/process.cc (process_spawn): Ditto
	(existsonpath): argv now const char*[]

2005-03-04  Jon Bright  <jon@siliconcircus.com>
	
	* win32/process.cc: Added forgotten file
	* unix/process.cc: Include stat.h, (process_*) fix compilation
	errors

2005-03-04  Jon Bright  <jon@siliconcircus.com>
	
	* unix/process.cc: Added forgotten file

2005-03-03  Jon Bright  <jon@siliconcircus.com>
	
	* lposix.c: Deleted
	* win32/process.cc: Created, added Win32 versions of functions
	existsonpath, make_executable, process_spawn, process_wait,
	process_kill, process_sleep
	* unix/process.cc: Ditto, for the Unix versions.
	* lua.cc: Add LUA wrappers for the above functions, register
	them with LUA
	* std_hooks.lua (execute, attr_functions->execute, 
	program_exists_in_path): Use the new functions instead of posix
	functions
	* t_can_execute.at (touchhook.lua): Ditto

2005-03-01  Derek Scherger  <derek@echologic.com>

	* app_state.cc (set_restriction): actually ignore ignored files
	rather than trying to validate them

2005-03-01  Derek Scherger  <derek@echologic.com>

	* tests/t_diff_binary.at: new test (bug report)
	* tests/t_command_completion.at: new test
	* tests/t_merge_rename_file_and_rename_dir.at: new test
	* testsuite.at: include new tests
	
2005-02-28  Richard Levitte  <richard@levitte.org>

	* Makefile.am (BUILT_SOURCES_CLEAN): Moved mt-stding.h from here...
	(DISTCLEANFILES): ... to here.  Since mt-stding.h is created by
	config.status, it should only be removed by the distclean target.

2005-02-28  Matt Johnston  <matt@ucc.asn.au>

	* std_hooks.lua: posix.iswin32() == 1, rather than plain boolean
	comparison (0 doesn't compare as false in lua it seems).

2005-02-27  Jon Bright  <jon@siliconcircus.com>
	
	* lposix.c (win32 Pspawn): Search the path
	(win32 Pexistsonpath): Added.  'which' isn't easily available,
	and not available at all from a normal Win32 command shell
	(Piswin32): Added a function for both Unix and Win32 to detect
	if running on Windows
	* std_hooks.lua (program_exists_in_path): Now calls 
	posix.iswin32.  If win32, calls posix.existsonpath, otherwise
	calls which as it always did.

2005-02-27  Jon Bright  <jon@siliconcircus.com>
	
	* lposix.c (win32 Pspawn): Remove dumb strlen bug resulting in
	AVs on commit.

2005-02-27  Jon Bright  <jon@siliconcircus.com>
	
	* t_can_execute.at: Test to see if hooks can execute things
	* testsuite.at: Add t_can_execute

2005-02-27  Jon Bright  <jon@siliconcircus.com>
	
	* lposix.c (win32 Pspawn): Ensure the command string is always
	NUL-terminated.  Also, allocate enough memory for the quotes
	around the command string.

2005-02-27  Jon Bright  <jon@siliconcircus.com>
	
	* xdelta.cc (unittests): Define BOOST_STDC_NO_NAMESPACE, needed
	to compile with the latest MinGW which uses gcc 3.4.2
	* vocab.cc (verify(local_path)): Catch fs::filesystem_error too
	and rethrow this as an informative_failure, thereby fixing the
	Win32 unit tests without disabling anything
	* idna/toutf8.c (stringprep_convert): Fix a potential segfault
	when memory allocation fails.  Potentially security-relevant.
	* tests/t_i18n_file.at: Add a SET_FUNNY_FILENAME macro, which 
	gets a platform-appropriate funny filename (with/without 
	colon).  
	Change references to utf8 to utf-8, iso88591 to iso-8859-1, and
	eucjp to euc-jp, on the grounds that MinGW's iconv knows all
	of the latter and none of the former, but Linux iconv knows all
	of them.  Test now passes one Win32.  I'm presuming we weren't
	deliberately using non-standard names for charsets here.
	* tests/t_i18n_changelog.at: Same charset name changes.
	* tests/t_dump_load.at: Canonicalise dump before loading it
	* tests/t_load_into_existing.at: Ditto
	* tests/t_fmerge.at: Canonicalise fmerge output
	* tests/t_merge_normalization_edge_case.at: Ditto
	* tests/t_unidiff.at: Canonicalise diff output
	* tests/t_largish_file.at: Instead of using dd, which MinGW
	doesn't have, I've generated the file with dd on a nearby Linux
	box, then gziped and b64ed it, and the test case now generates
	it with UNGZB64
	* testsuite.at: Add a comment every 10 tests with the test
	number.  Useful if you're trying to locate which test number
	you're trying to run and only have the filename.  If people 
	hate this, though, please do delete.
	(UNB64_COMMAND) Do special handling for Win32 to avoid
	having to canonicalise the file.
	(UNGZ_COMMAND) Canonicalise the file after ungzipping it.
	* lposix.c: (Pfork, Pexec) Removed, on the grounds that we only
	really want to support fork+exec as a single operation.  fork()
	without exec() could be risky with a child process also having
	our sqlite handles, etc.  exec() could be risky since we 
	wouldn't be exiting gracefully, just dying in the middle of a
	hook.
	(Pspawn) Implemented for both Win32 and Unix.  Does fork/exec
	for Unix, CreateProcess for Win32.  Returns -1 on error, pid on
	success in both cases.
	(Pwait, Pkill, Psleep) Implemented for Win32.  Note that pid is
	not optional for Pwait on Win32.
	* std_hooks.lua: (execute) Now uses spawn()

2005-02-25  Jon Bright  <jon@siliconcircus.com>
	
	* ChangeLog: Add all my previous changes.
	* tests/t_add_owndb.at: Add test for trying to add the db to
	itself.
	* testsuite.at: Call it
	* tests/t_automate_heads.at: Canonicalise stdout output.
	* tests/t_automate_version.at: Use arithmetic comparison against
	wc output instead of string comparison, to avoid problems with
	MinGW's wc, which outputs with initial space-padding
	* tests/t_change_empty_file.at: Canonicalise stdout output 
	and compare manually instead of letting autotest check it
	* tests/t_fmerge_normalize.at: Canonicalise stdout output.
	* tests/t_netsync_single.at: Use NETSYNC_KILLHARD instead of 
	killall, as for the NETSYNC functions in testsuite.at

2005-02-27  Matt Johnston  <matt@ucc.asn.au>

        * main.cc: ignore SIGPIPE so that monotone won't be killed
        unexpectedly upon remote disconnection for netsync

2005-02-27  Nathaniel Smith  <njs@codesourcery.com>

	* idna/idn-int.h: Oops, really add this time.

2005-02-27  Nathaniel Smith  <njs@codesourcery.com>

	* AUTHORS: Add Corey Halpin.
	
	* idna/idn-int.h: New file (don't generate from configure anymore,
	but just ship).
	* configure.ac: Don't generate idna/idn-int.h.  Do generate
	mt-stdint.h.
	* Makefile.am: Adjust for idna/idn-int.h and mt-stdint.h.
	* acinclude.m4: Remove AX_CREATE_STDINT_H, ACX_PTHREAD,
	AC_COMPILE_CHECK_SIZEOF (let aclocal pick them up from m4/
	instead).
	* m4/ax_create_stdint_h.m4:
	* m4/acx_pthread.m4: Update from http://autoconf-archive.cryp.to/
	
	* numeric_vocab.hh: Instead of dancing around which header to
	include, include mt-stdint.h.
	
	* app_state.cc (restriction_includes, set_restriction): Move
	global static 'dot' into these functions, because file_path
	depends on global book_keeping_dir being initialized already, and
	there is no guaranteed order of initialization of C++ statics.
	(Bug reported by Matt Johnston.)
	
2005-02-27  Corey Halpin  <chalpin@cs.wisc.edu>

	* numeric_vocab.hh: Try both stdint.h and inttypes.h.
	* main.cc: OpenBSD has Unix signals too.

2005-02-26  Derek Scherger  <derek@echologic.com>

	* file_io.cc (absolutify): normalize fs::path to remove ..'s
	* tests/t_db_with_dots.at: ensure database path in MT/options
	doesn't contain ..'s

2005-02-25  Jon Bright  <jon@siliconcircus.com>
	
	* ChangeLog: Add all my previous changes.
	* tests/t_add_owndb.at: Add test for trying to add the db to
	itself.
	* testsuite.at: Call it
	* tests/t_automate_heads.at: Canonicalise stdout output.
	* tests/t_automate_version.at: Use arithmetic comparison against
	wc output instead of string comparison, to avoid problems with
	MinGW's wc, which outputs with initial space-padding
	* tests/t_change_empty_file.at: Canonicalise stdout output 
	and compare manually instead of letting autotest check it
	* tests/t_fmerge_normalize.at: Canonicalise stdout output.
	* tests/t_netsync_single.at: Use NETSYNC_KILLHARD instead of 
	killall, as for the NETSYNC functions in testsuite.at

2005-02-25  Nathaniel Smith  <njs@codesourcery.com>

	* vocab.cc (test_file_path_verification): Re-enable some tests
	disabled by Jon Bright, following discussion on IRC concluding
	that they were catching a real bug.

2005-02-24  Nathaniel Smith  <njs@codesourcery.com>

	* tests/t_add_dot.at: Run "add ." in a subdirectory, so as not to
	add the test database.  (Reported by Jon Bright.)

	* AUTHORS: Fix gettext.h copyright note, to not be in the middle
	of libidn copyright note.
	Add Jon Bright.

2005-02-24  Jon Bright  <jon@siliconcircus.com>

	* app_state.cc (prefix): Use string() instead of 
	native_directory_string().  For Unix, these should be equivalent.
	For Win32, I believe string()'s correct (since we compare 
	everywhere against normalized paths with / characters, but 
	native_directory_string produces paths with \ characters on Win32.
	* rcs_file.cc (file_source): Map the map, not the mapping.
	* tests/t_i18n_file.at: Remove colon from filename with symbols.
	I need to return to this and add a proper test for Win32, so we
	only use the colon on non-Win32.
	* testsuite.at: Add a CANONICALISE function, which does nothing
	on Unix and strips out carriage returns from files on Win32.  This
	is useful for being able to compare Monotone's stdout output to
	files on disk.  Add NETSYNC_KILL and NETSYNC_KILLHARD functions,
	to deal with MinGW not having killall (Unix still uses killall,
	though).
	* tests/t_import.at: Add CANONICALISE calls before comparing
	stdout output.
	* tests/t_netsync.at: Likewise
	* tests/t_netsync_single.at: Likewise
	* tests/t_scan.at: Likewise
	* tests/t_versions.at: Likewise
	* tests/t_ls_missing.at: Likewise.  Also, generate missingfoo and
	missingbar files with expected output from ls missing for these
	files being missing and compare against those.

2005-02-24  Derek Scherger  <derek@echologic.com>

	* app_state.{cc,hh} (add_restriction): rename to ...
	(set_restriction) this; and add path validation
	* commands.cc (get_valid_paths): new function
	(get_path_rearrangement) remove restricted include/exclude variant
	(calculate_restricted_revision) get valid paths and use to set up
	restriction
	(status, ls_unknown, commit, do_diff) pass args to
	calculate_restricted_revision to valid restriction paths
	(ls_missing, revert) get valid paths and use to set up restriction
	* tests/t_checkout_options.at: remove bug report priority (it's
	fixed!)
	* tests/t_diff_added_file.at: add --revision options to diff
	* tests/t_restrictions.at: remove invalid paths from ls unknown
	and ls ignored
	* tests/t_restrictions_warn_on_unknown.at: un-XFAIL
	
2005-02-23  Derek Scherger  <derek@echologic.com>

	* commands.cc (ls_missing): replace duplicated code with call to
	calculate_base_revision

2005-02-23  Jon Bright  <jon@siliconcircus.com>
	
	* vocab.cc (test_file_path_verification): Disable foo//nonsense
	test for Win32, add tests for UNC paths.  This was the only
	failing unit test on Win32.

2005-02-23  Jon Bright  <jon@siliconcircus.com>

	* txt2c.cc (main): Don't claim the file was generated from 
	--strip-trailing if that option's used.

2005-02-23  Jon Bright  <jon@siliconcircus.com>

	* app_state.cc: Add include of io.h for Win32, for chdir()
	* file_io.cc (get_homedir): Correct assertion (remove bracket)
	* lua/lposix.c, lua/modemuncher.c: Remove all references to
	functions and modes that don't exist on Win32.
	* monotone.cc: Include libintl.h on Win32
	
2005-02-21  Nathaniel Smith  <njs@codesourcery.com>

	* file_io.cc (get_homedir): Add more comments and logging to Win32
	version.  Also, only check HOME under Cygwin/MinGW.

2005-02-21  Derek Scherger  <derek@echologic.com>

	* Makefile.am: merge fixup
	
2005-02-21  Derek Scherger  <derek@echologic.com>

	* Makefile.am: add fsck.{cc,hh}
	* commands.cc(check_db): move to ...
	* fsck.{cc,hh}: here and do lots more checking
	* database.{cc,hh}(get_ids): new method
	(get_file_ids,get_manifest_ids,get_revision_ids): more new methods
	* tests/t_fsck.at: new test
	* testsuite.at: call it
	
2005-02-21  Nathaniel Smith  <njs@codesourcery.com>

	* commands.cc (commit): Simplify chatter.

2005-02-21  Nathaniel Smith  <njs@codesourcery.com>

	* file_io.cc (get_homedir): Check more environment variables in
	Win32 version.

2005-02-21  Nathaniel Smith  <njs@codesourcery.com>

	* file_io.cc: Remove tabs.

2005-02-21  Nathaniel Smith  <njs@codesourcery.com>

	* smap.hh (smap): Remove leading underscores, add comments.

2005-02-20  Nathaniel Smith  <njs@codesourcery.com>

	* std_hooks.lua (merge2, merge3): Check for DISPLAY before
	invoking gvim.

2005-02-20  Julio M. Merino Vidal  <jmmv@menta.net>

	* ChangeLog: Use tabs for indentation rather than spaces.  Drop
	trailing whitespace.  While here, fix a date by adding zeros before
	the month and the day number.

2005-02-20  Julio M. Merino Vidal  <jmmv@menta.net>

	* gettext.h: Add file.
	* AUTHORS: Mention that it comes from the GNU Gettext package.
	* Makefile.am: Distribute it.
	* sanity.hh: Use gettext.h rather than libintl.h so that --disable-nls
	works.  Also improves portability, according to the GNU Gettext
	manual.

2005-02-19  Derek Scherger  <derek@echologic.com>

	* automate.cc (automate_heads): remove bogus call to 
	app.allow_working_copy() which is called in cpp_main
	* database.cc (check_sqlite_format_version): don't check database
	version when "file" is really a directory; add filename to error
	message
	(sql): check for empty database early, even though this seems
	impossible as absolutify changes "" into path to working dir;
	convert to use N-style assertions; add check to ensure "file" is
	not really a directory
	* tests/t_db_missing.at: new test for above problems
	* testsuite.at: call it

2005-02-19  Nathaniel Smith  <njs@codesourcery.com>

	* tests/t_add_intermediate_MT_path.at: Tighten up.

	* tests/t_merge_3.at: New test.
	* tests/t_merge_4.at: Likewise.
	* testsuite.at: Add them.

2005-02-19  Ole Dalgaard  <josua+monotone@giraffen.dk>

	* configure.ac: Check for 64-bit versions of Boost static
	libraries.

2005-02-18  Julio M. Merino Vidal  <jmmv@menta.net>

	* INSTALL:
	* configure.ac: Improve Boost detection by trying several possible
	library suffixes before aborting.

2005-02-18  graydon hoare  <graydon@pobox.com>

	* change_set.cc
	(apply_change_set): Avoid fast path when there are adds.
	(apply_path_rearrangement): Likewise.

2005-02-18  graydon hoare  <graydon@pobox.com>

	* automate.cc (automate_heads): Fix initialize() call.
	* change_set.{cc,hh}
	(apply_path_rearrangement): Add quick version.
	* revision.cc
	(check_sane_history): Use quick version of apply_change_set.
	* work.cc
	(build_addition): Use quick version of apply_path_rearrangement.
	(known_preimage_path): Likewise.
	* testsuite.at: Fix definitions of _ROOT_DIR, add --norc some
	places.
	* AUTHORS: Mention Daniel.

2005-02-18  Daniel Berlin  <dberlin@dberlin.org>

	* xdelta.cc (compute_delta_insns): Correct 1-byte-source bug.

2005-02-18  graydon hoare  <graydon@pobox.com>

	* Makefile.am (MOST_SOURCES): Add smap.hh.

2005-02-18  graydon hoare  <graydon@pobox.com>

	* basic_io.{cc,hh}: Inline some stuff.
	* change_set.cc: Use smap various places, reduce to 32-bit tids.
	* commands.cc: Use shared_ptr<change_set> everywhere.
	* netsync.cc: Likewise.
	* rcs_import.cc: Likewise.
	* revision.{cc,hh}: Likewise.
	* smap.hh: New file.

2005-02-18  Julio M. Merino Vidal  <jmmv@menta.net>

	* INSTALL:
	* configure.ac: Improve Boost detection by trying several possible
	library suffixes before aborting.

2005-02-17  Derek Scherger  <derek@echologic.com>

	* tests/t_add_intermediate_MT_path.at: new test
	* testsuite.at: call it

2005-02-17  Julio M. Merino Vidal  <jmmv@menta.net>

	* testsuite.at:
	* tests/t_change_empty_file.at: Verify that modifying an empty file
	creates a patch revision rather than an add/delete sequence.  The
	incorrect behavior was reported in bug #9964.

2005-02-17  Derek Scherger  <derek@echologic.com>

	* app_state.{cc,hh} (app_state): initialize search root
	(initialize): boolean signature variant renamed to ...
	(allow_working_copy): this; add explicit search root; move
	requirement for working copy to ...
	(require_working_copy): this new method
	(initialize): string signature variant renamed to ...
	(create_working_copy): this
	(set_root): new method
	* commands.cc: remove app.initialize(false) calls; replace
	app.initialize(true) with app.require_working_copy(); replace
	app.initialize(dir) with app.create_working_copy(dir)
	(checkout): ensure revision is member of specified branch
	* file_io.{cc,hh} (find_working_copy): stop search at --root if
	specified
	* monotone.cc (OPT_ROOT): new option
	(cpp_main): call app.allow_working_copy() before executing
	commands to always read default options
	* monotone.1: add --root option
	* monotone.texi: add --root option
	* tests/t_checkout_noop_on_fail.at: un-XFAIL
	* tests/t_checkout_options.at: un-XFAIL, add check for specified
	revision not in specified branch
	* testsuite.at: add --root option to MONOTONE to prevent searching
	above test dir
	* vocab.cc: remove redundant forward declaration

2005-02-16  Derek Scherger  <derek@echologic.com>

	* commands.cc (revert): don't rewrite unchanged files
	* tests/t_revert_unchanged.at: new test
	* testsuite.at: call it

2005-02-12  Derek Scherger  <derek@echologic.com>

	* database.cc (sqlite3_unpack_fn): new function for viewing
	base64, gzipped data
	(install_functions): install it
	(rehash): remove unused obsolete fcerts ticker

2005-02-17  Nathaniel Smith  <njs@codesourcery.com>

	* debian/changelog: s/graydon@mogo/graydon@pobox.com/, to make
	lintian happy.
	* debian/rules (config.status): Remove --with-bundled-adns.
	* debian/control (Build-Depends): Don't Build-Depend on libpopt,
	only libpopt-dev.
	* .mt-attrs (debian/control): Make executable.

2005-02-17  Nathaniel Smith  <njs@codesourcery.com>

	* tests/t_undo_update.at: Stupid typo.
	* tests/t_largish_file.at: New test.
	* testsuite.at: Add it.

	* commands.cc (push, pull, sync): Remove misleading "..." from
	help text.

2005-02-16  Julio M. Merino Vidal  <jmmv@menta.net>

	* Makefile.am: Append $(BOOST_SUFFIX) to -lboost_unit_test_framework
	to fix 'make check' on systems where boost libraries can only be
	found by passing the exact suffix as part of the name.

2005-02-16  Julio M. Merino Vidal  <jmmv@menta.net>

	* monotone.texi: Fix a typo (hexidecimal to hexadecimal).  Also
	change an example command to append stuff to ~/.monotonerc, instead
	of completely destroying the possibily existing file.  Addresses
	bug #11136.

2005-02-16  Julio M. Merino Vidal  <jmmv@menta.net>

	* cryptopp/config.h: Use uint{8,16,32,64}_t as size types instead of
	trying to match them to unsigned char/int/long/long long respectively.
	Should fix build on FreeBSD/sparc64, as seen in bug #10203.

2005-02-16  Julio M. Merino Vidal  <jmmv@menta.net>

	* INSTALL:
	* Makefile.am:
	* configure.ac: Add the --disable-large-file option to manually
	disable large file support from the builtin sqlite (compatibility
	with old systems and FAT).  Addresses bug #8380.

2005-02-16  Nathaniel Smith  <njs@codesourcery.com>

	* tests/t_undo_update.at: New todo.
	* testsuite.at: Add it.

2005-02-15  Nathaniel Smith  <njs@codesourcery.com>

	* monotone.1: Add cursory note about "automate".
	* monotone.texi: Synchronize with manpage.

2005-02-15  Nathaniel Smith  <njs@codesourcery.com>

	* automate.cc: Add "Error conditions" to the standard comment
	sections.

	* monotone.texi (Scripting): New section.
	(Automation): New section.

	* tests/t_automate_heads.at: Test behavior with nonexistent
	branch.

2005-02-14  Nathaniel Smith  <njs@codesourcery.com>

	* tests/t_merge_normalization_edge_case.at: New test.
	* testsuite.at: Add it.

	* diff_patch.cc (normalize_extents): Soften the warning message
	now that we have one test case.

2005-02-14  Matthew A. Nicholson  <mnicholson@digium.com>

	* std_hooks.lua: Add vimdiff merge hooks.

2005-02-14  Nathaniel Smith  <njs@codesourcery.com>

	* std_hooks.lua: Remove tabs.

2005-02-14  Nathaniel Smith  <njs@codesourcery.com>

	* tests/t_automate_heads.at: New test.
	* tests/t_automate_version.at: New test.
	* testsuite.at: Add then.

	* commands.cc (automate): Fix documentation string.
	* automate.cc: Much more structured documentation comments.

2005-02-13  Nathaniel Smith  <njs@codesourcery.com>

	* automate.{cc,hh}: New files.
	* commands.cc: New command "automate".

2005-02-13  Nathaniel Smith  <njs@codesourcery.com>

	* monotone.texi (Creating a Database): Fix typo, clarify
	conventions for database management following question on mailing
	list.

2005-02-12  graydon hoare  <graydon@pobox.com>

	* change_set.{cc,hh}: Correct code to pass newly-added unit tests.

2005-02-10  Derek Scherger  <derek@echologic.com>

	* monotone.1: update for restrictions
	* monotone.texi: sync with manpage

2005-02-09  Derek Scherger  <derek@echologic.com>

	* cert.cc (cert_revision_testresult): allow pass/fail testresult
	values
	* commands.cc (testresult): likewise
	* commands.cc (do_diff): disallow restriction of non-working copy
	diffs
	* monotone.texi: update for restrictions

2005-02-08  graydon hoare  <graydon@pobox.com>

	* database.cc (version_cache::set): Fix bad expiry logic.

2005-02-08  Nathaniel Smith  <njs@codesourcery.com>

	* change_set.cc (check_sane): Null sources are only valid for
	adds.

2005-02-07  Nathaniel Smith  <njs@codesourcery.com>

	* database.cc (struct version_cache): Fix invariant in cache
	clearing logic.

2005-02-06  Nathaniel Smith  <njs@codesourcery.com>

	* change_set.cc: Add a few more invariants; add lots and lots of
	unit tests.

2005-02-06  graydon hoare  <graydon@pobox.com>

	* change_set.cc: Use hash_map in a few places.
	(confirm_unique_entries_in_directories): Fix invariants.
	* constants.{cc,hh} (db_version_cache_sz): New constant.
	* database.cc (version_cache): New structure.
	(get_version): Use it.
	* interner.hh: Rewrite to use hash_map and vector.
	* tests/t_no_rename_overwrite.at: Tweak return codes.

2005-02-06  Nathaniel Smith  <njs@codesourcery.com>

	* ui.hh (ensure_clean_line): New method.
	* ui.cc (inform): Use it.
	* keys.cc (get_passphrase): Call it before prompting for passphrase.

2005-02-06  Nathaniel Smith  <njs@codesourcery.com>

	* database.cc (info): Report more statistics.

	* ROADMAP: Remove finished items.

	* revision.cc (analyze_manifest_changes): Childs cannot be null,
	that makes no sense.
	(add_node_for_old_manifest): Log node names, don't print it.
	(construct_revision_from_ancestry): Partially rewrite to handle
	root nodes explicitly.
	(build_changesets_from_existing_revs): Don't put the null revision
	in the ancestry graph, to match changesetify logic.
	(add_node_for_old_revision): Enforce decision that the ancestry
	graph not contain the null revision.

	(anc_graph::heads): Remove.
	(add_node_ancestry): Don't try creating it; logic was broken
	anyway.
	(rebuild_from_heads): Rename to...
	(rebuild_ancestry): ...this.  Calculate head set correctly.

2005-02-05  Nathaniel Smith  <njs@codesourcery.com>

	* change_set.cc (compose_path): Add more invariants.

2005-02-05  Nathaniel Smith  <njs@codesourcery.com>

	* monotone.cc (cpp_main): Log command line, to help interpret the
	logs people send in.

2005-02-05  Nathaniel Smith  <njs@codesourcery.com>

	* revision.cc (check_sane): Turn off this invariant when
	global_sanity.relaxed.

2005-02-03  Nathaniel Smith  <njs@codesourcery.com>

	* tests/t_load_into_existing.at: Oops, really add it too, sigh.

2005-02-03  Nathaniel Smith  <njs@codesourcery.com>

	* tests/t_need_mt_revision.at: Oops, really add it.

2005-02-03  Nathaniel Smith  <njs@codesourcery.com>

	* interner.hh (interner::intern): Add version taking a bool&, so
	callers can tell whether this string has previously been checked.
	* change_set.cc: Use new interned string identifier
	'path_component's instead of file_path's for components of paths;
	sanity-check each component exactly once.

2005-02-03  Nathaniel Smith  <njs@codesourcery.com>

	* database.cc (load): Check for existence of target database.
	* tests/t_load_into_existing.at: New test.
	* testsuite.at: Add it.

2005-02-03  Nathaniel Smith  <njs@codesourcery.com>

	* tests/t_checkout_dir.at: Also check that checkout to unwriteable
	directory fails.
	* tests/t_branch_checkout.at: New test.
	* testsuite.at: Add it.

	* app_state.cc (initialize): Simplify working directory
	initialization, and improve error handling.

	* keys.cc (get_passphrase): Disallow empty passphrases early
	(before they trigger an invariant down the line...).

2005-02-03  Nathaniel Smith  <njs@codesourcery.com>

	* update.cc (pick_update_candidates): Add I().
	* commands.cc (calculate_base_revision): Remove 'rev' argument,
	which was never set and callers never used.
	(calculate_base_manifest, calculate_current_revision)
	(calculate_restricted_revision, revert): Update correspondingly.
	(update): Check for null old revision.

	* main.cc (main): Make exit status 3 if we caught an unhandled
	exception, in particular so the testsuite can tell the difference
	between an error handled cleanly and an error caught by an
	invariant.
	* tests/t_update_null_revision.at: New test.
	* testsuite.at: Add it.

2005-02-03  Nathaniel Smith  <njs@codesourcery.com>

	* main.cc: Remove tabs.

2005-02-02  Nathaniel Smith  <njs@codesourcery.com>

	* change_set.cc (extract_first): Rename to...
	(extract_pairs_and_insert): ...this.
	(path_rearrangement::check_sane): Use it to add additional
	checks.

	* work.hh: Update comments (MT/manifest doesn't exist
	anymore...).

	* tests/t_need_mt_revision.at: New test.
	* testsuite.at: Add it.
	* commands.cc (get_revision_id): Require MT/revision to exist.
	(setup): Create MT/revision.

2005-02-02  Nathaniel Smith  <njs@codesourcery.com>

	* work.hh: Remove tabs.

2005-02-03  graydon hoare  <graydon@pobox.com>

	* tests/t_i18n_changelog.at: New test.
	* testsuite.at: Run it.
	* lua/lposix.c: New file.
	* lua/modemuncher.c: New file
	* lua.cc: Load posix library.
	* lua/liolib.c: Disable execute and popen.
	* std_hooks.lua: Remove io.execute uses.
	* AUTHORS: Update to mention lposix.c, modemuncher.c.
	* Makefile.am: Likewise.

2005-02-01  Nathaniel Smith  <njs@codesourcery.com>

	* tests/t_rebuild.at: Beef up test in response to possible
	problems reported by Derek Scherger.

2005-01-31  Nathaniel Smith  <njs@codesourcery.com>

	* rcs_import.cc (store_manifest_edge): Don't try to store deltas
	to the null manifest.
	(import_cvs_repo): Root revision has null manifest, not empty
	manifest.
	* revision.cc (check_sane): More invariants.

2005-01-28  graydon hoare  <graydon@pobox.com>

	* database.{cc,hh}: More netsync speed tweaks.
	* netsync.cc: Likewise.

2005-01-27  Nathaniel Smith  <njs@codesourcery.com>

	* tests/t_restrictions_warn_on_unknown.at: New test.
	* testsuite.at: Add it.

2005-01-27  Derek Scherger  <derek@echologic.com>

	* commands.cc (attr): adjust for subdir; ensure files exist
	* tests/t_attr.at: improve setup description
	* tests/t_attributes.at: improve setup description so that
	testsuite -k attr runs this test; check for attributes on missing
	files
	* tests/t_subdir_attr.at: new test
	* testsuite.at: fix dutch spelling of monotone; call new test

2005-01-27  Nathaniel Smith  <njs@codesourcery.com>

	* change_set.hh (null_id): New function.
	* revision.cc (analyze_manifest_changes): Fix typo, use null_id.
	* tests/t_rebuild.at: Un-XFAIL.

2005-01-27  Nathaniel Smith  <njs@codesourcery.com>

	* tests/t_rebuild.at: Add priority tag.

	* tests/t_cvsimport.at: Be more thorough.

	* rcs_import.cc (store_edge): Rename to...
	(store_manifest_edge): ...this.  Remove revision arguments, and
	remove storing of revision.
	(import_states_recursive): Update accordingly.
	Add 'revisions' argument; update it instead of trying to write
	revisions now.
	(import_states_by_branch): Add 'revisions' argument.
	(import_cvs_repo): Add a stage 3 that writes out the revisions
	accumulated in the 'revisions' vector.

2005-01-27  graydon hoare  <graydon@pobox.com>

	* AUTHORS: Mention Georg.
	* change_set.cc: Null out names which are in null directories.
	* commands.cc (reindex): Remove COLLECTION argument.
	* database.{cc,hh} (get_revision_certs):
	Add brute force "load all certs" method.
	* merkle_tree.{cc,hh}: Modify to use memory rather than disk.
	* netsync.{cc,hh}: Likewise.
	* packet.hh (manifest_edge_analyzer): Kill dead code.

2005-01-26  Nathaniel Smith  <njs@codesourcery.com>

	* mt_version.cc (print_full_version): Include system flavour.

2005-01-26  Nathaniel Smith  <njs@codesourcery.com>

	* tests/t_rebuild.at: New test.
	* testsuite.at: Add it.

2005-01-26  Nathaniel Smith  <njs@codesourcery.com>

	* tests/t_checkout_noop_on_fail.at: Clarify description and XFAIL.

	* tests/t_approval_semantics.at: New TODO.
	* tests/t_monotone_agent.at: New TODO.
	* testsuite.at: Add them.

2005-01-25  Nathaniel Smith  <njs@codesourcery.com>

	* tests/t_checkout_noop_on_fail.at: New test.
	* testsuite.at: Add it.
	(RAW_MONOTONE): Add $PREEXECUTE to definition.

2005-01-25  Nathaniel Smith  <njs@codesourcery.com>

	* change_set.cc (extend_renumbering_from_path_identities): Add
	invariant.
	(extend_renumbering_via_added_files): Likewise.

	* constants.hh (maxbytes, postsz): Remove dead constants.
	(verify_depth): New constant.
	* constants.cc: Likewise.
	* revision.hh (check_sane_history): New function.
	* revision.cc (check_sane_history): Likewise.
	* database.cc (put_revision): Sanity check revision and revision
	history before storing it.
	This breaks cvs import.  Why?

	* update.cc (find_deepest_acceptable_descendent): Remove.
	(acceptable_descendent, calculate_update_set): New functions.
	(pick_update_candidates): Use 'calculate_update_set'.
	* tests/t_update_2.at: Un-XFAIL.
	* tests/t_ambig_update.at: Un-XFAIL.

	* tests/t_no_rename_overwrite.at: New test.
	* tests/t_cdiff.at: New test placeholder.
	* testsuite.at: Add them.
	(MONOTONE): Prefix command line with $PREEXECUTE to e.g. support
	running under Valgrind.

2005-01-25  Matt Johnston  <matt@ucc.asn.au>

	* cert.cc: ignore whitespace when comparing private keys
	from the database and with the lua hook
	* tests/t_lua_privkey.at: new test
	* testsuite.at: run it

2005-01-23  Derek Scherger  <derek@echologic.com>

	* commands.cc (restrict_rename_set): include renames if either
	name is present in restriction
	(calculate_base_revision): remove unused variant
	(calculate_current_revision): remove unsed variable
	(calculate_restricted_revision): remove unsed variable
	(ls_missing): remove unsed variable
	(revert): rewrite with restrictions
	* tests/t_revert.at: test partial reverts adjust MT/work properly
	* tests/t_revert_dirs.at: un-XFAIL
	* tests/t_revert_rename.at: un-XFAIL; revert rename via both names

2005-01-23  Derek Scherger  <derek@echologic.com>

	* tests/t_revert_rename.at: remove extra MONOTONE_SETUP
	attempt revert by both original name and new name

2005-01-23  Derek Scherger  <derek@echologic.com>

	* tests/t_revert_rename.at: New test.
	* testsuite.at: Add it.

2005-01-22  Derek Scherger  <derek@echologic.com>

	* tests/t_revert_dirs.at: New test.
	* testsuite.at: Add it.

2005-01-22  Nathaniel Smith  <njs@codesourcery.com>

	* configure.ac (AC_INIT): Set bug-reporting address to list
	address, rather than Graydon's personal email.
	* diff_patch.cc (normalize_extents): Use it.
	* ui.cc (fatal): Likewise.

	* tests/t_vcheck.at: New priority "todo", tweak descriptive text.

2005-01-22  Nathaniel Smith  <njs@codesourcery.com>

	* tests/t_delete_dir.at: Add more commentary.

	* tests/t_rename_dir_patch.at: New test.
	* tests/t_delete_dir_patch.at: New test.
	* testsuite.at: Add them.

2005-01-22  Nathaniel Smith  <njs@codesourcery.com>

	* change_set.cc (apply_change_set): Add invariants.
	* tests/t_rename_dir_cross_level.at: New test.
	* tests/t_rename_added_in_rename.at: New test.
	* tests/t_rename_conflict.at: New test.
	* testsuite.at: Add them.

2005-01-21  Nathaniel Smith  <njs@codesourcery.com>

	* tests/t_ambig_update.at: Update comments.

	* tests/t_update_2.at: New test from Georg-W. Koltermann
	<Georg.Koltermann@mscsoftware.com>.
	* testsuite.at: Add it.

2005-01-20  Nathaniel Smith  <njs@codesourcery.com>

	* tests/t_lca_1.at: New bug report.
	* testsuite.at: Add it.

2005-01-19  Nathaniel Smith  <njs@codesourcery.com>

	* commands.cc (merge): Improve merge chatter.
	(do_diff): Don't print anything when there are no
	changes.

2005-01-19  Nathaniel Smith  <njs@codesourcery.com>

	* tests/t_db_with_dots.at: New test.
	* testsuite.at: Add it.

2005-01-19  Patrick Mauritz <oxygene@studentenbude.ath.cx>

	* Makefile.am (%.h, package_revision.h, package_full_revision.h):
	Don't update target file if no change has occurred, to reduce
	unnecessary rebuilds.

2005-01-18  Nathaniel Smith  <njs@codesourcery.com>

	* rcs_import.cc (cvs_key): Initialize struct tm to all zeros, to
	stop garbage sneaking in -- thanks to Zack Weinberg for pointing
	this out.  Also, handle 2 digit years properly on WIN32.

2005-01-18  Nathaniel Smith  <njs@codesourcery.com>

	* rcs_import.cc: Remove tabs.

2005-01-19  Matt Johnston  <matt@ucc.asn.au>

	* database.cc: Pass filename to check_sqlite_format_version as a
	fs::path, so that it doesn't get passed as a freshly created fs::path
	with default checker (which disallows '.foo' path components)

2005-01-19  Nathaniel Smith  <njs@codesourcery.com>

	* netsync.cc (session, process_confirm_cmd, dispatch_payload):
	Back out some over-zealous changes that broke netsync
	compatibility.  Probably should redo later, when have a chance to
	bump netsync protocol number, but we're not ready for that now.

2005-01-19  Nathaniel Smith  <njs@codesourcery.com>

	* tests/t_subdir_revert.at: New test.
	* tests/t_subdir_rename.at: New test.
	* testsuite.at: Add them.

2005-01-18  Nathaniel Smith  <njs@codesourcery.com>

	* tests/t_subdir_add.at: New test.
	* tests/t_subdir_drop.at: New test.
	* testsuite.at: Add them.
	* tests/t_delete_dir.at: Implement it.

2005-01-19  Nathaniel Smith  <njs@codesourcery.com>

	* netcmd.cc: Remove tabs.

2005-01-19  Nathaniel Smith  <njs@codesourcery.com>

	* merkle_tree.cc: Remove tabs.

2005-01-18  Nathaniel Smith  <njs@codesourcery.com>

	* rcs_import.cc (cvs_key): Initialize struct tm to all zeros, to
	stop garbage sneaking in -- thanks to Zack Weinberg for pointing
	this out.  Also, handle 2 digit years properly on WIN32.

2005-01-18  Nathaniel Smith  <njs@codesourcery.com>

	* rcs_import.cc: Remove tabs.

2005-01-18  Nathaniel Smith  <njs@codesourcery.com>

	* monotone.texi: Undocument mcerts, fcerts; rename rcerts to
	certs.
	* monotone.1: Likewise.

2005-01-18  Nathaniel Smith  <njs@codesourcery.com>

	* commands.cc (restrict_rename_set): Fix types to compile with old
	rename_set gunk removed.
	Alter logic to yell if a rename crosses the restriction boundary,
	rather than silently ignore it.

2005-01-19  graydon hoare  <graydon@pobox.com>

	* commands.cc: Fix up some merge breakage.
	* tests/t_add_dot.at: Un-XFAIL.
	* testsuite.at: Run "setup ." before "db init".

2005-01-09  Derek Scherger  <derek@echologic.com>

	* commands.cc (get_path_rearrangement): new function/signature for
	splitting restricted rearrangements
	(calculate_restricted_revision): use it and update to work
	similarly to calculate_current_revision
	(trusted): call app.initialize(false)
	(ls_missing): adjust for new get_path_rearrangement
	(attr): call app.initialize(true)
	(diff): merge cleanup
	(lca, lcad, explicit_merge): call app.initialize(false)
	* app_state.cc (constructor): set database app state
	(load_rcfiles): add required booleans
	* lua.{cc,hh} (load_rcfile): add required boolean
	* tests/t_add.at:
	* tests/t_diff_added_file.at:
	* tests/t_disapprove.at:
	* tests/t_drop_missing.at:
	* tests/t_heads.at:
	* tests/t_heads_discontinuous_branch.at:
	* tests/t_i18n_file.at:
	* tests/t_log_nonexistent.at:
	* tests/t_merge_add_del.at:
	* tests/t_netsync.at:
	* tests/t_netsync_pubkey.at:
	* tests/t_netsync_single.at:
	* tests/t_persistent_server_keys.at:
	* tests/t_persistent_server_revision.at:
	* tests/t_remerge.at:
	* tests/t_tags.at:
	* tests/t_update_missing.at:
	* tests/t_update_to_revision.at: add --message option to commits
	* tests/t_merge2_add.at:
	* tests/t_merge2_data.at:
	* tests/t_netsync_unrelated.at: create working directory with new
	setup command
	* tests/t_erename.at: update for revisions
	* tests/t_no_change_deltas.at: add --revision options to diff
	* tests/t_restrictions.at: remove some cruft and update to work
	with revisions
	* tests/t_subdirs.at: pass correct --rcfile and --db options from
	within subdir
	* testsuite.at (REVERT_TO): remove MT dir before checkout, which
	now fails if MT exists, replace checkout MT/options with old
	MT/options
	(COMMIT): add --message option to commit macro
	* work.cc (read_options_map): don't overwrite option settings when
	reading options map so that command line settings take precedence

2005-01-18  Nathaniel Smith  <njs@codesourcery.com>

	* netsync.cc: Partially fix comment (s/manifest/revision/ etc.).
	(dispatch_payload): Ignore mcert and fcert refinement requests,
	instead of dying on them.  Hack, but I think it should let this
	netsync continue to interoperate with old netsync...

2005-01-18  Nathaniel Smith  <njs@codesourcery.com>

	* vocab.hh: Remove file<cert>.
	* vocab.cc: Likewise.
	* packet_types.hh: Remove file.
	* Makefile.am (MOST_SOURCES): Remove packet_types.hh and mac.hh.

2005-01-18  Nathaniel Smith  <njs@codesourcery.com>

	* netsync.cc (process_confirm_cmd): Don't try refining mcert and
	fcert trees.
	Remove other dead/pointless code.

2005-01-18  Nathaniel Smith  <njs@codesourcery.com>

	* database.hh: Remove file cert stuff.
	* netsync.cc (data_exists): We don't have file/manifest certs.
	(load_data): Likewise.

2005-01-18  Nathaniel Smith  <njs@codesourcery.com>

	* netsync.cc (process_data_cmd): Ignore file/manifest certs.

	* database.cc (struct valid_certs): Don't support file certs.
	(rehash): No file certs.
	(file_cert_exists): Remove.
	(put_file_cert): Remove.
	(get_file_certs): Remove.

2005-01-18  Nathaniel Smith  <njs@codesourcery.com>

	* packet.cc (class delayed_manifest_cert_packet):
	(class delayed_file_cert_packet): Remove.
	(packet_db_writer::consume_file_cert, consume_manifest_cert)
	(packet_writer::consume_file_cert, consume_manifest_cert)
	Remove.
	(struct feed_packet_consumer): Don't support mcert/fcert packets.
	(extract_packets): Likewise.
	(packet_roundabout_test): Test revision certs, not manifest/file
	certs.

	* packet.hh (packet_consumer::consume_file_cert):
	(packet_consumer::consume_manifest_cert):
	(packet_writer::consume_file_cert):
	(packet_writer::consume_manifest_cert):
	(packet_db_writer::consume_file_cert):
	(packet_db_writer::consume_manifest_cert):
	Remove.

	* lua.hh (hook_get_file_cert_trust): Remove.
	* lua.cc (hook_get_file_cert_trust): Remove.

2005-01-18  Nathaniel Smith  <njs@codesourcery.com>

	* cert.hh (erase_bogus_certs): Re-add manifest cert version.

	* monotone.texi (Hook Reference): Remove documentation of
	get_{file,manifest}_cert_trust.

2005-01-18  Nathaniel Smith  <njs@codesourcery.com>

	* cert.cc (erase_bogus_certs): Re-add manifest cert version.
	(bogus_cert_p): Likewise.

2005-01-18  Nathaniel Smith  <njs@codesourcery.com>

	* cert.hh (rename_edge):
	(rename_set):
	(calculate_renames):
	(rename_cert_name): Remove.
	(cert_file_comment):
	(cert_manifest_comment): Remove.
	(erase_bogus_certs): Remove manifest and file versions.
	* cert.cc (rename_cert_name): Remove.
	(bogus_cert_p): Remove manifest<cert> and file<cert> variants.
	(erase_bogus_certs): Likewise.
	(put_simple_manifest_cert):
	(put_simple_file_cert):
	(cert_file_comment): Remove.

	* commands.cc (fcerts): Remove.
	(mcerts): Likewise.
	(rcerts): Rename to...
	(certs): ...this.  s/revision certs/certs/ in help text.
	(trusted): s/revision cert/cert/.
	(ls_certs): Don't special-case rename certs.

2005-01-18  Nathaniel Smith  <njs@codesourcery.com>

	* tests/t_vcheck.at: Fix AT_XFAIL_IF typo.

2005-01-18  Nathaniel Smith  <njs@codesourcery.com>

	* monotone.texi (Reserved Certs): Remove 'vcheck'.
	(Key and Cert): Remove 'vcheck'.
	(Accidental collision): Likewise.
	(Commands): Likewise.
	* tests/t_vcheck.at: Add note about manual having useful stuff for
	when vcheck is re-added.

2005-01-18  Nathaniel Smith  <njs@codesourcery.com>

	* mac.hh:
	* cert.cc (vcheck_cert_name):
	(calculate_vcheck_mac):
	(cert_manifest_vcheck
	(check_manifest_vcheck):
	* cert.hh (cert_manifest_vcheck):
	(check_manifest_vcheck):
	* constants.cc (constants::vchecklen):
	* constants.hh (constants::vchecklen):
	* commands.cc (vcheck):
	Remove.

	* tests/t_vcheck.at: New test.
	* testsuite.at: Call it.

2005-01-18  Nathaniel Smith  <njs@codesourcery.com>

	* ROADMAP: Remove 'upgrade to sqlite3' todo item.

2005-01-18  Nathaniel Smith  <njs@codesourcery.com>

	* commands.cc (tag):
	(testresult):
	(approve):
	(disapprove):
	(comment):
	(fload):
	(fmerge):
	(cat):
	(rcs_import): Change grouping for "--help" display, to make more
	informative.
	(rcs_import): Also add more details to help text.

2005-01-17  Nathaniel Smith  <njs@codesourcery.com>

	* diff_patch.cc (normalize_extents): Add missing ')'.

2005-01-17  Nathaniel Smith  <njs@codesourcery.com>

	* tests/t_update_1.at: New test.
	* testsuite.at: Call it.

2005-01-11  Nathaniel Smith  <njs@codesourcery.com>

	* diff_patch.cc (normalize_extents): Add warning for anyone who
	manages to trigger the untested part of the normalization code.

2005-01-14  Christian Kollee <stuka@pestilenz.org>

	* search for and link with sqlite3 when --bundle-sqlite=no

2005-01-12  Derek Scherger  <derek@echologic.com>

	* tests/t_ambig_update.at: add comments from discussion on irc
	* tests/t_status_missing.at: new test
	* testsuite.at: include it

2005-01-10  graydon hoare  <graydon@pboox.com>

	* commands.cc (explicit_merge): Tweak merge message.
	* database.cc (check_sqlite_format_version): New function.
	(database::sql): Call it.
	* sqlite/pager.hh (SQLITE_DEFAULT_PAGE_SIZE): Adjust to 8192.
	(SQLITE_MAX_PAGE_SIZE): Adjust to 65536.
	* schema_migration.cc: Post-merge cleanup.
	* Makefile.am: Likewise.

2005-01-10  Christof Petig <christof@petig-baender.de>

	* sqlite/*: SQLite 3.0.8 CVS import
	* database.{cc,hh}:
	* schema_migration.{cc,hh}: convert to use the SQLite3 API

	This does not yet use any of the more sophisticated API features
	of SQLite3 (query parameters, BLOBs), so there is plenty of room
	for optimization. This also does not change the schema (i.e.
	still uses base64 encoded values in tables)

2005-01-17  graydon hoare  <graydon@pobox.com>

	* AUTHORS: Mention Wojciech and Neil.
	* revision.cc (calculate_ancestors_from_graph): Make non-recursive.

2005-01-17  Wojciech Miłkowski  <wmilkowski@interia.pl>

	* std_hooks.lua: Teach about meld.

2005-01-17  Neil Conway  <neilc@samurai.com>

	* diff_patch.cc: add a new context diff hunk consumer. Rename
	unidiff() to make_diff().
	* diff_patch.hh: Rename unidiff() to make_diff().
	* command.cc: Add new "cdiff" command, and refactor "diff" to
	invoke a common subroutine that is parameterized on the diff
	type. Unrelated change: make a branch-based checkout default to
	using the same directory name as the branch name, unless a
	branch is specified.

2005-01-17  graydon hoare  <graydon@pobox.com>

	* cryptopp/osrng.cpp (NonblockingRng::GenerateBlock):
	Bring forward patch lost in cryptopp 5.2 upgrade.
	* revision.cc (add_bitset_to_union)
	(calculate_ancestors_from_graph): New functions.
	(erase_ancestors)
	(is_ancestor): Rewrite.
	* cert.cc (get_branch_heads): Rewrite.
	* database.{cc,hh} (get_heads): Remove
	(get_revision_ancestry): Use multimap.
	(install_views): Disable.
	Remove everything related to the trust views. Too slow.
	Also tidy up whitespace formatting in sqlite3 code.
	* views.sql: Clear out all views.
	* commands.cc: Adapt to using multimap for ancestry.
	* AUTHORS: Mention Faheem and Christian.

2005-01-17  Faheem Mitha  <faheem@email.unc.edu>

	* debian/control: Fix up build depends.

2005-01-17  Ulrich Drepper  <drepper@redhat.com>

	* acinclude.m4 (AC_CHECK_INADDR_NONE): Fix quoting.
	* Makefile.am (EXTRA_DIST): Add sqlite/keywordhash.c.

2005-01-14  Christian Kollee  <stuka@pestilenz.org>

	* search for and link with sqlite3 when --bundle-sqlite=no

2005-01-12  Derek Scherger  <derek@echologic.com>

	* tests/t_ambig_update.at: add comments from discussion on irc
	* tests/t_status_missing.at: new test
	* testsuite.at: include it

2005-01-10  graydon hoare  <graydon@pboox.com>

	* commands.cc (explicit_merge): Tweak merge message.
	* database.cc (check_sqlite_format_version): New function.
	(database::sql): Call it.
	* sqlite/pager.hh (SQLITE_DEFAULT_PAGE_SIZE): Adjust to 8192.
	(SQLITE_MAX_PAGE_SIZE): Adjust to 65536.
	* schema_migration.cc: Post-merge cleanup.
	* Makefile.am: Likewise.

2005-01-10  Christof Petig  <christof@petig-baender.de>

	* sqlite/*: SQLite 3.0.8 CVS import
	* database.{cc,hh}:
	* schema_migration.{cc,hh}: convert to use the SQLite3 API

	This does not yet use any of the more sophisticated API features
	of SQLite3 (query parameters, BLOBs), so there is plenty of room
	for optimization. This also does not change the schema (i.e.
	still uses base64 encoded values in tables)

2005-01-11  Nathaniel Smith  <njs@codesourcery.com>

	* tests/t_migrate_schema.at: Switch to using pre-dumped db's, make
	it work, un-XFAIL it.

2005-01-11  Nathaniel Smith  <njs@codesourcery.com>

	* tests/t_persistent_server_keys_2.at: XFAIL it, add commentary on
	solution.

2005-01-11  Nathaniel Smith  <njs@codesourcery.com>

	* tests/t_persistent_server_keys_2.at: New test.
	* testsuite.at: Add it.

2005-01-06  Nathaniel Smith  <njs@codesourcery.com>

	* schema_migration.cc (migrate_monotone_schema): Add comment
	pointing to t_migrate_schema.at.
	* tests/t_migrate_schema.at: Implement, mostly.  (Still broken.)

	* tests/t_heads_discontinuous_branch.at: Remove urgency
	annotation.
	* tests/t_netsync_nocerts.at: Add urgency annotation.

	* testsuite.at: Add UNGZ, UNGZB64 macros.
	* tests/t_fmerge.at: Use them.

2005-01-05  Nathaniel Smith  <njs@codesourcery.com>

	* schema_migration.cc: Update comment about depot code.
	(migrate_depot_split_seqnumbers_into_groups):
	(migrate_depot_make_seqnumbers_non_null):
	(migrate_depot_schema): Remove; all are dead code.

2005-01-05  Nathaniel Smith  <njs@codesourcery.com>

	* schema_migration.cc: Remove tabs.

2005-01-05  Nathaniel Smith  <njs@codesourcery.com>

	* tests/t_check_same_db_contents.at: Uncapitalize title to unbreak
	testsuite.

	* revision.cc (is_ancestor): Add FIXME comment.
	(erase_ancestors): New function.
	* revision.hh (erase_ancestors): Prototype it.
	* cert.cc (get_branch_heads): Call it.
	* tests/t_heads_discontinuous_branch.at: Un-XFAIL it.

	* revision.cc (find_subgraph_for_composite_search): Ignore null
	revision ids.
	* commands.cc (try_one_merge): Add invariant - never create merges
	where the left parent is an ancestor or descendent of the right.
	(explicit_merge): Same check.
	(propagate): Handle cases where no merge is necessary.  Also, make
	generated log message more readable.

	* tests/t_propagate_desc.at: Un-XFAIL it.
	* tests/t_propagate_anc.at: Un-XFAIL it.  Use new
	CHECK_SAME_DB_CONTENTS macros.
	* testsuite.at: Move t_check_same_db_contents.at to run before
	propagation tests.  Make CHECK_SAME_DB_CONTENTS more thorough.

	* tests/t_dump_load.at: Implement test.

2005-01-05  Nathaniel Smith  <njs@codesourcery.com>

	* tests/t_check_same_db_contents.at: New test.
	* testsuite.at: Add it.
	(CHECK_SAME_DB_CONTENTS): New macro.

2005-01-04  Nathaniel Smith  <njs@codesourcery.com>

	* cert.cc: Remove tabs.
	* revision.hh: Likewise.

2005-01-04  Nathaniel Smith  <njs@codesourcery.com>

	* tests/t_propagate_anc.at: Also check the case where we're
	propagating a non-strict ancestor, i.e. the heads are actually
	equal.

2005-01-04  Nathaniel Smith  <njs@codesourcery.com>

	* database.cc (get_revision_parents): Add invariant.
	(get_revision_children): Likewise.
	(get_revision): Likewise.
	(put_revision): Likewise.

	* tests/t_merge_ancestor.at: New test.
	* tests/t_propagate_desc.at: Likewise.
	* tests/t_propagate_anc.at: Likewise.
	* testsuite.at: Call them.

2005-01-04  Nathaniel Smith  <njs@codesourcery.com>

	* tests/t_netsync_diffbranch.at: Add priority, add description of
	problem and solution.
	Also, XFAIL it.
	* tests/t_netsync_unrelated.at: Add reference to discussion.
	* tests/t_cmdline_options.at: Remove priority marking from
	non-bug.
	* tests/t_checkout_dir.at: XFAIL when run as root.

	* tests/t_netsync_nocerts.at: New test.
	* testsuite.at: Call it.

2005-01-03  Matt Johnston  <matt@ucc.asn.au>

	* tests/t_netsync_diffbranch.at: add a new test for pulling a branch
	with a parent from a different branch.
	* testsuite.at: add it

2005-01-02  Derek Scherger  <derek@echologic.com>

	* commands.cc (log_certs): new function
	(log) add Ancestor: and Branch: entries to output; use above new
	function
	* tests/t_cross.at: update to work with changesets

2004-12-30  graydon hoare  <graydon@pobox.com>

	* constants.cc (netcmd_current_protocol_version): Set to 3.
	* tests/t_crlf.at: New test of crlf line encodings.
	* testsuite.at: Call it.
	* monotone.spec: Note 0.16 release.

2004-12-30  graydon hoare  <graydon@pobox.com>

	* win32/get_system_flavour.cc: Fix little compile bugs.

2004-12-30  Julio M. Merino Vidal  <jmmv@menta.net>

	* change_set.{cc,hh}: Add the has_renamed_file_src function in
	change_set::path_rearrangement.
	* commands.cc: Make the 'log' command show nothing for renamed or
	deleted files (when asked to do so) and stop going backwards in
	history when such condition is detected; they don't exist any more,
	so there is no point in showing history (and could drive to incorrect
	logs anyway).
	* tests/t_log_nonexistent.at: New check to verify previous.
	* testsuite.at: Add it.

2004-12-30  graydon hoare  <graydon@pobox.com>

	* Makefile.am: Clean full testsuite directory and full-version.
	* configure.ac: Bump version number.
	* po/monotone.pot: Regenerate.
	* NEWS: Describe new release.

2004-12-29  Julio M. Merino Vidal  <jmmv@menta.net>

	* tests/t_cmdline_options.at: New test for previous: ensure that
	monotone is actually checking for command line correctness.
	* testsuite.at: Add it.

2004-12-29  Julio M. Merino Vidal  <jmmv@menta.net>

	* monotone.cc: Verify that the command line is syntactically correct
	as regards to options (based on error codes from popt).

2004-12-29  Matt Johnston  <matt@ucc.asn.au>

	* tests/t_drop_rename_patch.at: A test to check that deltas on
	renamed files are included in concatenate_change_sets, if there was a
	deletion of a file with the same name as the rename src.
	* testsuite.at: add it

2004-12-29  graydon hoare  <graydon@pobox.com>

	* AUTHORS: Add Jordi.
	* change_set.{cc,hh}: Make sanity helpers const.
	(normalize_change_set): Drop a->a deltas.
	(merge_change_sets): Call normalize.
	(invert_change_set): Likewise.
	* revision.cc
	(find_subgraph_for_composite_search): New fn.
	(calculate_composite_change_set): Call it.
	(calculate_change_sets_recursive): Use results.
	* tests/t_no_change_deltas.at: Fix.

2004-12-29  graydon hoare  <graydon@pobox.com>

	* change_set.cc: Fix unit tests to satisfy sanity checks.
	* std_hooks.lua: Fix status checking on external merges.

2004-12-29  Matt Johnston  <matt@ucc.asn.au>

	* change_set.{cc,hh}: Take account of files which are the
	destination of a rename_file operation, when examining
	file deletions. Added helper methods to clean up related code.

2004-12-29  Matt Johnston  <matt@ucc.asn.au>

	* change_set.cc: added a sanity check for deltas with same src/dst,
	and deleted files with deltas.

2004-12-29  Matt Johnston  <matt@ucc.asn.au>

	* testsuite.at, tests/t_netsync_single.at: don't use -q with
	killall since it isn't portable.

2004-12-28  Julio M. Merino Vidal  <jmmv@menta.net>

	* commands.cc: Make the 'log' command show all affected files
	in each revision in a nice format (easier to read than what
	'cat revision' shows).

2004-12-28  Julio M. Merino Vidal  <jmmv@menta.net>

	* commands.cc: Change the order used by the 'log' command to show
	affected files so that it matches the order in which these changes
	really happen.  Otherwise, a sequence like "rm foo; mv bar foo;
	patch foo" could be difficult to understand by the reader.

2004-12-28  Jordi Vilalta Prat  <jvprat@wanadoo.es>

	* monotone.texi: Fix a typo: "not not" should be "not".

2004-12-28  Julio M. Merino Vidal  <jmmv@menta.net>

	* commands.cc: Make the 'log' command show all affected files
	in each revision in a nice format (easier to read than what
	'cat revision' shows).

2004-12-28  graydon hoare  <graydon@pobox.com>

	* AUTHORS: Add various recent authors.

2004-12-28  Badai Aqrandista <badaiaqrandista@hotmail.com>

	* debian/*: Fix up for package building.

2004-12-28  graydon hoare  <graydon@pobox.com>

	* change_set.{cc,hh}: Add sanity checking, rework
	some of concatenation logic to accomodate.
	* revision.{cc,hh}: Likewise.
	Teach about generalized graph rebuilding.
	* database.cc (delete_existing_revs_and_certs): New fn.
	* commands.cc (db rebuild): New command.
	(db fsck) New command.
	* sanity.{cc,hh} (relaxed): New flag.
	* work.cc: Use new concatenation logic.

2004-12-25  Julio M. Merino Vidal  <jmmv@menta.net>

	* commands.cc: During 'log', print duplicate certificates (by
	different people) in separate lines, rather than showing them
	together without any spacing.  While here, homogenize new lines
	in other messages as well; this also avoids printing some of
	them in case of missing certificates).

2004-12-24  Nathaniel Smith  <njs@codesourcery.com>

	* tests/t_disapprove.at: Enable previously disabled test.

	* tests/t_no_change_deltas.at: New test.
	* testsuite.at: Call it.

2004-12-23  Nathaniel Smith  <njs@codesourcery.com>

	* win32/read_password.c: Remove unused file.

2004-12-22  Julio M. Merino Vidal  <jmmv@menta.net>

	* commands.cc: Verify that the key identifier passed to the pubkey
	and privkey commands exists in the database.  Otherwise exit with
	an informational message instead of an exception.

2004-12-20  Matt Johnston  <matt@ucc.asn.au>

	* keys.cc: don't cache bad passphrases, so prompt for a correct
	password if the first ones fail.

2004-12-19  Matt Johnston  <matt@ucc.asn.au>

	* commands.cc: print out author/date next to ambiguous revision
	lists from selectors.

2004-12-19  Julio M. Merino Vidal  <jmmv@menta.net>

	* testsuite.at:
	* tests/t_fmerge.at:
	* tests/t_netsync.at:
	* tests/t_netsync_single.at:
	* tests/t_revert.at:
	* tests/t_tags.at: Avoid usage of test's == operator.  It's a
	GNUism and causes unexpected failures in many tests.  The correct
	operator to use is just an equal sign (=).
	* tests/t_renamed.at: Don't use cp's -a flag, which is not
	supported by some implementations of this utility (such as the
	one in NetBSD).  Try to add some of its funcionality by using
	the -p flag, although everything could be fine without it.
	* tests/t_unidiff.at: Discard patch's stderr output.  Otherwise
	it's treated as errors, but NetBSD's patch uses it to print
	informative messages.

2004-12-19  Julio M. Merino Vidal  <jmmv@menta.net>

	* tests/t_scan.at: Instead of running sha1sum, use a prestored
	manifest file to do the verification.  This avoids problems in
	systems that do not have the sha1sum tool, like NetBSD.

2004-12-19  Julio M. Merino Vidal  <jmmv@menta.net>

	* Makefile.am: Remove obsolete --with-bundled-adns flag from
	DISTCHECK_CONFIGURE_FLAGS.

2004-12-18  Nathaniel Smith  <njs@codesourcery.com>

	* tests/t_checkout_dir.at: Make the test directory chdir'able
	again after the test.
	* tests/t_delete_dir.at: Add trailing newline.

	* tests/t_dump_load.at: New bug report.
	* tests/t_migrate_schema.at: Likewise.
	* testsuite.at: Call them.

2004-12-18  Nathaniel Smith  <njs@codesourcery.com>

	* change_set.hh: Remove obsolete comment.

2004-12-18  Nathaniel Smith  <njs@codesourcery.com>

	* tests/t_delete_dir.at: New bug report.
	* testsuite.at: Call it.

2004-12-18  Julio M. Merino Vidal  <jmmv@menta.net>

	* commands.cc: Homogenize help message for 'ls' with the one shown
	by 'list'.

2004-12-18  Julio M. Merino Vidal  <jmmv@menta.net>

	* ChangeLog: Add missing entries for several modifications I did
	in December 6th and 3rd.

2004-12-18  Julio M. Merino Vidal  <jmmv@menta.net>

	* tests/t_checkout_dir.at: New test triggering the bug I fixed
	  previously in the checkout command, verifying that directory
	  creation and chdir succeed.
	* testsuite.at: Add new test.

2004-12-18  Nathaniel Smith  <njs@codesourcery.com>

	* ChangeLog: Add log entry for <jmmv@menta.net>'s last change.
	* std_hooks.lua: Check exit status of external merge commands.

2004-12-18  Julio M. Merino Vidal  <jmmv@menta.net>

	* commands.cc: Include cerrno, cstring,
	boost/filesystem/exception.hpp.
	(checkout): Verify that directory creation and chdir succeeded.

2004-12-18  Nathaniel Smith  <njs@codesourcery.com>

	* diff_patch.cc (struct hunk_offset_calculator): Remove dead
	code.  (I believe it was used by the old, non-extent-based
	merging.)
	(calculate_hunk_offsets): Likewise.
	(struct hunk_consumer): Move next to rest of unidiff code.
	(walk_hunk_consumer): Likewise.

2004-12-18  Matt Johnston <matt@ucc.asn.au>

	* change_set.cc (concatenate_change_sets): Be more careful checking
	whether to discard deltas for deleted files (in particular take
	care when files are removed then re-added) - fixes tests
	t_patch_drop_add, t_add_drop_add.at, t_add_patch_drop_add,
	t_merge2_add_drop_add
	* change_set.cc (project_missing_deltas): don't copy deltas
	for deleted files, and handle the case where src file ids vary when
	files are added/removed. (fixes t_patch_vs_drop_add)
	* t_patch_drop_add.at, t_add_drop_add.at, t_add_patch_drop_add.at,
	  t_merge2_add_drop_add.at, t_patch_vs_drop_add.t: don't expect
	to fail any more.

2004-12-17  Nathaniel Smith  <njs@codesourcery.com>

	* tests/t_persistent_server_keys.at:
	* tests/t_attr.at:
	* tests/t_patch_vs_drop_add.at:
	* tests/t_merge2_add_drop_add.at:
	* tests/t_add_drop_add.at:
	* tests/t_add_patch_drop_add.at:
	* tests/t_patch_drop_add.at: Remove priority notes, since these
	are no longer bugs.

2004-12-17  graydon hoare  <graydon@pobox.com>

	* tests/t_merge_2.at: Works now, remove xfail.

2004-12-17  graydon hoare  <graydon@pobox.com>

	* tests/t_merge_1.at: Remove AT_CHECK(false) and xfail.
	* tests/t_fdiff_normalize.at: New test.
	* testsuite.at: Call it.
	* diff_patch.cc (normalize_extents): Fix the normalize bug.
	* revision.{cc,hh} (construct_revisions): Rename to prepare for
	next rebuild-the-graph migration.
	* commands.cc (db): Change call name.

2004-12-16  Joel Rosdahl  <joel@rosdahl.net>

	* revision.cc (is_ancestor): Use std::queue for the queue.

2004-12-14  Joel Rosdahl  <joel@rosdahl.net>

	Generalize the explicit_merge command with an optional ancestor
	argument:
	* revision.cc (is_ancestor): New method.
	* revision.hh (is_ancestor): Add prototype.
	* commands.cc (try_one_merge): Add ancestor argument. Empty
	ancestor means use ancestor from find_common_ancestor_for_merge.
	(merge): Pass empty ancestor to try_one_merge.
	(propagate): Likewise.
	(explicit_merge): Add optional ancestor argument.
	* monotone.texi: Document new explicit_merge argument.

2004-12-13  Joel Rosdahl  <joel@rosdahl.net>

	* tests/t_merge_2.at: New test triggering a bad merge.
	* testsuite.at: Add new test.

2004-12-13  Joel Rosdahl  <joel@rosdahl.net>

	* revision.cc (find_least_common_ancestor): Add a missing "return
	true;" that mysteriously was removed in
	c853237f9d8d155431f88aca12932d2cdaaa31fe.

2004-12-13  Joel Rosdahl  <joel@rosdahl.net>

	* revision.cc (find_least_common_ancestor): Remove unused variable.
	* commands.cc (lca): Correct negative status text.
	* commands.cc (update): Use GNU style braces.

2004-12-12  graydon hoare  <graydon@pobox.com>

	* commands.cc: Fix bug reported in t_attr.at
	* tests/t_attr.at: Remove xfail.
	* change_set.cc: Change unit tests syntax.
	(read_change_set): Assert complete read.
	* revision_ser.cc (read_revision_set): Likewise.
	* os_specific.hh: Drop obsolete file.

2004-12-12  Joel Rosdahl  <joel@rosdahl.net>

	* revision.cc (find_least_common_ancestor): New function for
	finding the vanilla LCA.
	* revision.hh: Added prototype for find_least_common_ancestor.
	* commands.cc (update): Use find_least_common_ancestor for finding
	a common ancestor.
	* commands.cc (diff): Likewise.
	* revision.cc (find_common_ancestor): Rename to...
	(find_common_ancestor_for_merge): ...this, for clarity.
	* revision.hh: find_common_ancestor -->
	find_common_ancestor_for_merge.
	* commands.cc (try_one_merge): Call find_common_ancestor_for_merge
	to find ancestor.
	* commands.cc (lcad): Rename lca command to lcad.
	* commands.cc (lca): New command for finding the vanilla LCA.

2004-12-12  Nathaniel Smith  <njs@codesourcery.com>

	* tests/t_persistent_server_keys.at: Actually test what it's
	supposed to.  Also, un-XFAIL it, since now it seems to pass.

2004-12-12  Nathaniel Smith  <njs@codesourcery.com>

	* tests/t_persistent_server_keys.at: New test.

	* testsuite.at: Call it.
	* tests/t_persistent_server_revision.at: Fix typo.

2004-12-12  Nathaniel Smith  <njs@codesourcery.com>

	* tests/t_persistent_server_revision.at: New test.
	* testsuite.at: Call it.  Tweak NETSYNC macros in support of it.

2004-12-11  Nathaniel Smith  <njs@codesourcery.com>

	* lua.hh (add_rcfile): Add 'required' argument.
	* lua.cc (add_rcfile): Implement it.  Simplify error checking
	logic while I'm there...
	* monotone.cc (cpp_main): Pass new argument to add_rcfile.

	* tests/t_rcfile_required.at: New test.
	* testsuite.at: Call it.
	Revamp netsync support macros, to allow long-running servers.
	Make netsync-killer try first with -TERM, in case that plays nicer
	with gcov.

2004-12-11  Nathaniel Smith  <njs@codesourcery.com>

	* lua.hh: Remove tabs.

2004-12-11  Nathaniel Smith  <njs@codesourcery.com>

	* monotone.texi: Document explicit_merge.

2004-12-11  Nathaniel Smith  <njs@codesourcery.com>

	* Makefile.am: Redo full-revision support again, to properly
	handle 'make dist' and caching.  Hopefully.

2004-12-11  Nathaniel Smith  <njs@codesourcery.com>

	* monotone.texi (File Attributes): Rewrite for new .mt-attrs
	syntax.

2004-12-11  Nathaniel Smith  <njs@codesourcery.com>

	* tests/t_attr.at: New test.
	* testsuite.at: Call it.

2004-12-11  Nathaniel Smith  <njs@codesourcery.com>

	* commands.cc (trusted): Print spaces between key ids.

	* lua.cc (add_rcfile): Errors while loading a user-provided rc
	file are naughtiness, not oopses.

2004-12-11  Nathaniel Smith  <njs@codesourcery.com>

	* commands.cc (commands::explain_usage): Use split_into_lines to
	do formatting of per-command usage; allow multi-line
	descriptions.
	(trusted): New command.
	* monotone.texi (Key and Cert): Document 'trusted' command.
	* tests/t_trusted.at: New test.
	* testsuite.at: Change get_revision_cert_trust to support
	t_trusted.at.  Call t_trusted.at.

2004-12-11  Derek Scherger  <derek@echologic.com>

	* app_state.{cc,hh} (restriction_includes): renamed from
	in_restriction to be less obscure; use path_set rather than
	set<file_path>
	* commands.cc
	(restrict_path_set):
	(restrict_rename_set):
	(restrict_path_rearrangement):
	(calculate_restricted_revision): new restriction functions
	(restrict_patch_set): remove old restrictions machinery
	(status): call calculate_restricted_revision
	(ls_tags): call app.initialize
	(unknown_itemizer): restriction_includes renamed
	(ls_unknown): call calculate_restricted_revision
	(ls_missing): rework for restrictions
	(commit): switch to --message option, optional paths and preserve
	restricted work
	(diff): allow restrictions for zero and one arg variants
	(revert): note some work left to do
	* manifest.{cc,hh} (build_manifest_map): hide unused things
	(build_restricted_manifest_map): new function
	* transforms.{cc,hh} (calculate_ident): clean up merge artifacts
	* work.cc (read_options_map): merge cleanup to preserve command
	line options

2004-12-10  Nathaniel Smith  <njs@codesourcery.com>

	* Makefile.am (package_full_revision.txt): Redo Joel Rosdahl
	<joel@rosdahl.net>'s change below after it got clobbered by
	merge.

2004-12-10  Nathaniel Smith  <njs@codesourcery.com>

	* commands.cc (log): Synopsize optional 'file' argument, and
	describe both arguments in help description.

2004-12-10  Matt Johnston  <matt@ucc.asn.au>

	* cert.cc: Added priv_key_exists() function
	* commands.cc, rcs_import.cc: use new privkey functions
	* netsync.cc: change some bits that were missed

2004-12-09  Derek Scherger  <derek@echologic.com>

	* .mt-nonce: delete obsolete file
	* change_set.cc (merge_deltas): add file paths in call to
	try_to_merge_files
	* commands.cc (propagate): add progress logging similar to merge
	* diff_patch.{cc,hh} (try_to_merge_files): add file paths to
	merge2 and merge3 hooks; add logging of paths before calling merge
	hooks
	* lua.{cc,hh} (hook_merge2, hook_merge3): add file paths to merge
	hooks
	* std_hooks.lua (merge2, merge3, merge2_xxdiff_cmd,
	merge3_xxdiff_cmd): pass file paths to xxdiff for use as titles
	* testsuite.at (MONOTONE_SETUP): add paths to merge2 hook

2004-12-09  Matt Johnston  <matt@ucc.asn.au>

	* cert.cc, cert.hh, lua.cc, lua.hh, netsync.cc:
	Added a new get_priv_key(keyid) lua hook to retrieve
	a private key from ~/.monotonerc

2004-12-09  Matt Johnston  <matt@ucc.asn.au>

	* change_set.cc: Don't include patch deltas on files which
	are being deleted in changesets. (partial fix for bug
	invoked by t_merge_add_del.at)

2004-12-09  Matt Johnston  <matt@ucc.asn.au>

	* configure.ac,Makefile.am: Fix iconv and intl
	handling so that the libraries are used (required for OS X).

2004-12-09  Nathaniel Smith  <njs@codesourcery.com>

	* Makefile.am (BUILT_SOURCES_NOCLEAN): add 'S'.

	* netsync.cc (session): Make ticker pointers into auto_ptr's.  Add
	cert and revision tickers.
	(session::session): Initialize new tickers.
	(session::note_item_sent): New method.  Increment tickers.
	(session::note_item_arrived): Increment tickers.
	(session::read_some): Adjust for auto_ptr.
	(session::write_some): Likewise.
	(call_server): Conditionally initialize cert and revision
	tickers.
	(queue_data_cmd): Call 'note_item_sent'.
	(queue_delta_cmd): Call 'note_item_sent'.

2004-12-09  graydon hoare  <graydon@pobox.com>

	* ROADMAP: Add file.

2004-12-08  Nathaniel Smith  <njs@codesourcery.com>

	* tests/t_patch_vs_drop_add.at:
	* tests/t_patch_drop_add.at:
	* tests/t_netsync_unrelated.at:
	* tests/t_merge_add_del.at:
	* tests/t_merge2_add_drop_add.at:
	* tests/t_merge_1.at:
	* tests/t_heads_discontinuous_branch.at:
	* tests/t_cleanup_empty_dir.at:
	* tests/t_checkout_options.at:
	* tests/t_ambig_update.at:
	* tests/t_add_patch_drop_add.at:
	* tests/t_add_drop_add.at:
	* tests/t_add_dot.at: Add (importance) markers to all bug report
	tests.

2004-12-08  Nathaniel Smith  <njs@codesourcery.com>

	* app_state.hh (write_options): Add 'force' option.
	* app_state.cc: Remove tabs.
	(write_options): Implement.
	* commands.cc (checkout): Pass force=true to 'write_options'.

	* tests/t_checkout_options.at: New test.
	* testsuite.at: Define RAW_MONOTONE.
	(t_checkout_options.at): Call it.

2004-12-08  Nathaniel Smith  <njs@codesourcery.com>

	* update.hh (pick_update_target): Rename to...
	(pick_update_candidates): ...this.  Return a set of candidates,
	rather than a single best.
	* update.cc (pick_update_candidates): Likewise.  Remove logic
	checking for unique candidate.
	* commands.cc (describe_revision): New function.
	(heads): Use it.
	(update): Use new 'pick_update_candidates' function.  Add logic
	checking for unique candidate.  On non-unique candidate, print all
	candidates, using 'describe_revision'.

	* tests/t_ambig_update.at: Check that failure messages describe
	the candidate set.

2004-12-08  Nathaniel Smith  <njs@codesourcery.com>

	* update.cc: Remove tabs.

2004-12-08  Nathaniel Smith  <njs@codesourcery.com>

	* tests/t_ambig_update.at: Also check that update fails when one
	candidate edge is deeper than the other.

2004-12-08  graydon hoare  <graydon@pobox.com>

	* change_set.cc (extend_renumbering_via_added_files):
	Look up parent tid in existing renumbering.
	* commands.cc (attr): Check index for "set" subcommand.
	(lca): New diagnostic command.
	(log): Tidy up output formatting a bit.
	* po/monotone.pot: Regenerate.
	* tests/t_add_edge.at: New test to catch add failure.
	* testsuite.at: Call it.

2004-12-08  Nathaniel Smith  <njs@codesourcery.com>

	* tests/t_ambig_update.at: New test.
	* testsuite.at: Add it.

	* tests/t_explicit_merge.at: Add, having forgotten to last time.

2004-12-08  Nathaniel Smith  <njs@codesourcery.com>

	* tests/t_explicit_merge.at: New test.
	* testsuite.at: Add it.

2004-12-08  Nathaniel Smith  <njs@codesourcery.com>

	* testsuite.at: Remove duplicate line created by merge.
	* ChangeLog: Re-sort after merges.

	* commands.cc (explicit_merge): Remove stray space.  Print id of
	merge result.
	(complete_command): Add back "}" deleted by merge.

2004-12-08  Nathaniel Smith  <njs@codesourcery.com>

	* change_set.cc: Remove tabs.
	* diff_patch.cc: Likewise.

	* commands.cc (explicit_merge): New command.

2004-12-08  graydon hoare  <graydon@pobox.com>

	* change_set.cc (extend_renumbering_via_added_files):
	Look up parent tid in existing renumbering.
	* commands.cc (attr): Check index for "set" subcommand.
	(lca): New diagnostic command.
	(log): Tidy up output formatting a bit.
	* po/monotone.pot: Regenerate.
	* tests/t_add_edge.at: New test to catch add failure.
	* testsuite.at: Call it.

2004-12-07  Richard Levitte  <richard@levitte.org>

	* Makefile.am: Keep package_*revision.{txt,h}, so they are saved
	as part of a distribution, and thereby make as sure as possible
	people who download monotone get historical information on where
	their copy of monotone came from.

2004-12-06  Richard Levitte  <richard@levitte.org>

	* monotone.cc: Add a hint on how to use --ticker.

2004-12-06  Nathaniel Smith  <njs@codesourcery.com>

	* commands.cc (ls_certs): Sort the certs before printing.
	* tests/t_netsync_repeated.at: Actually check that certs were
	transferred correctly.

2004-12-06  Julio M. Merino Vidal  <jmmv@menta.net>

	* figures/cert.pdf:
	* figures/cert.png:
	* figures/oo-figures.sxd:
	* monotone.texi: Use example host names under the
	example.{com,org,net} subdomains instead of invented names.
	These are defined in RFC 2606.

2004-12-06  Julio M. Merino Vidal  <jmmv@menta.net>

	* configure.ac: Now that we depend on GNU Autoconf >= 2.58, we
	can use the AS_HELP_STRING macro everywhere we need to pretty-print
	help strings.  Also convert old calls to AC_HELP_STRING (deprecated)
	to this one.

2004-12-06  Joel Rosdahl  <joel@rosdahl.net>

	* Makefile.am (package_full_revision.txt): Silence error messages
	when deducing full package revision.

2004-12-06  graydon hoare  <graydon@pobox.com>

	* unix/get_system_flavour.cc:
	* win32/get_system_flavour.cc: Add missing files.

2004-12-06  graydon hoare  <graydon@pobox.com>

	* commands.cc (merge): Add newline in output.
	* change_set.cc (project_missing_deltas): Fix very bad
	delta-renaming bug.

2004-12-06  graydon hoare  <graydon@pobox.com>

	* change_set.cc:
	* tests/t_merge_add_del.at:
	* netsync.cc:
	* commands.cc: Clean up from merge.

2004-12-06  Nathaniel Smith  <njs@codesourcery.com>

	* tests/t_add_patch_drop_add.at: New test.
	* tests/t_merge2_add_drop_add.at: New test.
	* tests/t_patch_drop_add.at: New test.
	* tests/t_patch_vs_drop_add.at: New test.
	* testsuite.at: Add them.

	* tests/t_add_drop_add.at: Fix to test what it was supposed to.

	* tests/t_merge2_data.at: Remove extraneous [stdout].

	* tests/t_merge_add_del.at: Fix description.
	XFAIL it.

2004-12-06  Nathaniel Smith  <njs@codesourcery.com>

	* tests/t_add_drop_add.at: New test.
	* testsuite.at: Add it.

2004-12-05  Nathaniel Smith  <njs@codesourcery.com>

	* tests/t_merge_add_del: Shorten name for better display.

2004-12-05  Matt Johnston <matt@ucc.asn.au>

	* tests/t_merge_add_del: added a new test for merging
	  branches where a file is added then removed.
	* testsuite.at: added the new test
	* configure.ac: bumped the prequisite version to 2.58 since
	  some tests use AT_XFAIL_IF

2004-12-05  graydon hoare  <graydon@pobox.com>

	* Makefile.am (package_full_revision.txt): Use top_builddir
	to locate monotone executable.

2004-12-05  Nathaniel Smith  <njs@codesourcery.com>

	* tests/t_merge_add_del: Shorten name for better display.

2004-12-05  Matt Johnston <matt@ucc.asn.au>

	* tests/t_merge_add_del: added a new test for merging
	  branches where a file is added then removed.
	* testsuite.at: added the new test
	* configure.ac: bumped the prequisite version to 2.58 since
	  some tests use AT_XFAIL_IF

2004-12-04  graydon hoare  <graydon@pobox.com>

	* commands.cc (fcommit): New command.
	(update): Finish off merge of update command.

2004-12-04  Derek Scherger  <derek@echologic.com>

	* commands.cc: (complete_command): New function.
	(explain_usage/process): Use it.

2004-12-04  Nathaniel Smith  <njs@codesourcery.com>

	* change_set.cc (merge_deltas): Call correct variant of
	try_to_merge_files depending on whether ancestor is available.
	* diff_patch.cc (try_to_merge_files -- merge3 version): Add
	assertions about ids.
	(try_to_merge_files -- merge2 version): Likewise.

	* testsuite.at: Add a trivial working merge2 hook.
	* tests/t_related_merge2_data.at: Update to use.
	Mark as expected to PASS.
	* tests/t_merge2_data.at: Likewise.

2004-12-04  Nathaniel Smith  <njs@codesourcery.com>

	* change_set.cc (merge_deltas): Call correct variant of
	try_to_merge_files depending on whether ancestor is available.
	* diff_patch.cc (try_to_merge_files -- merge3 version): Add
	assertions about ids.
	(try_to_merge_files -- merge2 version): Likewise.

	* testsuite.at: Add a trivial working merge2 hook.
	* tests/t_related_merge2_data.at: Update to use.
	Mark as expected to PASS.
	* tests/t_merge2_data.at: Likewise.

2004-12-04  Nathaniel Smith  <njs@codesourcery.com>

	* change_set.cc: Remove tabs.
	* diff_patch.cc: Likewise.

2004-12-04  Nathaniel Smith  <njs@codesourcery.com>

	* change_set.cc: Remove tabs.
	* diff_patch.cc: Likewise.

2004-12-03  Julio M. Merino Vidal  <jmmv@menta.net>

	* commands.cc: Add a missing newline to a message.

2004-12-03  Julio M. Merino Vidal  <jmmv@menta.net>

	* cryptopp/config.h:
	* configure.ac: NetBSD does not define __unix__ nor __unix, so the
	build fails.  To solve, check for __NetBSD__ where appropiate to
	detect a Unix system.

2004-12-03  Julio M. Merino Vidal  <jmmv@menta.net>

	* INSTALL: Document my latest changes: --enable-ipv6 option, ability
	to specify static boost prefix through --enable-static-boost and
	BOOST_SUFFIX variable.

2004-12-03  Julio M. Merino Vidal  <jmmv@menta.net>

	* Makefile.am:
	* configure.am: Add a variable, BOOST_SUFFIX, that identifies the
	suffix string that has to be appended to Boost library names to use
	them.  This variable can be defined on configure's command line.

2004-12-03  Julio M. Merino Vidal  <jmmv@menta.net>

	* configure.ac: Let the --enable-static-boost argument take a prefix
	to where boost libraries are located.

2004-12-03  Julio M. Merino Vidal  <jmmv@menta.net>

	* configure.ac: Add a three-state --enable-ipv6 argument to the
	configure script to explicitly enable or disable IPv6 support.

2004-12-03  Julio M. Merino Vidal  <jmmv@menta.net>

	* std_hooks.lua: Add missing newlines to two error messages.

2004-12-02  Derek Scherger  <derek@echologic.com>

	* commands.cc: more tweaking to ease changeset merge

2004-12-01  Derek Scherger  <derek@echologic.com>

	* commands.cc: reordered commands to help merge with changesets
	branch

2004-12-01  graydon hoare  <graydon@pobox.com>

	* {unix,win32}/get_system_flavour.cc: New files.
	* basic_io.{cc,hh}: Give names to input sources.
	* monotone.cc: Move app_state ctor inside try.
	* platform.hh (get_system_flavour): Declare.
	* revision.cc: Name input source "revision".
	* sanity.cc: Log flavour on startup.
	* tests/t_attributes.at: Use new syntax.
	* transforms.{cc,hh} (split_into_lines): New variant, and rewrite.
	* work.{cc,hh}: Rewrite attributes to use basic_io.
	(get_attribute_from_db):
	(get_attribute_from_working_copy): New functions.

2004-11-30  Nathaniel Smith  <njs@codesourcery.com>

	* keys.cc (get_passphrase): Simplify arguments.
	(generate_key_pair): Force new passphrases to come from the user.
	Adapt to new 'get_passphrase' arguments.
	(change_key_passphrase): Likewise.
	(generate_key_pair): Add argument specifying passphrase, for
	exclusive use of the unit tests.
	(signature_round_trip_test): Use it.
	* keys.hh (generate_key_pair): Adjust prototype correspondingly.

	* tests/t_genkey.at: Test that 'genkey' requires the passphrase to
	be entered.
	* tests/t_chkeypass.at: Check that 'chkeypass' fails if no
	passphrase is given.

2004-11-30  Nathaniel Smith  <njs@codesourcery.com>

	* keys.hh: Remove tabs.
	* keys.cc: Likewise.

2004-11-30  Nathaniel Smith  <njs@codesourcery.com>

	* monotone.texi (Hook Reference): Clarify description of
	'get_passphrase', following confusion on IRC.

2004-11-30  Joel Rosdahl  <joel@rosdahl.net>

	* ui.cc (fatal): Added missing newlines in fatal message.

2004-11-29  Nathaniel Smith  <njs@codesourcery.com>

	* monotone.texi: Add more details to documentation of 'update
	<revision>' command.

	* ui.cc (fatal): Typo in previous commit.

2004-11-29  Nathaniel Smith  <njs@codesourcery.com>

	* ui.cc (fatal): On suggestion of Zack Weinberg, add a note to
	fatal error messages 1) telling the user that it's a bug (i.e.,
	not their fault), and 2) requesting a bug report.

2004-11-29  Nathaniel Smith  <njs@codesourcery.com>

	* ui.cc: Remove tabs.

2004-11-30  Matt Johnston  <matt@ucc.asn.au>

	* change_set.cc (merge_disjoint_analyses): Prevent duplicated
	tids being used.
	(merge_disjoint_analyses): Fix typo (s/a_tmp/b_tmp/)

2004-11-24  Nathaniel Smith  <njs@codesourcery.com>

	* tests/t_cleanup_empty_dir.at: Shorten name.

2004-11-24  Nathaniel Smith  <njs@codesourcery.com>

	* Makefile.am (BUILT_SOURCES): List package_*version.{h,txt}.
	* package_{full_,}version.txt: Work when blddir != srcdir.

2004-11-24  Nathaniel Smith  <njs@codesourcery.com>

	* mt_version.hh: New file.
	* mt_version.cc: New file.
	* monotone.cc (package_revision.h): Don't include it.
	(mt_version.hh): Include it.
	(OPT_FULL_VERSION): New option.
	(options): Add it.
	(cpp_main): Implement --version and --full-version in terms of
	mt_version.hh.

	* Makefile.am (package_full_revision.h): Build it.
	(MOST_SOURCES): Add mt_version.{cc,hh}.

2004-11-24  Nathaniel Smith  <njs@codesourcery.com>

	* txt2c.cc (main): Add "--skip-trailing" option to skip trailing
	whitespace.
	* Makefile.am (package_revision.h): Generate it.
	* monotone.cc (package_revision.h): Include it.
	(cpp_main): Print it as part of --version.

2004-11-23  Nathaniel Smith  <njs@codesourcery.com>

	* tests/t_cleanup_empty_dir.at: New test.
	* testsuite.at: Call it.

2004-11-23  Nathaniel Smith  <njs@codesourcery.com>

	* monotone.texi (File Attributes): Document how restricted format
	of .mt-attrs currently is.  Also talk about 'the' .mt-attrs file
	instead of 'an', in response to confusion.

2004-11-23  Nathaniel Smith  <njs@codesourcery.com>

	* work.cc (build_deletion): Add missing newline.
	(build_rename): Likewise.
	(build_rename): Likewise.

2004-11-23  Nathaniel Smith  <njs@codesourcery.com>

	* work.cc: Remove tabs.

2004-11-23  Nathaniel Smith  <njs@codesourcery.com>

	* commands.cc: Remove tabs.

2004-11-23  Nathaniel Smith  <njs@codesourcery.com>

	* tests/t_add_dot.at: New test.
	* testsuite.at: Call it.

2004-11-22  Joel Rosdahl  <joel@rosdahl.net>

	* testsuite.at (NEED_UNB64): Check that python knows how to decode
	strings before using it.

2004-11-21  Joel Rosdahl  <joel@rosdahl.net>

	* testsuite.at (NEED_UNB64): Find more programs for decoding
	base64.

2004-11-20  Nathaniel Smith  <njs@codesourcery.com>

	* tests/t_merge_1.at: New test.
	* testsuite.at: Add it.
	(NEED_UNB64): New macro.
	(UNB64): Likewise.
	* tests/t_unidiff.at: Use them.
	* tests/t_unidiff2.at: Likewise.

2004-11-19  Nathaniel Smith  <njs@codesourcery.com>

	* tests/t_initfork.at: Remove file; redundant with
	t_merge2_add.at.
	* testsuite.at: Don't call it.

2004-11-18  Derek Scherger  <derek@echologic.com>

	* commands.cc (list tags): new command.
	* monotone.1: update.
	* monotone.texi: update.
	* std_hooks.lua: remove unused get_problem_solution hook.
	* test/t_tags.at: new test.
	* testsuite.at: call it.

2004-11-18  Nathaniel Smith  <njs@codesourcery.com>

	* monotone.texi (Committing Work): Remove mistakenly added
	redundant command line argument.

2004-11-17  Joel Rosdahl  <joel@rosdahl.net>

	* commands.cc (diff): Don't print hashes around diff output if
	there is no diff to print.

	Fix bugs #8714 "monotone update working copy to previous version"
	and #9069 "update with multiple candidates":
	* commands.cc (update): Let the update command take an optional
	revision target parameter. Without an explicit revision target,
	the current branch head is used just like before. Added logic for
	updating to an older revision or another revision reachable via a
	common ancestor.
	* tests/t_update_to_revision.at: Add regression tests for new
	update logic.
	* testsuite.at: Add new test.
	* monotone.texi: Document new update argument.

2004-11-17  Nathaniel Smith  <njs@codesourcery.com>

	* netsync.cc (request_fwd_revisions): Rename 'first_attached_edge'
	to 'an_attached_edge', because it does not represent the first
	attached edge.  Likewise for 'first_attached_cset'.
	(analyze_attachment): Remove early exit from loop; we want to
	analyze the entire graph, not just some linear subgraphs.

	* revision.cc (ensure_parents_loaded): Filter out the null
	revision when calculating parents.
	* change_set.hh (null_id): Define for 'revision_id's.

	* tests/t_merge2_add.at: New test.
	* tests/t_merge2_data.at: New test.
	* tests/t_related_merge2_data.at: New test.
	* tests/t_merge_add.at: New test.
	* tests/t_netsync_pubkey.at: New test.
	* tests/t_netsync_repeated.at: New test.
	* tests/t_netsync_unrelated.at: New test.


	* testsuite.at: Add new tests.
	(NETSYNC_SETUP): New macro.
	(MONOTONE2): New macro.
	(RUN_NETSYNC): New macro.
	(ADD_FILE): New macro.
	(SET_FILE): New macro.
	(COMMIT): New macro.
	* tests/t_netsync.at: Use them.

	* tests/t_singlenetsync.at: Add 'netsync' keyword'.  Rename to...
	* tests/t_netsync_single.at: ...this.

	* tests/t_heads_discontinuous_branch.at: XFAIL it.

2004-11-17  Nathaniel Smith  <njs@codesourcery.com>

	* netsync.cc: Remove hard tabs.

2004-11-17  Nathaniel Smith  <njs@codesourcery.com>

	* revision.cc: Remove hard tabs.
	* change_set.hh: Likewise.

2004-11-16  Nathaniel Smith  <njs@codesourcery.com>

	* tests/t_heads.at: Replace last tricky case with a less tricky case.
	* tests/t_heads_discontinuous_branch.at: New test for the really
	tricky case.
	* testsuite.at: Run it.

2004-11-16  Nathaniel Smith  <njs@codesourcery.com>

	* views.sql (trusted_parents_in_branch): Remove.
	(trusted_children_in_branch): Remove.
	(trusted_branch_members): New view.
	(trusted_branch_parents): New view.
	(branch_heads): Use the new views, not the removed ones.

	* database.cc (get_heads): Column name in 'branch_heads'
	unavoidably changed from 'id' to 'parent'; adjust SELECT statement
	to use new name.

2004-11-16  Nathaniel Smith  <njs@codesourcery.com>

	* database.cc: Remove hard tabs.

2004-11-16  Nathaniel Smith  <njs@codesourcery.com>

	* commands.cc (dump_diffs): Fetch delta destination, not source,
	on new files.

2004-11-15  Joel Rosdahl  <joel@rosdahl.net>

	* tests/t_diff_added_file.at: Added testcase exposing a bug in
	"monotone diff x y" where x is an ancestor of y and y adds a new
	file.
	* testsuite.at: Add new test.

2004-11-14  Joel Rosdahl  <joel@rosdahl.net>

	Fix bug #9092 "add command to change passphrase":
	* commands.cc (chkeypass): New command.
	* keys.cc (get_passphrase): Added parameters for prompt beginning and
	disabling hook lookup and passphrase caching.
	* keys.hh, keys.cc (change_key_passphrase): New function.
	* database.hh, database.cc (delete_private_key): New function.
	* monotone.texi (Key and Cert): Document command.
	* tests/t_chkeypass.at: Testcase for the command.
	* testsuite.at: Added new testcase.

2004-11-14  Matt Johnston <matt@ucc.asn.au>

	* tests/t_initfork.at: New test for merging two ancestor-less heads.

2004-11-13  Nathaniel Smith  <njs@codesourcery.com>

	* tests/t_heads.at: New test.
	* testsuite.at: Add it.

2004-11-13  Nathaniel Smith  <njs@codesourcery.com>

	* monotone.texi: Fix various typos.
	(Committing Work): Add missing command line argument.
	(Branch Names): New section.
	Add me to the copyright block.

2004-11-12  Joel Rosdahl  <joel@rosdahl.net>

	* monotone.texi: Fix documentation of the approve and disapprove
	commands. Fix jp.co.juicebot.jb7 branch name in examples. Other
	minor fixes.

2004-11-11  Joel Rosdahl  <joel@rosdahl.net>

	* monotone.texi: Fix typos.

2004-11-08  graydon hoare  <graydon@pobox.com>

	* monotone.texi: Some minor cleanups.
	* netsync.cc: Fix a formatter.

2004-11-07  graydon hoare  <graydon@pobox.com>

	* figures/*.txt: Drop.
	* monotone.texi: Pull ASCII figures back in conditionally.
	* NEWS, AUTHORS, monotone.spec: Update for 0.15.
	* monotone.1: Update.

2004-11-06  graydon hoare  <graydon@pobox.com>

	* README.changesets: New file.
	* config.guess, config.sub: Remove.
	* Makefile.am: Improve document-building brains.
	* cert.cc, netsync.cc: Remove include.
	* configure.ac: Bump version number.
	* merkle_tree.{cc,hh}: Use unsigned char in dynamic_bitset.
	* po/POTFILES.in: Update to remove os_specific.hh.
	* po/monotone.pot: Regenerate.

2004-11-05  graydon hoare  <graydon@pobox.com>

	* constants.cc: Up timeout, connection limit.
	* monotone.texi: Various cleanups.

2004-11-05  Ulrich Drepper  <drepper@redhat.com>

	* configure.ac: Reduce dependencies.
	* lua/lua.h: Include config.h.
	* mkstemp.{cc,hh}: Use system variant when found.
	* netxx/resolve_getaddrinfo.cxx: Check for AI_ADDRCONFIG
	definition.
	* po/POTFILES.in: Update to mention changes.
	* Makefile.am (EXTRA_DIST): Include spec file.
	* commands.cc (diff): No output if empty diff.

2004-10-31  graydon hoare  <graydon@pobox.com>

	* commands.cc (diff): Use guess_binary.
	Fix up some messages to fit on single lines.
	* Makefile.am: Make monotone.pdf depend on figures.
	* change_set.cc: Make inversion drop "delete deltas".
	* texinfo.css: Make images align nicely.
	* netsync.cc: Fix up some messages to be clearer.

2004-10-30  graydon hoare  <graydon@pobox.com>

	* figures/*: New figures.
	* monotone.texi: Rewrite much of the tutorial.

2004-10-30  Nathaniel Smith  <njs@codesourcery.com>

	* netsync.cc (process_hello_cmd): Make clear that when the
	server's key is unknown, we abort the connection.

2004-10-29  Nathaniel Smith  <njs@codesourcery.com>

	* sanity.cc (dump_buffer): Wrap bare string in call to string(),
	to disambiguate conversions (required by Boost 1.30).

2004-10-26  graydon hoare  <graydon@pobox.com>

	* tests/t_update_missing.at: New test from Bruce Stephens
	* testsuite.at: Call it.
	* change_set.cc: Fix the error exposed by it.

2004-10-26  graydon hoare  <graydon@pobox.com>

	* work.{cc,hh}: Comply with Derek's new tests.
	* commands.cc: Likewise.

2004-10-28  Derek Scherger  <derek@echologic.com>

	* tests/t_rename.at: add test for renaming a file after it has
	been moved rather than before
	* tests/t_revert.at: add test for reverting a missing file

2004-10-28  Derek Scherger  <derek@echologic.com>

	* tests/t_drop_missing.at: New test.
	* testsuite.at: Call it.

2004-10-28  Derek Scherger  <derek@echologic.com>

	* tests/t_add.at: New test.
	* testsuite.at: Call it.

2004-10-26  graydon hoare  <graydon@pobox.com>

	* basic_io.{cc,hh}: Rework to use indented stanzas.
	* change_set.cc, revision.cc: Likewise.
	* change_set.cc: Fix formatter bug.
	* commands.cc: Sanity check file ID on delta commit.
	* work.cc: Chatter a bit more on add/drop.

2004-10-17  graydon hoare  <graydon@pobox.com>

	* merkle_tree.cc: Fix bad logging.
	* netsync.cc: Fix transmission bugs.
	* work.cc: Add some progress messages back in.
	* monotone.texi: Change contents of MT/work in example.

2004-10-17  graydon hoare  <graydon@pobox.com>

	* commands.cc (log): Keep a seen list, mask frontier by it.
	* monotone.texi: Updates to cover revision terminology.

	Also various further merges from trunk, see below.

2004-10-17  Derek Scherger  <derek@echologic.com>

	* lua.{cc,hh} (hook_ignore_branch): new hook
	* commands.cc (ls_branches): call it
	* monotone.texi (Hook Reference): describe it

2004-10-17  Richard Levitte  <richard@levitte.org>

	fix bug 8715 and more
	* diff_patch.cc (struct unidiff_hunk_writer,
	unidiff_hunk_writer::flush_hunk): the skew is not just the
	size difference between added and deleted lines in the current
	hunk, it's the size difference between /all/ added and deleted
	lines so far.  Therefore, the skew needs to be a member of the
	struct rather than being something calculated for each hunk.
	Furthermore, we need to add trailing context even if the change
	only consisted of one line.

2004-10-17  Richard Levitte  <richard@levitte.org>

	* monotone.texi (Working Copy): Change the description of
	'monotone revert' to explain what happens when there are
	arguments.

2004-10-17  Richard Levitte  <richard@levitte.org>

	* monotone.texi (OPTIONS): Add a description of --ticker.

	* ui.cc, ui.hh: Rethink the writing conditions as the ticks being
	"dirty" when they have changed since the last print.  That way,
	it's very easy to see when they need being printed.  This fixes a
	small bug where, in some cases, the exact same tick output is
	produced twice, once before a separate message, and once after,
	when a ticker is actually being removed.
	(tick_write_dot::write_ticks): Add a line that describes the
	ticks, including the amount of each tick per short name.

2004-10-17  Richard Levitte  <richard@levitte.org>

	fix bug 8733
	* ui.cc, ui.hh: Define a separate tick writer struct, and two
	subclasses, one that write counters, and one that writes progress
	characters.  As a consequence, move the count to the ticker class
	itself, and have the user interface contain a map of pointers to
	tickers instead of a map of counters, so data is easier to expand
	and access in a consistent manner.  Finally, correct a few errors
	in the checks for when ticks should be written, and make sure the
	final value gets written when the tickers are removed.

	* cert.cc (write_ancestry_paths):
	* database.cc (rehash):
	* netsync.cc (call_server, rebuild_merkle_trees):
	* rcs_import.cc (import_cvs_repo, cvs_history): Adapt to the new
	tickers.

	* monotone.cc: Add the option '--ticker' which takes the values
	"dot" or "count" to express which type of tick writer to use.  As
	a result, set the tick writer to be the progress dot kind or the
	counting type.

2004-10-15  graydon hoare  <graydon@pobox.com>

	* std_hooks.lua (get_revision_cert_trust): Add.

2004-10-14  graydon hoare  <graydon@pobox.com>

	* main.cc (UNIX_STYLE_SIGNAL_HANDLING): Enable on OSX.
	* cryptopp/*: Upgrade to 5.2.1
	* Makefile.am: Adjust for a couple new files.

2004-10-13  graydon hoare  <graydon@pobox.com>

	* change_set.cc (__STDC_CONSTANT_MACROS): Further hammering.
	* commands.cc (changesetify): New subcommand to db.
	* database.{cc,hh} (sql): Install views.
	(install_views): New function.
	(get_manifest_certs): Restore old variant.
	* numeric_vocab.hh: Use stdint.h.
	* revision.{cc,hh} (analyze_manifest_changes)
	(construct_revisions)
	(build_changesets): New functions.
	* schema.sql: Remove views stuff.
	* views.sql: Put views here.
	* schema_migration.cc: Add migration code for revisions.
	* Makefile.am: Mention views.sql.

2004-10-12  graydon hoare  <graydon@pobox.com>

	* unix/read_password.cc: Don't force echo on.

2004-10-10  graydon hoare  <graydon@pobox.com>

	merge a batch of changes from trunk, see below.
	* monotone.spec: Bump to 0.14.

2004-10-10  graydon hoare  <graydon@pobox.com>

	fix bug 9884
	* tests/t_singlenetsync.at: sleep 5
	* tests/t_netsync.at: sleep 5

2004-10-10  graydon hoare  <graydon@pobox.com>

	* AUTHORS: Mention Richard Levitte.
	* Makefile.am: Remove nonce stuff.
	* NEWS: Describe changes from last release.
	* cert.cc (cert_manifest_testresult): Teach about other ways
	of writing a boolean value.
	* commands.cc (commit): Don't commit when no change.
	(debug): Rename to "db execute".
	(serve): Require passphrase on startup.
	(bump): Remove command.
	(ls keys): Handle no keys.
	* configure.ac: Bump version number.
	* keys.cc (get_passphrase): Reject empty passphrase nicely,
	from user and from hook.
	* lua.{cc,hh} (hook_get_sorter): Dead code, remove.
	* main.cc (main_with_many_flavours_of_exception): s/char/int/.
	* monotone.cc (OPT_DUMP): New option.
	(OPT_VERBOSE): Rename as OPT_DEBUG.
	* monotone.{texi,1}: Document changes, s/rdiff/xdelta/.
	* nonce.{cc,hh}: Drop.
	* sanity.hh (sanity::filename): New field.
	* sanity.cc (dump_buffer): Dump to file or be silent.
	* testsuite.at (persist_phrase_ok): Define as true.
	* tests/t_null.at: Adjust for new option names.
	* unit_tests.cc: Set debug, not verbose.

2004-10-10  graydon hoare  <graydon@pobox.com>

	* tests/t_remerge.at: New test.
	* testsuite.at: Call it.

2004-10-10  graydon hoare  <graydon@pobox.com>

	* cryptopp/algebra.cpp:
	* cryptopp/asn.h:
	* cryptopp/hmac.h:
	* cryptopp/iterhash.h:
	* cryptopp/mdc.h:
	* cryptopp/modes.h:
	* cryptopp/osrng.h:
	* cryptopp/pubkey.h:
	* cryptopp/seckey.h:
	* cryptopp/simple.h:
	* cryptopp/smartptr.h:
	* cryptopp/strciphr.cpp:
	* cryptopp/strciphr.h:
	* lcs.cc:
	* lua.cc: Fixes for g++ 3.4 from Michael Scherer.
	* AUTHORS: Mention Michael.

2004-10-10  graydon hoare  <graydon@pobox.com>

	* tests/t_movedel.at: New test.
	* testsuite.at: Call it.

2004-10-10  graydon hoare  <graydon@pobox.com>

	* tests/t_movepatch.at: New test.
	* testsuite.at: Call it.

2004-10-10  graydon hoare  <graydon@pobox.com>

	* change_set.cc:
	* file_io.{cc,hh}: Bug Fixes.

2004-10-10  graydon hoare  <graydon@pobox.com>

	* cert.{cc,hh} (cert_revision_manifest): Bug fixes.
	* commands.cc (approve)
	(disapprove)
	(testresult): Teach about revisions.
	* tests/t_disapprove.at:
	* tests/t_i18n_file.at:
	* tests/t_ls_missing.at:
	* tests/t_testresult.at: Bug fixes.

2004-10-09  graydon hoare  <graydon@pobox.com>

	* netsync.cc:
	* packet.cc:
	* tests/t_i18n_file.at:
	* tests/t_netsync.at:
	* tests/t_single_char_filenames.at:
	* tests/t_singlenetsync.at: Bug fixes.

2004-10-04  graydon hoare  <graydon@pobox.com>

	* Makefile.am: Re-enable rcs stuff.
	* cert.{cc,hh}: Bug fixes.
	* change_set.{cc,hh} (apply_change_set)
	(apply_change_set_inverse): New helper functions.
	* commands.cc (log)
	(rcs_import)
	(cvs_import): Teach about revisions.
	* database.cc (get_version): Block reconstruction loops.
	* diff_patch.cc:
	* lua.cc:
	* netsync.cc: Remove references to obsolete includes.
	* rcs_file.cc: Pick up bug fix from trunk.
	* rcs_import.cc: Teach about revisions.

2004-10-03  graydon hoare  <graydon@pobox.com>

	* change_set.{cc,hh}: Lots of little bug fixes.
	* commands.cc: Likewise.
	* database.cc: Comment some chatter.
	* file_io.{cc,hh}: Bug fixes, remove unlink / hardlink stuff.
	* netcmd.cc: Bug fixes.
	* netsync.cc: Likewise.
	* tests/t_*.at: Teach about revisions.
	* testsuite.at: Likewise.
	* work.cc: Bug fixes.

2004-09-30  graydon hoare  <graydon@pobox.com>

	* app_state.cc: Inform db of app.
	* change_set.cc: Bug fixes.
	* commands.cc: Use delete_file not unlink.
	* database.{cc,hh}: Bug fixes in trust function machinery.
	* revisions.cc: Skip consideration of empty parents.
	* file_io.{cc,hh}: Remove unlink function.
	* schema.sql: Pass pubkey data into trust call.

2004-09-29  graydon hoare  <graydon@pobox.com>

	* change_set.cc: Various bug fixes, merge unit tests.

2004-09-26  graydon hoare  <graydon@pobox.com>

	* predicament.{cc,hh}: Remove.
	* Makefile.am: Update.
	* change_set.{cc,hh}: Compilation fixes.
	* commands.cc: Likewise.
	* file_io.{cc,hh}: Likewise, and implement link/unlink.
	* lua.{cc,hh}: Implement conflict resolver hooks.

2004-09-25  graydon hoare  <graydon@pobox.com>

	* change_set.{cc,hh}: Rewrite entirely.
	* work.cc: Adjust to compensate.
	* commands.cc: Likewise.
	* numeric_vocab.hh: Ask for C99 constant ctor macros.

2004-09-24  Derek Scherger  <derek@echologic.com>

	* app_state.{cc,hh} (initialize,prefix,in_restriction): rename
	restriction vars; require explicit subdir restriction with ".";
	remove restriction if any path evaluates to working copy root
	* commands.cc (update): disallow restricted updates
	(diff): use --manifest options for initialization
	* tests/t_restrictions.at: remove restricted update test
	* tests/t_subdirs.at: added (missed previously)
	* vocab.cc (verify): allow "." elements in local_path
	(test_file_path_verification): test for "." in paths

2004-09-20  Derek Scherger  <derek@echologic.com>

	* app_state.{cc,hh}: add message and manifest options; add subdir
	restriction; use set instead of vector for path restrictions
	(prefix): new method
	(add_restriction): change signature for set of path restrictions
	(in_restriction): renamed from is_restricted; adjust path matching
	(set_message): new method
	(add_manifest): new method
	(initialize): remove code to adjust restrictions from old options
	* commands.cc
	(restrict_patch_set, struct unknown_itemizer): rename
	app.is_restricted to app.in_restriction
	(add,drop,rename,revert): prefix file args with current subdir
	(update,status,ls_unknown,ls_missing): build restriction from args
	(commit): build restriction from args; use --message option
	(diff): build restriction from args; use --manifest options
	* file_io.cc (find_working_copy): logging tweaks
	* monotone.cc: remove --include/--exclude options; add --manifest
	and --message options
	* tests/t_attributes.at: add commit --message option
	* tests/t_cross.at: commit --message
	* tests/t_cwork.at: commit --message
	* tests/t_disapprove.at: commit --message
	* tests/t_drop.at: commit --message
	* tests/t_erename.at: commit --message; diff --manifest
	* tests/t_fork.at: commit --message
	* tests/t_genkey.at: commit --message
	* tests/t_i18n_file.at: commit --message
	* tests/t_import.at: commit --message
	* tests/t_ls_missing.at: commit --message
	* tests/t_merge.at: commit --message
	* tests/t_movedel.at: commit --message
	* tests/t_movepatch.at: commit --message
	* tests/t_netsync.at: commit --message
	* tests/t_persist_phrase.at: commit --message
	* tests/t_rename.at: commit --message
	* tests/t_renamed.at: commit --message
	* tests/t_restrictions.at: remove --include/--exlclude options
	* tests/t_revert.at: commit --message
	* tests/t_scan.at: commit --message
	* tests/t_single_char_filenames.at: commit --message
	* tests/t_testresult.at: commit --message
	* tests/t_unidiff.at: commit --message
	* tests/t_unidiff2.at: commit --message
	* tests/t_update.at: commit --message
	* tests/t_versions.at: commit --message

2004-09-19  graydon hoare  <graydon@pobox.com>

	* change_set.cc: More bug fixes.
	* basic_io.cc: Improve error reporting.
	* commands.cc (complete): Teach about revisions.
	* database.{cc,hh}: Add complete variant for revisions.

2004-09-19  graydon hoare  <graydon@pobox.com>

	* change_set.cc: Add a unit test, fix some bugs.

2004-09-18  graydon hoare  <graydon@pobox.com>

	* change_set.{cc,hh} (subtract_change_sets): New function.
	(build_pure_addition_change_set): New function.
	* commands.cc (try_one_merge): Teach about revisions
	(merge): Likewise.
	(propagate): Likewise.
	(update): Change from changeset inversion to negation.
	* database.{cc,hh} (get_manifest): New function.
	* cert.cc: Use it.

2004-09-13  graydon hoare  <graydon@pobox.com>

	* change_set.cc: Bug fixes.
	* commands.cc: Likewise.

2004-09-13  graydon hoare  <graydon@pobox.com>

	* change_set.{cc,hh}: Implement delta renaming and merging.
	* commands.cc
	(update): Teach about revisions.
	(agraph): Likewise.
	* diff_patch.{cc,hh}: Tidy up interface a bit.
	* database.{cc,hh} (get_revision_ancestry): New helper.
	* file_io.{cc,hh}
	(move_dir): New function.
	(delete_dir_recursive): New function.

2004-09-10  graydon hoare  <graydon@pobox.com>

	* basic_io.{cc,hh}: Move to more "normal" looking
	quoted output.
	* change_set.{cc,hh}: Extend, bugfix.
	* commands.cc (diff): Teach about revisions.
	* revision.{cc,hh}: Extend, bugfix.

2004-09-07  Derek Scherger  <derek@echologic.com>

	subdirectory restrictions

	* file_io.{hh,cc} (find_working_copy): new function
	(absolutify) use fs::current_path
	* work.cc (add_to_options_map): use options.insert to preserve
	previous settings
	* work.hh: add note about MT/options file to header comment
	* lua.{hh,cc} (load_rcfile): renamed from add_rcfile
	* app_state.{cc,hh} (constructor): remove read of MT/options
	(initialize): new methods to find/create working copy
	(set_stdhooks,set_rcfiles,add_rcfile,load_rcfiles,read_options):
	new methods
	(set_database,set_branch,set_signing_key): update for new options
	reading
	* monotone.cc: update help for --norc option
	(cpp_main): move loading of lua hooks to app_state after book
	keeping dir is found
	* commands.cc: all commands call app initialize to relocate to
	working copy directory
	(bookdir_exists,ensure_bookdir) remove
	(setup) new command to create working copy
	* tests/t_subdirs.at: new test
	* testsuite.at: call new setup command to initialize working copy;
	call new test
	(PROBE_NODE): adjust for new checkout requirement that MT dir does
	not exist
	* tests/t_attributes.at: ditto
	* tests/t_cwork.at: ditto
	* tests/t_single_char_filenames.at: ditto
	* tests/t_versions.at: ditto

2004-09-06  graydon hoare  <graydon@pobox.com>

	* Makefile.am: Revise,
	* cert.{cc,hh}: Minor bug fixes.
	* change_set.{cc,hh}
	(apply_path_rearrangement): New variant.
	(read_path_rearrangement): New function.
	(write_path_rearrangement): New function.
	* commands.cc: Partially teach about revisions.
	* database.{cc,hh}: Bug fixes.
	* revision.cc: Print new manifest as hex.
	* schema.sql: Fix typos.
	* update.{cc,hh}: Teach about revisions.

2004-09-06  graydon hoare  <graydon@pobox.com>

	* Makefile.am (unit_tests): Revise.
	* change_set.{cc,hh}: Move accessors to header.
	* constants.cc (netcmd_current_protocol_version): Bump.
	(netcmd_minimum_bytes_to_bother_with_gzip): Expand to 0xfff.
	* database.{cc,hh}: Teach about reverse deltas, bug fixes.
	* diff_patch.{cc,hh}: Remove dead code.
	* merkle_tree.{cc,hh}: Teach about revisions.
	* netsync.cc: Teach about revisions, reverse deltas.
	* packet.{cc,hh}: Likewise.
	* unit_tests.{cc,hh}: Reactivate tests.

2004-09-02  Derek Scherger  <derek@echologic.com>

	* tests/t_restrictions.at: rework and attempt to clean things up a
	bit; add test for bug in restrict_patch_set
	* commands.cc (restrict_patch_set): fix bug in removal of
	restricted adds/dels/moves/deltas

2004-08-28  graydon hoare  <graydon@pobox.com>

	* Makefile.am (unit_tests): Split out working parts.
	* basic_io.{cc,hh}: Minor fixes.
	* cert.{cc,hh}: Fixes, remove major algorithms.
	* revision.{cc,hh}: Rewrite algorithms from cert.cc.
	* change_set.{cc,hh}: Extensive surgery, unit tests.
	* database.{cc,hh}: Minor fixes.
	* file_io.{cc,hh}: Likewise.
	* lua.cc: Likewise.
	* packet.{cc,hh}: Teach about revisions.
	* schema.sql: Drop some optimistic tables.
	* unit_tests.{cc,hh}: Add revision, change_set tests.
	* vocab.cc: Instantiate revision<cert>.
	* work.{cc,hh}: Rewrite in terms of path_rearrangement.

2004-08-17  graydon hoare  <graydon@pobox.com>

	* database.cc: Simplified.
	* schema.sql: Simplified.
	* transforms.cc: Fixed bug.
	* revision.{hh,cc}: Stripped out tid_source.
	* change_set.{cc,hh}: Oops, never committed!

2004-08-16  graydon hoare  <graydon@pobox.com>

	* change_set.{hh,cc}: Simplified, finished i/o.
	* revision.{hh,cc}: Fix to match, redo i/o.
	* basic_io.cc (basic_io::parser::key): Print trailing colon.
	* vocab.hh: Whitespace tweak.

2004-08-09  graydon hoare  <graydon@pobox.com>

	* change_set.{hh,cc}: New files.
	* basic_io.{hh,cc}: New files.
	* predicament.{hh,cc}: New files.
	* revision.{hh,cc}: Break completely, need to fix.
	* diff_patch.{hh,cc}: Minor touchups.
	* lua.{hh,cc}, std_hooks.lua: Model predicaments.
	* Makefile.am: Update.

2004-07-10  graydon hoare  <graydon@pobox.com>

	* lcs.{hh,cc}: Move lcs.hh body into lcs.cc.
	* diff_patch.cc: Modify to compensate.
	* revision.{hh,cc}: New files.
	* Makefile.am: Update
	* patch_set.{hh,cc}: Remove.
	* {cert,database,lua,packets}.{hh,cc}, commands.cc:
	Modify partially (incomplete) to use revisions.
	* manifest.{hh,cc}: Cleanup, remove dead code.
	* schema.sql: Declare new revision tables.
	* schema_migration.cc: Incomplete migrator.
	* {transforms.{hh,cc}, vocab{,_terms}.hh:
	Infrastructure for revisions.

2004-07-20  Derek Scherger  <derek@echologic.com>

	* tests/t_restrictions.at: new test
	* testsuite.at: run it
	* app_state.{cc,hh} (add_restriction, is_restricted): new functions
	* monotone.cc (--include,--exclude): new options
	* commands.cc (restrict_patch_set): new function. called by
	commit, update, status, diff commands

2004-07-05  graydon hoare  <graydon@pobox.com>

	* cert.cc (operator<): Fix wrong ordering of
	fields.

2004-06-07  graydon hoare  <graydon@pobox.com>

	* cryptopp/algebra.cpp:
	* cryptopp/asn.h:
	* cryptopp/hmac.h:
	* cryptopp/iterhash.h:
	* cryptopp/mdc.h:
	* cryptopp/modes.h:
	* cryptopp/osrng.h:
	* cryptopp/pubkey.h:
	* cryptopp/seckey.h:
	* cryptopp/simple.h:
	* cryptopp/smartptr.h:
	* cryptopp/strciphr.cpp:
	* cryptopp/strciphr.h:
	* lcs.hh:
	* lua.cc: Fixes for g++ 3.4 from Michael Scherer.
	* AUTHORS: Mention Michael.

2004-05-28  graydon hoare  <graydon@pobox.com>

	* tests/t_movedel.at: New test.
	* testsuite.at: Call it.
	* diff_patch.cc (adjust_deletes_under_renames): New function.
	(merge3): Use it.

2004-05-27  graydon hoare  <graydon@pobox.com>

	* tests/t_movepatch.at: New test.
	* testsuite.at: Call it.
	* diff_patch.cc (adjust_deltas_under_renames): New function.
	(merge3): Use it.

2004-05-20  graydon hoare  <graydon@pobox.com>

	* NEWS: Note 0.13 release.
	* configure.ac: Bump version number.
	* monotone.spec: Likewise.

2004-05-19  graydon hoare  <graydon@pobox.com>

	* file_io.cc (tilde_expand): Fix fs::path use.

2004-05-18  graydon hoare  <graydon@pobox.com>

	* diff_patch.cc (apply_directory_moves): Fix fs::path use.
	* file_io.cc (write_data_impl): Likewise.
	* packet.cc: Use explicit true/false maps in caches.
	* sanity.cc (dump_buffer): Write to clog (buffered).

2004-05-16  graydon hoare  <graydon@pobox.com>

	* keys.cc (get_passphrase): Reimplement.
	* unix/read_password.c: Remove.
	* {unix,win32}/read_password.cc: Add.
	* constants.{hh,cc} (maxpasswd): New constant.
	* Makefile.am: Teach about platform specific stuff.

2004-05-16  graydon hoare  <graydon@pobox.com>

	* diff_patch.cc (merge2): Don't discard files on one side.
	* std_hooks.lua (merge2_xxdiff_cmd): Specify merge filename.

2004-05-14  Joel Rosdahl  <joel@rosdahl.net>

	* std_hooks.lua (ignore_file): Quote dots in .svn patterns.
	* monotone.texi: Updated ignore_file hook example.

2004-05-13  Nathaniel Smith  <njs@codesourcery.com>

	* commands.cc: Include boost/filesystem/path.hpp,
	boost/filesystem/convenience.hpp.
	(checkout): Make checkout directory an fs::path, not a local_path.

2004-05-13  Nathaniel Smith  <njs@codesourcery.com>

	* testsuite.at (test_hooks.lua): Add a 'test_attr' attribute
	hook.  Add tests t_attributes and t_single_char_filenames.
	* tests/t_attributes.at: New test.
	* tests/t_single_char_filenames.at: New test.
	* manifest.cc (read_manifest_map): Replace ".+" with ".*" to
	support single-character filenames.
	* work.cc (read_work_set): Likewise.
	(read_attr_map): Likewise.

2004-05-13  Nathaniel Smith  <njs@codesourcery.com>

	* monotone.texi (Hook Reference): Update documented default
	definitions of 'merge2' and 'merge3'.

2004-05-12  graydon hoare  <graydon@pobox.com>

	* AUTHORS: Rename Netxx back to netxx. Really, look in
	the manifest; it's been renamed!
	* configure.ac: Remove prg_exec_monitor checks.

2004-05-12  Nathaniel Smith  <njs@pobox.com>

	* AUTHORS: Remove discussion of adns, since we no longer
	distribute it.  Fix capitalization of "Netxx".

2004-05-12  Nathaniel Smith  <njs@pobox.com>

	* std_hooks.lua (merge2): Support xemacs.  Add error message
	if no merge tool is found.
	(merge3): Likewise.  Also add (disabled) hook to use CVS
	'merge' command, as a demonstration of how to.

2004-05-12  graydon hoare  <graydon@pobox.com>

	* std_hooks.lua (get_author): Remove standard definition.
	* monotone.texi: Document change.

2004-05-12  graydon hoare  <graydon@pobox.com>

	* cert.cc (cert_manifest_author_default): Use default signing key
	name for default author, if lua hook fails.

2004-05-12  Joel Rosdahl  <joel@rosdahl.net>

	* file_io.cc (walk_tree): Removed extraneous newline in error
	message.

	* std_hooks.lua (edit_comment): Added missing newline in log
	message template.

	* tests/t_ls_missing.at: New test case.
	* testsuite.at: Added t_ls_missing.at.

2004-05-10  graydon hoare  <graydon@pobox.com>

	* nonce.cc, nonce.hh: New files.
	* Makefile.am: Note new files.
	* lua.cc, lua.hh (hook_get_nonce): New hook.
	* commands.cc (bump): New command.
	* commands.cc: Remove "(file|manifest)" args most places.
	* tests/t_disapprove.at
	* tests/t_genkey.at
	* tests/t_singlenetsync.at
	* tests/t_netsync.at
	* tests/t_persist_phrase.at: Adjust to compensate.
	* monotone.texi, monotone.1: Adjust to compensate.
	* work.cc, work.hh: Constify some arguments.

2004-05-09  graydon hoare  <graydon@pobox.com>

	* diff_patch.cc: Remove recording of file merge ancestry.

2004-05-09  graydon hoare  <graydon@pobox.com>

	* commands.cc (ls_missing): Modify to account for work.

2004-05-09  graydon hoare  <graydon@pobox.com>

	* commands.cc (list missing): New command.
	* monotone.texi, monotone.1: Update to document.

2004-05-08  graydon hoare  <graydon@pobox.com>

	* main.cc: New file encompassing prg_exec_monitor.
	* mkstemp.cc, mkstemp.hh: New portable implementation.
	* lua.cc: Use mkstemp from bundled version.
	* lua/liolib.c: Remove old mkstemp definition.
	* monotone.cc (cpp_main): Remove prg_exec env setting.
	* sanity.cc (sanity::dump_buffer): Dump logbuf to stderr, not stdout.
	* std_hooks.lua (temp_file): Use mkstemp not io.mkstemp.
	* Makefile.am (MOST_SOURCES): Add new files.

2004-05-03  Joel Rosdahl  <joel@rosdahl.net>

	* monotone.texi: Removed extraneous @ftable directive.

2004-05-02  graydon hoare  <graydon@pobox.com>

	* monotone.texi: Add stuff on selectors, new hooks.
	* AUTHORS: Typo fix.
	* configure.ac: Bump version number.

	Release point (v 0.12).

2004-05-02  Joel Rosdahl  <joel@rosdahl.net>

	Made it possible to rename a rename target and to undo a rename.
	I.e.: Given a rename set A -> B, "monotone rename B C" gives the
	rename set A -> C and "monotone rename B A" gives the empty rename
	set.
	* work.cc (visit_file): Implement new behavior.
	* tests/t_rename.at: Added test cases for new behavior.
	* monotone.texi: Note that a rename can be undone.

	Fix bug #8458:
	* file_io.hh, file_io.cc (walk_tree): Added require_existing_path
	parameter.
	* work.cc (build_deletion): Pass new parameter to walk_tree.
	* work.cc (build_rename): Ditto.

	* manifest.cc (build_manifest_map): Fix missing file check for
	i18n paths.

2004-05-01  Joel Rosdahl  <joel@rosdahl.net>

	Fix bug #7220:
	* manifest.cc (build_manifest_map): Handle missing file
	gracefully.

	* file_io.cc (walk_tree): Handle nonexistent file/directory
	gracefully.

2004-04-30  Christof Petig <christof@petig-baender.de>

	* rcs_import.cc (store_trunk_manifest_edge):
		skip ancestry to empty manifest
	* rcs_import.cc (process_branch):
		also follow branches of last/first versions

2004-04-29  graydon hoare  <graydon@pobox.com>

	* configure.ac: Fix up windows probe and bundling checks.
	* netxx/resolve_getaddrinfo.cxx: Local hack for stream addresses.
	* netsync.cc: Report address before listening.

2004-04-29  graydon hoare  <graydon@pobox.com>

	* cert.cc (get_branch_heads): Calculate a "disapproved version"
	attribute which culls a version with only disapproved ancestry
	edges.
	* monotone.texi: Fix some ascii-art diagrams.

2004-04-28  Christof Petig <christof@petig-baender.de>

	* command.cc (heads):
	show date and author certificates for each head

2004-04-28  Christof Petig <christof@petig-baender.de>

	* configure.ac:
	default to using the bundled SQLite

2004-04-28  Christof Petig <christof@petig-baender.de>

	* commands.cc (log):
	support optional file argument to show change log for
	e.g. monotone log [ID] cert.cc

2004-04-26  Christof Petig <christof@petig-baender.de>

	* rcs_import.cc (process branch):
	insert dummy cvs_edge to mark newly added file
	as previously non existant

2004-04-25  Joel Rosdahl  <joel@rosdahl.net>

	* po/stamp-po: Removed since it's generated.
	* std_hooks.lua (ignore_file): Corrected name of Subversion's
	administrative directory.
	* work.hh: Ditto.
	* monotone.texi (Hook Reference): Updated default definition of
	ignore_file.

2004-04-23  Christof Petig <christof@petig-baender.de>

	* rcs_import.cc (build_parent_state, build_child_state):
	remove dying files from manifest
	* rcs_import.cc (cvs_file_edge, note_file_edge):
	calculate state and remember it (alive or dead)

2004-04-23  Christof Petig <christof@petig-baender.de>

	* rcs_import.cc (import_rcs_file_with_cvs):
	do not include dead files in head_manifest

2004-04-22  Christof Petig <christof@petig-baender.de>

	* rcs_file.cc, rcs_file.hh: read and remember 'state' of revision
	* rcs_import.cc: remove Attic/ part from path

2004-04-21  Christof Petig <christof@petig-baender.de>

	* configure.ac: enable use of installed SQLite library

2004-04-20  graydon hoare  <graydon@pobox.com>

	* lua.hh, lua.cc (hook_note_commit): New hook.
	* commands.cc (commit): Call it.

2004-04-19  graydon hoare  <graydon@pobox.com>

	* cert.cc: Make trust messages nicer.
	* merkle_tree.cc: Clarify logging messages.
	* netsync.cc: Reorganize tickers, put client in txn.
	* packet.cc, packet.hh: Teach about constructability.

2004-04-16  graydon hoare  <graydon@pobox.com>

	* netsync.cc (session::extra_manifests): New member.
	(session::analyze_ancestry_graph): Use it.
	* tests/t_singlenetsync.at: New test for single manifest sync.
	* testsuite.at: Call it.

2004-04-14  Tom Tromey  <tromey@redhat.com>

	* rcs_import.cc (import_cvs_repo): Use require_password.
	Include keys.hh.
	* keys.hh (require_password): Declare.
	* keys.cc (require_password): New function.

2004-04-13  Tom Tromey  <tromey@redhat.com>

	* monotone.texi: Typo fixes.

2004-04-10  graydon hoare  <graydon@pobox.com>

	* netsync.cc: Minor bug fixes.

2004-04-10  graydon hoare  <graydon@pobox.com>

	* database.{cc,hh}:
	* commands.{cc,hh}:
	* lua.{cc,hh}:
	* std_hooks.lua:
	* vocab_terms.hh:
	Implement first cut at selectors.

2004-04-10  graydon hoare  <graydon@pobox.com>

	* cert.cc (operator<): Include name in compare.
	(operator==): Likewise.
	* packet.cc: Include shared_ptr.
	* rcs_file.cc: Rewrite by hand, no spirit.
	* rcs_import.cc: Change ticker names a bit.

2004-04-09  graydon hoare  <graydon@pobox.com>

	* app_state.cc: Fix a couple file path constructions.
	* file_io.cc (book_keeping_file): Make one variant static.
	* manifest.cc: Remove some dead code in walkers.
	* work.cc: Ditto.
	* rcs_file.cc: fcntl fix from Paul Snively for OSX.

2004-04-09  graydon hoare  <graydon@pobox.com>

	* file_io.cc: Fix boost filesystem "." and ".." breakage.
	* lua.cc: Fix format of log entry.
	* monotone.cc: Log locale settings on startup.
	* sanity.cc: Dump prefix on --verbose activation.
	* testsuite/t_i18n_file.at: Fix autotest LANG breakage.
	* testsuite/t_null.at: Account for chatter with --verbose.

2004-04-09  graydon hoare  <graydon@pobox.com>

	* configure.ac: Comment out check for sse2,
	set bundling to true by default.
	* INSTALL: describe changes to bundling.
	* Makefile.am: Remove vestiges of depot.

2004-04-07  graydon hoare  <graydon@pobox.com>

	* adns/*:
	* network.{cc,hh}:
	* proto_machine.{cc,hh}:
	* {http,smtp,nntp}_tasks.{cc,hh}:
	* tests/t_{http,smtp,nntp,proxy}.at:
	* url.{cc,hh}:
	* depot.cc:
	Delete files.
	* commands.cc:
	* lua.{cc,hh}:
	* database.{cc,hh}: Remove network/queue stuff.
	* configure.ac:
	* constants.{cc,hh}:
	* tests/t_{netsync,singlecvs,cvsimport}.at:
	* testsuite.at:
	* transforms.{cc,hh}:
	* unit_tests.{cc,hh}:
	* vocab_terms.hh:
	* vocab.{cc,hh}:
	* Makefile.am: Adjust for deletions.
	* app_state.hh: Cleanup.
	* monotone.texi: Fix some typos.
	* packet.{cc,hh}: Implement database ordering.
	* netsync.cc: Massage to use new packet logic.
	* commands.cc:
	* std_hooks.lua: Add initial selector stuff.

2004-03-29  graydon hoare  <graydon@pobox.com>

	* monotone.spec: Update for 0.11 release.

	Release point (v 0.11).

2004-03-29  graydon hoare  <graydon@pobox.com>

	* Makefile.am (DISTCHECK_CONFIGURE_FLAGS): Set.
	* commands.cc: Tidy up / narrow output width.
	* patch_set.cc: Likewise.
	* monotone.texi: Cleanups for PDF generation.

2004-03-28  graydon hoare  <graydon@pobox.com>

	* NEWS: Mention 0.11 release.
	* AUTHORS: Mention Robert.

2004-03-28  Robert Bihlmeyer  <robbe+mt@orcus.priv.at>

	* file_io.cc (walk_tree_recursive): Ignore broken symlinks.

2004-03-27  graydon hoare  <graydon@pobox.com>

	* monotone.texi: Flesh out netsync stuff, remove old network stuff.
	* monotone.1: Likewise.

2004-03-27  Robert Helgesson  <rycee@home.se>

	* Makefile.am:
	* configure.ac:
	* database.cc:
	* depot.cc:
	* lua.cc:
	* network.cc:
	* schema_migration.cc: Bundled library switch logic.

2004-03-27  graydon hoare  <graydon@pobox.com>

	* depot.cc (dump): Implement.
	* tests/t_http.at, test/t_proxy.at: Use "depot.cgi dump" rather than sqlite.
	* sqlite/pager.h: Change page size.
	* README: Massage slightly.
	* INSTALL: Write real installation instructions.
	* Makefile.am: Include build of "one big page" docs.
	* boost/circular_buffer_base.hpp: Another boost version insulation fix.
	* vocab.cc (verify): Normalize local_path's during verification on boost 1.31.0.
	* monotone.texi: Rip out some of the pre-netsync networking docs.

2004-03-24  graydon hoare  <graydon@pobox.com>

	* boost/circular_buffer_base.hpp: Boost version insulation.
	* cert.cc, cert.hh, commands.cc: Differentiate "unknown" keys from "bad".
	* xdelta.cc, proto_machine.cc: Fix boost version insulation.

2004-03-24  graydon hoare  <graydon@pobox.com>

	* rcs_import.cc (import_substates): Filter by branch.
	* xdelta.cc: Minor bits of insulation.

2004-03-24  graydon hoare  <graydon@pobox.com>

	* AUTHORS: Mention Robert.
	* configure.ac: Enable sse2 stuff.
	* monotone.spec: Adjust CFLAGS and CXXFLAGS
	* monotone.texi (Network Service): Expand a bit.

2004-03-24  Robert Helgesson  <rycee@home.se>

	* commands.cc:
	* http_tasks.cc:
	* lua.cc:
	* manifest.cc:
	* netsync.cc:
	* nntp_tasks.cc:
	* proto_machine.cc:
	* work.cc:
	* xdelta.cc:
	Portability fixes for boost 1.31.0

2004-03-22  graydon hoare  <graydon@pobox.com>

	* cryptopp/integer.cpp, integer.h: Enable SSE2 multiply code.
	* database.cc, database.hh, certs.cc: Speed up 'heads'.

2004-03-21  graydon hoare  <graydon@pobox.com>

	* lcs.hh, sanity.hh: Minor performance tweaks.

2004-03-20  graydon hoare  <graydon@pobox.com>

	* rcs_import.cc: Teach how to aggregate branches.
	* monotone.texi: Start section on netsync.

2004-03-20  Olivier Andrieu  <oliv__a@users.sourceforge.net>

	* commands.cc (log): Show tags in log.
	* AUTHORS: Mention Olivier.

2004-03-17  Nathan Myers  <ncm@cantrip.org>

	* boost/circular_buffer.hpp:
	* commands.cc:
	* cryptopp/fltrimpl.h:
	* cryptopp/iterhash.cpp:
	* quick_alloc.hh:
	Fixes for gcc 3.4 compat and warnings.

2004-03-17  graydon hoare  <graydon@pobox.com>
	* cryptopp/config.h: Fix for gcc aliasing optimization error.
	* rcs_import.cc (cvs_history::note_file_edge):
	Fix for first changelog import bug (#5813).

2004-03-15  graydon hoare  <graydon@pobox.com>

	* rcs_import.cc: Import lone versions properly.
	* tests/t_singlecvs.at: New test for it.
	* testsuite.at: Call it.

2004-03-14  graydon hoare  <graydon@pobox.com>

	* commands.cc (diff): Show added files too.
	* monotone.texi: Fix typo.

2004-03-08  graydon hoare  <graydon@pobox.com>

	* netsync.cc (analyze_manifest_edge): Fix broken formatter.

2004-03-07  graydon hoare  <graydon@pobox.com>

	* Makefile.am (BOOST_SANDBOX_SOURCES): Remove boost::socket entries.
	(NETXX_SOURCES): Predicate on IP6 support in OS (from Paul Snively).
	* boost/socket/*.[hc]pp: Remove.
	* boost/io/streambuf_wrapping.hpp: Remove.
	* AUTHORS: Remove copyright notice for boost::socket.
	* acinclude.m4 (ACX_PTHREAD): Add.
	* network.cc: Replace boost::socket machinery with Netxx.
	* network.hh (open_connection): Remove prototype, static function.
	* sanity.hh, sanity.cc: Make log formatters give file:line coords,
	throw log offending coordinate if formatting fails.

2004-03-07  graydon hoare  <graydon@pobox.com>

	* sqlite/date.c, sqlite/vdbeInt.h, sqlite/vdbeaux.c: Add.
	* sqlite/*.c: Upgrade to 2.8.12.
	* Makefile.am: Update to mention new files.
	* cert.cc
	(expand_ancestors)
	(expand_dominators): Resize child bitmaps to cover parent.

2004-03-06  graydon hoare  <graydon@pobox.com>

	* netsync.cc (get_root_prefix): Fix from Paul Snively
	to fix static initialization order on mac OSX.
	* montone.texi: Typo fix from Anders Petersson.
	* *.cc: Move all function defs into column 0.

2004-03-04  graydon hoare  <graydon@pobox.com>

	* std_hooks.lua: Fix merger execution pessimism.

2004-03-04  graydon hoare  <graydon@pobox.com>

	* adler32.hh: Modify to use u8.
	* depot.cc, netcmd.cc, xdelta.cc: Modify to use u8.
	* netio.hh, numeric_vocab.hh (widen): Move between headers.
	* netsync.cc: Correct role-assumption bugs.
	* schema_migration.cc: Strip whitespace in sha1.
	(changes received from Christof Petig)

2004-03-01  graydon hoare  <graydon@pobox.com>

	* commands.cc: Handle anonymous pulling.
	* netsync.cc: Ditto.

	Release point (v 0.10).

2004-03-01  graydon hoare  <graydon@pobox.com>

	* NEWS: Mention impending 0.10 release.
	* cert.cc, cert.hh: Bug fixes, implement trust function, QA stuff.
	* commands.cc: Tweak disapprove, approve, testresult, push, pull.
	* configure.ac: Bump version number.
	* cryptopp/rng.h, cryptopp/rng.cpp
	(MaurerRandomnessTest): Fix bitrot.
	* keys.cc: Add Maurer PRNG randomness test.
	* lua.cc, lua.hh: Add trust, testresult, anonymous netsync hooks.
	* monotone.1: Update to follow changes to commands.
	* monotone.texi: Include QA section, adjust some UI drift, clarify
	reserved cert names, document new hooks and commands.
	* netcmd.hh, netcmd.cc: Add anonymous, error commands; fix bugs.
	* netsync.cc: Process new commands, factor server loop a bit.
	* std_hooks.lua: Add new hook defaults, factor mergers.
	* tests/t_netsync.at: Check SHA1 of each edge.
	* tests/t_null.at: Call with --norc to skip ~/.monotonerc
	* tests/t_update.at: Fix glaring error.
	* tests/t_disapprove.at, tests/t_testresult.at: New tests.
	* testsuite.at: Call them.
	* ui.cc (sanitize): Clean escape chars from output (optional?)
	* update.cc: Rewrite entirely in terms of new QA definitions.

2004-02-24  graydon hoare  <graydon@pobox.com>

	* commands.cc (ls_keys): Write key hash codes.
	* constands.cc (netsync_timeout_seconds): Up to 120.
	* netsync.cc: Fix a bunch of bugs.
	* patch_set.cc (manifests_to_patch_set): Fix bug in overload
	default construction.

2004-02-22  graydon hoare  <graydon@pobox.com>

	* patch_set.cc, patch_set.hh: Parameterize yet further.
	* netsync.cc: Fix a lot of bugs, add manifest and file grovelling.
	* tests/t_netsync.at: A new test (which runs!)
	* testsuite.at: Call it.

2004-02-20  graydon hoare  <graydon@pobox.com>

	* cert.cc, cert.hh, key.cc, key.hh, database.cc, database.hh:
	Add lots of little netsync support routines.
	* commands.cc (rebuild): Rehash everything too.
	* constants.cc (netcmd_minsz): Recalculate.
	* cryptopp/osrng.cpp (NonblockingRng::GenerateBlock): Handle
	/dev/urandom a bit better.
	* netcmd.cc, netcmd.hh: Remove describe cmds, add nonexistant cmd.
	* netio.hh: Add uleb128 stuff.
	* xdelta.cc: Add randomizing unit test suite.
	* diff_patch.cc: Remove commented-out dead line-merger code.
	* merkle_tree.cc: Fix various bugs.
	* netcmd.cc: Switch everything over to uleb128s.
	* netsync.cc: Implement lots of missing stuff.

2004-02-09  graydon hoare  <graydon@pobox.com>

	* netsync.cc (ROOT_PREFIX): New variable.
	* commands.cc (merkle): New command.

2004-02-09  Ben Elliston  <bje@wasabisystems.com>

	* monotone.texi: Spelling corrections.

2004-02-09  graydon hoare  <graydon@pobox.com>

	* database.cc, database.hh
	(get_version_size)
	(get_file_version_size)
	(get_manifest_version_size): New functions.
	* xdelta.cc, xdelta.hh (measure_delta_target_size): New function.
	* merkle_tree.cc, merkle_tree.hh, netcmd.cc, netcmd.hh:
	Cleanup and typesafety.
	* netsync.cc: Cleanup, typesafety, implement refine phase.

2004-02-01  graydon hoare  <graydon@pobox.com>

	* netsync.cc: Remove a lot of stuff, implement auth phase.
	* constants.cc, constants.hh: Move constants from netsync.cc.
	* netcmd.cc, netcmd.hh: Split out of netsync.cc.
	* merkle_tree.cc, merkle_tree.hh: Likewise.
	* numeric_vocab.hh: New header.
	* adler32.hh: include numeric_vocab.hh.
	* netio.hh: Likewise.
	* unit_tests.cc, unit_tests.hh: Update.
	* Makefile.am: Likewise.
	* commands.cc: Guess signing key for auth phase.
	* database.cc, database.hh (public_key_exists)
	(get_pubkey): New functions based on key hashes.

2004-01-31  graydon hoare  <graydon@pobox.com>

	* Netxx/*: New files.
	* AUTHORS: Mention Netxx.
	* Makefile.am: Mention Netxx and netsync.{cc,hh}
	* adler32.hh: Delegate typedefs to boost.
	* cert.hh, cert.cc (cert_hash_code): New function.
	* commands.cc (find_oldest_ancestors): Block cycles.
	(netsync): New command.
	* database.cc, database.hh (schema): Update.
	(put_key): Calculate key hash on the fly.
	(put_cert): Likewise.
	(merkle_node_exists)
	(get_merkle_node)
	(put_merkle_node)
	(erase_merkle_nodes): New functions.
	* keys.hh, keys.cc (key_hash_code): New function.
	* lua.cc, lua.hh
	(hook_get_netsync_read_permitted)
	(hook_get_netsync_write_permitted): New hooks.
	* monotone.spec: Update for FC1 info conventions.
	* monotone.texi (Quality Assurance): New section.
	* netsync.cc, netsync.hh: New files, preliminary
	netsync infrastructure. Command bodies still missing.
	* schema.sql: Add intrinsic key and cert hashes, merkle nodes.
	* schema_migration.cc: Add code to migrate to new schema.
	* unit_tests.cc: Handle command-line args to limit test set.
	* vocab_terms.hh: Add merkle and prefix as new terms.

2004-01-13  Nathaniel Smith  <njs@codesourcery.com>

	* idna/idn-int.h: Remove (generated by configure).

2004-01-13  Nathaniel Smith  <njs@codesourcery.com>

	* configure.ac: Switch "if" and "else" branches in pthreads
	checks.

2004-01-12  Nathaniel Smith  <njs@codesourcery.com>

	* configure.ac: Remove check for -lpthread.
	Add check for pthread_mutex_lock and ACX_PTHREAD.
	* m4/acx_pthread.m4: New file.

2004-01-07  graydon hoare  <graydon@pobox.com>

	* Makefile.am:
	* po/POTFILES.in:
	* po/monotone.pot: Minor tweaks for distclean.
	* adns/config.h:
	* boost/socket/src/interface.cpp:
	* boost/socket/src/ip4/address.cpp:
	* boost/socket/src/ip4/protocol.cpp: OSX portability.
	* AUTHORS: Mention new contributors.
	* monotone.texi (Hook Reference): Document i18n hooks.

	Release point (v 0.9).

2004-01-07  graydon hoare  <graydon@pobox.com>

	* cert.cc (ensure_parents_loaded)
	(expand_dominators)
	(expand_ancestors)
	(find_intersecting_node): New functions.
	(find_common_ancestor): Reimplement in terms of dominator
	and ancestor bitset intersection.

2004-01-05  Christof Petig <christof@petig-baender.de>

	* vocab.cc (verify<local_path>) Fix use of val() / iterator.
	* constants.cc (illegal_path_bytes): NUL-terminate.

2004-01-02  graydon hoare  <graydon@pobox.com>

	* diff_patch.cc (normalize_extents): Improve to handle an odd case.
	* tests/t_fmerge.at: New test, to test it.
	* commands.cc (fload, fmerge): Permanently enable, for test.
	* testsuite.at: Call new test.

2004-01-01  graydon hoare  <graydon@pobox.com>

	* file_io.hh, file_io.cc (read_localized_data, write_localized_data):
	New functions
	* commands.cc, manifest.cc, transforms.cc: Use them.
	* monotone.texi: Minor update to i18n docs.
	* lua.hh, lua.cc (hook_get_linesep_conv, hook_get_charset_conv):
	New hooks.
	* acinclude.m4: Move AX_CREATE_STDINT_H in here.
	* po/monotone.pot: Regenerate.
	* NEWS, configure.ac: Prep for 0.9 release.

2003-12-30  graydon hoare  <graydon@pobox.com>

	* file_io.hh, file_io.cc (mkpath): New function.
	* commands.cc, database.cc, diff_patch.cc, file_io.cc,
	lua.cc, vocab.cc, work.cc: Use it.
	* constants.cc (illegal_path_bytes_arr): Remove leading null.
	* monotone.texi: Include i18n docs.
	* tests/t_i18n_file.at: Check colon in filename.

2003-12-29  graydon hoare  <graydon@pobox.com>

	* file_io.cc: Localize names before touching fs.
	* lua.hh, lua.cc (hook_get_system_charset): Remove useless fn.
	* test_hooks.lua: Likewise.
	* monotone.cc, transforms.cc, transforms.hh:
	Remove lua from system charset conv.
	* tests/t_i18n_file.at: New test.
	* testsuite.at: Call it.

2003-12-28  graydon hoare  <graydon@pobox.com>

	* app_state.cc, app_state.hh: Massage to use i18n vocab.
	* cert.cc, commands.cc, commands.hh, rcs_import.cc,
	update.cc, update.hh, url.cc, url.hh: Likewise.

	* work.cc, work.hh: --> Likewise, and break file format! <--

	* constants.hh, constants.cc (legal_ace_bytes): New constant.
	* vocab.cc (verify<ace>): Use it.
	(verify<urlenc>) New function.
	* vocab_terms.hh (ace, urlenc, utf8): New terms.
	* transforms.hh, transforms.cc: Use them.
	* monotone.cc (utf8_argv): Charconv argv.
	* network.hh, network.cc: Use url.{hh,cc}.

2003-12-28  graydon hoare  <graydon@pobox.com>

	* constants.hh, constants.cc (idlen): New constant.
	* commands.cc, vocab.cc: Use it.
	* manifest.cc (read_manifest_map): Tighten up regex.
	* packet.cc: Likewise.
	* transforms.cc (uppercase)
	(lowercase): Rewrite.
	(utf8_to_urlenc)
	(urlenc_to_utf8)
	(internalize_url)
	(internalize_cert_name)
	(internalize_rsa_keypair_id)
	(externalize_url)
	(externalize_cert_name)
	(externalize_rsa_keypair_id): New functions.
	* url.hh, url.cc (parse_utf8_url): New function.

2003-12-20  graydon hoare  <graydon@pobox.com>

	* diff_patch.cc (normalize_extents): New function.
	(merge_via_edit_scripts): Use it.

2003-12-19  graydon hoare  <graydon@pobox.com>

	[net.venge.monotone.i18n branch]

	* idna/*.[ch]: New files.
	* po/*: New files.
	* url.cc, url.hh, constants.cc: New files.
	* Makefile.am, configure.ac: Various fiddling for gettext.
	* lua.hh, lua.cc (hook_get_system_charset): New hook.
	(hook_get_system_linesep): New hook.
	* transforms.hh, transforms.cc
	(charset_convert)
	(system_to_utf8)
	(utf8_to_system)
	(ace_to_utf8)
	(utf8_to_ace)
	(line_end_convert): New functions.
	* vocab.cc: Refine constraints.
	* vocab_terms.hh (external): New atomic type.
	* monotone.cc (cpp_main): Initialize gettext.
	* sanity.hh (F): Call gettext() on format strings.
	* commands.cc, depot.cc, database.cc, http_tasks.cc, keys.cc,
	network.cc, rcs_import.cc, sanity.cc, mac.hh : Update to use
	'constants::' namespace.
	* config.h.in: Remove.
	* commands.cc: Various formatting cleanups.
	* unit_tests.cc, unit_tests.hh: Connect to url tests.

2003-12-19  graydon hoare  <graydon@pobox.com>

	* diff_patch.cc (merge3): Skip patches to deleted files.

2003-12-16  graydon hoare  <graydon@pobox.com>

	* commands.cc (ls_ignored, ignored_itemizer): Fold in as subcases of unknown.

2003-12-16  graydon hoare  <graydon@pobox.com>

	* lua.cc (working_copy_rcfilename): MT/monotonerc not MT/.monotonerc.

2003-12-16  graydon hoare  <graydon@pobox.com>

	* lua.hh, lua.cc (working_copy_rcfilename): New function.
	* monotone.cc: Add working copy rcfiles.
	* commands.cc (ls_unknown, unknown_itemizer): Skip ignored files.

2003-12-16  graydon hoare  <graydon@pobox.com>

	* file_io.cc (walk_tree_recursive): continue on book-keeping file.

2003-12-15  graydon hoare  <graydon@pobox.com>

	* tests/t_unidiff.at, t_unidiff2.at: Check for mimencode.

2003-12-15  graydon hoare  <graydon@pobox.com>

	* configure.ac: Add --enable-static-boost.
	* Makefile.am: Likewise.
	* AUTHORS: Mention new contributors.

2003-12-14  Lorenzo Campedelli <lorenzo.campedelli@libero.it>

	* work.cc (add_to_attr_map): Finish change to attr map format.

2003-12-10  Tom Tromey  <tromey@redhat.com>

	* commands.cc (checkout): Give better error message if branch is
	empty.

2003-12-07  Eric Kidd  <eric.kidd@pobox.com>

	* commands.cc (agraph): Handle repositories with a single version.
	* database.cc (get_head_candidates): Handle heads with no ancestors.
	* cert.cc (get_branch_heads): Handle heads with no ancestors.

2003-12-06  Eric Kidd  <eric.kidd@pobox.com>

	* update.hh, update.cc (pick_update_target): Return current
	version if no better update candidates available.
	* update.cc (pick_update_target): Always do branch filtering.
	* commands.cc (update): Notice when we're already up-to-date.
	* commands.cc (propagate): Assign branch name correctly when merging.

2003-12-05  graydon hoare  <graydon@pobox.com>

	* lcs.hh (edit_script): New entry point.
	* diff_patch.cc: Rewrite merge in terms of edit scripts.
	* network.cc (post_queued_blobs_to_network): Tidy up transient
	failure message.
	* randomfile.hh: Prohibit deletes on end of chunks.
	* sanity.cc: EOL-terminate truncated long lines.

2003-12-02  graydon hoare  <graydon@pobox.com>

	* database.cc, database.hh (reverse_queue): Copy constructor.
	* std_hooks.lua (merge3): Remove afile, not ancestor.
	* monotone.cc: Remove debugging message.
	* ui.cc (finish_ticking): Set last_write_was_a_tick to false.

2003-12-01  graydon hoare  <graydon@pobox.com>

	* app_state.hh, app_state.cc (set_signing_key): New fn, persist key.
	* monotone.cc (cpp_main): Permit commuting the --help argument around.

2003-11-30  graydon hoare  <graydon@pobox.com>

	* network.cc (post_queued_blobs_to_network): Fail when posted_ok is false.
	* database.cc (initialize): Fail when -journal file exists.
	* keys.cc (make_signature): Nicer message when privkey decrypt fails.

2003-11-29  Tom Tromey  <tromey@redhat.com>

	* rcs_import.cc (store_auxiliary_certs): Renamed to fix typo.
	Updated all callers.

	* http_tasks.cc (check_received_bytes): Allow "-" as well.
	* depot.cc (execute_post_query): Allow "-" as well.

2003-11-28  Tom Tromey  <tromey@redhat.com>

	* http_tasks.cc (check_received_bytes): Allow "-" as well.
	* depot.cc (execute_post_query): Allow "-" as well.

2003-11-28  graydon hoare  <graydon@pobox.com>

	* cert.cc: Various speedups.
	* cycle_detector.hh (edge_makes_cycle): Use visited set, too.
	* database.hh, database.cc (get_head_candidates): New, complex query.
	* keys.hh, keys.cc (check_signature): Cache verifiers.
	* sqlite/os.c (sqliteOsRandomSeed): Harmless valgrind purification.
	* tests/t_fork.at, tests/t_merge.at: Ignore stderr chatter on 'heads'.

2003-11-27  graydon hoare  <graydon@pobox.com>

	* Makefile.am (AM_LDFLAGS): No more -static, sigh.
	* cert.cc (find_relevant_edges): Keep dynamic-programming caches.
	(calculate_renames_recursive): Likewise.
	* cert.cc, cert.hh (rename_edge): Add constructor, copy constructor.
	* commands.cc (list certs): Note rename certs are binary.

2003-11-24  graydon hoare  <graydon@pobox.com>

	* network.cc: Continue fetch, post loops even if one target has
	an exception.

2003-11-24  graydon hoare  <graydon@pobox.com>

	* database.hh, database.cc (delete_posting): Change to take queue
	sequence numbers.
	* commands.cc (queue): Use new API.
	* network.cc (post_queued_blobs_to_network): Use new API.

2003-11-24  graydon hoare  <graydon@pobox.com>

	* std_hooks.lua (get_http_proxy): Return nil when no ENV var.
	* monotone.texi (get_http_proxY): Document change.

2003-11-24  graydon hoare  <graydon@pobox.com>

	* tests/t_proxy.at: Add a test for proxying with tinyproxy.
	* testsuite.at: Call it.
	* lua.cc: Fix dumb error breaking proxying.
	* network.cc: Be verbose about proxying.

2003-11-23  graydon hoare  <graydon@pobox.com>

	* http_tasks.cc (read_chunk): Tolerate 0x20* after chunk len.

2003-11-23  graydon hoare  <graydon@pobox.com>

	* network.cc: Make more informative error policy.
	* boost/socket/socketstream.hpp: Pass SocketType to streambuf template.
	* boost/socket/src/default_socket_impl.cpp: Translate EINTR.

2003-11-22  graydon hoare  <graydon@pobox.com>

	* lua.cc, lua.hh (hook_get_http_proxy): New hook.
	* std_hooks.lua (get_http_proxy): Default uses HTTP_PROXY.
	(get_connect_addr): Undefine, it's for tunnels alone now.
	* network.cc: Use new hook.
	* http_tasks.hh, http_tasks.cc: Teach about proxies (sigh).
	* monotone.texi: Document new hooks.

2003-11-22  graydon hoare  <graydon@pobox.com>

	* lua.cc, lua.hh (hook_get_connect_addr): New hook.
	* std_hooks.lua (get_connect_addr): Default uses HTTP_PROXY.
	* network.cc, network.hh: Use new hook.
	* http_tasks.cc: Teach about HTTP/1.1.
	* cert.cc (bogus_cert_p): Fix UI ugly.

2003-11-21  graydon hoare  <graydon@pobox.com>

	* constants.hh (postsz): New constant for suggested post size.
	* database.cc, database.hh (queue*): Change db API slightly.
	* commands.cc (queue): Adjust to changed db API.
	* network.cc (post_queued_blobs_to_network): Switch to doing
	incremental posts.
	* cert.cc (write_rename_edge, read_rename_edge): Put files on
	separate lines to accomodate future i18n work.
	* work.cc (add_to_attr_map, write_attr_map): Reorder fields to
	accomodate future i18n work.
	* monotone.texi: Document it.
	* configure.ac, NEWS: Mention 0.8 release.

	Release point (v 0.8).

2003-11-16  Tom Tromey  <tromey@redhat.com>

	* missing: Removed generated file.

2003-11-14  graydon hoare  <graydon@pobox.com>

	* commands.cc (vcheck): Add.
	* cert.cc, cert.hh (cert_manifest_vcheck): Add.
	(check_manifest_vcheck): Add.
	(calculate_vcheck_mac): Add.
	* constants.hh (vchecklen): New constant.
	* mac.hh: Re-add.
	* monotone.texi (Hash Integrity): New section.
	* monotone.1: Document vcheck.

2003-11-14  graydon hoare  <graydon@pobox.com>

	* database.cc, database.hh (reverse_queue): New class.
	(compute_older_version): New functions.
	(get_manifest_delta): Remove.
	* network.cc, network.hh (queue_blob_for_network): Remove.
	* packet.cc, packet.hh (queueing_packet_writer): Change UI,
	write to queue directly, accept optional<reverse_queue>.
	* cert.cc (write_paths_recursive): Rewrite to use constant
	memory.
	* commands.cc (queue, queue_edge_for_target_ancestor):
	Install optional<reverse_queue> in qpw.
	* tests/t_cross.at: Ignore new UI chatter.
	* monotone.texi (Transmitting Changes): Change UI output.

2003-11-13  graydon hoare  <graydon@pobox.com>

	* Makefile.am (AUTOMAKE_OPTIONS): Require 1.7.1
	* commands.cc (addtree): Wrap in transaction guard.
	* database.cc, database.hh (manifest_delta_exists): Add.
	(get_manifest_delta): Add.
	* cert.cc (write_paths_recursive): Use partial deltas.
	* manifest.cc, manifest.hh (read_manifest_map): New variant.
	* patch_set.cc, patch_set.hh (patch_set): Add map_new, map_old
	fields.
	(manifests_to_patch_set) Store new field.
	(patch_set_to_packets) Don't read manifest versions from db.
	* std_hooks.lua (ignore_file): ignore .a, .so, .lo, .la, ~ files.
	* tests/t_cvsimport.at: New test.
	* testsuite.at: Call it.

2003-11-10  graydon hoare  <graydon@pobox.com>

	* commands.cc (find_oldest_ancestors): New function.
	(queue): New "addtree" subcommand.
	* monotone.texi: Document it.
	* monotone.1: Document it.

2003-11-10  graydon hoare  <graydon@pobox.com>

	* file_io.cc (walk_tree_recursive): Ignore MT/

2003-11-09  graydon hoare  <graydon@pobox.com>

	* database.cc (dump, load): Implement.
	* commands.cc (db): Call db.dump, load.
	* cycle_detector.hh: Skip when no in-edge on src.
	* monotone.texi: Document dump and load, add some
	special sections.
	* monotone.1: Mention dump and load.

2003-11-09  graydon hoare  <graydon@pobox.com>

	* rcs_file.hh (rcs_symbol): New structure.
	* rcs_file.cc (symbol): New rule.
	* rcs_import.cc (find_branch_for_version): New function.
	(cvs_key::branch): New field.
	(store_auxilliary_certs): Cert branch tag.
	* cycle_detector.hh: Fix bugs, don't use quick_alloc.
	* commands.cc (checkout): Add --branch based version.
	* monotone.texi: Document new command variant.
	* monotone.1: Ditto.

2003-11-09  graydon hoare  <graydon@pobox.com>

	* quick_alloc.hh: New file.
	* Makefile.am: Add it.
	* cycle_detector.hh: Rewrite.
	* manifest.hh: Use quick_alloc.
	* vocab.cc: Relax path name requirements a bit.
	* sqlite/sqliteInt.h: Up size of row to 16mb.

2003-11-02  graydon hoare  <graydon@pobox.com>

	* commands.cc (post): Post everything if no URL given; don't base
	decision off branch name presence.
	* app_state.cc, monotone.cc, file_io.cc, file_io.hh: Support
	absolutifying args.
	* lua.hh, lua.cc, std_hooks.lua (hook_get_mail_hostname): New hook.
	* monotone.texi: Document it.
	* monotone.texi, monotone.1: Minor corrections, new sections.
	* monotone.cc: Don't look in $ENV at all.
	* network.cc: Correct MX logic.
	* nntp_tasks.cc, smtp_tasks.cc: Separate postlines state.
	* smtp_tasks.cc: Correct some SMTP logic.
	* configure.ac, NEWS: Mention 0.7 release.

	Release point (v 0.7).

2003-11-01  graydon hoare  <graydon@pobox.com>

	* http_tasks.cc: Drop extra leading slashes in HTTP messages.

2003-10-31  graydon hoare  <graydon@pobox.com>

	* commands.cc, database.cc, database.hh, lua.cc, lua.hh,
	network.cc, network.hh, packet.cc, packet.hh, schema.sql,
	schema_migration.cc, tests/t_http.at, tests/t_nntp.at, vocab.cc:
	Eliminate "groupname", use lone URL.
	* monotone.texi: Update to cover new URL rules.
	* network.cc, network.hh, lua.cc, lua.hh, smtp_tasks.cc:
	Implement "mailto" URLs.
	* tests/t_smtp.at: New test.
	* testsuite.at: Call it.

2003-10-31  graydon hoare  <graydon@pobox.com>

	* patch_set.cc (manifests_to_patch_set): Second form with explicit renames.
	(manifests_to_patch_set): Split edit+rename events when we see them.
	* commands.cc (status, commit): Include explicit rename set.
	* diff_patch.cc (merge3): Accept edit+rename events split by patch_set.cc.
	* smtp_tasks.hh, smtp_tasks.cc: New files.
	* nntp_machine.hh, nntp_machine.cc: Rename to proto_machine.{hh,cc} (woo!)
	* nntp_tasks.cc: Adjust to use proto_ prefix in various places.
	* proto_machine.cc (read_line): get() into streambuf.
	* Makefile.am: Cover renames and adds.

2003-10-31  graydon hoare  <graydon@pobox.com>

	* diff_patch.cc (merge3): Extract renames.
	* commands.cc (calculate_new_manifest_map): Extract renames.
	(try_one_merge): Extract renames, propagate to merge target.
	(commit): Extract renames, propagate to commit target.
	* cert.cc (calculate_renames_recursive): Fix wrong logic.
	(find_common_ancestor_recursive): Stall advances at top of graph.
	* patch_set.cc: (manifests_to_patch_set): Teach about historical
	renames.
	* tests/t_erename.at: New test for edit+rename events.
	* testsuite.at: Call t_erename.at.

2003-10-30  graydon hoare  <graydon@pobox.com>

	* patch_set.cc (operator<): s/a/b/ in a few places, yikes!
	* cert.cc: Add machinery for rename edge certs.
	* commands.cc: Call diff(manifest,manifest) directly.
	* tests/t_nntp.at: Kill tcpserver DNS lookups on nntp test.
	* network.cc (parse_url): Character class typo fix, from
	Johannes Winkelmann.
	* app_state.hh, cert.hh, commands.hh, cycle_detector.hh,
	database.hh, diff_patch.cc, diff_patch.hh, http_tasks.hh,
	interner.hh, keys.hh, lua.hh, manifest.hh, network.hh,
	nntp_machine.hh, nntp_tasks.hh, packet.hh, patch_set.hh,
	transforms.hh, update.hh, vocab.hh, work.hh, xdelta.hh:
	fix use of std:: prefix / "using namespace" pollution.

2003-10-27  graydon hoare  <graydon@pobox.com>

	* lua/liolib.c (io_mkstemp): Portability fix
	from Ian Main.
	* xdelta.cc,hh (compute_delta): New manifest-specific variant.
	* transforms.cc,hh (diff): Same.
	* rcs_import.cc: Various speedups to cvs import.

2003-10-26  graydon hoare  <graydon@pobox.com>

	* cert.cc (get_parents): New function.
	(write_paths_recursive): New function.
	(write_ancestry_paths): New function.
	* cert.hh (write_ancestry_paths): Declare.
	* commands.cc (queue_edge_for_target_ancestor):
	Call write_ancestry_paths for "reposting" queue
	strategy.

2003-10-25  graydon hoare  <graydon@pobox.com>

	* commands.cc (log): Skip looking inside nonexistent
	manifests for file comments.

2003-10-24  graydon hoare  <graydon@pobox.com>

	* adns/*.c, adns/*.h: Import adns library.
	* Makefile.am: Update to build adns into lib3rdparty.a.
	* AUTHORS: Mention adns.
	* network.cc: Call adns functions, not gethostbyname.

2003-10-20  Nathaniel Smith  <njs@codesourcery.com>

	* patch_set.cc (patch_set_to_text_summary): Give more detailed
	output.
	* commands.cc (get_log_message, status, diff): Use
	patch_set_to_text_summary for complete description.

2003-10-22  graydon hoare  <graydon@pobox.com>

	* monotone.texi: Document 'queue' command.
	* monotone.1: Likewise.

2003-10-22  graydon hoare  <graydon@pobox.com>

	* diff_patch.cc
	(infer_directory_moves): New function.
	(rebuild_under_directory_moves): New function.
	(apply_directory_moves): New function.
	(merge3): Handle directory moves.
	* tests/t_renamed.at: New test for dir renames.
	* testsuite.at: Call it.

2003-10-21  graydon hoare  <graydon@pobox.com>

	* commands.cc (queue): New command.
	(list): Add "queue" subcommand, too.

2003-10-21  graydon hoare  <graydon@pobox.com>

	* diff_patch.cc (merge_deltas): New function.
	(check_map_inclusion): New function.
	(check_no_intersect): New function.
	(merge3): Rewrite completely.
	* tests/t_rename.at: New test.
	* testsuite.at: Call it.
	* file_io.cc, file_io.hh (make_dir_for): New function.
	* commands.cc (update): Call make_dir_for on update.

2003-10-20  graydon hoare  <graydon@pobox.com>

	* commands.cc: Replace [] with idx() everywhere.

2003-10-20  Tom Tromey  <tromey@redhat.com>

	* cert.hh (get_branch_heads): Updated.
	Include <set>.
	* commands.cc (head): Updated for new get_branch_heads.
	(merge): Likewise.
	(propagate): Likewise.
	* cert.cc (get_branch_heads): Use set<manifest_id>.

	* commands.cc (merge): Use all caps for metasyntactic variable.
	(heads): Likewise.

	* network.cc (post_queued_blobs_to_network): Do nothing if no
	packets to post.

2003-10-20  graydon hoare  <graydon@pobox.com>

	* cert.cc (get_branch_heads): Fix dumb bug.
	* diff_patch.cc (merge3): Fix dumb bug.
	(merge2): Fix dumb bug.
	(try_to_merge_files): Fix dumb bug.

2003-10-20  graydon hoare  <graydon@pobox.com>

	* file_io.cc (tilde_expand): New function.
	* monotone.cc (cpp_main): Expand tildes in
	db and rcfile arguments.

2003-10-20  graydon hoare  <graydon@pobox.com>

	* rcs_import.cc (import_cvs_repo): Check key existence
	at beginning of import pass, to avoid wasted work.

2003-10-19  Tom Tromey  <tromey@redhat.com>

	* commands.cc (log): Add each seen id to `cycles'.

2003-10-19  graydon hoare  <graydon@pobox.com>

	* AUTHORS: Mention Tecgraf PUC-Rio and their
	copyright.
	* Makefile.am: Mention circular buffer stuff.
	* configure.ac, NEWS: Mention 0.6 release.
	* cert.hh, cert.cc (erase_bogus_certs): file<cert> variant.
	* commands.cc (log): Erase bogus certs before writing,
	cache comment-less file IDs.
	* monotone.spec: Don't specify install-info args,
	do build with optimization on RHL.

	Release point (v 0.6).

2003-10-19  Matt Kraai  <kraai@ftbfs.org>

	* commands.cc (merge): Use app.branch_name instead of args[0] for
	the branch name.

2003-10-17  graydon hoare  <graydon@pobox.com>

	* commands.cc (log): New command.
	Various other bug fixes.
	* monotone.1, monotone.texi: Minor updates.

2003-10-17  graydon hoare  <graydon@pobox.com>

	* monotone.texi: Expand command and hook references.
	* commands.cc: Disable db dump / load commands for now.

2003-10-16  graydon hoare  <graydon@pobox.com>

	* sanity.hh: Add a const version of idx().
	* diff_patch.cc: Change to using idx() everywhere.
	* cert.cc (find_common_ancestor): Rewrite to recursive
	form, stepping over historic merges.
	* tests/t_cross.at: New test for merging merges.
	* testsuite.at: Call t_cross.at.

2003-10-10  graydon hoare  <graydon@pobox.com>

	* lua.hh, lua.cc (hook_apply_attribute): New hook.
	* work.hh, work.cc (apply_attributes): New function.
	* commands.cc (update_any_attrs): Update attrs when writing to
	working copy.
	* std_hooks.lua (temp_file): Use some env vars.
	(attr_functions): Make table of attr-setting functions.

2003-10-10  graydon hoare  <graydon@pobox.com>

	* work.cc: Fix add/drop inversion bug.
	* lua/*.{c,h}: Import lua 5.0 sources.
	* lua.cc: Rewrite lua interface completely.
	* std_hooks.lua, test_hooks.lua, testsuite,
	tests/t_persist_phrase.at, configure.ac, config.h.in, Makefile.am:
	Modify to handle presence of lua 5.0.

2003-10-08  graydon hoare  <graydon@pobox.com>

	* rcs_import.cc: Attach aux certs to child, not parent.
	* manifest.cc: Speed up some calculations.
	* keys.cc: Optionally cache decoded keys.

2003-10-07  graydon hoare  <graydon@pobox.com>

	* manifest.hh, manifest.cc, rcs_import.cc: Write manifests w/o
	compression.
	* vocab.hh, vocab.cc: Don't re-verify verified data.
	* ui.hh, ui.cc: Minor efficiency tweaks.

2003-10-07  graydon hoare  <graydon@pobox.com>

	* commands.cc, work.cc, work.hh: Add some preliminary stuff
	to support explicit renaming, .mt-attrs.
	* monotone.texi: Add skeletal sections for command reference,
	hook reference, CVS phrasebook. Fill in some parts.

2003-10-02  graydon hoare  <graydon@pobox.com>

	* boost/circular_buffer*.hpp: Add.
	* AUTHORS, cert.cc, commands.cc, database.cc,
	diff_patch.cc, http_tasks.cc, keys.cc, lua.cc, manifest.cc,
	network.cc, nntp_machine.cc, packet.cc, patch_set.cc,
	rcs_import.cc, sanity.cc, sanity.hh, ui.hh, update.cc,
	vocab_terms.hh, work.cc:
	remove existing circular buffer code, replace all
	logging and asserty stuff with boost::format objects
	rather than vsnprintf.

2003-10-01  graydon hoare  <graydon@pobox.com>

	* testsuite.at: Don't use getenv("HOSTNAME").
	* database.cc (exec, fetch): Do va_end/va_start again in between
	logging and executing query.

2003-09-28  Tom Tromey  <tromey@redhat.com>

	* monotone.texi: Added @direntry.

2003-09-27  Nathaniel Smith  <njs@pobox.com>

	* monotone.cc: Remove "monotone.db" default to --db
	option in help text.

2003-09-27  graydon hoare  <graydon@pobox.com>

	* diff_patch.cc: Rework conflict detection.
	* rcs_import.cc: Remove some pointless slowness.
	* monotone.spec: Install info files properly.

	Release point (v 0.5).

2003-09-27  graydon hoare  <graydon@pobox.com>

	* AUTHORS, NEWS, configure.ac: Update for 0.5 release.
	* monotone.texi: Various updates.
	* xdelta.cc (compute_delta): Fix handling of empty data.
	* database.cc (sql): Require --db for init.
	* work.cc (read_options_map): Fix options regex.

2003-09-27  graydon hoare  <graydon@pobox.com>

	* lcs.hh: New jaffer LCS algorithm.
	* interner.hh, rcs_import.cc: Templatize interner.
	* diff_patch.hh: Use interner, new LCS.

2003-09-27  Tom Tromey  <tromey@redhat.com>

	* commands.cc (fetch): Always try lua hook; then default to all
	known URLs.

2003-09-26  Tom Tromey  <tromey@redhat.com>

	* commands.cc (tag): Use all-caps for meta-syntactic variables.
	(comment, add, cat, complete, mdelta, fdata): Likewise.

	* monotone.1: There's no default database.
	* monotone.texi (OPTIONS): There's no default database.

	* database.cc (sql): Throw informative error if database name not
	set.
	* app_state.cc (app_state): Default to no database.

2003-09-26  graydon hoare  <graydon@pobox.com>

	* debian/*, monotone.spec: Add packaging control files.

2003-09-24  graydon hoare  <graydon@pobox.com>

	* database.cc, database.hh (debug): New function.
	* commands.cc (debug): New command.
	* cert.cc, cert.hh (guess_branch): New function.
	* commands.cc (cert): Queue certs to network servers.
	* commands.cc (cert, commit): Use guess_branch.
	* commands.cc (list): List unknown, ignored files.
	* monotone.texi, monotone.1: Document.

2003-09-24  graydon hoare  <graydon@pobox.com>

	* commands.cc (queue_edge_for_target_ancestor): Queue the
	correct ancestry cert, from child to target, as well as
	patch_set.

2003-09-22  graydon hoare  <graydon@pobox.com>

	* depot_schema.sql, schema_migration.cc,
	schema_migration.hh: Add.
	* database.cc, depot.cc: Implement schema migration.
	* database.cc, commands.cc: Change to db ... cmd.
	* monotone.texi, monotone.1: Document command change.
	* depot.cc: Fix various query bugs.

2003-09-21  Nathaniel Smith  <njs@codesourcery.com>

	* depot.cc (depot_schema): Remove unique constraint on (contents),
	replace with unique constraint on (groupname, contents).

2003-09-21  Nathaniel Smith  <njs@codesourcery.com>

	* commands.cc (diff): Take manifest ids as arguments.  Add
	explanatory text on files added, removed, modified.

2003-09-19  Tom Tromey  <tromey@redhat.com>

	* commands.cc (genkey): Use all-caps for meta-syntactic variable.
	(cert, tag, approve, disapprove, comment, add, drop, commit,
	update, revert, cat, checkout, co, propagate, complete, list, ls,
	mdelta, fdelta, mdata, fdata, mcerts, fcerts, pubkey, privkey,
	fetch, post, rcs_import, rcs): Likewise.
	(explain_usage): Indent explanatory text past the command names.

2003-09-17  Tom Tromey  <tromey@redhat.com>

	* commands.cc (list): Don't compute or use "subname".

	* commands.cc (revert): Handle case where argument is a
	directory.
	* tests/t_revert.at: Test for revert of directory.

	* testsuite.at (MONOTONE_SETUP): Use "monotone initdb".
	* monotone.1: Document "initdb".
	* monotone.texi (Commands): Document initdb.
	(Creating a Database): New node.
	(Getting Started): Refer to it.
	* commands.cc (initdb): New command.
	* database.cc (database::sql): New argument `init'.
	(database::initialize): New method.
	* database.hh (database::initalize): Declare.
	(database::sql): New argument `init'.

2003-09-17  Tom Tromey  <tromey@redhat.com>

	* tests/t_persist_phrase.at: Use "ls certs".
	* tests/t_nntp.at: Use "ls certs".
	* tests/t_genkey.at: Use "ls keys" and "ls certs".

2003-09-16  Tom Tromey  <tromey@redhat.com>

	* monotone.1: Document "list branches".
	* commands.cc (ls_certs): New function, from `lscerts' command.
	(ls_keys): New function, from `lskeys' command.
	(ls_branches): New function.
	(list): New command.
	(ls): New alias.
	(explain_usage): Split parameter info at \n.
	* monotone.texi (Adding Files): Use "list certs".
	(Committing Changes): Likewise.
	(Forking and Merging): Likewise.
	(Commands): Likewise.
	(Generating Keys): Use "list keys".
	(Commands): Likewise.
	(Commands): Mention "list branches".
	(Branches): Likewise.

2003-09-15  graydon hoare  <graydon@redhat.com>

	* http_tasks.cc: Fix networking to handle long input.

	* ui.cc, ui.hh: Only pad with blanks enough to cover old output
	when ticking.

	* update.cc, cert.cc, commands.cc: Fix cert fetching functions to
	remove bogus certs.

2003-09-15  Tom Tromey  <tromey@redhat.com>

	* monotone.1: Don't mention MT_KEY or MT_BRANCH.

	* monotone.texi (Getting Started): Don't mention MT_DB or
	MT_BRANCH.
	(Adding Files): Explicitly use --db and --branch.
	* app_state.hh (app_state): New fields options, options_changed.
	Declare new methods.  Include work.hh.
	* work.cc (work_file_name): New constant.
	(add_to_options_map): New structure.
	(get_options_path): New function.
	(read_options_map, write_options_map): Likewise.
	* work.hh (options_map): New type.
	(get_options_path, read_options_map, write_options_map): Declare.
	* commands.cc (add, drop, commit, update, revert, checkout,
	merge): Write options file.
	* app_state.cc (database_option, branch_option): New constants.
	(app_state::app_state): Read options file.
	(app_state::set_database): New method.
	(app_state::set_branch): Likewise.
	(app_state::write_options): Likewise.
	Include work.hh.
	* monotone.cc (cpp_main): Don't set initial database name on
	app.  Use new settor methods.  Don't look at MT_BRANCH or MT_DB.

2003-09-14  graydon hoare  <graydon@pobox.com>

	* vocab.cc, vocab.hh: Add streamers for vocab terms in preparation
	for switch to formatter.

	* cert.cc (check_signature): Treat missing key as failed check.
	* commands.cc (lscerts): Warn when keys are missing.

	* rcs_import.cc, nntp_tasks.cc, http_tasks.cc: Tick progress.

	* sanity.cc, monotone.cc: Tidy up output a bit.

	* xdelta.cc: Add code to handle empty files. Maybe correct?

	* ui.cc, ui.hh: Add.

2003-09-13  Tom Tromey  <tromey@redhat.com>

	* tests/t_nntp.at: If we can't find tcpserver or snntpd, skip the
	test.
	* tests/t_http.at: If we can't find boa or depot.cgi, skip the
	test.

2003-09-12  graydon hoare  <graydon@pobox.com>

	* update.cc (pick_update_target): Only insert base rev as update
	candidate if it actually exists in db.

	* commands.cc, database.cc, database.hh: Implement id completion
	command, and general id completion in all other commands.

2003-09-12  Tom Tromey  <tromey@redhat.com>

	* commands.cc (revert): A deleted file always appears in the
	manifest.
	* tests/t_revert.at: Check reverting a change plus a delete; also
	test reverting by file name.

	* work.cc (deletion_builder::visit_file): Check for file in
	working add set before looking in manifest.
	* tests/t_drop.at: Added add-then-drop test.

	* testsuite.at: Include t_drop.at.
	* tests/t_drop.at: New test.
	* work.cc (visit_file): Check for file in working delete set
	before looking in manifest.

2003-09-12  Tom Tromey  <tromey@redhat.com>

	* Makefile.am ($(srcdir)/testsuite): tests/atconfig and
	tests/atlocal are not in srcdir.

	* Makefile.am (TESTS): unit_tests is not in srcdir.

2003-09-11  graydon hoare  <graydon@pobox.com>

	* commands.cc: Check for MT directory in status.
	* commands.cc: Require directory for checkout.
	* commands.cc: Delete MT/work file after checkout.
	* commands.cc: Implement 'revert', following tromey's lead.
	* commands.cc: Print base, working manifest ids in status.

	* diff_patch.cc: Further merge corrections.
	* diff_patch.cc (unidiff): Compensate for occasional miscalculation
	of LCS.

	* tests/t_merge.at: Check that heads works after a merge.
	* tests/t_fork.at:  Check that heads works after a fork.
	* tests/t_genkey.at: Remove use of 'import'.
	* tests/t_cwork.at: Check deletion of work file on checkout.
	* tests/t_revert.at: Check that revert works.

	* commands.cc, monotone.cc: Report unknown commands nicely.

2003-09-08  graydon hoare  <graydon@pobox.com>

	* tests/merge.at: Accept tromey's non-error case for update.

	* commands.cc(try_one_merge): Write merged version to packet
	writer, not directly to db.
	(merge): Write branch, changelog cert on merged version to db.

	* std_hooks.lua(merge3): Open result in mode "r", not "w+".

2003-09-06  Tom Tromey  <tromey@redhat.com>

	* update.cc (pick_update_target): Not an error if nothing to
	update.

	* monotone.texi: Use VERSION; include version.texi.

	* monotone.1: Document "co".
	* monotone.texi (Commands): Document "co".
	* commands.cc (ALIAS): New macro.
	(co): New alias.

	* README: Updated.

	* txt2c.cc: Added missing file.

	* texinfo.tex, INSTALL, Makefile.in, aclocal.m4, compile, depcomp,
	install-sh, missing, mkinstalldirs: Removed generated files.

2003-09-04  graydon hoare  <graydon@pobox.com>

	* Makefile.am, depot.cc, http_tasks.cc, http_tasks.hh,
	lua.cc, lua.hh, monotone.texi, network.cc, tests/t_http.at,
	vocab_terms.hh:

	Use public key signatures to talk to depot, not mac keys.

	* commands.cc, file_io.cc, monotone.texi, monotone.1,
	tests/t_scan.at, tests/t_import.at, work.cc, work.hh:

	Remove the 'import' and 'scan' commands, in favour of generalized
	'add' which chases subdirectories.

	* configure.ac, NEWS:

	Release point (v 0.4).

2003-09-03  graydon hoare  <graydon@pobox.com>

	* monotone.texi: Expand notes about setting up depot.

	* update.cc: Update by ancestry. Duh.

2003-09-02  graydon hoare  <graydon@pobox.com>

	* boost/socket/streambuf.hpp: Bump ppos on overflow.

	* packet.cc, transforms.cc, transforms.hh: Add function for
	canonicalization of base64 encoded strings. Use on incoming cert
	packet values.

	* commands.cc: Change fetch and post to take URL/groupname params
	rather than branchname.

	* network.cc, network.hh, depot.cc, http_tasks.cc: Fix URL parser,
	improve logging, change signatures to match needs of commands.cc

	* Makefile.am: Don't install txt2c or unit_tests.

	* Makefile.am: Build depot.cgi not depot.

	* database.cc, database.hh: Add "all known sources" fetching support.

	* patch_set.cc: Sort in a path-lexicographic order for nicer summaries.

	* monotone.texi: Expand coverage of packets and networking.

	* tests/t_nntp.at, tests/t_http.at: Update to provide URL/groupname
	pairs.

2003-09-02  Tom Tromey  <tromey@redhat.com>

	* aclocal.m4, monotone.info: Removed generated files.

2003-08-31  Nathaniel Smith  <njs@codesourcery.com>

	* configure.ac: Check for lua40/lua.h, lua40/lualib.h and -llua40,
	-lliblua40.
	* config.h.in: Add LUA_H, LIBLUA_H templates, remove HAVE_LIBLUA,
	HAVE_LIBLUALIB templates.
	* lua.cc: Include config.h.  Use LUA_H, LIBLUA_H macros.

2003-08-29  graydon hoare  <graydon@pobox.com>

	* Makefile.am, txt2c.cc, lua.cc, database.cc:
	Use a C constant-building converter rather than objcopy.

	* cert.cc, cert.hh, packet.cc, packet.hh, diff_patch.cc,
	rcs_import.cc:
	Modify cert functions to require a packet consumer, do no implicit
	database writing.

	* commands.cc, database.cc, database.hh, schema.sql, network.cc:
	Modify packet queueing strategy to select ancestors from known
	network server content, rather than most recent edge.

2003-08-25  graydon hoare  <graydon@pobox.com>

	* AUTHORS, ChangeLog, Makefile.am, NEWS, configure.ac,
	tests/t_http.at: Release point (v 0.3)

2003-08-24  graydon hoare  <graydon@pobox.com>

	* nntp_tasks.cc: Measure success from postlines state.
	* network.cc: Print summary counts of transmissions.
	* packet.cc: Count packets into database.
	* depot.cc: Add administrative commands, fix a bunch of
	little bugs.
	* t_http.at: Testcase for depot-driven communication.
	* monotone.texi: Update to reflect depot existence.
	* http_tasks.cc: Pick bugs out.

2003-08-24  graydon hoare  <graydon@pobox.com>

	* commands.cc: Wash certs before output.
	* *.cc,*.hh: Adjust cert packet format to
	be more readable, avoid superfluous gzipping.

2003-08-24  graydon hoare  <graydon@pobox.com>

	* configure, Makefile.in: Remove generated files, oops.
	* commands.cc: Implement 'propagate'.
	* lua.cc, lua.hh, network.cc, network.hh: Remove
	'aggregate posting' stuff.
	* network.cc: Batch postings into larger articles.
	* diff_patch.hh, diff_patch.cc: Implement basic
	merge2-on-manifest.

2003-08-23  graydon hoare  <graydon@pobox.com>

	* monotone.cc: Handle user-defined lua hooks as
	overriding internal / .monotonerc hooks no matter
	where on cmd line they occur.
	* update.cc: Made failures more user-friendly.
	* lua.cc: Improve logging a bit.
	* testsuite.at, tests/*.{at,in}, testsuite/: Rewrite tests in
	autotest framework, move to tests/ directory.
	* boost/io/*, cryptopp/hmac.h: Add missing files.

2003-08-23  Tom Tromey  <tromey@redhat.com>

	* monotone.cc (OPT_VERSION): New macro.
	(cpp_main): Handle OPT_VERSION.
	(options): Added `version' entry.
	Include config.h.

2003-08-21  Tom Tromey  <tromey@redhat.com>

	* database.cc: Include "sqlite/sqlite.h", not <sqlite.h>.

2003-08-20  graydon hoare  <graydon@pobox.com>

	* boost/*:
	incorporate boost sandbox bits, for now.

	* Makefile.am, Makefile.in, configure, configure.ac, diff_patch.cc,
	http_tasks.cc, http_tasks.hh, network.cc, nntp_machine.cc,
	nntp_machine.hh, nntp_tasks.cc, nntp_tasks.hh, testsuite/t_nntp.sh:

	fix up networking layer to pass nntp tests again

2003-08-19  graydon hoare  <graydon@pobox.com>

	* Makefile.am, Makefile.in, app_state.hh, cert.cc, commands.cc,
	constants.hh, cryptopp/misc.h, database.cc, depot.cc,
	http_tasks.cc, http_tasks.hh, keys.cc, lua.cc, lua.hh, monotone.cc,
	network.cc, network.hh, nntp_machine.cc, nntp_machine.hh,
	nntp_tasks.cc, nntp_tasks.hh, packet.cc, packet.hh, rcs_import.cc,
	sanity.cc, sanity.hh, schema.sql, test_hooks.lua,
	testsuite/runtest.sh, testsuite/t_null.sh, vocab_terms.hh:

	major surgery time
	- move to multi-protocol posting and fetching.
	- implement nicer failure modes for sanity.
	- redo commands to print nicer, fail nicer.

2003-08-18  graydon hoare  <graydon@pobox.com>

	* Makefile.am, Makefile.in, adler32.hh, database.cc, depot.cc,
	mac.hh, xdelta.cc, Makefile.am, Makefile.in:

	first pass at a depot (CGI-based packet service)

2003-08-08  graydon hoare  <graydon@pobox.com>

	* Makefile.am, Makefile.in AUTHORS, ChangeLog, Makefile.am,
	Makefile.in, NEWS, monotone.1, monotone.info, monotone.texi:

	release point (v 0.2)

2003-08-08  graydon hoare  <graydon@pobox.com>

	* cert.cc, cert.hh, interner.hh, rcs_import.cc:

	auxilliary certs

	* cert.cc, cert.hh, cycle_detector.hh, interner.hh, patch_set.cc,
	rcs_import.cc:

	improvements to cycle detection stuff

2003-08-05  graydon hoare  <graydon@pobox.com>

	* rcs_import.cc:

	almost even more seemingly correct CVS graph reconstruction (still slow)

	* sqlite/* cryptopp/* Makefile.am, Makefile.in, aclocal.m4,
	config.h.in, configure, configure.ac, file_io.cc, keys.cc,
	sanity.cc, sanity.hh, transforms.cc:

	minimizing dependencies on 3rd party libs by importing the
	necessary bits and rewriting others.

	* cert.cc, cert.hh, rcs_import.cc:

	cvs import seems to be working, but several linear algorithms need
	replacement

2003-07-28  graydon hoare  <graydon@pobox.com>

	* Makefile.am, Makefile.in, cert.cc, commands.cc, database.cc,
	database.hh, manifest.cc, rcs_file.cc, rcs_import.cc,
	rcs_import.hh, vocab.cc, xdelta.cc:

	cvs graph reconstruction hobbling along.

2003-07-21  graydon hoare  <graydon@pobox.com>

	* database.cc, xdelta.cc, xdelta.hh:

	piecewise xdelta; improves speed a fair bit.

2003-07-11  graydon hoare  <graydon@pobox.com>

	* Makefile.am, Makefile.in, config.h.in, configure, configure.ac,
	transforms.cc, xdelta.cc, xdelta.hh:

	implement xdelta by hand, forget 3rd party delta libs.

2003-07-02  graydon hoare  <graydon@pobox.com>

	* database.cc, rcs_import.cc, transforms.cc, transforms.hh:

	speedups all around in the storage system

2003-07-01  graydon hoare  <graydon@pobox.com>

	* database.hh, rcs_import.cc, transforms.cc, transforms.hh: speed

	improvements to RCS import

2003-06-30  graydon hoare  <graydon@pobox.com>

	* rcs_import.cc, transforms.cc:

	some speed improvements to RCS import

2003-06-29  graydon hoare  <graydon@pobox.com>

	* commands.cc, database.hh, rcs_import.cc, transforms.cc:

	RCS file import successfully (albeit slowly) pulls in some pretty
	large (multi-hundred revision, >1MB) test cases from GCC CVS

	* Makefile.in, commands.cc, rcs_file.cc, rcs_file.hh,
	rcs_import.cc, rcs_import.hh,

	Makefile.am: preliminary support for reading and walking RCS files

2003-04-09  graydon hoare  <graydon@pobox.com>

	* autogen.sh: oops
	* */*: savannah import

2003-04-06  graydon hoare  <graydon@pobox.com>

	* initial release.
<|MERGE_RESOLUTION|>--- conflicted
+++ resolved
@@ -1,4 +1,7 @@
-<<<<<<< HEAD
+2005-05-11  Joel Reed  <joelwreed@comcast.com>
+
+	* contrib/monotone.zsh_completion: add zsh completion contrib.
+
 2005-05-11  Matt Johnston  <matt@ucc.asn.au>
 
 	* tests/t_add_intermediate_MT_path.at: remove the drop dir part
@@ -12,11 +15,6 @@
 	* tests/t_cvsimport3.at: add a test for cvs_importing where branches
 	come off a vendor import.
 	* testsuite.at: add it
-=======
-2005-05-11  Joel Reed  <joelwreed@comcast.com>
-
-	* contrib/monotone.zsh_completion: add zsh completion contrib.
->>>>>>> 3a6ce862
 
 2005-05-11  Nathaniel Smith  <njs@codesourcery.com>
 
