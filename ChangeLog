--- conflicted
+++ resolved
@@ -1,4 +1,3 @@
-<<<<<<< HEAD
 2005-07-17  Nathaniel Smith  <njs@pobox.com>
 
 	* configure.ac, win32/monotone.iss, monotone.spec:
@@ -279,17 +278,6 @@
 2005-07-11  Timothy Brownawell  <tbrownaw@gmail.com>
 
 	* interner.hh: make slightly faster
-=======
-2005-07-11  Matt Johnston  <matt@ucc.asn.au>
-
-	* hmac.cc: <string> not <string.h>
-
-2005-07-11  Matt Johnston  <matt@ucc.asn.au>
-
-	* keys.cc (encrypt_rsa): fix typo
-	* hmac.{cc,hh}: store key as SymmetricKey, pass correctly to
-	MAC_Filter
->>>>>>> 86d2b005
 
 2005-07-10  Nathaniel Smith  <njs@pobox.com>
 
@@ -351,16 +339,6 @@
 	* monotone.texi (Generating Keys): Make it a little clearer that
 	we aren't necessarily recommending people store their passphrase
 	in plaintext.
-
-2005-07-08  Matt Johnston  <matt@ucc.asn.au>
-
-	* propagate mainline to botan branch
-
-	* constants.{cc,hh}: add sha1_digest_length as botan
-	doesn't provide a convenient definition.
-	* hmac.{cc,hh}: convert to use botan
-	* keys.cc (encrypt_rsa, decrypt_rsa): use botan
-	* transforms.{cc,hh}: use botan
 
 2005-07-08  Matt Johnston  <matt@ucc.asn.au>
 
