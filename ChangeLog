<<<<<<< HEAD
2006-03-02  Derek Scherger  <derek@echologic.com>

	* app_state.{cc,hh} (restriction_requires_parent): remove
	* restrictions.cc (restrict_cset): remove call to
	restriction_requires_parent
	* restrictions.hh: remove unused struct
	* tests/t_persistent_server_keys.at: use unrestricted commit to
	avoid parent exclusion
	* tests/t_restriction_with_exclude.at: remove bogus check
	* tests/t_restrictions.at: work around excluded parents
	* tests/t_revert_new_project.at: un-XFAIL
	* tests/t_subdirs.at: work around excluded parents
	* tests/t_restriction_excludes_parent.at: new XFAIL test for restrictions
	that exclude required parent dirs
	* testsuite.at: call it
=======
2006-03-02  Emile Snyder  <emile@alumni.reed.edu>

	add --unknown, when new files exist in new directories, would try
	to add files multiple times.
	
	* commands.cc (CMD(add)): Call perform_additions() with correct
	new boolean flag val to determine whether it recurses on the paths
	we hand it.
	* work.{cc,hh} (perform_additions): Use boolean flag to indicate
	whether the paths should be treated as a set of starting points
	for recursively adding entries, or a fixed set of paths.
	* tests/t_add.at: Test that we are not getting the warning
	messages when adding new files in new directories.

2006-03-01  Benoît Dejean  <benoit@placenet.org>

	* po/fr.po: Updated French translation.

2006-03-01  Richard Levitte  <richard@levitte.org>

	* po/sv.po: One small translation change.

2006-03-01  Matthew Gregan  <kinetik@orcon.net.nz>

	* transforms.cc: Better use of appropriately typedefed types.
	* transforms.cc: Don't assume wchar_t is wide enough to hold a
	UCS-4 character.
	* transforms.cc, transforms.hh: Add utf8_validate function and
	some validity unit tests.
	(system_to_utf8): Check that conversion has resulted in valid
	UTF-8.
	* paths.cc (file_path::file_path): Check that path is valid UTF-8.

2006-02-28  Matthew Gregan  <kinetik@orcon.net.nz>

	* tests/t_mt_ignore.at: Fix test on MinGW/Win32.

2006-02-28  Matt Johnston  <matt@ucc.asn.au>

	* commands.cc (CMD(merge)): don't say "misuse" if it's
	just already merged.

2006-02-27  Benoît Dejean  <benoit@placenet.org>

	* netsync.cc: Fixed string surgery.
	One more string for i18n.

2006-02-27  Richard Levitte  <richard@levitte.org>

	* po/sv.po: More translations.

2006-02-27  Timothy Brownawell  <tbrownaw@gmail.com>

	* netsync.cc: more logging

2006-02-27  Richard Levitte  <richard@levitte.org>

	* po/sv.po: Updated translation.

2006-02-26  Nathaniel Smith  <njs@pobox.com>

	* revision.cc (parse_revision): Prepare for the future by giving a
	more user-friendly error message on unknown format_version
	strings.

2006-02-27  Richard Levitte  <richard@levitte.org>

	* po/sv.po: Updated translations.

2006-02-26  Nathaniel Smith  <njs@pobox.com>

	* schema_migration.cc (migrate): Provide a little more feedback
	during migration, so it doesn't look like it's taking minutes and
	minutes just to "calculate necessary migration steps".

2006-02-26  Timothy Brownawell  <tbrownaw@gmail.com>

	Add a new command, merge_into_dir, to allow a project to include an
	unrelated project as a subdir. Also add a show_conflicts command that
	performs a dry-run merge and prints conflict counts.
	* commands.cc: new commands, merge_into_dir and show_conflicts
	* commands.cc (propagate): remove duplicated code; this now calls
	merge_into_dir with a dir of '' (the empty string).
	* monotone.texi: Document the new commands.
	* tests/t_{merge_into_dir,show_conflicts}.at: Test the new commands.
	* testsuite.at: Use the new tests.
	* merge.{cc,hh}: Factor a store_roster_merge_result function out
	of interactive_merge_and_store.
>>>>>>> 1fe84b89

2006-02-26  Derek Scherger  <derek@echologic.com>

	* tests/t_log_dir.at: new XFAIL test of log restricted to a single
	directory
	* testsuite.at: call it

2006-02-27  Matt Johnston  <matt@ucc.asn.au>

	* monotone.cc, app_state.{cc,hh}, ...: print argv[0] when giving
	usage of commands to run, rather than just "monotone"

2006-02-27  Matt Johnston  <matt@ucc.asn.au>

	* std_hooks.lua (ignore_file, dir_matches): add dir_matches helper
	to avoid including ignored dirs such as '.svn', since dirs now
	actually exist.

2006-02-26  Nathaniel Smith  <njs@pobox.com>

	* roster_merge.cc: Update notes on tests.

2006-02-25  Nathaniel Smith  <njs@pobox.com>

	* work.cc (attach_node): Apparently the tests depend on update
	clobbering existing non-versioned files... and we don't have a
	good solution _anyway_, so just go back to clobbering them.

2006-02-25  Nathaniel Smith  <njs@pobox.com>

	* cset.cc (root_dir_test, invalid_csets_test): Don't test that
	root dir stuff fails.  Test that it works.

2006-02-25  Nathaniel Smith  <njs@pobox.com>

	* roster.cc (detach_node): Add missing invariant.

2006-02-25  Nathaniel Smith  <njs@pobox.com>

	* roster_merge.cc (roster_merge): Fix strange merge-created
	problem...

2006-02-25  Nathaniel Smith  <njs@pobox.com>

	* work.cc (attach_node): This code should use path_exists, not
	file_exists.

2006-02-24  Timothy Brownawell  <tbrownaw@gmail.com>

	* netcmd.cc: Ignore protocol version field on usher_cmd packets. It
	should now be possible to use an usher to redirect connections based
	on netsync version.
	* netcmd.hh: Remove unused netcmd::get_version() and
	unused/unimplemented netcmd::netcmd(u8 version).

2006-02-24  Richard Levitte  <richard@levitte.org>

	* commands.cc (ls_changed): I was a bit overly paranoid about the
	possibilities with C++ and defined an explicit functor for the set
	instead of relying on the automatic generation of less<file_path>.
	Derek Scherger made me realise I was a bit overzealous, and this
	change removes the explicit functor.

2006-02-23  Matthew Gregan  <kinetik@orcon.net.nz>

	* enumerator.hh: Another GCC 4.1 compile fix.

	* tests/t_log_selectors.at: UnXFAIL.

	* commands.cc (complete): Refactor selector completion to enable
	return of single or sets of completed revisions.
	(CMD(log)): Do something sensible with selectors that return
	multiple revisions.

	* tests/t_log_selectors.at: XFAILed test for bug #15877.

	* testsuite.at: Add it.

	* app_state.cc, app_state.hh, commands.cc, monotone.cc,
	options.hh: Revert failed UI experiment: reenable logging merges
	by default and rename --merges back to --no-merges.

	* contrib/color-logs.{conf,sh}, contrib/monotone-notify.pl,
	contrib/monotone.el, tests/t_log_nofiles_nomerges.at,
	testsuite.at: Handle --no-merges.

	* monotone.texi: Document --no-merges.

2006-02-23  Matt Johnston  <matt@ucc.asn.au>

	* enumerator.{cc,hh}: avoid transferring deltas on both sides of merge
	revisions, and prefer deltas to data when both are available.
	See
	https://savannah.nongnu.org/bugs/?func=detailitem&item_id=15846

2006-02-21  Nathaniel Smith  <njs@pobox.com>

	* work.cc (detach_node): This time for sure!

2006-02-21  Nathaniel Smith  <njs@pobox.com>

	* work.cc (detach_node): Oops, x != y != !(x == y).

2006-02-21  Nathaniel Smith  <njs@pobox.com>

	* roster_merge.cc: Fixup after merge.

2006-02-21  Nathaniel Smith  <njs@pobox.com>

	* work.cc (detach_node): Check if we are passed the root dir, and
	error out if so.

2006-02-21  Matt Johnston  <matt@ucc.asn.au>

	* commands.cc (pid_file): newline-terminate the pid

2006-02-21  Richard Levitte  <richard@levitte.org>

	* contrib/usher.cc (server::set_hosts): Erasing the list node that
	we're iterating on, then trying to go to the next node doesn't
	work.  Save the iterator, then increment it before erasing the
	node using the saved value.  No more segfaults.

2006-02-21  Matthew Gregan  <kinetik@orcon.net.nz>

	* sanity.hh: Work around roster_merge.cc compilation failure with
	GCC 3.4.

2006-02-20  Richard Levitte  <richard@levitte.org>

	* monotone.cc (cpp_main), options.hh, ui.cc (redirect_log_to),
	ui.hh (struct user_interface): Add --log option, to redirect the
	log lines to a file.

	* monotone.texi (OPTIONS): Document it.

	* po/sv.po: Translate help for this option to Swedish.

	* testsuite.at, tests/t_log_to_file.at: Test it.

2006-02-20  Matt Johnston  <matt@ucc.asn.au>

	* database.cc (remove_version): get rid of dangling deltas,
	don't try to put data or deltas if they already exist.
	* tests/t_db_kill_rev_locally_2.at: un-XFAIL

2006-02-20  Matthew Gregan  <kinetik@orcon.net.nz>

	* testsuite.at: Add an ADD_FILE variant that allows use of
	alternate databases.

	* tests/t_netsync_permissions.at: Missed some cases of the
	database locking race.

2006-02-19  Nathaniel Smith  <njs@pobox.com>

	* ChangeLog: Fixup after xxdiff lossage.

2006-02-19  Nathaniel Smith  <njs@pobox.com>

	* roster_merge.cc (make_lifecycle_objs): Fix test bug.

2006-02-19  Matthew Gregan  <kinetik@orcon.net.nz>

	* testsuite.at: Add a REVERT_TO variant that allows use of
	alternate databases.

	* tests/t_netsync_permissions.at: Attempt to avoid a database
	locking race in this test that is causing spurious failures by
	using the new REVERT_TO variant to cause revert to be performed
	using the "client" database.

2006-02-19  Nathaniel Smith  <njs@pobox.com>

	* roster.cc (shallow_equal): Publically expose.
	* roster.cc, roster_merge.cc: Various compile fixes.
	
2006-02-19  Nathaniel Smith  <njs@pobox.com>

	* roster_merge.{hh,cc}: Make terminology more consistent.
	"marking_map" type -> "markings" name, "marking_t" type ->
	"marking" name.
	
2006-02-19  Nathaniel Smith  <njs@pobox.com>

	* roster.{hh,cc} (testing_node_id_source): Make this node source
	available to unit tests in other files.
	* roster_merge.cc (test_roster_merge_node_lifecycle): New test.
	Still quite ugly.

2006-02-18  Nathaniel Smith  <njs@pobox.com>

	* roster_merge.cc (roster_merge): Remove obsolete FIXME.

2005-10-19  Matthew A. Nicholson  <matt@matt-land.com>

	* contrib/monotone.bash_completion: Update for 0.25.
	
2006-02-19  Matthew Gregan  <kinetik@orcon.net.nz>

	* cset.hh (struct editable_tree): Add commit() member function to
	editable_tree.

	* cset.cc (cset::apply_to): Call editable_tree::commit() after
	applying any other changes.

	* roster.hh, roster.cc: Empty implementation of
	editable_roster_base::commit().

	* work.hh, work.cc: Implementation of
	editable_working_tree::commit() that ensures all detached nodes
	have been reattached.

	* work.hh (struct editable_working_tree): Add map for tracking
	path name mappings across node detach operations.

	* work.cc (editable_working_tree::detach_node): Insert path name
	mappings into map.
	(editable_working_tree::drop_detached_node,
	editable_working_tree::attach_node): Report add/drop/rename
	operations during workspace updates.

	* lua.cc: Use the safer luaL_check* rather than lua_to* in
	monotone_*_for_lua functions.

2006-02-18  Markus Schiltknecht  <markus@bluegap.ch>

	* tests/t_cvsimport_branch.at, testsuite.at: New XFAIL test for
	cvs_import branch reconstruction.

2006-02-18  Matthew Gregan  <kinetik@orcon.net.nz>

	* tests/t_log_nofiles_merges.at: Add test for the log options
	--no-files and --merges.

	* testsuite.at: Add t_log_nofiles_merges.at.

2006-02-13  Nathaniel Smith  <njs@pobox.com>

	* roster_merge.cc (log_conflicts): Tweak string.
	Add list of tests needed.

2006-02-13  Nathaniel Smith  <njs@pobox.com>

	* roster_merge.cc (is_clean): Simplify.
	(add_roster_merge_tests): 
	* unit_tests.cc (init_unit_test_suite): 
	* unit_tests.hh (add_roster_merge_tests): Add unit test
	boilerplate.

2006-02-18  Matthew Gregan  <kinetik@orcon.net.nz>

	* tests/t_db_kill_rev_locally_2.at: Add an XFAIL test for a
	kill_rev_locally bug reported by Daniel Carosone.

	* testsuite.at: Add t_db_kill_rev_locally_2.at.

	* sqlite/parse.h: Regenerated parse.h from pristine SQLite 3.3.4
	source.  The version committed in the 3.3.4 import had a bunch of
	duplicate entries.

	* commands.cc (CMD(identify)): This isn't really a "workspace"
	command--stick it under "debug" for lack of a better place.

	* commands.cc (CMD(refresh_inodeprints)): Check for a valid
	workspace rather than failing with an invariant when run outside
	of a workspace.

	* tests/t_revert_new_project.at: Add an XFAIL test for a bug where
	reverting a file added in a new project will leave the workspace
	in a bad state until MT/work is removed manually.

	* testsuite.at: Add t_revert_new_project.at.

	* app_state.cc, app_state.hh, commands.cc, monotone.cc,
	options.hh: Add '--no-files' option to log to allow users to
	exclude the list of files changed in each revision from the log
	output.

	* monotone.texi: Document '--no-files', and '--next' and '--diffs'
	while there.

2006-02-17  Matthew Gregan  <kinetik@orcon.net.nz>

	* lua.cc, lua.hh, monotone.texi, std_hooks.lua, test_hooks.lua,
	testsuite.at: Remove unused non_blocking_rng_ok hook.

	* sqlite/*: Import SQLite 3.3.4.

2006-02-16  Patrick Mauritz  <oxygene@studentenbude.ath.cx>

	* netsync.cc (handle_new_connection): Netxx::Address.get_name()
	returns NULL every now and then. if so, continue with "" instead

	* sqlite/parse.c: move #line under all #include directives so
	the compiler can't be confused by it.

2006-02-14  Richard Levitte  <richard@levitte.org>

	* Makefile.am (htmldir): Add variables so monotone.html is created
	and installed automatically.
	This is prompted by debian/monotone.html, which indicates
	monotone.html should be available.

	* netsync.cc (serve_connections): Correct spelling.

2006-02-13  Matthew Gregan  <kinetik@orcon.net.nz>

	* sanity.cc (sanity::dump_buffer): Fix a SEGV when we're in an
	error unwind and about to ask the user to mail us the crash
	log--we must use FL() rather than F() here, since by the time this
	is called we can't rely on the i18n infrastructure being alive.

2006-02-12  Nathaniel Smith  <njs@pobox.com>

	* netsync.cc (serve_connections): Revert garbage that I
	accidentally checked in last time...

2006-02-12  Nathaniel Smith  <njs@pobox.com>

	* NEWS: Add things done since last time I did this...

2006-02-12  Matthew Gregan  <kinetik@orcon.net.nz>

	* {cset,paths,revision,roster,sanity,vocab}.{cc,hh}: GCC 4.1
	compile fixes.

2006-02-11  Richard Levitte  <richard@levitte.org>

	* NEWS: Removed my notice about netsync, as I just noticed it
	was already mentioned under Bugs:.

2006-02-11  Nathaniel Smith  <njs@pobox.com>

	* configure.ac, debian/changelog, monotone.spec:
	* win32/monotone.iss: Bump version to 0.26pre2.

2006-02-11  Nathaniel Smith  <njs@pobox.com>

	* NEWS: Add mention of validate_commit_message.

2006-02-11  Blake Kaplan <mrbkap@gmail.com>

	* monotone.texi (Hooks): Added new subsection about validation
	hooks, and describe validate_commit_message in it.

	* std_hooks.lua (validate_commit_message): Change the second
	argument to match the documentation.

2006-02-11  Matt Johnston  <matt@ucc.asn.au>

	* database.hh: increase checkpoint batch size from 100 to 1000

2006-02-11  Matt Johnston  <matt@ucc.asn.au>

	* NEWS: Fix rename example.

2006-02-11  Richard Levitte  <richard@levitte.org>

	* NEWS: Update with the netsync change.

2006-02-11  Nathaniel Smith  <njs@pobox.com>

	* NEWS: Draft for 0.26pre2.

2006-02-11  Richard Levitte  <richard@levitte.org>

	* netsync.cc (serve_connections): Enclose more or less everything
	in a try-catch block to catch if using IPv6 failed, and to try
	with just IPv4 in that case.  This is important for those who
	copy a IPv6-enabled binary to a system that doesn't use IPv6.

	* po/sv.po: Adapt translation to the newly changed messages.

2006-02-10  Derek Scherger  <derek@echologic.com>

	* tests/t_drop_missing.at:
	* tests/t_rename.at:
	* work.cc (visit_file): attempt to improve a couple of messages;
	remove some unrequired \n's
	
2006-02-10  Derek Scherger  <derek@echologic.com>

	* netsync.cc (process_anonymous_cmd, process_auth_cmd): don't
	report misleading permission denied errors for branches that are
	not being served
	* paths.cc (find_and_go_to_workspace): delete stale comment
	* tests/t_netsync_permissions.at: add test pull of branch that is
	not served

2006-02-11  Timothy Brownawell  <tbrownaw@gmail.com>

	Adding your db is silly and confusing (what should revert do?).
	So, it's not allowed any more (the db file is ignored, regardless of
	what the ignore hook says).
	* tests/t_add_owndb.at: remove XFAIL, use 'ls known' instead of
	'ls unknown'
	* testsuite.at: don't put the db in the ignore hook
	* database.{cc,hh}: is_dbfile(), check if a path is the database file
	* work.cc: check is_dbfile where we check the ignore hook when
	walking the filesystem
	* tests/t_mt_ignore.at: fix for having the db always be ignored

2006-02-10  Richard Levitte  <richard@levitte.org>

	* monotone.texi (Hooks): Change the example for
	get_revisions_cert_trust to check "branch" certs instead of
	"ancestor" ones, and thereby match the effect of the "approve"
	command.

2006-02-10  Matt Johnston  <matt@ucc.asn.au>

	* commands.cc (CMD(checkout)): wrapping in a transaction makes
	a big difference.

2006-02-09  Nathaniel Smith  <njs@pobox.com>

	* Makefile.am (SQLITE_SOURCES): Remove header files lost in
	latest SQLite upstream import.

2006-02-09  Graydon Hoare  <graydon@pobox.com>

	* lua.cc (hook_validate_commit_message): make validated the
	default.

2006-02-09  Richard Levitte  <richard@levitte.org>

	* tests/t_cvsimport.at, tests/t_cvsimport3.at,
	tests/t_cvsimport_deleted_invar.at,
	tests/t_cvsimport_manifest_cycle.at, tests/t_cvsimport_samelog.at,
	tests/t_singlecvs.at: Changed to cope with the strictness of
	CVSNT.  It doesn't create a CSVROOT/history file automagically,
	but CVSROOT/modules is created automatically both by the older CVS
	and by CVSNT.  You can't check out a group of files using revision
	numbers with CVSNT.  You MUST stand in the work directory for some
	command with CVSNT.  Finally, with CVSNT, 'cvs init' generates the
	following message if you're a normal user, at least on Debian:

	cvs init: Unable to register repository.
	cvs init: Your login may not have sufficient permissions to modify the
	cvs init: global server settings.
	cvs init: Repository /home/levitte/cvsfoo initialised

2006-02-09  Matthew Gregan  <kinetik@orcon.net.nz>

	* testsuite.at: Remove duplicate line.

2006-02-08  Matthew Gregan  <kinetik@orcon.net.nz>

	* sqlite/*: Import SQLite 3.3.3.
	* Makefile.am: Adjust for new and removed files in import.
	* NEWS: Make a note of the SQLite database format change.
	* database.cc (database::load): Rewrite so that we don't need any
	local changes to SQLite.

2006-02-08  Richard Levitte  <richard@levitte.org>

	* testsuite.at, tests/t_ls_changed.at: News test, for "list
	changed".

	* monotone.texi, monotone.1: Document "list changed".

	* po/sv.po: Correct translations of changed messages, translate
	new messages.

	* commands.cc (ls_changed, CMD(list)): Add a new command, "list
	changed", to list changed files, always sorted in lexical order.

2006-02-06  Blake Kaplan  <mrbkap@gmail.com>

	* commands.cc CMD(commit): Call a new lua hook to validate the commit
	message. Don't ignore -m "" when it's passed on the command line.
	* lua.cc, lua.hh: Add a new hook that validates a given commit message
	and passes in the added files, deleted files, and modified files.
	* std_hooks.lua: Give a default hook to validate commit messages. This
	currently disallows empty messages, as monotone currently does.

2006-02-05  Benoît Dejean  <benoit@placenet.org>

	* ui.cc (tick_write_count::write_ticks): Reverted lexical_cast,
	back to F().

2006-02-05  Benoît Dejean  <benoit@placenet.org>

	* ui.cc (tick_write_count::write_ticks): Fixed utf8 handling.
	boost::format + locale sucks, it ouputs "1\u+ffff24" for
	"%d" % 1024.

2006-02-02  Emile Snyder  <emile@alumni.reed.edu>

	* merge.cc (resolve_merge_conflicts): If the merge has non-content
	conflicts warn the user and abort before making them do content
	merges.  Move logging/warning of conflicts to methods in the
	roster_merge_result struct.

	* roster_merge.{cc,hh} (log_conflicts,
	warn_non_content_conflicts): New methods to do the busy work of
	logging or warning.

2006-02-02  Emile Snyder  <emile@alumni.reed.edu>

	* netsync.cc (run_netsync_protocol): Print a warning if either the
	include or the exclude branch pattern have a ' or a " character
	anywhere in them.  Hopefully will help users running in a Windows
	shell when they do: monotone sync myserver 'mybranch*' and nothing
	happens because the ' characters are passed in to monotone.
	
2005-01-30  Emile Snyder  <emile@alumni.reed.edu>

	* annotate.cc: (do_annotate) Add ticker for revisions processed to
	annotate command.
	
2006-01-29  Richard Levitte  <richard@levitte.org>

	* po/sv.po: Update a few translations, leave a number of fuzzy
	ones until we've decided how "workspace" should be translated.

2006-01-27  Matthew Gregan  <kinetik@orcon.net.nz>

	* *: Use the term 'workspace' consistently throughout monotone for
	the concept we previously described interchangably using the two
	terms 'working copy' and 'working directory'.  This change has
	been made everywhere except in historical documentation (NEWS and
	ChangeLog).

2006-01-27  Richard Levitte  <richard@levitte.org>

	* monotone.texi (Generating Keys): Correct small type, the keys
	are not stored in /home/jim/.monotone/monotonerc.

2006-01-26  Derek Scherger  <derek@echologic.com>

	* app_state.{cc,hh}: 
	* commands.cc (log): 
	* monotone.cc: 
	* options.hh: allow --next to view upcoming changes
	* tests/t_log_depth.at: rename to ...
	* tests/t_log_last_next.at: ... this since log now uses
	--last/--next and not --depth
	* testsuite.at: rename t_log_depth.at to t_log_last_next.at
	
2006-01-27  Matthew Gregan  <kinetik@orcon.net.nz>

	* monotone.texi: Clean up 'serve' syntax in a couple of places.

2006-01-26  Nathaniel Smith  <njs@pobox.com>

	* monotone.texi (Generating Keys, Network Service Revisited):
	Clean up some key-related stuff -- genkey doesn't need a db, so
	don't confuse the reader by giving it one, and update the sample
	output too.

2006-01-27  Stéphane Gimenez <dev@gim.name>

	* sanity.hh: fix scoping issue revealed by gcc-4.1.

2006-01-26  Richard Levitte  <richard@levitte.org>

	* po/sv.po: One more translation.

2006-01-25  Matthew Gregan  <kinetik@orcon.net.nz>

	* netsync.cc (session::rebuild_merkle_trees): Ticker header
	consistency tweak.

2005-01-25  Matt Johnston  <matt@ucc.asn.au>

	* HACKING: add some notes about compiling - precompiled headers,
	-O0, and ccache.
	* INSTALL: mention --enable-pch

2006-01-25  Richard Levitte  <richard@levitte.org>

	* po/sv.po: Fix all fuzzy translations (some needed no fix).
	Translate the last untranslated ones.

2005-01-24  Timothy Brownawell  <tbrownaw@gmail.com>

	Make a netsync client crash not hang the testsuite.
	* tests/t_netsync_single.at: use netsync macros
	* testsuite.at: Make NETSYNC_SETUP set a trap on exit to kill
	any servers.

2005-01-24  Timothy Brownawell  <tbrownaw@gmail.com>

	* commands.cc (update): Remove fixme comment.

2005-01-24  Timothy Brownawell  <tbrownaw@gmail.com>

	* commands.cc (update): Allow backwards/sideways updates.
	tests/t_update_to_revision.at: remove XFAIL

2006-01-23  Nathaniel Smith  <njs@pobox.com>

	* database.{cc,hh}: Clean up code formatting a bit, rename some
	variables, rely more on automatic conversion.

2006-01-24  Vinzenz Feenstra <evilissimo@c-plusplus.de>
	
	* query_args.hh: Introduced struct query_args and struct
	query_args_param. Used to typesafe arguments for database::execute
	and database::fetch
	* database.cc/.hh: Adjusted database to the new fetch and execute
	argument style via operator% which is more typesafe.

2006-01-23  Nathaniel Smith  <njs@pobox.com>

	* database.cc (assert_sqlite3_ok): Improve the hint message given
	for SQLITE_ERROR's.

2006-01-23  Timothy Brownawell  <tbrownaw@gmail.com>

	* tests/t_database_check_normalized.at: update included database to
	use rosters

2006-01-23  Timothy Brownawell  <tbrownaw@gmail.com>

	New ChangeLog utilities in contrib/ .
	* contrib/ChangeLog.sh: Script that takes the date, author, and
	changelog certs from the last n revisions and prints them in standard
	ChangeLog format.
	* contrib/edit_comment_from_changelog.lua: an edit_comment hook that
	takes the initial commit message from the most recent ChangeLog entry

2006-01-23  Henry Nestler  <henry@bigfoot.de>

	* monotone.texi, monotone.1: Mode none for --ticker.

2006-01-23  Nathaniel Smith  <njs@pobox.com>

	* commands.cc (update): Hopefully improve wording of help a bit.

2006-01-21  Nathaniel Smith  <njs@pobox.com>

	* netcmd.cc (read): Expand the error message we issue on protocol
	version mismatch to be a bit more informative.

2006-01-21  Matthew Gregan  <kinetik@orcon.net.nz>

	* configure.ac: Fix up Windows and IPv6 tests after the change
	from AC_TRY_RUN to AC_TRY_COMPILE.  Also a couple of other minor
	cleanups.
	* Makefile.am: Remove win32/wcwidth.c from WIN32_PLATFORM_SOURCES.

2006-01-21  Timothy Brownawell  <tbrownaw@gmail.com>

	* tests/t_db_execute.at: Play with the files table instead of the
	revisions table, so we don't trigger the has-revisions-but-no-rosters
	check.

2006-01-21  Richard Levitte  <richard@levitte.org>

	* po/sv.po: Sort the translation guidelines a little more.

2006-01-21  Joel Rosdahl  <joel@rosdahl.net>

	* po/sv.po: Corrections in translation guidelines.

2006-01-21  Joel Rosdahl  <joel@rosdahl.net>

	* AUTHORS: Added myself as a translation contributor.
	* po/sv.po: Second round of review of Swedish translation.

2006-01-20  Richard Levitte  <richard@levitte.org>

	* po/sv.po: Added a \n at the end of a msgstr that was missing
	it.

2006-01-20  Joel Rosdahl  <joel@rosdahl.net>

	* po/sv.po: Review and suggested corrections of Swedish
	translation.

2006-01-20  Timothy Brownawell  <tbrownaw@gmail.com>

	* netsync.cc: Make our sockets non-blocking.

2006-01-20  Matt Johnston  <matt@ucc.asn.au>

	* commands.cc CMD(setup): default to current dir
	* monotone.texi: update
	* t_setup_existing_path.at: add test

2006-01-19  Emile Snyder  <emile@alumni.reed.edu>

	Add a --brief mode to the annotate command which prints more
	informative annotations rather than just the raw revision ids.

	* commands.cc (CMD(annotate)): Add --brief option to the annotate
	command and remove obsolete comment lines.
	* annotate.cc (dump): Pass in app_state to allow access to db for 
	cert lookups on revisions.  Honor new --brief
	flag by printing <short id>.. by <author> <date>: as the
	annotation rather than the raw revision id, and only printing the
	annotation for the first line of each block of lines from the same
	revision.
	(cert_string_value): Given a set of certs from a revision, a cert
	name, and some detail of what part of the value we want, find and
	return that part of the cert.
	(build_revisions_to_annotations): After we finish with the
	annotations pass, build up a mapping of revision id to annotation
	string.
	* monotone.texi: Add --brief flag and description to the annotate
	section of the command reference.

2006-01-19  Matt Johnston  <matt@ucc.asn.au>

	* work.{cc,hh}, commands.cc: add "rename src1 [src2 ...] dst/"
	syntax.
	* monotone.texi: update
	* testsuite.at, tests/t_rename_destdir: new test (is incomplete).
	* tests/t_no_rename_overwrite.at: syntax should now succeed.
	* vocab.cc: add hexenc<id> dump() instantiation.

2006-01-19  Matt Johnston  <matt@ucc.asn.au>

	* HACKING: escape the colon in the cino vim modeline option.

2006-01-19  Nathaniel Smith  <njs@pobox.com>

	* database.cc (check_format): Small cleanups to previous change.

2006-01-19  Nathaniel Smith  <njs@pobox.com>

	Fix bug reported by Henry Nestler, where 'serve' did not detect
	that the user had not run 'db rosterify'.
	* database.cc (check_rosterified): Rename to...
	(check_format): ...this.  Detect unchangesetified dbs too.
	(sql, ensure_open_for_format_changes, get_roster_id_for_revision): 
	* revision.cc (build_roster_style_revs_from_manifest_style_revs) 
	(build_changesets_from_manifest_ancestry): Adjust accordingly.
	* tests/t_check_db_format.at, testsuite.at: New test.

2005-01-18  Timothy Brownawell  <tbrownaw@gmail.com>

	* tests/t_lua_privkey.at: Remove; this tests a hook that was removed.
	* testsuite: adjust accordingly

2006-01-19  Matthew Gregan  <kinetik@orcon.net.nz>

	* keys.cc (get_passphrase): Update std::map correctly--remove
	existing cached passphrase for a given keyid, then store the new
	one using safe_insert().
	(make_signature): Fix crash when running monotone with persistent
	passphrases disallowed--remove shared_ptr that was going out of
	scope too early, and shadowed and existing shared_ptr in the
	correct scope.
	* tests/t_no_persist_phrase.at: New test to check that basic no
	persistent passphrase functionality works.
	* testsuite.at: Include new test.

2006-01-18  Timothy Brownawell  <tbrownaw@gmail.com>

	* merkle_tree.{cc,hh}: Add a locate_item() function to find the
	node and slot in a merkle_table that a given item is in.
	* refiner.cc (refiner::process_refinement_command): If they have
	a leaf and we have a subtree then if their leaf is in our subtree,
	we need to tell them.

2006-01-18  Nathaniel Smith  <njs@pobox.com>

	* configure.ac: Remove some dead comments.

2006-01-18  Nathaniel Smith  <njs@pobox.com>

	* configure.ac: s/TRY_RUN/TRY_COMPILE/ a few places, for general
	cleanliness.

2006-01-18  Richard Levitte  <richard@levitte.org>

	* po/sv.po: Better translation of "branch".  Inspired from
	subversion.

2006-01-18  Nathaniel Smith  <njs@pobox.com>

	* database.cc (begin_transaction): Turn an E() into an I().

2006-01-15  Richard Levitte  <richard@levitte.org>

	* po/sv.po: Almost all translations done.  I've left a few for
	lack of inspiration.  Someone, PLEASE REVIEW!

2006-01-15  Nathaniel Smith  <njs@pobox.com>

	* AUTHORS: Add Richard as a translator.

2006-01-15  Nathaniel Smith  <njs@pobox.com>

	* roster.cc (union_corpses): New function.
	(unify_roster_oneway, unify_rosters): Remove unused new_ids
	argument.  Add call to union_corpses.  Add big comment explaining
	what's going on.
	(test_unify_rosters_end_to_end_ids) 
	(test_unify_rosters_end_to_end_attr_corpses): Split and improve
	tests.

2006-01-15  Richard Levitte  <richard@levitte.org>

	* po/sv.po: More translations done.

2006-01-15  Richard Levitte  <richard@levitte.org>

	* LINGUAS: Change sv_SE to just sv.
	* po/sv_SE.po: Rename ...
	* po/sv.po: ... to this, as there aren't so many dialects.  Update
	with more strings to translate.

	* std_hooks.lua: xgettext whines about a missing quote, so add
	one.

2006-01-15  Nathaniel Smith  <njs@pobox.com>

	* roster.cc (test_unify_rosters_end_to_end): Add failing test for
	unify_roster's handling of attr corpses.
	
2006-01-15  Nathaniel Smith  <njs@pobox.com>

	* cert.cc (load_key_pair): 
	* keys.cc (require_password): Use accessor method, so as to
	actually compile...

2006-01-15  Matt Johnston  <matt@ucc.asn.au>

	* ui.cc: make tickers saner (203 K vs 0.2 M). 
	Print full byte counts below 1 K.

2006-01-14  Nathaniel Smith  <njs@pobox.com>

	* lua.cc (hook_get_key_pair): Remove.
	* keys.cc (require_password): Adjust accordingly.
	* cert.cc (priv_key_exists, load_key_pair): Likewise.

2006-01-14  Christof Petig <christof@petig-baender.de>

	* database.cc, database.h: binary transparent infrastructure,
	store and retrieve former base64 encoded columns as BLOBs

	* schema_migration.cc: unbase64 changed columns, change comment
	on files.data which indicates a different database format

	* schema.sql: change comment on file which indicates, that
	files.data is no longer base64 encoded

2006-01-14  Richard Levitte  <richard@levitte.org>

	* configure.ac: Make sure there's an empty xgettext.opts
	when xgettext accepts --flag.  This avoids getting an error
	message later on when cat can't find it to append to
	po/Makefile.in.

	* po/LINGUAS, po/sv_SE.po: New Swedish translation.  Needs
	reviewing at this stage.

2006-01-13  Richard Levitte  <richard@levitte.org>

	* monotone-notify.pl: Make it possible for the user to say what
	the monotone binary is called or where it is.  Adapt to revision
	output changes and to changes in the monotone UI.

2006-01-12  Nathaniel Smith  <njs@pobox.com>

	* po/Makevars (XGETTEXT_OPTIONS): This time for sure!

2006-01-13  Nathaniel Smith  <njs@pobox.com>

	* database.cc (check_rosterified): Clarify message emitted when db
	has not been rosterified.

2006-01-12  Nathaniel Smith  <njs@pobox.com>

	* po/Makevars (XGETTEXT_OPTIONS): More fiddling to make
	intltool-update happy.

2006-01-13  Bruce Stephans  <monotone@cenderis.demon.co.uk>

	* lua.cc (shared_trust_function_body): Index lua arrays
	from 1, not 0.

2006-01-12  Nathaniel Smith  <njs@pobox.com>

	* sanity.cc (dump_buffer): Add forgotten newline.

2006-01-12  Nathaniel Smith  <njs@pobox.com>

	* roster.cc (make_roster_for_merge): Add more MM()'s.

2006-01-12  Matthew Gregan  <kinetik@orcon.net.nz>

	* contrib/{color-logs.{conf,sh},monotone.el}: Changes to handle
	renaming of --no-merges.
	* app_state.{cc,hh}, commands.cc, monotone.cc, options.hh: Make
	'log' default to not displaying merges.  Rename '--no-merges'
	option to '--merges'.

2006-01-11  Nathaniel Smith  <njs@pobox.com>

	* commands.cc (diff): gettext'ify the "no changes" tag.

2006-01-11  Richard Levitte  <richard@levitte.org>

	* Makefile.am: Add contrib/usher as an extra program.  This works
	as a reminder that this program exists, and provides supported
	ways to build it.

	* contrib/usher.cc: Add a -m switch, to be able to specify the
	name or complete path of/to the monotone binary, in case there
	are several floating around on the system.

2006-01-11  Matt Johnston  <matt@ucc.asn.au>

	* Makefile.am: pch.hh should be included

2006-01-11  Nathaniel Smith  <njs@pobox.com>

	* sanity.hh (struct i18n_format): Make internationalized format
	strings and non-internationalized format strings type-distinct.
	(This hopefully sets up for fixing some of the charset mess later
	down the road.)
	(FL): New macro; like F but without the i18n glue.
	Use FL with L, and F/FP with everything else.
	* *.hh, *.cc: Adjust existing F/L/etc. usage accordingly.

2006-01-11  Nathaniel Smith  <njs@pobox.com>

	* HACKING: Add section listing all the single-character macros.

2006-01-11  Nathaniel Smith  <njs@pobox.com>

	* database.cc (fetch): Don't log all SQL unless requested by
	user.

2006-01-11  Nathaniel Smith  <njs@pobox.com>

	* po/Makevars (XGETTEXT_OPTIONS):
	* configure.ac: Tweak xgettext configuration to make intltool
	happier.

2006-01-11  Nathaniel Smith  <njs@pobox.com>

	* netsync.cc (process_confirm_cmd): Remove.

2006-01-11  Matthew Gregan  <kinetik@orcon.net.nz>

	* platform.hh, win32/wcwidth.c: Remove local wcswidth
	implementation--it's no longer needed.

2006-01-10  Derek Scherger  <derek@echologic.com>

	* tests/t_revert_unchanged.at: new test to check that reverting
	nothing but unchanged files doesn't end up with an empty
	restriction and revert everything
	* testsuite.at: call it

2006-01-10  Nathaniel Smith  <njs@pobox.com>

	* packet.cc (packet_roundabout_test): Test rdata packets too.

2006-01-10  Nathaniel Smith  <njs@pobox.com>

	* netsync.cc (session): 
	* commands.cc (read): Adjust to match previous change.

2006-01-10  Nathaniel Smith  <njs@pobox.com>

	* packet.{hh,cc} (struct packet_db_writer): Remove old guard
	against accidentally ingesting public keys -- this has not been
	useful for some years.

2006-01-10  Nathaniel Smith  <njs@pobox.com>

	* diff_patch.hh (struct content_merger): Oops, forgot to remove
	the merge2 prototype.

2006-01-10  Nathaniel Smith  <njs@pobox.com>

	* std_hooks.lua: 
	* lua.cc (hook_merge2): 
	* diff_patch.cc (try_to_merge_files): Remove merge2 code, since we
	no longer do merge2's.  (We can always revive it if we add suture
	support.)

2006-01-10  Nathaniel Smith  <njs@pobox.com>

	* packet.cc (consume_file_delta): Remove unused 4-argument form.

2006-01-10  Nathaniel Smith  <njs@pobox.com>

	* lua.{cc,hh} (hook_resolve_file_conflict)
	(hook_resolve_dir_conflict): Remove dead code.

2006-01-10  Nathaniel Smith  <njs@pobox.com>

	* tests/t_selectors_b_h.at, testsuite.at: New test.

2006-01-10  Nathaniel Smith  <njs@pobox.com>

	* database.cc (manifest_cert_exists, put_manifest_cert): 
	(get_manifest_cert, get_manifest_certs): Remove unused methods.

2006-01-10  Nathaniel Smith  <njs@pobox.com>

	* database.cc (put_reverse_version, put_file_reverse_version):
	Whoops, missed some dead code.

2006-01-10  Nathaniel Smith  <njs@pobox.com>

	* revision.cc (build_roster_style_revs_from_manifest_style_revs):
	Remove unused variable; silence gcc warning.

2006-01-10  Nathaniel Smith  <njs@pobox.com>

	* packet.cc (consume_file_reverse_delta) 
	(struct feed_packet_consumer): Remove support for nonexistent
	"frdelta" packet type.
	* database.{hh,cc} (put_reverse_version)
	(put_file_reverse_version): Remove unused methods.
	* key_store.cc (struct keyreader): Remove obsolete methods.

2006-01-10  Nathaniel Smith  <njs@pobox.com>

	* database.cc (set_filename): Simplify slightly.
	(delta_exists): Remove unused 3-argument version.

2006-01-10  Nathaniel Smith  <njs@pobox.com>

	* commands.cc (reindex): Remove.
	* database.cc (database::rehash): Likewise.

2006-01-10  Nathaniel Smith  <njs@pobox.com>

	* change_set.{cc,hh}: Remove.

2006-01-10  Nathaniel Smith  <njs@pobox.com>

	* contrib/ciabot_monotone.py (Monotone.get_revision): Update to
	use 'automate get_revision' instead of 'cat revision'.

2006-01-10  Richard Levitte  <richard@levitte.org>

	* lua.cc (monotone_parse_basic_io_for_lua): Don't trust the
	returned value from lua_tostring() to stick around.  Instead, copy
	it into a regular std::string.
	* std_hooks.lua (get_netsync_read_permissions,
	get_netsync_write_permissions): Make sure to properly close the
	permission files.

2006-01-09  Richard Levitte  <richard@levitte.org>

	* contrib/usher.cc, monotone.1, monotone.cc, po/fr.po, po/ja.po,
	po/pt_BR.po, testsuite.at: Change the default port from 5253 to
	4691 (assigned to us by IANA).

2006-01-07  Patrick Mauritz  <oxygene@studentenbude.ath.cx>

	* schema_migration.cc: add safe-guard against passing a null pointer
	into string handling. (necessary with sun studio)

2006-01-05  Derek Scherger  <derek@echologic.com>

	* app_state.{cc,hh} (set_restriction): remove "respect_ignore"
	flag and don't complain about ignored files
	* commands.cc (status, list, diff): allow --exclude option for
	restrictions
	* restrictions.hh: add a comment about restricted command
	consistency
	* tests/t_restricted_commands_consistent.at: new test to give that
	bark some bite
	* testsuite.at: call it
	
2005-12-29  Nathaniel Smith  <njs@pobox.com>

	* NEWS: Write up for 0.25.

2005-12-29  Matthew Gregan  <kinetik@orcon.net.nz>

	* sqlite/{pager.c,sqlite3.h}: Upgrade to SQLite 3.2.8.

2005-12-29  Nathaniel Smith  <njs@pobox.com>

	* NEWS: Notes on what to write up for 0.25.
	* win32/monotone.iss, monotone.spec, debian/changelog:
	* configure.ac, UPGRADE: Bump.

2005-12-26  Matt Johnston  <matt@ucc.asn.au>

	* commands.cc (CMD(revert)): revert with no args prints usage,
	mention "." for entire working copy.

2005-12-21  Matt Johnston  <matt@ucc.asn.au>

	* commands.cc (dump_difs, CMD(log)): only print --diffs for the file
	of interest.

2005-12-21  Matthew Gregan  <kinetik@orcon.net.nz>

	* botan/es_capi.{cpp,h}: Windows compile fixes for Botan 1.4.10.

2005-12-21  Matt Johnston  <matt@ucc.asn.au>

	* upgrade to Botan 1.4.10

2005-12-20  Daniel Carosone  <dan@geek.com.au>

	* monotone.texi: Rearrange the description of monotone serve into
	two sections; the first one describing basic steps necessary to
	get Jim and the reader through to the next sections, and a later
	more advanced section that discusses some of the subleties and
	choices and moves them on to running a dedicated server.  Other
	small tweaks in nearby sections while here.

2005-12-18  graydon hoare  <graydon@pobox.com>

	* AUTHORS: Add Roland.

2005-12-17  Roland McGrath  <roland@redhat.com>

	* work.hh (struct file_itemizer): Remove extraneous qualifier on
	visit_file declaration.
	* app_state.hh (class app_state): Remove extraneous qualifier on
	set_restriction declaration.

2005-12-14  Matthew Gregan  <kinetik@orcon.net.nz>

	* win32/fs.cc: Handle the fact that the MoveFileEx symbol might
	exist in kernel32.dll even though it doesn't actually work.  It
	turns out that Win9x implements a bunch of NT-only symbols as
	stubs that return ERROR_CALL_NOT_IMPLEMENTED, so it's not
	sufficient to detect feature availability by doing symbol lookups
	at runtime.  Also add a missing parameter to the final error
	message.  Fixes #15063.

2005-12-13  Derek Scherger  <derek@echologic.com>

	* commands.cc (update): remove \n from F() string
	(revert): display "reverting..." messages similar to update
	* tests/t_revert.at: allow output from revert

2005-12-13  Matthew Gregan  <kinetik@orcon.net.nz>

	* testsuite.at: Use SIGTERM rather than SIGSEGV to close down
	monotone servers.
	* HACKING, tests/README: Remove references to use of SEGV for
	terminating monotone servers.

2005-12-13  Timothy Brownawell  <tbrownaw@gmail.com>

	* constants.cc: New netsync is incompatible, bump protocol version.
	* constants.hh: Change default port to the one IANA assigned us.

2005-12-10  Timothy Brownawell  <tbrownaw@gmail.com>

	* roster.cc (make_roster_for_merge): unshadow the node_id_source
	argument. Resolve usages to the argument or the local by educated guess.

2005-12-10  Timothy Brownawell  <tbrownaw@gmail.com>

	* paths.{cc,hh}: operator<() for split_path's

2005-12-10  Timothy Brownawell  <tbrownaw@gmail.com>

	* sanity.{cc,hh}: Fix musing dumps so that the header line always gets
	printed, even if printing the body throws an exception.
	* database.cc, packet,cc, revision.cc: sprinkle MMs
	* cset.cc: sanity check print_cset to match parse_cset

2005-12-08  Matthew Gregan  <kinetik@orcon.net.nz>

	* po/pt_BR.po: Add missing newline.
	* AUTHORS: Add Alex Queiroz to list of translators.

2005-12-08  Alex Queiroz  <asandroq@gmail.com>

	* po/pt_BR.po: Beginnings of the Brazilian Portuguese translation.
	* po/LINGUAS: Add it.

2005-12-06  Timothy Brownawell  <tbrownaw@gmail.com>

	* packet.cc (packet stream reading): Fix handling of privkey packets.
	It would convert pubkey+privkey to keypair, but not change the private
	key to the new encryption type. Now uses migrate_private_key to
	convert privkey->keypair. Reading privkey packets from stdin only works
	if the get_passphrase hook is defined for that key.
	Fix packet_roundabout_test; the send+receive part was using an empty
	stream, rather than the packet sequence generated in the first part.
	* packet.hh, commands.cc, key_store.cc: read_packets now takes an
	app_state argument.
	* tests/t_dropkey_2.at: use genkey instead of reading packets
	* tests/t_read_privkey.at: check that reading a privkey packet works
	* testsuite.at: add read_privkey test

2005-12-06  Matthew Gregan  <kinetik@orcon.net.nz>

	* ui.cc (write_ticks): Move CR out of tickline2; output it where
	required instead.  Fixes brokeness of 'count' ticker on Win32 (and
	perhaps elsewhere) that was causing each line redraw to be written
	on a new line.
	* contrib/usher.cc (fork_server): Avoid getting stuck in an
	infinte loop attempting to read() from a stream that has
	reached EOF before we've read anything from it.  This can occur if
	the fork()+exec() of an usher managed monotone server fails.
	* ui.cc (write_ticks): Don't call display_width() repeatedly for
	the same string--get the result once and reuse it where necessary.
	* netxx/sockopt.cxx, netxx/sockopt.h (set_ipv6_listen_for_v6_only):
	New member function to set the IPV6_V6ONLY flag on a socket.
	* netxx/serverbase.cxx (bind_to): Call set_ipv6_listen_for_v6_only
	on IPv6 sockets.
	* app_state.cc (allow_working_copy): Use keydir path from
	MT/options if set.

2005-12-05  Matthew Gregan  <kinetik@orcon.net.nz>

	* tests/t_database_sig_cleanup.at: Mark this as NOT_ON_WIN32; as
	per the MSDN link I've added to the test, we can't handle
	SIGINT/SIGTERM gracefully on Windows.

2005-12-04  Nathaniel Smith  <njs@pobox.com>

	* paths.cc (file_path): MM() the path we're validating.

2005-12-04  Nathaniel Smith  <njs@pobox.com>

	* schema_migration.cc: Modernize error checking a bit.  (Use E()
	and I() instead of throwing runtime_errors.)

2005-12-03  Nathaniel Smith  <njs@pobox.com>

	* sanity.cc (dump_buffer): If we dumped debug info, write out a
	note asking that it be included in bug reports.

2005-12-03  Nathaniel Smith  <njs@pobox.com>

	* schema_migration.cc (logged_sqlite3_exec): New function.
	Use everywhere in this file.  Enables logging of migration
	commands for debugging purposes.

2005-12-03  Nathaniel Smith  <njs@pobox.com>

	* tests/t_mixed_case_pwd.at, testsuite.at: New test.

2005-12-02  Matthew Gregan  <kinetik@orcon.net.nz>

	* Makefile.am: Make Win32 build link against shfolder.lib to get
	SHGetFolderPathA on older Windows platforms (we had previously
	been relying on it to be available in shell32.lib) .
	* packet.cc (feed_packet_consumer::feed_packet_consumer,
	extract_packets): Move duplicated sets of regexs for key IDs,
	certs, etc. into constants.cc.
	* constants.{cc,hh}: Add regex strings extracted from packet.cc.  Also
	fix the key ID regex to accept a few characters we allowed in
	legal_key_name_bytes already.
	* tests/t_genkey.at: Test good and bad keys with all characters we
	allow in the user portion of a key id.

2005-12-01  Matthew Gregan  <kinetik@orcon.net.nz>

	* database.cc: Revert last change; db version and db migrate need
	to be able to open databases with old schema versions.  Calling
	sql() directly broke this.  Moved a db existence check scattered
	through the code into db_check_exists(), and added calls to this
	into ::version and ::migrate.
	* database.cc (database::version, database::migrate): Improve
	error handling where user has supplied the path to a non-existant
	database file.  Submitted by Neil Conway.
	* win32/fs.cc (rename_clobberingly_impl): Improve error handling
	around LoadLibrary call.
	* lua/{lvm.c,lgc.c,lapi.c}: Lua post-5.0.2 bugfixes from
	http://www.lua.org/bugs.html.  Submitted by Alex Queiroz.

2005-11-29  Matt Johnston  <matt@ucc.asn.au>

	* Makefile.am: add PCH_FLAGS only when compiling monotone and
	unit_tests objects, not for libs.
	* pch.hh: define __STDC_CONSTANT_MACROS as required for UINT32_C.

2005-11-28  Nathaniel Smith  <njs@pobox.com>

	* txt2c.cc (main): Work correctly even on empty files.

2005-11-28  Nathaniel Smith  <njs@pobox.com>

	* schema_migration.cc: Provide more feedback while 'db migrate' is
	running.

2005-11-28  Matthew Gregan  <kinetik@orcon.net.nz>

	* HACKING: Make a note of the fact that we kill 'monotone serve'
	processes with a SIGSEGV.
	* tests/README: Minor cleanup, mention SIGSEGV thing here too.

2005-11-27  Nathaniel Smith  <njs@pobox.com>

	* std_hooks.lua: Make regexp matching error slightly more
	user-friendly.

2005-11-27  Nathaniel Smith  <njs@pobox.com>

	* commands.cc (diff): Remove OPT_BRANCH from diff's options.

2005-11-27  Julio M. Merino Vidal  <jmmv@NetBSD.org>

	* configure.ac: Do not use test's == operator because it is not
	compatible with many implementations; use = instead.

2005-11-27  Julio M. Merino Vidal  <jmmv@NetBSD.org>

	* configure.ac, ui.cc: Windows does have sync_with_iostream; the
	problem is that it does not behave correctly on some MinGW versions.
	Properly detect this condition.  Thanks to Matthew Gregan for the
	explanation.

2005-11-27  Matthew Gregan  <kinetik@orcon.net.nz>

	* netxx/address.cxx (parse_uri): Reset URI parser state after
	checking for IPv6 address.

2005-11-27  Matthew Gregan  <kinetik@orcon.net.nz>

	* tests/t_netsync_largish_file.at: Move LARGISH_FILE_CREATE
	definition from here...
	* testsuite.at: ...to here.
	* tests/t_dump_load.at: Use LARGISH_FILE_CREATE to create a 1MB
	file so that the db dump output is larger than a few kB.  This is
	needed to catch the iostreams-returning-EOF-early bogosity under
	MinGW when sync_with_stdio(false) has been called on the iostream.

2005-11-27  Nathaniel Smith  <njs@pobox.com>

	* monotone.cc: Include "i18n.h" instead of "libintl.h" directly,
	to theoretically play better with autoconf stuff.

2005-11-27  Julio M. Merino Vidal  <jmmv@NetBSD.org>

	* tests/t_automate_stdio.at: Don't expect perl to be in /usr/bin;
	this assumption doesn't hold breaks on several systems (such as
	NetBSD).

2005-11-27  Julio M. Merino Vidal  <jmmv@NetBSD.org>

	* tests/t_checkout_options.at: Use the [] operator instead of {} in
	a shell pattern so that it works with interpreters other than bash
	(e.g., NetBSD's sh).

2005-11-27  Julio M. Merino Vidal  <jmmv@NetBSD.org>

	* testsuite.at, tests/t_empty_env.at, tests/t_i18n_file.at,
	tests/t_netsync_sigpipe.at, tests/t_update_1.at, tests/t_update_2.at:
	Do not use test's == operator because it is not portable; use =
	instead.

2005-11-27  Matt Johnston  <matt@ucc.asn.au>

	* Makefile.am, configure.ac, pch.hh: add --enable-pch configure
	flag to enable precompiled boost headers. Based on LyX automake/autoconf
	rules, Zbynek Winkler suggested that just boost headers would be
	beneficial.

2005-11-27  Julio M. Merino Vidal  <jmmv@NetBSD.org>

	* app_state.cc: No need to include headers for chdir() any more.
	This function was replaced by change_current_working_dir.
	* monotone.cc: Unconditionally include libintl.h as this file uses
	gettext functions.
	* configure.ac, rcs_import.cc: Check for strptime(3) and use the
	check results instead of assuming that only Windows lacks this
	function.
	* configure.ac, ui.cc: Check whether C++ streams support the
	sync_with_stdio method and use the check results instead of assuming
	that only Windows lacks this function.

	Addresses part of bug #12086.

2005-11-27  Julio M. Merino Vidal  <jmmv@NetBSD.org>

	* app_state.cc: Correctly detect when MT/options does not have a
	database property instead of printing the cryptic message "misuse:
	invalid path ''".

2005-11-27  Grahame Bowland  <grahame@angrygoats.net>

	* configure.ac: expose --enable-ipv6 in config.h
	* monotone.cc (cpp_main): parse IPv6 addresses correctly 
	in --bind arguments
	* netsync.cc (call_server,serve_connections): if USE_IPV6 defined, 
	create netxx Address instances with ipv6 enabled.
	* netxx/address.cxx (parse_uri): parse IPv6 addresses as hostnames
	* closes bug #14446

2005-11-27  Grahame Bowland  <grahame@angrygoats.net>

	* automate.cc (automate_stdio_read): remove check for EINTR
	that was breaking win32 build.

2005-11-27  Grahame Bowland  <grahame@angrygoats.net>

	* automate.cc (automate_certs,automate_keys): use non-exclusive 
	transaction guard
	* commands.cc (ls_certs,ls_keys,cat): use non-exclusive 
	transaction guard
	* database.cc (begin_transaction): used BEGIN DEFERRED (only attempt 
	exclusive lock once a write is attempted on DB) when not exclusive
	(transaction_guard::transaction_guard): new argument exclusive indicating 
	whether an immediate exclusive lock is requested, defaults to true
	* database.hh: update prototype for transaction_guard

2005-11-26  Nathaniel Smith  <njs@pobox.com>

	* NEWS: Fill in date for 0.24 release.

2005-11-26  Nathaniel Smith  <njs@pobox.com>

	* UPGRADE: Add note about serve changing syntax.

2005-11-26  Nathaniel Smith  <njs@pobox.com>

	* UPGRADE: Update for 0.24.
	* configure.ac, win32/monotone.iss, monotone.spec:
	* debian/changelog: Bump version number.

2005-11-26  Nathaniel Smith  <njs@pobox.com>

	* ChangeLog: fixup after merge.

2005-11-27  Daniel Carosone  <dan@geek.com.au>

	* monotone.texi, std_hooks.lua: sync hook definitions with
	std_hooks.lua, and group the descriptions into @subsections,
	reordering a few items accordingly.

2005-11-26  Nathaniel Smith  <njs@pobox.com>

	* Makefile.am: Remove botan/{omac,fips_rng}.h.

2005-11-26  Julio M. Merino Vidal  <jmmv@NetBSD.org>

	* AUTHORS, ChangeLog: Update my email address; I don't read the
	other one any more and the new one represents better my limited
	involvement in Monotone.

2005-11-26  Julio M. Merino Vidal  <jmmv@NetBSD.org>

	* configure.ac, Makefile.am, po/Makevars: Avoid using xgettext's
	--flag option on versions that do not support it.

2005-11-26  Grahame Bowland  <grahame@angrygoats.net>

	* automate.cc (automate_stdio) add wrapper function to read()
	so that loops will not wind backwards possibly overrunning buffers
	if an error occurs. Hopefully fixes some of the strange edge cases
	seen using automate. (Closes #15062 in bug tracker)

2005-11-26  Matthew Gregan  <kinetik@orcon.net.nz>

	* botan/mem_pool.cpp (Pooling_Allocator::allocate): Botan's
	Pooling_Allocator assumes that Buffers stored in free_list are
	sorted, and uses std::inplace_merge() in deallocate() to ensure
	the recently freed Buffer is positioned in free_list
	appropriately.  This same check was not being performed when a
	Buffer was added to free_list in allocate() (it's not safe to
	assume that the address of a newly allocated Buffer will always be
	greated than existing Buffers).

2005-11-25  graydon hoare  <graydon@pobox.com>

	* database.cc (get_version): Another important fix: make sure to
	cancel overlapping paths, to avoid exponential memory requirement
	in deep, heavily-forked-and-merged storage paths.

2005-11-25  graydon hoare  <graydon@pobox.com>

	* database.cc (get_version): Another important fix: make sure to
	cancel overlapping paths, to avoid exponential memory requirement
	in deep, heavily-forked-and-merged storage paths.

2005-11-25  graydon hoare  <graydon@pobox.com>

	* database.cc (get_version): Crucial fix! Rewrite the
	delta-reconstruction algorithm to work with a DAG storage topology,
	rather than assuming an inverted tree. Counterpart to the
	delta-storage optimization made by Timothy Brownawell on
	2005-11-05.

2005-11-23  Matt Johnston  <matt@ucc.asn.au>

	* botan/*: import of Botan 1.4.9

2005-11-23  Grahame Bowland  <grahame@angrygoats.net>

	* automate.cc (automate_stdio): Fix partial reads cloberring 
	start of buffer.

2005-11-22  Matthew Gregan  <kinetik@orcon.net.nz>

	* database.cc (database::dump): Don't include SQLite internal
	tables in the dump.
	* tests/t_dump_load.at (database dump/load): Run a db analyze
	before dumping the db--catches cases where we dump internal db
	tables that we can't reload.

2005-11-21  Henry Nestler  <Henry@BigFoot.de>

	* contrib/mtbrowse.sh: Version 0.1.13
	Handle authors without '@'.  Minor box sizing.
	Get Version of monotone before starts anything.
	DEPTH_LAST detects for version >0.19, no save to config.
	'cat revision' replaced with 'automate get_revision'.
	ANCESTORS "M" changed to "A". Default "L" (monotone log --brief).
	Warn user about misconfigurations. Temp files without tailing dot.
	New option: Sort by Date/Time, up or down.
	Fix: Parents of merge, if certs list from cache (ncolor).

2005-11-21  Matthew Gregan  <kinetik@orcon.net.nz>

	* NEWS: Minor spelling tweaks.
	* platform.hh: Add get_default_confdir().
	* app_state.cc (app_state::app_state): Call get_default_confdir()
	to initialize confdir.
	* unix/fs.cc (get_default_confdir): Use the home directory as the
	base of the default configuration dir.
	* win32/fs.cc (get_default_confdir): Use either %APPDATA% or the
	result of querying SHGetFolderPath() for CISDL_APPDATA as the base
	of the default configuration dir.
	(get_homedir): More consistent method for deciding what the user's
	home directory is.  Behaviour based on the documentation for Qt's
	QDir::home().

2005-11-21  Nathaniel Smith  <njs@pobox.com>

	* NEWS: Initial draft of 0.24 release notes.

2005-11-14  Benoît Dejean  <benoit@placenet.org>

	* po/fr.po: Updated French translation.
	* netsync.cc: Removed many i18n strings.

2005-11-14  Nathaniel Smith  <njs@pobox.com>

	* monotone.texi (Historical records): Clarify wording, based on
	feedback from Daniel Phillips.

2005-11-13  Nathaniel Smith  <njs@pobox.com>

	* monotone.texi (Automation): Document sort order for 'automate
	select'.

2005-11-10  Richard Levitte  <richard@levitte.org>

	* monotone.texi (Hooks): Small correction so the text matches the
	example.

2005-11-10  Timothy Brownawell  <tbrownaw@gmail.com>

	* lua.cc, std_hooks.lua, monotone.texi: basic_io parser for lua is
	now called parse_basic_io

2005-11-10  Timothy Brownawell  <tbrownaw@gmail.com>

	* monotone.texi: document parse_basicio in the
	"Additional Lua Functions" section

2005-11-10  Timothy Brownawell  <tbrownaw@gmail.com>

	* testsuite.at: Several MINHOOKS_* macros that use the standard hooks
	and only load predefined hooks about passphrase and rng.
	* tests/t_netsync_permissions, tests/t_netsync_read_permissions: use
	the standard permission hooks and define {read,write}-permissions files.
	Check both the permissions mechanism and the standard hooks at once.

2005-11-10  Timothy Brownawell  <tbrownaw@gmail.com>

	* monotone.texi: update example project with latest read-permissions
	format. Mention comment lines in the description in the hooks section

2005-11-08  Timothy Brownawell  <tbrownaw@gmail.com>

	Make a basic_io parser available to Lua.
	* lua.cc: new function, monotone_parse_basicio_for_lua
	* std_hooks.lua: use it in get_netsync_read_permitted

2005-11-05  Timothy Brownawell  <tbrownaw@gmail.com>

	Make sure that all new revisions added to the db deltify as much as
	possible.
	* commands.cc, diff_patch.cc: deltify both sides when doing a merge
	* database.{cc,hh}: new function, database::deltify_revision()
	call it from put_revision, so all new revisions will be deltified

2005-10-30  Nathaniel Smith  <njs@pobox.com>

	* std_hooks.lua (edit_comment): Insert a blank line if there is no
	user log message, so the user doesn't have to.

2005-10-25  Emile Snyder  <emile@alumni.reed.edu>

	Fix bug reported on mailing list by Wim Oudshoorn and Tom Koelman
	where 'disapprove REV' inappropriately uses your working copy
	branch for the disapproved revision.
	* app_state.{cc,hh} (set_is_explicit_option, is_explicit_option):
	New methods to determine if a given option value was set via
	command line flag or not.
	* cert.cc (guess_branch): Only accept explicit --branch values in
	preference to the branch the given revision lives on.
	* commands.cc (CMD(commit)): Explicitly use app.branch_name() if
	it exists before calling guess_branch, so pick up MT/options
	setting.
	* monotone.cc (cpp_main): Set the explicit_option_map entries for
	select command line flag processing.
	
2005-10-26  Matt Johnston  <matt@ucc.asn.au>

	* INSTALL: mention that zlib is required
	* debian/control: monotone doesn't work over plain network protocols

2005-10-25  Timothy Brownawell  <tbrownaw@gmail.com>

	* lua.cc: make the globish matcher available to lua
	* std_hooks.lua: new (better) format for read-permissions
	* monotone.texi: update documentation

2005-10-24  Benoît Dejean  <benoit@placenet.org>

	* commands.cc: Merged 2 i18n strings.

2005-10-23  Timothy Brownawell  <tbrownaw@gmail.com>

	* std_hooks.lua: new default get_netsync_*_permitted hooks, which
	read permissions setting from $confdir/{read,write}-permissions
	* monotone.texi: document the new default hooks

2005-10-23  Timothy Brownawell  <tbrownaw@gmail.com>

	* contrib/usher.cc: new option "-p <pidfile>", catch SIGTERM and SIGINT
	and exit cleanly

2005-10-22  Timothy Brownawell  <tbrownaw@gmail.com>

	* constants.cc: increase log_line_sz so that the new unified
	"SERVER IDENTIFICATION HAS CHANGED" message doesn't get truncated.
	It used to be multiple print statements but was merged into one,
	apparently to help with translation.

2005-10-22  Timothy Brownawell  <tbrownaw@gmail.com>

	* contrib/usher.cc: Support friendly shutdown (no new connections, but
	don't kill existing ones) of local servers and the usher as a whole.
	Simple admin interface to start/stop or get the status of individual
	servers or the whole usher (listens for connections on a separate
	port, only enabled if specified on the command line).

2005-10-22  Richard Levitte  <richard@levitte.org>

	* tests/t_database_sig_cleanup.at: Two more sleeps that I forgot.

2005-10-20  Nathaniel Smith  <njs@pobox.com>

	* cert.hh (find_common_ancestor): Remove dead declaration.
	* database.cc (check_schema): Improve schema mismatch error
	message.

2005-10-20  Richard Levitte  <richard@levitte.org>

	* tests/t_database_sig_cleanup.at: Sleep for a couple of seconds,
	so monotone has a chance to clean up and die properly, even on a
	slower machine.

2005-10-19  Nathaniel Smith  <njs@pobox.com>

	* tests/t_update_switch_branch.at, testsuite.at: New test.

2005-10-19  Nathaniel Smith  <njs@pobox.com>

	* commands.cc (update): Make branch sticky even if update target
	== current rid.

2005-10-19  Matt Johnston  <matt@ucc.asn.au>

	* main.cc, database.{cc,hh}: SIGINT and SIGTERM handlers
	exit gracefully, and try to ROLLBACK+close any databases to clean up
	.db-journal files. Added new database::close() method to be used
	rather than sqlite_close() directly
	* monotone.{cc,hh}, sanity.{cc.hh}: move clean_shutdown flag to
	global_sanity
	* tests/t_database_sig_cleanup.at: test it
	* keys.cc: don't L() private key

2005-10-19  Matthew A. Nicholson  <matt@matt-land.com>

	* std_hooks.lua: Minor correction to vim warning during 3-way merge.

2005-10-18  Timothy Brownawell  <tbrownaw@gmail.com>

	* contrib/usher.cc: Update comment about client versions

2005-10-18  Timothy Brownawell  <tbrownaw@gmail.com>

	* netsync.cc netcmd.{cc,hh}: usher_reply_cmd now has both who we
	connected to *and* what pattern we asked for
	* contrib/usher.cc: new file format, allow to key servers on either
	hostname or pattern, hostname checked first
	reload config file on SIGHUP

2005-10-18  Timothy Brownawell  <tbrownaw@gmail.com>

	* netsync.cc (session::process_usher_cmd): reply with who we connected
	to (hostname or hostname:port), not what pattern we asked for.
	* contrib/usher.cc: Update comment.

2005-10-18  Timothy Brownawell  <tbrownaw@gmail.com>

	* contrib/usher.cc: support dynamic local servers
	These are started when a client attempts to connect, and killed at
	a set time interval after the last client has disconnected.

2005-10-15  Nathaniel Smith  <njs@pobox.com>

	* manifest.cc (build_restricted_manifest_map): Mention the new
	--missing option in the missing files error message hint.

2005-10-17  Timothy Brownawell  <tbrownaw@gmail.com>

	* commands.cc (serve): check that the db is valid before beginning
	service (would previously not know until someone connected)
	* netsync.cc (serve_connections): don't say "beginning service" until
	after opening the socket.

2005-10-16  Timothy Brownawell  <tbrownaw@gmail.com>

	* app_state.{cc,hh}, key_store.cc: change how the keystore directory
	is initialized; was using app.confdir before it was ready

2005-10-16  Timothy Brownawell  <tbrownaw@gmail.com>

	Make the configuration directory configurable and available to lua
	* lua.cc: export new function to lua, "get_confdir"
	* app_state.{cc,hh} monotone.cc options.hh: new option --confdir,
	make the configuration directory something other than ~/.monotone
	* lua.{cc,hh}: make the app_state availabe to lua callbacks
	* key_store.cc: use get_confdir instead of hardcoded
	* lua.cc: use get_confdir instead of hardcoded
	* tests/t_config_confdir.at: test --confdir and lua get_confdir
	* testsuite.at: add it

2005-10-16  Timothy Brownawell  <tbrownaw@gmail.com>

	Teach client to optionally push unused keys; new pubkeys can now be
	given to a server without restarting it.
	* app_state.{cc,hh}, monotone.cc, options.hh:
	new command-specific-option --key-to-push=<key> , used to sync/push
	a key that hasn't signed anything
	* netsync.cc: make it work
	* commands.cc: push and sync take it
	* tests/t_netsync_pubkey.at: test it

2005-10-16  Matthew Gregan  <kinetik@orcon.net.nz>

	* configure.ac: Don't add boost_unit_test_framework to global
	LIBS, we will link against it directly when needed.
	* Makefile.am: Only allow unit_tests to be built if
	boost_unit_test_framework was available at configure time.

2005-10-15  Matthew Gregan  <kinetik@orcon.net.nz>

	* configure.ac: Use boost_filesystem as the library to test for
	when trying to guess a suitable BOOST_SUFFIX.  Make a missing
	boost_unit_test_framework library a non-fatal error.

2005-10-14  Emile Snyder  <emile@alumni.reed.edu>

	* commands.cc: Fix breakage I introduced with the --unknown flag.
	Rename find_unknown to find_unknown_and_ignored, since that's what
	it's actually doing.  Likewise ls_unknown ->
	ls_unknown_or_ignored, and use find_unknown_and_ignored correctly.
	Fixes t_mt_ignore.at failures.
	
2005-10-14  Nathaniel Smith  <njs@pobox.com>

	* key_store.{cc,hh} (get_key_dir): New method.
	* schema_migration.cc (migrate_client_to_external_privkeys): Tell
	user that we're moving their keys.
	* commands.cc (genkey): Refer to keystore by the directory, not as
	"keystore".
	(ls_keys): Likewise.

2005-10-14  Timothy Brownawell  <tbrownaw@gmail.com>

	Add .mt-ignore, ignore most generated files, except for the *m4 files.

2005-10-14  Emile Snyder <emile@alumni.reed.edu>

	* app_state.{cc,hh}: new 'unknown' class member for --unknown flag.
	* commands.cc (CMD(add), ls_unknown, find_unknown): use new
	--unknown flag to add any files in the working copy that monotone
	doesn't know about (and isn't ignoring).
	* monotone.cc (coptions, cpp_main): add the --unknown flag handling.
	* options.hh: add OPT_UNKNOWN.
	* monotone.texi: document it.
	* tests/t_add.at: test it.
	
2005-10-14  Emile Snyder <emile@alumni.reed.edu>

	* database.cc (complete): enhance h: and b: to mean "current
	branch" (as defined by your working copy) when given empty.
	* monotone.texi: document it.
	
2005-10-14  Matthew Gregan  <kinetik@orcon.net.nz>

	* database.cc: Exclusively lock the database when performing a 'db
	dump'.
	* schema_migration.cc: Run an analyze at the end of a database
	migration to help out the SQLite query optimizer.  Also change
	schema id calculation to match 'sqlite_stat%' rather than the
	specific table 'sqlite_stat1'--the SQLite docs suggest that more
	tables will be created in the future.

2005-10-14  Matthew Gregan  <kinetik@orcon.net.nz>

	* database.cc, schema.sql, schema_migration.cc: Use SQLite 3's
	exclusive locking whereever we start a new transaction; allows
	monotone to report database locking errors earlier if a second
	monotone process attempts to perform database operations.

2005-10-14  Matthew Gregan  <kinetik@orcon.net.nz>

	* commands.cc (message_width): Refactor into display_width() and
	remove message_width().
	* transforms.{cc,hh} (display_width): Rename length() to
	display_width() and use the code from message_width().
	* ui.cc, commands.cc: Change calls to length() to display_width().
	* netsync.cc: Remove length() calls, test for string emptiness
	instead.

2005-10-13  Emile Snyder <emile@alumni.reed.edu>

	* commands.cc (CMD(revert)): use --missing for revert a'la drop.
	* monotone.texi: document it.
	* tests/t_revert_restrict.at: test it.
	
2005-10-13  Emile Snyder <emile@alumni.reed.edu>

	* app_state.{cc,hh}: new missing class member for --missing flag.
	* commands.cc (CMD(drop), ls_missing, find_missing): use new
	--missing flag to drop any files already deleted in the working copy.
	* monotone.cc (coptions, cpp_main): add the --missing flag handling.
	* options.hh: add OPT_MISSING.
	* monotone.texi: document it.
	* tests/t_drop_missing.at: test it.
	
2005-10-13  Emile Snyder <emile@alumni.reed.edu>

	* database.cc (complete): implementation for h:branch selector to
	find heads of a branch.
	* selectors.{cc,hh}: add sel_head with selector character 'h'.
	* monotone.texi: document it.
	
2005-10-12  Nathaniel Smith  <njs@pobox.com>

	* revision.hh: Oops, missed a bit.

2005-10-12  Nathaniel Smith  <njs@pobox.com>

	* revision.cc (add_node_for_old_revision): Rename to...
	(add_node_for_oldstyle_revision): ...this.
	(build_changesets_from_existing_revs): Rename to...
	(build_roster_style_revs_from_manifest_style_revs): ...this.
	* commands.cc (db): Rename "rebuild" to "rosterify".

2005-10-08  Nathaniel Smith  <njs@pobox.com>

	* revision.cc (analyze_manifest_changes): Remove.

2005-10-08  Nathaniel Smith  <njs@pobox.com>

	* revision.cc (calculate_change_sets_recursive):
	(find_subgraph_for_composite_search) 
	(calculate_composite_change_set, calculate_arbitrary_change_set):
	Remove.
	(construct_revision_from_ancestry): Likewise.

2005-10-08  Nathaniel Smith  <njs@pobox.com>

	* revision.cc (check_sane_history): Remove.

2005-10-13  Matt Johnston  <matt@ucc.asn.au>

	* botan/mem_pool.cpp: fix bug preventing remove_empty_buffers()
	from being called, gives significant improvements for long-running
	processes.

2005-10-12  Emile Snyder <emile@alumni.reed.edu>

	* monotone.texi: add njs's lucid definition of what the disapprove
	actually means in terms of the revision graph to it's section in
	the documentation.
	
2005-10-12  Matt Johnston  <matt@ucc.asn.au>

	* monotone.cc: return with exit code of 2 on usage output
	* testsuite.at: turn "cat_foo" into "automate get_foo"
	* tests/t_empty_env.at, tests/t_null.at, tests/t_at_sign.at,
	tests/t_unreadable_db.at, tests/t_cmdline_options.at: expect 2 exit code
	* tests/t_cross.at: update to the changeset paradigm of immutable
	ancestors.

2005-10-11  Emile Snyder <emile@alumni.reed.edu>

	* app_state.{cc,hh}: new bind_address and bind_port class members.
	* options.hh: new OPT_BIND for serve command.
	* monotone.cc: handle OPT_BIND.
	* commands.cc (process_netsync_args, CMD(serve)): use values from
	the new --bind=[addr]:port option for 'monotone serve' rather than
	the positional argument.  default to binding all interfaces.
	* monotone.texi: document new serve syntax
	* netsync.cc (serve_connections): use empty address argument to
	mean bind all interfaces.
	* netxx/address.cxx (Address::add_all_addresses): set port_ member
	from passed in port argument.
	* testsuite.at, tests/t_netsync_single.at: use new --bind syntax
	for serve commands.
	
2005-10-11  Matthew Gregan  <kinetik@orcon.net.nz>

	* commands.cc (message_width, explain_usage): New function to
	calculate display width of translated strings.  Use it in
	explain_usage.
	Patch from Thomas Moschny <thomas.moschny@gmx.de>
	* certs.cc (get_user_key): Correct logic in N() test for multiple
	keys.  Resolves bug reported by Malte Thoma.

2005-10-10  Timothy Brownawell  <tbrownaw@gmail.com>

	Make netsync shutdown work properly.
	* netsync.cc (session::which_events): Only ask to read if not armed.
	A read failure will discard all read-but-not-processed commands.
	* netsync.cc (session::maybe_say_goodbye): Only say goodbye once.
	Repeated goodbyes means that one side *will* have a full write-queue
	when the connection is torn down.

2005-10-10  Timothy Brownawell  <tbrownaw@gmail.com>

	* tests/t_automate_stdio.at: Add comment here too.

2005-10-10  Timothy Brownawell  <tbrownaw@gmail.com>

	* contrib/get_stdio.pl: Add comments. I'm told it was "obtuse",
	hopefully this will help somewhat.

2005-10-10  Matt Johnston  <matt@ucc.asn.au>

	* configure.ac, Makefile.am: add {MONOTONE,LIB3RDPARTY}_C{,XX}FLAGS
	variables.

2005-10-10  Benoît Dejean <benoit@placenet.org>

	* commands.cc: s/key store/keystore/g.

2005-10-10  Matt Johnston  <matt@ucc.asn.au>

	* netsync.cc, database.{cc,hh}: don't include unwanted branch
	certs when building the merkle tree.
	* merkle.hh: add variant of insert_into_merkle_tree
	taking non-raw id.
	* markle.cc: comment out unused bits

2005-10-10  Nathaniel Smith  <njs@pobox.com>

	* cert.{cc,hh} (get_user_key): New function, replacing
	guess_default_key.
	* revision.cc (build_changesets_from_existing_revs) 
	(build_changesets_from_manifest_ancestry): 
	* rcs_import.cc (import_cvs_repo): 
	* commands.cc (internalize_cert_name, push, sync, serve):
	* cert.cc (make_simple_cert, cert_revision_author_default): Use
	it.

2005-10-10  Matthew Gregan  <kinetik@orcon.net.nz>

	* netsync.cc: Clean up another case where port numbers were being
	munged by localized iostreams.
	* tests/t_netsync_largish_file.at: Tweak the random file
	generation so that it's a bit faster on platforms with slow awk
	implementations.
	* netsync.cc: Remove comment stating that our official IANA port
	should be renamed from 'netsync' to 'monotone'; Tomas sorted this
	out a while ago.
	* lua.cc (Lua::ok): Only log the 'Lua::ok() failed' message if
	there has been a failure.
	* monotone.texi: Fix a typo.
	* win32/fs.cc (get_homedir): Clarify comment.

2005-10-09  Matthew Gregan  <kinetik@orcon.net.nz>

	* contrib/usher.cc (main): Reset parser state for config file
	parser.
	* win32/monotone.iss: Reduce minimum OS version for installer.
	* configure.ac: Another Boost library suffix.

2005-10-08  Matthew Gregan  <kinetik@orcon.net.nz>

	* tests/t_automate_keys.at: Portability fixes.

2005-10-08  Benoît Dejean  <benoit@placenet.org>

	* commands.cc: One more i18n string.

2005-10-08  Matthew Gregan  <kinetik@orcon.net.nz>

	* tests/t_automate_keys.at: Don't rely on extended sed either!

2005-10-08  Nathaniel Smith  <njs@pobox.com>

	* database.{hh,cc}: Clean-up previous change -- switch to using a
	cleanup_ptr to hold sqlite3_stmt handles, for proper exception
	safety.

2005-10-08  Nathaniel Smith  <njs@pobox.com>

	* database.cc (fetch): Do not insert prepared statements into the
	statement table until they are successfully created, to avoid
	segfaults on database teardown.

2005-10-08  Matthew Gregan  <kinetik@orcon.net.nz>

	* tests/t_automate_keys.at: Use sed rather than relying on an
	extended grep being available.

2005-10-08  Nathaniel Smith  <njs@pobox.com>

	* contrib/ciabot_monotone.py (send_change_for): Handle branch-less
	revisions.

2005-10-08  Nathaniel Smith  <njs@pobox.com>

	* paths.cc: Make initial_rel_path an fs::path.  Adjust code
	correspondingly.  Add tests that calling monotone from inside MT
	should work.
	* tests/t_add_inside_MT.at, testsuite.at: New test.

2005-10-08  Matthew Gregan  <kinetik@orcon.net.nz>

	* win32/fs.cc: Don't consider USERPROFILE as a possible home
	directory; APPDATA is more appropriate.  Add a second method to
	get the APPDATA path.  Always use HOME if it's set (not just under
	Cygwin/MinGW).
	* tests/t_netsync_absorbs.at: Add missing CANONICALISE().

2005-10-07  Timothy Brownawell  <tbrownaw@gmail.com>

	* commands.cc (pubkey): don't insist on having a database
	* tests/t_key_management_without_db.at: check it

2005-10-07  Timothy Brownawell  <tbrownaw@gmail.com>

	* file_io.cc, vocab.cc, Makefile.am: fix merge
	* botan/algolist.cpp, botan/def_alg.cpp: fix merge

2005-10-07  Timothy Brownawell  <tbrownaw@gmail.com>

	* automate.cc: add "automate keys". like "ls keys", except it
	uses basic_io (since "ls keys" is now slightly irregular and not
	very well suited to machine interpretation).
	* monotone.texi: document it
	* tests/t_automate_keys.at: test for it
	* testsuite.at: add test
	* basic_io.{cc,hh} (stanza): add push_str_multi, for entries
	that can take a variable number of string arguments.
	* commands.cc: add "automate keys" to automate help
	misc minor whitespace cleanup

2005-10-06  Timothy Brownawell  <tbrownaw@gmail.com>

	* commands.cc (ls_keys): don't insist on having a db
	* tests/t_key_management_without_db.at: check ls keys
	* monotone.texi: update for new key storage
		* concepts :: storage and workflow
		* tutorial :: generating keys
		* tutorial :: committing work
		* command reference :: informative
		* command reference :: key and cert
		* command reference :: packet I/O

2005-10-06  Timothy Brownawell  <tbrownaw@gmail.com>

	* commands.cc (chkeypass): doesn't use the db, so we don't need a guard
	* commands.cc (dropkey): don't insist on having a db
	* tests/t_genkey_without_db.at: rename (s/genkey/key_management) and
	add checks for chkeypass and dropkey without a db

2005-10-06  Timothy Brownawell  <tbrownaw@gmail.com>

	* database.{cc,hh}: new function, database::database_specified()
	return whether we were given a database (doesn't care about validity,
	only that we were told to use one)
	* commands.cc (genkey): don't insist on having a db, but still
	check it for duplicates if we're given one.
	* tests/t_genkey_without_db.at: make sure it works
	* testsuite.at: add test

2005-09-28  Timothy Brownawell  <tbrownaw@gmail.com>

	* keys.cc (get_private_key): don't use lua hook passwords for
	chkeypass.

2005-09-28  Matt Johnston  <matt@ucc.asn.au>

	* keys.cc (get_private_keys): don't use lua hook passwords for
	chkeypass.

2005-09-28  Timothy Brownawell  <tbrownaw@gmail.com>

	* key_store.cc: fix delete_key
	* tests/t_database_check_normalized: needs 'db migrate'
	* tests/t_lua_privkey.at: update for new key location
	* tests/t_netsync_absorbs.at: use genkey instead of packets
	* tests/t_netsync_checks_server_key.at: same
	* tests/t_netsync_pubket.at: update key packet to new format

2005-09-27  Timothy Brownawell  <tbrownaw@gmail.com>

	Replace extract_keys command with a database migrator.
	* database.{cc,hh}: Remove last traces of private keys in db.
	* schema.sql: Remove private_keys table
	* commands.cc (dropkey): private keys can no longer be in the db.
	* schema_migration.cc: new migrator
	* commands.cc: remove extract_keys
	* tests/t_migrate_schema.at: update
	* keys.hh, cert.cc, key_store.cc: keys_match doesn't work well on
	privkeys. Don't use it.
	* key_store.cc: Allow duplicate insertions, if they match.

2005-09-27  Timothy Brownawell  <tbrownaw@gmail.com>

	* schema_migration.hh: migrate_depot_schema() doesn't really exist
	* database.cc, schema_migration.{cc,hh}: migrate_monotone_schema
	now takes an app_state * , so data can be moved to/from the database.

2005-09-27  Matt Johnston  <matt@ucc.asn.au>

	* botan/pkcs8.cc, keys.cc: fix monotone-specific pkcs8 key
	parsing.
	* commands.cc: ls keys shows keystore-only pubkeys as well
	* packet.cc: fix unit tests
	* testsuite.at: use keypair packet rather than privkey/pubkey 
	packets.

2005-09-26  Matt Johnston  <matt@ucc.asn.au>

	* commands.cc, keys.cc, others: use standard
	"PBE-PKCS5v20(SHA-1,TripleDES/CBC)" encoding rather than
	raw arc4. extract_keys will re-encode keys, still
	need to work on packet.cc encoding.
	* botan/{des*,pkcs5*,algolist.cpp}: required files
	from Botan 1.4.6

2005-09-25  Timothy Brownawell  <tbrownaw@gmail.com>

	Move private keys outside the database.
	They're now stored as keypairs in ~/.monotone/keys
	Details:
	* keystore.{cc,hh}: handle storage of keypairs
	* tests*: Specify keystore location when running the testsuite.
		This prevents it from polluting the user's keystore.
	* database{cc,hh}: remove ability to put privkeys. They can still
		be listed, retrieved, and deleted, to support
	* commands.cc: New command, extract_keys. Copies private keys from
		the database to the keystore.
	* vocab.hh: add keypair type, like pair<pubkey, privkey>, except that
		the members are named pub and priv.
	* packet.cc: Clean up read_packets.
	* packet.{cc,hh}: privkey packets no longer exists, handle keypair
		packets instead.
	* file_io.{cc,hh}: add read_directory because tree_walker needs to
		be in the wc. add a write_data that works outside the wc.
	* Makefile.am: add keystore.{cc,hh}
	* others: update to work with new key storage

2005-10-06  Matthew Gregan  <kinetik@orcon.net.nz>

	* std_hooks.lua (merge3_emacs_cmd): Minor cleanup.
	* std_hooks.lua: Pass '--eval' rather than '-eval' to Emacs; the
	CVS emacsclient does not consider '-eval' as valid.
	* platform.hh, unix/fs.cc, win32/fs.cc (rename_clobberingly): New
	function for best-effort atomic renames.  This will probably never
	be atomic on Win32.
	* file_io.cc (write_data_impl): Append process ID to temporary
	file name so that multiple monotone processes operating on the
	same working copy are less likely to clobber each other.  Use
	rename_clobberingly().
	* ui.cc (user_interface): Allow std::cout to raise
	ios_base::failure exceptions if stream goes bad (e.g. stream
	receives EPIPE).
	* monotone.cc (cpp_main): Catch ios_base::failure exceptions and
	exit cleanly.
	* main.cc (main_with_signal_handlers): Install handler to ignore
	SIGPIPE.
	* Makefile.am: Remove platform_netsync.cc references.
	* {unix,win32}/platform_netsync.cc: Remove files.
	* platform.hh, netsync.cc (run_netsync_protocol):
	Remove {start,end}_platform_netsync() calls.

2005-10-04  Nathaniel Smith  <njs@pobox.com>

	* monotone.texi (Automation): Document the mysterious columns of
	numbers in 'automate inventory' output format.

2005-10-04  Matt Johnston  <matt@ucc.asn.au>

	* botan/, Makefile.am: update to Botan 1.4.7

2005-10-03  Nathaniel Smith  <njs@pobox.com>

	* monotone.texi (Automation): Clean up formatting and description
	of 'automate inventory' sample output.

2005-10-02  Marcel van der Boom  <marcel@hsdev.com>

	* commands.cc (CMD(checkout)): Check for non-existant checkout dir
	earlier, so we can fail earlier.

2005-09-30  Nathaniel Smith  <njs@pobox.com>

	* Makefile.am (AM_CFLAGS, AM_CXXFLAGS): Add
	-DBOOST_SP_DISABLE_THREADS (disables thread-safe shared_ptr
	reference counting).

2005-09-30  Nathaniel Smith  <njs@pobox.com>

	* debian/README.Debian, debian/TODO.Debian: Add debian files
	left out of repository.

2005-09-30  Nathaniel Smith  <njs@pobox.com>

	* NEWS: Set date for 0.23.

2005-09-30  Nathaniel Smith  <njs@pobox.com>

	* testsuite.at: Whoops, forgot to hit save.  Remove
	t_diff_changeset_bug.at.

2005-09-30  Grahame Bowland  <grahame@angrygoats.net>

	* paths.cc: remove unit tests for 
	file_path_internal_from_user

2005-09-30  Patrick Mauritz  <oxygene@studentenbude.ath.cx>

	* configure.ac: only add gnu specific CFLAGS and CXXFLAGS for
	gnu compilers

2005-09-30  Nathaniel Smith  <njs@pobox.com>

	* tests/t_log_outside_working_dir.at: Fix summary line.
	* tests/t_diff_changeset_bug.at: Remove redundant test
	(cf. t_restricted_diff_unchanged.at).

2005-09-30  Nathaniel Smith  <njs@pobox.com>

	* Makefile.am (BOTAN_SOURCES): Add botan/hash_id.h.

2005-09-30  Nathaniel Smith  <njs@pobox.com>

	* NEWS: More additions (mention MM and the problems paths.cc will
	cause for colinux folks).

2005-09-30  Nathaniel Smith  <njs@pobox.com>

	* Makefile.am (MOST_SOURCES): Add hash_map.hh.
	(BOTAN_SOURCES): Add botan/charset.h.

2005-09-29  Nathaniel Smith  <njs@pobox.com>

	* NEWS: Fix typos pointed out by Matthew Gregan.

2005-09-29  Nathaniel Smith  <njs@pobox.com>

	* UPGRADE, configure.ac, monotone.spec, win32/monotone.iss:
	* debian/changelog: Bump version number.
	
2005-09-30  Grahame Bowland  <grahame@angrygoats.net>

	* paths.hh: update file_path documentation, 
	remove file_path_internal_from_user
	* paths.cc: remove file_path_internal_from_user
	* commands.cc CMD(cat): change file_path_internal_from_user 
	to file_path_external
	* tests/t_diff_outside_working_dir.at: check diff works outside 
	  of a working dir (with a file specified)
	* tests/t_log_outside_working_dir.at: check log works outside 
	  of a working dir (with a file specified)
	* tests/t_diff_changeset_bug.at: mysterious changeset bug
	* testsuite.at: add new tests

2005-09-29  Nathaniel Smith  <njs@pobox.com>

	* AUTHORS: Add Grahame and Marcel.
	* NEWS: Write 0.23 entry.
	* monotone.texi (Reserved Files): Mention in .mt-ignore docs that
	the patterns are regexes.
	
2005-09-30  Grahame Bowland  <grahame@angrygoats.net>

	* paths.cc (file_path::file_path): Allow external paths outside of
	a working directory, so long as we don't enter a working directory 
	later.
	(access_tracker) add new very_uninitialized state which 
	prevents subsequent initialization
	(test_access_tracker) check the very_uninitialized state works
	* paths.hh: correct mention of monotone cat file to new syntax

2005-09-29  Matthew Gregan  <kinetik@orcon.net.nz>

	* paths.cc: Restore two unit tests on Win32.

2005-09-29  Richard Levitte  <richard@levitte.org>

	* testsuite.at: Removed a spurious G...

2005-09-29  Matthew Gregan  <kinetik@orcon.net.nz>

	* paths.cc, win32/fs.cc: Fixes to allow unit tests to pass on Win32.

2005-09-29  Marcel van der Boom  <marcel@hsdev.com>

	* netsync.cc (rebuild_merkle_trees): only get matched branch
	certs, not all of them

2005-09-28  Nathaniel Smith  <njs@pobox.com>

	* tests/t_rename_diff_names.at, testsuite.at: New test.

2005-09-27  Richard Levitte  <richard@levitte.org>

	* monotone.texi (Tutorial): It seems like texi2pdf gets quite
	confused when a @chapter has a @subsection with a @section in
	between.  The resulting PDF had a Tutorial that was a indexed as a
	subsection under Concepts/Branches instead of being indexed as the
	chapter it is, and most confusingly, it's last subsection
	(Branching and Merging) ended up as a a separate chapter of it's
	own...

2005-09-27  Matt Johnston  <matt@ucc.asn.au>

	* netsync.cc (ancestry_fetcher): new approach to requesting file
	and manifest deltas and full data. Tries to be more efficient
	for the vcache of recontstructed data, and conceptually simpler

	* tests/t_netsync_unrelated.at: passes, remove XFAIL

2005-09-26  Benoît Dejean  <benoit@placenet.org>

	* database.cc: Merged 3 strings.

2005-09-26  Matt Johnston  <matt@ucc.asn.au>

	* commands.cc: add 'help' command
	* monotone.cc: add -h alias for --help
	
2005-09-25  Matt Johnston  <matt@ucc.asn.au>

	* netsync.cc: use lexical_cast on port numbers to avoid
	strange-looking "port 5,253"

2005-09-25  Matthew Gregan  <kinetik@orcon.net.nz>

	* sqlite/*: Update in-tree SQLite from 3.2.6 to 3.2.7.

2005-09-25  Benoît Dejean  <benoit@placenet.org>

	* netsync.cc: 3 more i18n strings.

2005-09-25  Benoît Dejean  <benoit@placenet.org>

	* cert.cc (cert_signable_text): F() vs. boost::format.
	* lua.cc (monotone_guess_binary_file_contents_for_lua),
	(monotone_include_for_lua), (monotone_includedir_for_lua):
	* rcs_import.cc (import_cvs_repo): Merged some strings.
	
2005-09-25  Benoît Dejean  <benoit@placenet.org>

	* lua.cc (monotone_guess_binary_file_contents_for_lua):
	Fixed signednes warning and istream usage.

2005-09-25  Matt Johnston  <matt@ucc.asn.au>

	* ui.cc: fallback to the default locale if locale("") fails.

2005-09-25  Matt Johnston  <matt@ucc.asn.au>

	* botan/arc4.cpp: increase maximum keylength to 256 bytes.

2005-09-24  Benoît Dejean  <benoit@placenet.org>

	* ChangeLog: Fixed.
	I don't understand how xxdiff works :/ Please help.

2005-09-24  Satoru SATOH <ss@gnome.gr.jp>

	* po/ja.po: Updated Japanese translation.

2005-09-23  Benoît Dejean  <benoit@placenet.org>

        * std_hooks.lua: More i18n strings.

        I don't know how to handle lua
        "multiline" ..
        "strings" because gettext doesn't join them.

2005-09-22  Benoît Dejean  <benoit@placenet.org>

        * sanity.{cc,hh}: Uninlined F() and FP().
        This happily saves ~100KB of .text on my ppc.

2005-09-22  Benoît Dejean  <benoit@placenet.org>

	* netsync.cc: Reverted changes
	from f0a632bf14468b6e03a488d6f1a64ef18b61d04c
	to   4f7f638954c79c54460d04c3be111acad8b26dd3

2005-09-22  Benoît Dejean  <benoit@placenet.org>

	* lua.cc (monotone_gettext_for_lua): New function.
	* po/POTFILES.in: Added std_hooks.lua.
	* std_hooks.lua: One more string for i18n.

2005-09-22  Benoît Dejean  <benoit@placenet.org>

	* ui.{cc,hh} (get_user_locale): Returns a const &.

2005-09-21  Timothy Brownawell  <tbrownaw@gmail.com>

	* contrib/usher.cc: better error checking

2005-09-20  Timothy Brownawell  <tbrownaw@gmail.com>

	* restrictions.cc: Make calculate_unrestricted_revision work
	with --exclude
	* tests/t_restriction_with_exclude_iprint.at: remove XFAIL

2005-09-20  Patrick Mauritz <oxygene@studentenbude.ath.cx>

	* configure.ac: solaris needs librt for fdatasync
	* sqlite/parse.c: #line and #include interactions aren't defined

2005-09-20  Matt Johnston  <matt@ucc.asn.au>

	* database.cc (space_usage): workaround the issue that in sqlite
	3.2.6, SUM({empty set}) returns NULL. (this is part of the sql spec,
	see http://www.sqlite.org/cvstrac/tktview?tn=1413 and the comment for
	SUM() in sqlite docs).

2005-09-20  Matt Johnston  <matt@ucc.asn.au>

	* ui.cc, ui.hh, sanity.hh: replace ui.user_locale with
	get_user_locale(), so that we can guarantee that it will be
	initialised when the global_sanity object (and probably other things)
	are instantiated.

2005-09-20  Matthew Gregan  <kinetik@orcon.net.nz>

	* tests/t_restriction_with_exclude_iprint.at: New test, variant of
	t_restriction_exclude.at, but with inodeprints enabled.  Mark as
	XFAILed.
	* testsuite.at: Add new test.
	* sqlite/*: Update in-tree SQLite from 3.2.2 to 3.2.6.
	* Makefile.am: Add sqlite/{analyze,vbdefifo,complete}.c to
	SQLITE_SOURCES
	* schema_migration.cc (calculate_schema_id): Explicitly exclude
	sqlite_stat1 table from schema ID calculation.  This is a new
	magic table created by the 'analyze' command in SQLite >= 3.2.3.

2005-09-18  Nathaniel Smith  <njs@pobox.com>

	* po/ja.po: New translation from Satoru SATOH <ss@gnome.gr.jp>.
	* AUTHORS: Add Satoru SATOH.
	
2005-09-18  Matthew Gregan  <kinetik@orcon.net.nz>

	* testsuite.at: Tweak default 'eveything' netsync glob to
	something that works around the MinGW/Win32 globbing issues for
	now.
	* tests/t_log_brief.at: Canonicalise output on Win32.

2005-09-17  Timothy Brownawell  <tbrownaw@gmail.com>

	* contrib/usher.cc: Remove stray "new int[2];' statements from
	debugging. Remove connections from list when finished.

2005-09-16  Timothy Brownawell  <tbrownaw@gmail.com>

	* Makefile.am (EXTRA_DIST): add contrib/monotone-cvs-ignore.lua,
	contrib/ciabot_monotone_hookversion.py, and contrib/usher.cc .
	also remove duplicate of contrib/monoprof.sh

2005-09-16  Timothy Brownawell  <tbrownaw@gmail.com>

	* netsync.cc: finish renaming things, so it compiles again...

2005-09-16  Timothy Brownawell  <tbrownaw@gmail.com>

	* contrib/usher.cc: A simple usher/proxy server. It asks connecting
	clients for their include pattern, and then forwards the connection
	to an appropriate (as given in a config file) monotone server. Note
	that all servers operating behind one usher need to have the same
	server key.

2005-09-16  Timothy Brownawell  <tbrownaw@gmail.com>

	* netcmd.{cc,hh}, netsync.cc: new netcmd types: usher_cmd and
	usher_reply_cmd. They are not included in the HMAC, and do not
	occur during normal communication. Purpose: running multiple servers
	from the same port. This allows a special server to ask for the
	client's include pattern, and then forward the connection to a real
	monotone server.

2005-09-16  Matt Johnston  <matt@ucc.asn.au>

	* botan/pkcs8.cpp: re-add the monotone-specific code for guessing if
	a key is DER encoded or not.

2005-09-16  Matt Johnston  <matt@ucc.asn.au>

	* botan/*: update to Botan 1.4.6
	* Makefile.am: ditto

2005-09-15  Timothy Brownawell  <tbrownaw@gmail.com>

	* app_state.{cc,hh}: restrictions now understand --exclude
	* commands.cc: commit and revert now take OPT_EXCLUDE
	* monotone.cc: update description of --exclude
	* tests/t_restriction_with_exclude.at: new test
	* testsuite.at: add it

2005-09-14  Timothy Brownawell  <tbrownaw@gmail.com>

	* contrib/ciabot_monotone_hookversion.py: CIA bot client script
	meant to be called from the note_netsync_revision_received hook.
	* lua.{cc,hh}: hook_note_commit and hook_note_netsync_revision_received
	now take the text of the revision as an argument.
	* netsync.cc, commands.cc: Give hooks new argument.
	* monotone.texi: Update documentation for those hooks.

2005-09-11  Benoît Dejean  <benoit@placenet.org>

	* database.cc
	* database_check.cc
	* netsync.cc
	* po/POTFILES.in
	* po/POTFILES.skip
	* rcs_import.cc: More i18n strings.

2005-09-07  Jim Meyering  <jim@meyering.net>
	
	* tests/t_rename_dir_cross_level.at: When invoking mv to rename
	a directory, do not include a trailing slash on the target -- that
	is not portable.                                                  

	* Makefile.am (TESTS_ENVIRONMENT): Ensure that PATH starts with
	the current directory, so we test the just-built monotone binary,
	not some older version.                                          

2005-09-07  Benoît Dejean  <benoit@placenet.org>

	* std_hooks.lua: Don't spawn emacs with '-no-init-file'.

2005-09-09  Matthew Gregan  <kinetik@orcon.net.nz>

	* paths.cc (save_initial_path): Default Boost's fs::path to
	fs::native grammar.
	* tests/t_unreadable_{db,MT}.at: Disable on Win32 for now.
	* paths.cc: Consistency--use WIN32 rather than _WIN32.
	* file_io.cc (walk_tree): Correct test for file existence.

2005-09-08  Matthew Gregan  <kinetik@orcon.net.nz>

	* Makefile.am: Add '-f' argument to 'mv'; avoids build waiting on
	 user confirmation in some cases.

2005-09-08  Nathaniel Smith  <njs@pobox.com>

	* monotone.texi (Certificates): Remove mention of fcerts and
	mcerts.

2005-09-07  Benoît Dejean  <benoit@placenet.org>

	* ui.{cc,hh}: Added user_inferface::user_locale.
	* sanity.hh: Made F() and FP() locale aware.

2005-09-06  Benoît Dejean  <benoit@placenet.org>

	* monotone.cc: One more i18n string.

2005-09-06  Benoît Dejean  <benoit@placenet.org>

	* po/fr.po: Updated French translation.

2005-09-06  Benoît Dejean  <benoit@placenet.org>

	* commands.cc: No i18n for cert_revision_changelog.

2005-09-06  Matthew Gregan  <kinetik@orcon.net.nz>

	* tests/t_netsync_read_permissions.at: Tweak tests so we aren't
	trying to serve a bare '*'; works around test hangs due to glob
	expansion sillyness on MinGW.
	* tests/t_netsync_globs.at: Ditto.
	* tests/t_netsync_exclude.at: Ditto.
	* std_hooks.lua (ignore_file): Add Mac OS X (.DS_Store) and
	Windows (desktop.ini) per-directory browser configuration files.


2005-09-05  Benoît Dejean  <benoit@placenet.org>

	* commands.cc: Fixed some strings (added ' around revisions).
	Removed some whitespaces.
	No i18n in diff output.

2005-09-05  Benoît Dejean  <benoit@placenet.org>

	* sanity.{cc,hh}: boost::format vs. F(). Merged boost::format
	and moved non-template code to sanity.cc.

2005-09-05  Matthew Gregan  <kinetik@orcon.net.nz>

	* win32/terminal.cc (have_smart_terminal): We were returning false
	in almost all circumstances; changed logic so that we at least
	work when running in a cmd.exe window.

2005-09-05  Matt Johnston  <matt@ucc.asn.au>

	* commands.cc (dump_diffs): don't use the terminal width to
	print ===== seperators.

2005-09-05  Matthew Gregan  <kinetik@orcon.net.nz>

	* paths.cc (find_and_go_to_working_copy): Create root and bookdir
	paths as fs::native.
	* main.cc: Tweak #ifdef to avoid exposing some unused SEH handling
	on MinGW.
	* configure.ac: Minor cleanup to Win32 configure test.

2005-09-04  Nathaniel Smith  <njs@pobox.com>

	* monotone.cc (options): Remove default from the help string for
	--count, since none of the options listed are actually the
	default.

2005-09-04  Nathaniel Smith  <njs@pobox.com>

	* tests/t_unreadable_db.at, testsuite.at: New test.

2005-09-03  Nathaniel Smith  <njs@pobox.com>

	* po/Makevars (XGETTEXT_OPTIONS): N_ != ngettext.
	Add c-format flags on F() and FP() calls (only partially
	successful on latter, because of bug in xgettext).
	
2005-09-04  Grahame Bowland  <grahame@angrygoats.net>

	* commands.cc: siplify the monotone cat command 
	to "monotone cat [-r] FIELNAME" (as in bug #12597)
	* monotone.texi: update documentation of "monotone cat"
	* tests/t_add_edge.at, tests/t_cat_file_by_name.at, 
	tests/t_change_empty_file.at, tests/t_cvsimport.at, 
	tests/t_cvsimport_deleted_invar.at, tests/t_cvsimport_drepper.at, 
	tests/t_cvsimport_drepper2.at, tests/t_cvsimport_manifest_cycle.at, 
	tests/t_cvsimport_samelog.at, tests/t_database_check.at, 
	tests/t_db_kill_rev_locally.at, tests/t_empty_id_completion.at, 
	tests/t_epoch.at, tests/t_epoch_server.at, tests/t_erename.at, 
	tests/t_i18n_file.at, tests/t_import.at, tests/t_merge_add_del.at, 
	tests/t_movedel.at, tests/t_movepatch.at, tests/t_netsync.at, 
	tests/t_netsync_exclude.at, tests/t_netsync_exclude_default.at, 
	tests/t_netsync_globs.at, tests/t_netsync_nocerts.at, 
	tests/t_netsync_permissions.at, tests/t_netsync_read_permissions.at, 
	tests/t_netsync_single.at, tests/t_normalized_filenames.at, 
	tests/t_persistent_server_revision.at, tests/t_remerge.at, 
	tests/t_rename.at, tests/t_renamed.at, tests/t_scan.at, 
	tests/t_set_default.at, tests/t_singlecvs.at, 
	tests/t_update_with_pending_add.at, tests/t_update_with_pending_drop.at, 
	tests/t_update_with_pending_rename.at, tests/t_versions.at: 
	use automation interface rather than "monotone cat"

2005-09-04  Grahame Bowland  <grahame@angrygoats.net>

	* ChangeLog: fix up screwed up three-way merge

2005-09-04  Grahame Bowland  <grahame@angrygoats.net>

	* automate.cc, commands.cc: add "automate get_file", 
	"automate get_revision" and "automate get_manifest" to 
	automation interface.
	* monotone.texi: document new automation commands
	* tests/t_automate_get_file.at, tests/t_automate_get_revision_at, 
	tests/t_automate_get_manifest.at: trivial testing of new 
	automation commands for output as specified, make sure they 
	do not complete IDs, make sure invalid IDs are caught.
	* testsuite.at: add new tests

2005-09-03  Matthew Gregan  <kinetik@orcon.net.nz>

	* tests/t_persistent_server_keys_2.at: 'commit' needs a commit
	message.  Un-XFAIL.
	* tests/t_netsync_unrelated.at: Fix 'setup' syntax.
	* tests/t_add_vs_commit.at: BASE_REVISION needs to be in the root
	of a working copy to work.  Un-XFAIL.
	* tests/t_add_stomp_file.at: 'add' does not take a --branch
	argument.  BASE_REVISION needs to be in the root of a working copy
	to work.
	* annotate.cc (build_parent_lineage): Don't access uninitialized
	memory--use resize() rather than reserve().

2005-09-02  Matthew Gregan  <kinetik@orcon.net.nz>

	* monotone.cc: Use consistent case in option descriptions.

2005-09-02  Nathaniel Smith  <njs@pobox.com>

	* paths.{hh,cc}: Add split_path typedef.  Use it.

2005-09-02  Matt Johnston  <matt@ucc.asn.au>

	* lua.cc (monotone_guess_binary_file_contents_for_lua): use a
	temporary char* buffer rather than &string[], extra copying seems
	to have negligible performance impact.
	* tests/perf-test.sh: change path from tests/ to contrib/, make
	executable.
	* tests/parse-accounting.pl: make executable.

2005-09-01  Timothy Brownawell  <tbrownaw@gmail.com>

	* lua.cc, std_hooks.lua: use proper regexes for .mt-ignore
	taken from a patch from Martin Dvorak
	* contrib/monotone-cvs-ignore.lua: New file, from the same patch.
	supports .cvsignore files
	* tests/t_mt_ignore.at: check that a missing .mt-ignore
	doesn't cause problems

2005-09-01  Timothy Brownawell  <tbrownaw@gmail.com>

	* tests/t_mt_ignore.at: use RAW_MONOTONE instead of ugly --rcfile
	Also actually do "mtn add" this time.

2005-09-01  Timothy Brownawell  <tbrownaw@gmail.com>

	* tests/t_mt_ignore.at: new test, checks that .mt-ignore works
	* testsuite.at: add it

2005-09-01  Timothy Brownawell  <tbrownaw@gmail.com>

	* std_hooks.lua: support .mt-ignore
	* monotone.texi: mention .mt-ignore and MT/wanted-testresults under
	"Existing control files"
	* .mt-ignore: ignore testsuite.dir

2005-09-03  Benoît Dejean  <benoit@placenet.org>

	* commands.cc (ls_certs):
	* netsync.cc (load_data): Merged strings.

2005-09-01  Benoît Dejean  <benoit@placenet.org>

	* commands.cc: Merged one more "no such revision '%s'" string.

2005-09-01  Benoît Dejean  <benoit@placenet.org>

	* commands.cc: Merged all "no such revision '%s'" strings.
	(string_to_datetime): Merged catch blocks in order to merge error
	messages.

2005-09-01  Benoît Dejean  <benoit@placenet.org>

	* ChangeLog: Fixed.

2005-09-01  Matthew Gregan  <kinetik@orcon.net.nz>

	* ui.cc (user_interface): Avoid calling sync_with_stdio(false) on
	Win32 for now to work around a bug in MinGW where unsynchronized
	std::cin returns EOF earlier when reading a stream with DOS
	newlines.  Resolves 'db load' failure reported by Howard Spindel.
	* database.cc (load): Don't bother executing an empty string.
	* commands.cc (ALIAS(import, setup)): Remove alias.

2005-09-01  Matt Johnston  <matt@ucc.asn.au>

	* schema.sql: add BEGIN, COMMIT to make it a single transaction,
	improves db init performance significantly on OS X (avoids many
	disk-cache flushes).

2005-09-01  Matthew Gregan  <kinetik@orcon.net.nz>

	* testsuite.at: Increase entropy used to generate port numbers
	where we can and increase range of port numbers generated.
	* monotone.texi: Fix a couple of minor typos.

2005-09-01  Matthew Gregan  <kinetik@orcon.net.nz>

	* monotone.texi: Update 'setup' documentation and tutorial to
	reflect new usage.  Also update much of the monotone output in the
	tutorials to reflect the output of more modern versions of
	monotone.  Correct some minor errors and typos while here.
	* commands.cc (CMD(setup)): Require database and branch arguments.
	(ALIAS(import,setup)): Add setup alias.
	* testsuite.at, tests/*.at: Update 'setup' usage.

2005-08-31  Richard Levitte  <richard@levitte.org>

	* lua.cc, std_hooks.lua: Rename
	monotone_guess_binary_filename_for_lua and guess_binary_filename
	to monotone_guess_binary_file_contents_for_lua and
	guess_binary_file_contents.

2005-08-31  Benoît Dejean  <benoit@placenet.org>

	* basic_io.cc (basic_io::input_source::err): Merged strings.

2005-08-31  Nathaniel Smith  <njs@pobox.com>

	* file_io.cc (set_char_is_binary, guess_binary): static_cast chars
	to uint8_t before using as array indices.  Also replace some ints
	with size_t's to quiet g++ warnings.

2005-08-30  Benoît Dejean  <benoit@placenet.org>

	In function void set_char_is_binary(char, bool)
	133: warning: array subscript has type char
	In function void init_char_is_binary()
	147: warning: comparison between signed and unsigned integer expressions
	In function bool guess_binary(const std::string&)
	160: warning: comparison between signed and unsigned integer expressions
	162: warning: array subscript has type char

2005-08-30  Benoît Dejean  <benoit@placenet.org>

	* file_io.cc (walk_tree): Fixed format.

2005-08-31  Marcel van der Boom  <marcel@hsdev.com>

	* std_hooks.lua (execute_confirm): New function.
	(merge2_opendiff_cmd, merge3_opendiff_cmd): Add.

2005-08-31  Matthew Gregan  <kinetik@orcon.net.nz>

	* paths.cc (test_bookkeeping_path, test_system_path): Second
	attempt at compile fixes; this time the unit tests actually pass
	too.

2005-08-30  Matthew Gregan  <kinetik@orcon.net.nz>

	* paths.cc (test_bookkeeping_path, test_system_path): Shift object
	instantiation around a little to work around what seems to be a
	bug in the gcc 3.3 parser.
	* win32/inodeprint.cc (inodeprint_file): Update to use new path
	handling code.
	* win32/fs.cc (tilde_expand): Compile fix.

2005-08-30  Petr Baudis  <pasky@suse.cz>

	* std_hooks.lua: Simple support for merging using merge(1) and vim.

2005-08-30  Benoît Dejean  <benoit@placenet.org>

	* po/fr.po: Updated French translation.

2005-08-30  Benoît Dejean  <benoit@placenet.org>

	* commands.cc: Merged some error messages.

2005-08-30  Benoît Dejean  <benoit@placenet.org>

	* commands.cc: Merged complete(..., file_id) and
	complete(..., manifest_id) into template complete(..., ID).

2005-08-30  Benoît Dejean  <benoit@placenet.org>

	* commands.cc (ls_certs): Reworked for i18n.
	(CMD(commit)): Merged 2 strings.

2005-08-30  Matthew Gregan  <kinetik@orcon.net.nz>

	* revision.cc (ensure_parents_loaded): Don't reuse an iterator
	after we've invalidated it.  Fixes 'diff' crash reported by Howard
	Spindel.

2005-08-30  Matt Johnston  <matt@ucc.asn.au>

	* botan/allocate.cpp: avoid string comparison when looking up the 
	default allocator
	* monotone.cc (cpp_main): set a default allocator

2005-08-28  Nathaniel Smith  <njs@pobox.com>

	* tests/t_attributes.at: Delete checkout dir in between
	checkouts.

2005-08-28  Matt Johnston  <matt@ucc.asn.au>

	* keys.cc (keys_match): new function to compare whether two keys
	match (ignoring whitespace as the database does, etc).
	* packet.cc, keys.cc: use it for existing-key-comparison.

2005-08-27  Nathaniel Smith  <njs@pobox.com>

	* commands.cc (checkout): Special-case "checkout ."
	* tests/t_checkout_dir.at: Test it.

2005-08-26  Nathaniel Smith  <njs@pobox.com>

	* file_io.hh: Remove comment describing old path types.
	* paths.hh: Add comment describing new path types.
	
2005-08-26  Nathaniel Smith  <njs@pobox.com>

	* app_state.cc (create_working_copy): Remove
	fs::filesystem_exception catching.
	* file_io.hh (mkdir_p): Remove comment noting app_state.cc's
	dependence on a boost-based implementation.

2005-08-26  Nathaniel Smith  <njs@pobox.com>

	* paths.cc: Include <string>.  Helps build on g++ 3.3?

2005-08-26  Nathaniel Smith  <njs@pobox.com>

	* commands.cc (get_log_message): Make the log message commentary a
	little more descriptive for people who may not know what a log
	message is...
	(commit): When canceling a commit due to empty log message, say
	so.

2005-08-26  Nathaniel Smith  <njs@pobox.com>

	* std_hooks.lua: Check for both "vi" and "notepad.exe" as fallback
	editors.  If no editor was found, print a helpful message instead
	of just running "vi" anyway.  Print a message if the editor exited
	with error.

2005-08-26  Nathaniel Smith  <njs@pobox.com>

	* file_io.cc (mkdir_p, make_dir_for): Increase error checking.
	* commands.cc (checkout): Make sure that checkout target directory
	does not already exist.  Also use system_path more uniformly.
	* tests/t_checkout_dir.at: Test.
	* tests/t_setup_existing_path.at: New test.

2005-08-26  Nathaniel Smith  <njs@pobox.com>

	* commands.cc (read): Optionally take files on command line.
	* tests/t_read_from_file.at, testsuite.at: New test.
	* monotone.texi (Network Service): Show Jim using this.
	(Packet I/O, Commands): Document.
	* monotone.1: Likewise.

2005-08-26  Nathaniel Smith  <njs@pobox.com>

	* change_set.cc (move_files_from_tmp_top_down): Typo again.
	
2005-08-26  Nathaniel Smith  <njs@pobox.com>
	
	* database.cc (open): Convert stray line to paths.cc.

2005-08-26  Nathaniel Smith  <njs@pobox.com>

	* change_set.cc (move_files_from_tmp_top_down): Typo.

	* file_io.cc (move_path): New function.
	(move_file, move_dir): Minor cleanup -- use
	require_path_is_nonexistent.

	* work.cc (build_deletions): Use delete_file, rather than unlink.
	If file is already non-existent, do nothing.
	(build_rename): Use move_path, rather than rename.  If file
	already appears to have been renamed, do nothing.

2005-08-26  Nathaniel Smith  <njs@pobox.com>

	* app_state.cc (allow_working_copy): Make logging more sensible.

2005-08-26  Nathaniel Smith  <njs@pobox.com>

	* transforms.cc (length): 
	* database.cc (sql, load, open): 
	* commands.cc (rename, attr): 
	* change_set.cc (move_files_to_tmp_bottom_up) 
	(move_files_from_tmp_top_down): Merge fixups.

2005-08-26  Nathaniel Smith  <njs@pobox.com>

	* database_check.cc: Track and report on manifest and revision
	parseability.
	* tests/t_database_check_normalized.at: Update to expect "not
	parseable" messages rather than "not normalized" messages.
	All tests pass.
	
2005-08-26  Nathaniel Smith  <njs@pobox.com>

	* tests/t_unreadable_MT.at: This test was called "do not fail on
	unreadable MT/options".  I do not know why we wanted such
	behavior.  I am making it "fail cleanly on unreadable
	MT/options".

2005-08-26  Nathaniel Smith  <njs@pobox.com>

	* paths.cc (check_fp_normalizes_to, test_file_path_internal):
	Oops, there were more places testing for non-brokenness; break
	them too.

2005-08-26  Nathaniel Smith  <njs@pobox.com>

	* paths.cc (test_split_join): Test that you cannot create a path
	in MT by joining.
	(file_path): Implement it.
	(split): Break, to match broken behavior of old splitter (easier
	than fixing change_set.cc...)
	(file_path_internal): Test for brokenness accordingly.

2005-08-26  Nathaniel Smith  <njs@pobox.com>

	* commands.cc (cat): Hack so that 'cat file REV PATH' works
	correctly both inside and outside of working copy, interpreting
	path slightly differently in each case.
	
2005-08-26  Nathaniel Smith  <njs@pobox.com>

	* tests/t_normalized_filenames.at: Internal unnormalized pathnames
	are no longer silently normalized, but rather a hard error.
	Adjust test accordingly.

2005-08-26  Nathaniel Smith  <njs@pobox.com>

	* paths.hh (file_path_internal_from_user): New constructor.
	* paths.cc (test_file_path_internal): Test it.
	(file_path::file_path): Implement it.
	* commands.cc (cat): Use it to create/validate passed in
	filenames.

2005-08-26  Nathaniel Smith  <njs@pobox.com>

	* paths.cc (test_system_path): Require that system_path normalize
	out ..'s.
	(system_path): Do so.

2005-08-26  Nathaniel Smith  <njs@pobox.com>

	* work.cc (build_additions): Remove redundant (and now wrong)
	code.
	Test 53 now passes.
	
2005-08-26  Nathaniel Smith  <njs@pobox.com>

	* file_io.cc (make_dir_for): Oops, this doesn't need a
	fs::native.
	Test 37 now passes.

2005-08-26  Nathaniel Smith  <njs@pobox.com>

	* file_io.cc (mkdir): New function.  Now with extra brain-eating
	power.
	(mkdir_p, make_dir_for, delete_file, delete_dir_recursive) 
	(move_file, move_dir, write_data_impl): Use it, to make all
	fs::path's native and disable boost's random rejection of paths.

2005-08-26  Nathaniel Smith  <njs@pobox.com>

	* paths.cc (test_file_path_external_prefix_a_b) 
	(test_file_path_external_no_prefix, test_file_path_internal): Test
	for validity of more strange characters (,+@*%#$=).

2005-08-26  Nathaniel Smith  <njs@pobox.com>

	* file_io.cc (ident_existing_file): Remove accidentally-left-in
	code.  Test 26 now passes.
	* lua.cc (monotone_includedir_for_lua, load_rcfile): Add
	fs::native's.

2005-08-25  Nathaniel Smith  <njs@pobox.com>

	* paths.hh (system_path::system_path): Add new boolean argument
	controlling some access_tracker behavior.
	* app_state.cc (allow_working_copy): Use it.
	* paths.cc (system_path): Implement it.
	(test_system_path): Test it.

2005-08-25  Nathaniel Smith  <njs@pobox.com>

	* file_io.cc (walk_tree): Return properly.
	
2005-08-25  Nathaniel Smith  <njs@pobox.com>

	* paths.cc (test_file_path_internal): Add tests for
	file_path.empty().
	* file_io.cc (walk_tree_recursive): Add explicit fs::native.

2005-08-25  Nathaniel Smith  <njs@pobox.com>

	* paths.cc: Many small changes.  Unit tests now pass.  72
	unexpected autotest failures.

2005-08-25  Nathaniel Smith  <njs@pobox.com>

	* paths.cc (file_path): Fix up error reporting in external path
	normalization.
	(test_file_path_external_no_prefix): "" is always an invalid
	path.

2005-08-25  Nathaniel Smith  <njs@pobox.com>

	* database.cc (sql): Only check schema version when db actually
	exists.

2005-08-25  Nathaniel Smith  <njs@pobox.com>

	* file_io.cc (read_data_for_command_line): We are given a
	system_path.

2005-08-25  Nathaniel Smith  <njs@pobox.com>

	* paths.cc: Fix all unit test failures, except for two mysterious
	boost::too_few_args exceptions.
	
2005-08-25  Nathaniel Smith  <njs@pobox.com>

	* paths.cc, unix/fs.cc: Many, many fixes and some new tests too.	

2005-08-25  Nathaniel Smith  <njs@pobox.com>

	* paths.cc (struct access_tracker): Doh, initializer should set
	'initialized'...
	(test_file_path_internal): It's valid for a split file
	to have a null component if the file is "".

2005-08-25  Nathaniel Smith  <njs@pobox.com>

	* paths.cc (in_bookkeeping_dir): Last change didn't work out so
	well; let's remove some negatives and see if I can understand what
	the code does this way...

2005-08-25  Nathaniel Smith  <njs@pobox.com>

	* paths.cc (not_in_bookkeeping_dir): Handle "MT" case.
	Update tests to make sure it sticks...

2005-08-25  Nathaniel Smith  <njs@pobox.com>

	* unit_tests.{cc,hh} (init_unit_test_suite): Remove
	path_component_tests.
	* unix/fs.cc (tilde_expand): Another compile fix.

2005-08-25  Nathaniel Smith  <njs@pobox.com>

	* {unix,win32}/fs.cc: Misc. compile fixes.

2005-08-25  Nathaniel Smith  <njs@pobox.com>

	* Makefile.am (UNIX_PLATFORM_SOURCES): Add unix/fs.cc
	(WIN32_PLATFORM_SOURCES): Add win32/fs.cc
	* paths.hh (bookkeeping_path): Implement default constructor.

2005-08-25  Nathaniel Smith  <njs@pobox.com>

	* rcs_import.cc (import_cvs_repo): 
	* lua.cc (default_rcfilename): 
	* diff_patch.cc (get_version): Small compile fixes.

2005-08-25  Nathaniel Smith  <njs@pobox.com>

	* paths.{cc,hh} (is_bookkeeping_path): New static method.
	* file_io.cc (walk_tree_recursive): Use it.  Now compiles.
	paths.cc and file_io.cc now compile.
	
2005-08-25  Nathaniel Smith  <njs@pobox.com>

	* file_io.cc (delete_dir_recursive): Implement.
	Misc. compile fixes.
	
2005-08-25  Nathaniel Smith  <njs@pobox.com>

	* file_io.cc (test_book_keeping_file): Remove.

2005-08-25  Nathaniel Smith  <njs@pobox.com>

	* file_io.cc (walk_tree_recursive, walk_tree): Implement.

2005-08-25  Nathaniel Smith  <njs@pobox.com>

	* paths.cc (const_system_path): Do tilde expansion.

2005-08-25  Nathaniel Smith  <njs@pobox.com>

	* file_io.cc (read_localized_data, read_data_for_command_line) 
	(write_localized_data, write_data, write_data_impl): Implement.

2005-08-25  Nathaniel Smith  <njs@pobox.com>

	* file_io.cc (read_data): Implement.  Remove the base64<gzip<>>
	versions.

2005-08-25  Nathaniel Smith  <njs@pobox.com>

	* file_io.cc (move_file, move_dir): Implement.

2005-08-25  Nathaniel Smith  <njs@pobox.com>

	* file_io.cc (assert_path_is_nonexistent, assert_path_is_file) 
	(assert_path_is_directory, require_path_is_nonexistent) 
	(require_path_is_file, require_path_is_directory) 
	(ident_existing_file, mkdir_p, make_dir_for, delete_file) 
	(delete_dir_recursive): Implement.

2005-08-25  Nathaniel Smith  <njs@pobox.com>

	* Audit uses of 'file_exists', because its semantics have changed;
	it now checks to see if a path exists and is a regular file,
	rather than that it simply exists.  A fair amount of code already
	thought it meant that... other places now use 'path_exists'.
	
2005-08-25  Nathaniel Smith  <njs@pobox.com>

	* file_io.cc (path_exists, directory_exists, file_exists):
	Implement.

2005-08-25  Nathaniel Smith  <njs@pobox.com>

	* platform.hh (get_path_status): New function.
	* unix/fs.cc (get_path_status): Implement.
	* win32/fs.cc (get_path_status): Implement inefficiently (does
	win32 have stat?)

2005-08-25  Nathaniel Smith  <njs@pobox.com>

	* file_io.cc (get_homedir, tilde_expand, book_keeping_file)
	(book_keeping_dir): Remove.

2005-08-25  Nathaniel Smith  <njs@pobox.com>

	* platform.hh (get_homedir): New function.
	* {win32,unix}/fs.cc (get_homedir): Expose.

2005-08-25  Nathaniel Smith  <njs@pobox.com>

	* Minor compile fixes.
	
2005-08-25  Nathaniel Smith  <njs@pobox.com>

	* platform.hh (tilde_expand): New function.
	* win32/fs.cc, unix/fs.cc: Implement it.

2005-08-25  Nathaniel Smith  <njs@pobox.com>

	* paths.cc: Many more fixes.  Now compiles with and without unit
	tests.
	
2005-08-25  Nathaniel Smith  <njs@pobox.com>

	* paths.cc: Lots of compile fixes for unit tests.
	Add a test for access_tracker.

2005-08-25  Nathaniel Smith  <njs@pobox.com>

	* paths.cc: Many fixes.  Now compiles.

2005-08-25  Nathaniel Smith  <njs@pobox.com>

	* paths.cc (system_path): Implement.

2005-08-24  Nathaniel Smith  <njs@pobox.com>

	* paths.cc (fully_normalized_path): Use find_first_of.

2005-08-24  Nathaniel Smith  <njs@pobox.com>

	* paths.cc (find_and_go_to_working_copy, save_initial_path) 
	(go_to_working_copy): Use new checked structure.
	(operator <<): Make sure we can log our access_tracked values
	without marking them as used.

2005-08-24  Nathaniel Smith  <njs@pobox.com>

	* paths.cc (struct access_tracker): Add invariant checking on
	lifetime usage of path roots.

2005-08-24  Nathaniel Smith  <njs@pobox.com>

	* paths.hh (any_path::operator =): return *this.

2005-08-24  Nathaniel Smith  <njs@pobox.com>

	* paths.{cc,hh}: More fixes.

2005-08-24  Nathaniel Smith  <njs@pobox.com>

	* paths.{cc,hh}: Reorganize a bit.  Implement file_path and
	bookkeeping_path.

2005-08-24  Nathaniel Smith  <njs@pobox.com>

	* paths.cc (file_path): Implement basic constructor.
	Misc compile fixes.
	Add single-character names to tests.
	
2005-08-24  Nathaniel Smith  <njs@pobox.com>

	* paths.cc (go_to_working_copy): New function.  Implement.
	* app_state.cc (create_working_copy): Adjust accordingly.

2005-08-24  Nathaniel Smith  <njs@pobox.com>

	* paths.cc (find_and_go_to_working_copy): Implement.
	* app_state.cc (allow_working_copy): Adjust accordingly.
	(relative_directory): Remove.
	* file_io.cc (find_working_copy): Remove.

2005-08-24  Nathaniel Smith  <njs@pobox.com>

	* paths.cc (save_initial_path): Update for previous changes.

2005-08-24  Nathaniel Smith  <njs@pobox.com>

	* paths.cc (test_system_path): Add tests for the
	from-any_path constructor.  Add test for "~foo" handling.
	Start cleaning up path roots.
	* platform.hh: Note that get_current_working_dir() is
	charset-broken (i.e., operations started inside non-utf8
	directories are probably broken).

2005-08-24  Nathaniel Smith  <njs@pobox.com>

	* app_state.cc (allow_working_copy): 
	* change_set.cc (print_insane_change_set): Two more small compile
	fixes.
	All remaining compile errors are localized to unimplemented
	paths.cc/file_io.cc functionality.

2005-08-24  Nathaniel Smith  <njs@pobox.com>

	* database.cc (initialize): Missing ;.

2005-08-24  Nathaniel Smith  <njs@pobox.com>

	* monotone.cc (cpp_main): Handle message_file right.

2005-08-24  Nathaniel Smith  <njs@pobox.com>

	* change_set.cc (print_insane_path_rearrangement): 
	* database.cc (initialize): 
	* monotone.cc (cpp_main): More small compile fixes.

2005-08-24  Nathaniel Smith  <njs@pobox.com>

	* file_io.hh
	({assert,require}_path_is_{nonexistent,file,directory}): New
	functions.
	Use them everywhere.

2005-08-24  Nathaniel Smith  <njs@pobox.com>

	* basic_io.hh: #include "paths.hh".
	* monotone.cc (add_rcfile): Remove obsolete absolutification, etc.

2005-08-24  Nathaniel Smith  <njs@pobox.com>

	* paths.hh (system_path): Add a from-any_path constructor.
	* Makefile.am (MOST_SOURCES): Remove path_component.{cc,hh}.
	* basic_io.hh (push_file_pair): New method.
	* change_set.cc (print_insane_change_set) 
	(print_insane_path_rearrangement): Use it.

2005-08-24  Nathaniel Smith  <njs@pobox.com>

	* paths.hh (any_path::as_internal): On second thought, return a
	std::string, not a utf8 -- utf8 would be better, but should wait
	for some more general charset handling cleanup.
	* Adjust other files accordingly.
	
2005-08-24  Nathaniel Smith  <njs@pobox.com>

	* More compile fixes.  All remaing compile errors are real
	problems, yay.
	
2005-08-24  Nathaniel Smith  <njs@pobox.com>

	* Lots and lots more compile fixes.

2005-08-24  Nathaniel Smith  <njs@pobox.com>

	* paths.hh, monotone.cc, app_state.hh, app_state.cc:
	* unix/inodeprint.cc: More compile fixes.

2005-08-24  Nathaniel Smith  <njs@pobox.com>

	* manifest.hh: Include paths.hh.
	* file_io.hh: Fix syntax errors, and fixup interface.

2005-08-24  Nathaniel Smith  <njs@pobox.com>

	* paths.hh, sanity.hh: Compilation fixes.

2005-08-24  Nathaniel Smith  <njs@pobox.com>

	* paths.cc: Update tests to use path_state_* and pass utf8
	objects.
	
2005-08-24  Nathaniel Smith  <njs@pobox.com>

	* paths.hh (file_path_external): Take a utf8() object, always.

2005-08-24  Nathaniel Smith  <njs@pobox.com>

	* paths.hh (class file_path): Make "convenience functions"
	required.

2005-08-24  Nathaniel Smith  <njs@pobox.com>

	* Switch rest of instances to using convenience functions.
	
2005-08-24  Nathaniel Smith  <njs@pobox.com>
	
	* Switch many instances to using convenience functions.
	
2005-08-24  Nathaniel Smith  <njs@pobox.com>

	* paths.hh (file_path_internal, file_path_external): Define
	convenience functions.
	(file_path, bookkeeping_path, system_path): Add default
	constructors.

2005-08-24  Nathaniel Smith  <njs@pobox.com>

	* app_state.cc, change_set.cc, change_set.hh, commands.cc:
	* inodeprint.cc, manifest.cc, rcs_import.cc, restrictions.cc:
	* work.cc: Audit all calls to file_path() to add internal/external
	notation.

2005-08-24  Nathaniel Smith  <njs@pobox.com>

	* app_state.cc: More paths.hh conversion.
	(app_state::prefix): Remove.
	* commands.cc: Remove uses of app.prefix.
	* automate.cc (automate_attributes): Likewise.

2005-08-23  Nathaniel Smith  <njs@pobox.com>

	* paths.hh (any_path::as_internal): On second thought, return a
	utf8 object.
	* app_state.cc (set_database): Take a system_path.
	(set_pidfile): Likewise.
	* monotone.cc (cpp_main): Pass one.

2005-08-23  Nathaniel Smith  <njs@pobox.com>

	* file_io.hh (get_homedir): Return a system_path.
	* app_state.hh (app_state): Make pidfile a system_path.
	* sanity.hh (sanity::filename): Make a system_path.
	* monotone.cc (cpp_main): Adjust accordingly.
	* paths.hh (any_path): Add as_internal() to interface.
	* paths.cc: Add roundtripping tests.

2005-08-23  Nathaniel Smith  <njs@pobox.com>

	* platform.hh, unix/fs.cc, win32/fs.cc
	(change_current_working_dir): Take an any_path, not a string.
	* rcs_import.{cc,hh}: Convert to paths.hh.

2005-08-23  Nathaniel Smith  <njs@pobox.com>

	* commands.cc (pid_file): Remove fs::path.

2005-08-23  Nathaniel Smith  <njs@pobox.com>

	* mkstemp.cc (monotone_mkstemp): Remove references to fs::path.

2005-08-23  Nathaniel Smith  <njs@pobox.com>

	* change_set.cc (apply_rearrangement_to_filesystem): Oops, missed
	some local_path's.

2005-08-23  Nathaniel Smith  <njs@pobox.com>

	* path_component.{cc,hh}: Delete.

2005-08-23  Nathaniel Smith  <njs@pobox.com>

	* change_set.cc (move_files_to_tmp_bottom_up) 
	(move_files_from_tmp_top_down): Convert to paths.hh.
	Whole file: stop using path_component.hh.

2005-08-23  Nathaniel Smith  <njs@pobox.com>

	* paths.cc (test_bookkeeping_path): Oops, "" is an invalid
	bookkeeping_path.

2005-08-23  Nathaniel Smith  <njs@pobox.com>

	* lua.cc, paths.cc: Few more tweaks for previous change.

2005-08-23  Nathaniel Smith  <njs@pobox.com>

	* paths.{cc,hh}: Add / operators.  Make that the usual way to use
	bookkeeping_path's.
	* work.cc: Adjust accordingly.
	* lua.cc (working_copy_rcfilename): Likewise.
	* commands.cc (update): Likewise.

2005-08-23  Nathaniel Smith  <njs@pobox.com>

	* paths.{cc,hh} (operator <<): Implement for any_paths.
	* paths.hh (class bookkeeping_path): Note that current design is
	bogus to remind myself to fix it tomorrow...

2005-08-23  Nathaniel Smith  <njs@pobox.com>

	* work.{hh,cc}: Convert to paths.hh.

2005-08-23  Nathaniel Smith  <njs@pobox.com>

	* lua.{cc,hh}: Mostly convert to paths.hh.  (Still uses boost::fs
	internally for some directory iteration.)
	* app_state.cc (load_rcfiles): Update accordingly.
	* file_io.hh (path_state): De-templatify; take any_path instead of
	a T.

2005-08-23  Nathaniel Smith  <njs@pobox.com>

	* paths.cc (any_path): New base class.
	(file_path, bookkeeping_path, system_path): Inherit from it.
	* transforms.{hh,cc} (utf8_to_system): Actually, always take a
	utf8 after all (but still have two return types).

2005-08-23  Nathaniel Smith  <njs@pobox.com>

	* transforms.cc: Convert to paths.hh.

2005-08-23  Nathaniel Smith  <njs@pobox.com>

	* transforms.{cc,hh} (localized, localized_as_string): Remove.

2005-08-23  Nathaniel Smith  <njs@pobox.com>

	* transforms.cc (utf8_to_system): Make fast.

2005-08-23  Nathaniel Smith  <njs@pobox.com>

	* transforms.hh (utf8_to_system): Add a string->string version.
	* transforms.cc (utf8_to_system): Implement it.

2005-08-23  Nathaniel Smith  <njs@pobox.com>

	* paths.cc (localized_path_str): New function.
	Fix some tests.

2005-08-23  Nathaniel Smith  <njs@pobox.com>

	* commands.cc: Convert to paths.hh.
	* mkstemp.cc (monotone_mkstemp): Likewise.

2005-08-23  Nathaniel Smith  <njs@pobox.com>

	* vocab_terms.hh, vocab.cc: Remove file_path, local_path.
	* database.{hh,cc}, monotone.cc: Convert to paths.hh.
	* file_io.{hh,cc}: Start to convert to paths.hh.

2005-08-23  Nathaniel Smith  <njs@pobox.com>

	* paths.{cc,hh} (fully_normalized_path): Implement.
	(external_path): Rename to system_path.
	Misc. other updates.

2005-08-21  Eric Anderson  <anderse-monotone@cello.hpl.hp.com>
	* file_io.cc, file_io.hh, lua.cc, std_hooks.lua: determine if a
	file is binary by looking at it incrementally, rather than reading
	it in entirely.  Prepare for making it possible to control what
	characters are considered "binary"

2005-08-20  Nathaniel Smith  <njs@codesourcery.com>

	* paths.cc (is_absolute): New function.
	(file_path::file_path(vector<path_component>))
	(file_path::split): Implement.

2005-08-20  Nathaniel Smith  <njs@pobox.com>

	* interner.hh (interner): Add a scary constructor that lets us
	insert an initial value and assert that we already knew that the
	value assigned to it would be.  (This lets us make it an inlined
	constant.)

2005-08-20  Nathaniel Smith  <njs@pobox.com>

	* paths.cc: Yet more tests.

2005-08-20  Nathaniel Smith  <njs@pobox.com>
	
	* paths.cc (save_initial_path): Implement.
	Add more tests.
	
2005-08-20  Nathaniel Smith  <njs@codesourcery.com>

	* paths.{cc,hh}: New files.
	* Makefile.am (MOST_SOURCES): Add them.
	* unit_tests.hh (add_paths_tests): Declare.
	* unit_tests.cc (init_unit_test_suite): Add them.
	* platform.hh (get_current_working_dir)
	(change_current_working_dir):  New functions.
	* {unix,win32}/fs.cc: New files.

2005-08-19  Nathaniel Smith  <njs@codesourcery.com>

	* monotone.texi (Tutorial): Tweak wording, use --db at more
	appropriate places.

2005-08-26  Richard Levitte  <richard@levitte.org>

	* database.cc (version): Revert the change done earlier, as it
	aborted if the schema isn't the current one, rendering this method
	useless.

2005-08-26  Matt Johnston  <matt@ucc.asn.au>

	* change_set.cc (check_depth, confirm_proper_tree): 
	more efficient algorithm to check for no loops
	* constants.hh: new constant max_path_depth to limit
	recursion in check_depth.

2005-08-26  Benoît Dejean  <benoit@placenet.org>

	* po/fr.po: Updated French translation.

2005-08-26  Richard Levitte  <richard@levitte.org>

	* options.hh, monotone.cc: Add the '--execute' command-specific
	option.
	* monotone.cc (cpp_main): ... and process it.
	* app_state.hh (class app_state): Add the 'execute' boolean.
	* app_state.cc (app_state): Initialise it.
	* commands.cc (CMD(drop)): Add '--execute' capability.
	* commands.cc (CMD(rename)): Add '--execute' capability.  Pass
	'app' to build_rename.
	* work.hh, work.cc (build_deletions, build_rename): Do the actual
	work.  This required the addition of an app_state parameter to
	build_rename.

	* tests/t_drop_execute.at, tests/t_rename_execute.at: New tests.
	* testsuite.at: Add them.

2005-08-26  Benoît Dejean  <benoit@placenet.org>

	* mt_version.cc (print_full_version): Merged strings.
	* change_set.cc: No i18n for unittests. Wow, this saves
	21 strings (total 781).

2005-08-25  Benoît Dejean  <benoit@placenet.org>

	* commands.cc (safe_gettext): New function.
	(explain_usage): Used there to avoid _("").

2005-08-25  Benoît Dejean  <benoit@placenet.org>

	* sanity.{cc,hh} (sanity::do_format): Merged code from
	sanity::{log, warning, progress} in order to merge
	strings. Fixed exception rethrowing.

2005-08-25  Benoît Dejean  <benoit@placenet.org>

	* commands.cc (CMD(lca)): One more string for i18n.
	(CMD(trusted)): Merged all strings.

2005-08-25  Benoît Dejean  <benoit@placenet.org>

	* po/fr.po: Updated French translation.

2005-08-25  Benoît Dejean  <benoit@placenet.org>

	* database.cc (database::version): Marked string for i18n
	and simplifed.
	(database::info): Reworked to merge all strings for i18n.

2005-08-25  Benoît Dejean  <benoit@placenet.org>

	* database.{cc,hh} (database::open, database::check_filename):
	New functions to avoid error handling code and string duplicates.

2005-08-25  Matt Johnston  <matt@ucc.asn.au>

	* transform.cc ({int,ext}ernalize_rsa_keypair_id): don't 
	convert the username portion of key ids to/from ACE.
	* tests/t_genkey.at: check that foo+bar@example.com works
	and foobar@exam+ple.com doesn't.

2005-08-24  Benoît Dejean  <benoit@placenet.org>

	* database.cc (assert_sqlite3_ok): Somehow merged error messages.

2005-08-24  Benoît Dejean  <benoit@placenet.org>

	* change_set.cc (move_files_to_tmp_bottom_up): Better strings.
	* keys.cc (generate_key_pair): Merged 2 strings.

2005-08-24  Nathaniel Smith  <njs@pobox.com>

	* database.cc (assert_sqlite3_ok): Remove accidentally-left-in
	format string argument.

2005-08-24  Nathaniel Smith  <njs@pobox.com>

	* revision.cc (check_sane_history): Add MM's for calculated
	changesets.

2005-08-24  Nathaniel Smith  <njs@pobox.com>

	* database.cc (assert_sqlite3_ok): Don't print the raw sqlite
	error code.  Do add some auxiliary information when sqlite errors
	are confusing.

2005-08-24  Nathaniel Smith  <njs@pobox.com>

	* Back out most changes since
	b580c6ac5bf8eea1f442b8bddc60283b047ade1e.  Handling charsets
	properly by working in utf8 and then converting sucks.  Problems
	include
	  - gettext hates you (wants to return stuff in local charset)
	  - strerror hates you (same reason, but you can't turn it off)
	  - can't report charset conversion errors
	We thus return to our "sorta-correct, by accident" status quo.
	Only change left in is signedness fix in
	5548868ab56d939c1fd8713aa2ac8caacd1184a1.

2005-08-23  Nathaniel Smith  <njs@pobox.com>

	* ui.cc (sanitize): Fix signedness bug in comparison.
	* unix/unix.{cc,hh}: New files.
	* Makefile.am (UNIX_PLATFORM_SOURCES): Add them.
	* unix/process.cc (is_executable, make_executable): Use new
	function last_error.

2005-08-23  Nathaniel Smith  <njs@pobox.com>

	* transforms.{cc,hh} (system_charset): Expose.
	* monotone.cc (cpp_main): Use it to fiddle with gettext's charset
	conversion and make --help output actually correct.

2005-08-23  Nathaniel Smith  <njs@pobox.com>

	* transforms.cc (outprep): Don't sanitize all output; removes too
	many valid characters (\r, \t, etc.).
	* ui.cc: Call outprep on ticker output.
	(inform): Do still sanitize ui.inform() output.

2005-08-23  Nathaniel Smith  <njs@pobox.com>

	* transforms.cc (outprep): New function.
	* ui.cc (inform): Use it.
	* monotone.cc (cpp_main): Use it.
	Everything that writes user-intended output directly (i.e., via
	cout) must call outprep() on that data before printing it.
	
2005-08-23  Nathaniel Smith  <njs@pobox.com>

	* monotone.cc (cpp_main): Trick popt into converting its generated
	help messages into the current locale's charset.

2005-08-23  Nathaniel Smith  <njs@pobox.com>

	* ui.cc (inform, sanitize): Convert all output from utf8 to
	current locale's charset.

2005-08-23  Nathaniel Smith  <njs@pobox.com>

	* monotone.cc (cpp_main): Use bind_textdomain_codeset to request
	that all gettext'ed strings be returned in UTF-8.

2005-08-23  Nathaniel Smith  <njs@pobox.com>

	* idna/nfkc.c (g_utf8_strlen): Expose.
	* transforms.{cc,hh} (length): New function.
	* ui.cc (write_ticks): Use length() instead of .size() to
	calculate string widths; should support multibyte characters
	better.  (Still some problems relating to truncating strings to
	avoid overflow -- calculate truncation by length, but perform
	truncation by bytes...)

2005-08-24  Benoît Dejean  <benoit@placenet.org>

	* po/fr.po: Updated French translation.

2005-08-24  Benoît Dejean  <benoit@placenet.org>

	* monotone.cc:
	* commands.cc: Two more i18n strings.

2005-08-23  Benoît Dejean  <benoit@placenet.org>

	* lua.cc: boost::format vs. F.

2005-08-23  Nathaniel Smith  <njs@pobox.com>

	* AUTHORS: Add Benoît Dejean <benoit@placenet.org>.  Create new
	section for translators.  Add Benoît there too.

2005-08-23  Nathaniel Smith  <njs@pobox.com>

	* commands.cc: N_("") -> "".

2005-08-23  Nathaniel Smith  <njs@pobox.com>

	* commands.cc: Make all CMD() calls use N_() instead of _().
	(commands): Insert _() everywhere usage strings are used.  This is
	icky.

2005-08-23  Nathaniel Smith  <njs@pobox.com>

	* keys.cc (get_passphrase): Put back trailing ": " removed in
	recent i18n changes.

2005-08-23  Benoît Dejean  <benoit@placenet.org>

	* change_set.cc (dump_change_set): boost::format instead of F.
	* commands.cc (get_log_message, notify_if_multiple_heads,
	complete, CMD(attr)): Marked some strings for i18n. Replaced a
	multiline string by prefix_lines_with(). Merged strings.
	* diff_patch.cc (merge_provider::try_to_merge_files): Merged
	strings.
	* i18n.h: N_() stands for gettext_noop(), not plural.
	* keys.cc (get_passphrase): Fixed string surgery.
	* netsync.cc: i18nized tickers' labels. Added xgettext comment
	as tickers do not play well with multibytes characters (like é).
	(session::analyze_attachment): Fixed string surgery.
	(session::process_hello_cmd): Merged many strings.
	(session::process_data_cmd): Removed some leading/trailing
	whitespaces.
	* sanity.cc: Marked error prefixes for i18n.
	* ui.cc (tick_write_count::write_ticks): Reworked and fixed
	surgery. Merged some strings.

2005-08-23  Benoît Dejean  <benoit@placenet.org>

	* commands.cc (CMD*): _("") -> "" as _("") returns the PO
	header.

2005-08-23  Benoît Dejean  <benoit@placenet.org>

	* transforms.cc (check_idna_encoding): No i18n for unittests.

2005-08-23  Benoît Dejean  <benoit@placenet.org>

	* change_set.cc (dump_change_set): boost::format instead of F.
	* commands.cc (get_log_message, notify_if_multiple_heads,
	complete, CMD(attr)): Marked some strings for i18n. Replaced a
	multiline string by prefix_lines_with(). Merged strings.
	* diff_patch.cc (merge_provider::try_to_merge_files): Merged
	strings.
	* i18n.h: N_() stands for gettext_noop(), not plural.
	* keys.cc (get_passphrase): Fixed string surgery.
	* netsync.cc: i18nized tickers' labels. Added xgettext comment
	as tickers do not play well with multibytes characters (like é).
	(session::analyze_attachment): Fixed string surgery.
	(session::process_hello_cmd): Merged many strings.
	(session::process_data_cmd): Removed some leading/trailing
	whitespaces.
	* sanity.cc: Marked error prefixes for i18n.
	* ui.cc (tick_write_count::write_ticks): Reworked and fixed
	surgery. Merged some strings.

2005-08-23  Benoît Dejean  <benoit@placenet.org>

	* netcmd.cc (test_netcmd_functions): Don't translate unittest
	strings.
	* rcs_import.cc (cvs_commit::cvs_commit):
	* database.cc (version_cache::put):
	* lua.cc (dump_stack): boost::format vs. F for strings that are
	not messages.

2005-08-23  Benoît Dejean  <benoit@placenet.org>

	* xdelta.cc: Don't translate unittest strings.

2005-08-23  Matthew Gregan  <kinetik@orcon.net.nz>

	* monotone.texi: Bring 'update' syntax up to date.

2005-08-23  Nathaniel Smith  <njs@pobox.com>

	* tests/t_diff_external.at: --diff-args without --external is an
	error.
	* commands.cc (diff): Likewise.

2005-08-22  Nathaniel Smith  <njs@pobox.com>

	* contrib/ciabot_monotone.py (send_change_for): Handle author
	names with spaces in.

2005-08-22  Matt Johnston  <matt@ucc.asn.au>

	* HACKING: change the vim modeline to something that seems to work
	better.

2005-08-23  Olivier Andrieu  <oliv__a@users.sourceforge.net>

	* contrib/monotone.el: When running monotone commands, re-use
	*monotone* buffers. Make the "status" command use the prefix
	argument. Make the "tree"-restricted commands work in dired
	buffers. Add the "--no-merges" option in the log command. Various
	other innocuous changes.

2005-08-22  Nathaniel Smith  <njs@pobox.com>

	* mt_version.cc (print_full_version): Typo.

2005-08-22  Nathaniel Smith  <njs@pobox.com>

	* mt_version.cc: Include sanity.hh.

2005-08-22  Nathaniel Smith  <njs@pobox.com>

	* netsync.cc (process_error_cmd, run_netsync_protocol): Remove
	some newlines to avoid translation noise.

2005-08-22  Nathaniel Smith  <njs@pobox.com>

	* po/LINGUAS, po/ja.po: Remove ja translation again, it seems to
	be corrupt.

2005-08-22  Nathaniel Smith  <njs@pobox.com>

	* commands.cc (update): Don't use F() to indent things.
	
2005-08-22  Nathaniel Smith  <njs@pobox.com>

	* commands.cc (dump_diffs): Don't use F() to create diff headers.
	(commands::process): Put '' in the log message to make Benoît
	Dejean happy ;-).
	
2005-08-22  Nathaniel Smith  <njs@pobox.com>

	* po/LINGUAS, po/ja.po: Add Japanese translation by Satoru SATOH.
	
2005-08-20  Benoît Dejean  <benoit@placenet.org>

	* po/monotone.pot: Remove from version control.
	* po/POTFILES.skip: New file.
	* po/fr.po: French translation (initial version).
	* po/LINGUAS: Add fr.
	
2005-08-22  Nathaniel Smith  <njs@pobox.com>

	* commands.cc (read): Use FP (thanks to Benoît Dejean for
	catch).
	* mt_version.cc (print_version, print_full_version): Mark more
	strings for i18n (also thanks to Benoît Dejean).
	
2005-08-22  Nathaniel Smith  <njs@pobox.com>

	* commands.cc (commands): Revert previous changes, xgettext is
	buggy.
	Mark every CMD() string argument with _().
	* i18n.h, Makefile.am: New file.
	* sanity.hh: Include it.
	* po/Makevars (XGETTEXT_OPTIONS): Learn about _() and N_() as
	markers.

2005-08-22  Nathaniel Smith  <njs@pobox.com>

	* commands.cc (commands): Oops, can't call gettext on a
	std::string...

2005-08-22  Nathaniel Smith  <njs@pobox.com>

	* monotone.cc (coptions, options): Use gettext_noop to mark usage
	strings for i18n.
	* commands.cc (commands): gettextify command descriptions
	* po/Makevars (XGETTEXT_OPTIONS): Include the 2nd, 3rd, and 4th
	arguments to CMD macro as translatedable strings.

2005-08-22  Nathaniel Smith  <njs@pobox.com>

	* database.cc: Replace a bunch of F()'s by boost::format's,
	because F is only for strings displayed to user.

2005-08-22  Nathaniel Smith  <njs@pobox.com>

	* po/Makevars (XGETTEXT_OPTIONS): Extract FP'ed strings.

2005-08-22  Nathaniel Smith  <njs@pobox.com>

	* sanity.hh (FP): New macro.  Usage:
	FP("frobbed %i bar", "frobbed %s bars", num_bars) % num_bars

2005-08-22  Richard Levitte  <richard@levitte.org>

	* contrib/monotone-import.pl: When temporarly touching files that
	have disappeared since last import, don't forget to create
	intermediary directories as well (and to remove them later on).
	Make sure all file arguments are quoted.  Finally, pick up the
	newly created revision by reading MT/revision instead of relying
	on backquotes working.
	Notofication and initial correction submitted by
	BigFish <bigfische@gmail.com>.

2005-08-20  Matthew Gregan  <kinetik@orcon.net.nz>

	* revision.hh: Delete doubled line of text in comment.

2005-08-20  Benoît Dejean  <benoit@placenet.org>

	* monotone.cc (cpp_main): setlocale(LC_ALL).
	* commands.cc (dropkey): Unify warning into a single string.

2005-08-20  Nathaniel Smith  <njs@codesourcery.com>

	* contrib/monoprof.sh (test_commit): Kernel tarball unpacks to
	linux-$KVER/, not $KVER/.

2005-08-19  Nathaniel Smith  <njs@codesourcery.com>

	* contrib/monoprof.sh (SETUP): Put netsync hooks in the default
	hook file.

2005-08-19  Nathaniel Smith  <njs@codesourcery.com>

	* contrib/monoprof.sh: Give a sensible error message if $DATADIR
	doesn't exist.

2005-08-20  Matt Johnston  <matt@ucc.asn.au>

	* database.cc (put_revision): uncomment check_sane_history call
	(was accidentally committed commented out)

2005-08-19  Nathaniel Smith  <njs@codesourcery.com>

	* monotone.texi (Tutorial): Tweak wording, use --db at more
	appropriate places.

2005-08-19  Matthew Gregan  <kinetik@orcon.net.nz>

	* tests/t_crlf.at: Adjust expected line count to accomodate diff
	output change.
	* commands.cc (CMD(diff)): Include base revision ID in diff output
	header when diffing against working copy.  Useful to identify what
	revision a patch was created against.
	* std_hooks.lua (ignore_file): Ignore Visual SourceSafe junk.

2005-08-18  Timothy Brownawell  <tbrownaw@gmail.com>

	* std_hooks.lua: accept_testresult_change now only cares about
	testresults listed in MT/wanted-testresults

2005-08-18  Matthew Gregan  <kinetik@orcon.net.nz>

	* INSTALL: Remove outdated references to configure options and
	Solaris build workarounds.
	* configure.ac: Lower gettext requirement from 0.12.1 to 0.11.5.

2005-08-17  Timothy Brownawell  <tbrownaw@gmail.com>

	* sanity.cc (gasp()): When catching an error from dumping a MM'd
	variable, do not discard output generated prior to the error. This
	way, at least the header line (function name, file, line no.) is
	printed.
	* change_set.cc: write_insane_change_set: new function to write a
	change set without sanity checking it, now used by dump().

2005-08-17  Patrick Mauritz  <oxygene@studentenbude.ath.cx>

	* unix/process.cc: missing include
	* m4/fexceptions.m4, configure.ac, Makefile.am: remove hardcoded
	-fexceptions in CFLAGS and add it only if compiler doesn't freak
	out.

2005-08-17  Nathaniel Smith  <njs@pobox.com>

	* work.cc (build_additions): Tweak wording.

2005-08-17  Nathaniel Smith  <njs@pobox.com>

	* netsync.cc: Add IANA port assignment to the todo list.

2005-08-17  Nathaniel Smith  <njs@pobox.com>

	* unix/process.cc (make_executable): Open the fd read-only, avoids
	problems with read-only files, and a writeable fd doesn't seem to
	be necessary to change permission bits.

2005-08-17  Nathaniel Smith  <njs@pobox.com>

	* unix/process.cc (is_executable, make_executable): When reporting
	an error in a syscall, include the actual error message.

2005-08-17  Nathaniel Smith  <njs@pobox.com>

	* lua.cc (dump_stack): New function.
	(Lua::fail): New method; use above.
	(get, get_fn, get_tab, get_str, get_num, get_bool, extract_str)
	(extract_int, extract_double, extract_bool, begin, next, pop): Use
	it, to give better logging.
	
2005-08-17  Nathaniel Smith  <njs@pobox.com>

	* Makefile.am (lib3rdparty_a_CFLAGS): Build 3rd party C code with
	-fexceptions.

2005-08-17  Matthew Gregan  <kinetik@orcon.net.nz>

	* win32/process.cc: Slightly smarter argv->cmdline munging.
	* std_hooks.lua: Merge hooks for TortoiseMerge (part of
	TortoiseSVN).

2005-08-17  Nathaniel Smith  <njs@pobox.com>

	* lua.cc (lua_hooks): Re-enable panic thrower, we no longer
	support Lua 4.

2005-08-16  Nathaniel Smith  <njs@pobox.com>

	* netsync.cc: Add more netsync todos.

2005-08-15  Nathaniel Smith  <njs@pobox.com>

	* tests/t_explicit_merge_with_anc.at: New test.
	* testsuite.at: Add it.

2005-08-15  Nathaniel Smith  <njs@pobox.com>

	* tests/t_log_brief.at: New test.
	* testsuite.at: Add it.

2005-08-15  Nathaniel Smith  <njs@pobox.com>

	* commands.cc (fcommit): Remove.  This command has never been
	documented, tested, or maintained; it also doesn't avoid the use
	of temporary files (which was supposed to be its purpose).  Has it
	ever actually been used...?
	
2005-08-15  Nathaniel Smith  <njs@pobox.com>

	* lua.cc (hook_init_attributes): Do more logging; use begin()
	instead of starting iteration by hand.

2005-08-15  Patrick Mauritz  <oxygene@studentenbude.ath.cx>

	* testsuite.at, tests/*.at: make testsuite less demanding:
	- QGREP() and QEGREP() provide a portable [e]grep -q
	- export FOO=bar -> FOO=bar; export FOO
	- tail -n $x -> TAIL($x) with appropriate macro

2005-08-15  Patrick Mauritz  <oxygene@studentenbude.ath.cx>

	* m4/typeof.m4: new test, looks if compiler knows the typeof()
	extension
	* configure.ac: use it
	* sanity.hh: use the test, and boost's abstraction over
	__PRETTY_FUNCTION__ and similar pseudo-macros

2005-08-15  Patrick Mauritz  <oxygene@studentenbude.ath.cx>

	* configure.ac (BOOST_FIX_VERSION): only apply that fix on gcc.

2005-08-14  Nathaniel Smith  <njs@pobox.com>

	* configure.ac (BOOST_VERSION_CHECK, BOOST_FIX_VERSION): Fix for
	cross-compilation.  (Thanks to John Bowler <jbowler@acm.org>.)

2005-08-14  Matthew Gregan  <kinetik@orcon.net.nz>

	* testsuite.at: Don't use agraph.
	* Makefile.am: Minor cleanups.

2005-08-13  Patrick Mauritz  <oxygene@studentenbude.ath.cx>

	* botan/gzip.cpp, botan/mutex.cpp: c functions via c* headers need
	std:: prefix

2005-08-13  Patrick Mauritz  <oxygene@studentenbude.ath.cx>

	* schema_migration.cc (lowercase): it's only used for processing sha1
	values whos size we know: make array size constant
	* transforms.cc (encode_hexenc, decode_hexenc): they have to work with
	all kinds of string sizes, so at least make them nicer by using
	boost::scoped_array

2005-08-13  Patrick Mauritz  <oxygene@studentenbude.ath.cx>

	* revision.cc: make copy constructor of revision_set behave like
	normal constructor in case it's copying a freshly created object

2005-08-13  Nathaniel Smith  <njs@pobox.com>

	* testsuite.at: Use SEGV to kill netsync servers, in hopes it will
	give better coverage information.

2005-08-13  Julio M. Merino Vidal  <jmmv@NetBSD.org>

	* configure.ac: Remove an obsolete check to see if SQLite was
	bundled or not, because the bundled version has been used
	exclusively for quite some time.

2005-08-13  Julio M. Merino Vidal  <jmmv@NetBSD.org>

	* database_check.cc: Remove trailing newline from error messages
	when embedding them inside other strings, so that the trailing
	closing parenthesis is printed correctly.

2005-08-13  Julio M. Merino Vidal  <jmmv@NetBSD.org>

	* configure.ac: Add '-mt' as another possible suffix to detect the
	Boost libraries.  It's very common when these libraries are built
	with the "native naming layout".

2005-08-13  Nathaniel Smith  <njs@pobox.com>

	* monotone.1, monotone.texi: Don't mention agraph.
	* tests/t_netsync_repeated.at: Don't use agraph.
	* tests/t_netsync_unrelated.at: Likewise.

2005-08-13  Nathaniel Smith  <njs@pobox.com>

	* commands.cc (agraph): Remove.

2005-08-13  Nathaniel Smith  <njs@pobox.com>

	* tests/t_commit_log_writeback.at: New test.
	* testsuite.at: Add it.

2005-08-12  Nathaniel Smith  <njs@pobox.com>

	* commands.cc (commit): When user uses --message or
	--message-file, don't require non-empty logs, and don't write out
	message to MT/log.  (This makes re-running a 'commit -m foo'
	command line until it works possible; otherwise the second try
	will get a 'MT/log non-empty and -m supplied' error.)

2005-08-11  Nathaniel Smith  <njs@pobox.com>

	* netsync.cc: Add a list of ideas for improvement that will break
	network compatibility and thus perhaps should go together.

2005-08-11  Nathaniel Smith  <njs@pobox.com>

	* tests/t_commit_message_file.at: Un-double file contents.

2005-08-11  Nathaniel Smith  <njs@pobox.com>

	* lua.cc (ok, extract_str, extract_int, extract_double)
	(extract_bool): Add more logging.

2005-08-11  Patrick Mauritz <oxygene@studentenbude.ath.cx>

	* INSTALL: remove section about crypto++ on solaris
	* config.rpath, mkinstalldirs, po/Makefile.in.in,
	  various files in m4, ABOUT-NLS:
	  remove as they're autogenerated
	* hash_map.hh, m4/gnucxxhashmap.m4, m4/stlporthashmap.m4:
	  new files, abstraction over hash_map differences in STL impls.
	* m4/externtemplate.m4: new file, check if compiler is happy
	  with "extern template"
	* configure.ac: hook up the new autoconf tests
	* Makefile.am: remove -Wall
	* botan/gzip.cpp, botan/mutex.cpp: add includes
	* constants.*: move values to .hh if used for array sizes
	* interner.hh, xdelta.cc: use hash_map.hh
	* merkle_tree.cc, unix/inodeprint.cc: make array size truly
	  constant 
	* sanity.hh: work-around for missing typeof() and
	  __PRETTY_FUNCTIONS on non-gcc compilers
	* schema_migration.cc, transforms.cc: moved dynamically
	  initialized array to heap
	* transforms.hh, vocab.hh: use externtemplate autoconf test

2005-08-10  Matthew Gregan  <kinetik@orcon.net.nz>

	* monotone.spec: include zlib-devel and texinfo as build
	requirements, zlib as a runtime requirement.

2005-08-09  Eric Anderson  <anderse-monotone@cello.hpl.hp.com>

	* tests/perf-test.sh: A repeatable performance test harness
	* tests/parse-accounting.pl: A script that parses the accounting
	output into a nice tabular format

2005-08-09  Eric Anderson  <anderse-monotone@cello.hpl.hp.com>
 
	* Changes to significantly improve network pull performance
	* string_queue.hh: created to store pending data and allow for
	efficient removal from the front.  The string queue automatically
	reduces its buffer size if it is very empty.  	
	* hmac.{cc,hh}: Add in a version of chained_hmac::process that can
	operate on a string_queue for use during read.
	* netcmd.{cc,hh}: update netcmd::read to use a string_queue rather
	than a string, update all the regression tests also.  This required
	the somewhat ugly creation of a read_string function because the
	netcmd read and write functions are no longer using the same type.
	* netio.hh: introduce functions for operating on a string_queue. They
	are identical to the equivalent string functions except for the type
	of the argument.
	* netsync.cc: Use a string_queue rather than a string for storing the 
	input and output buffers.

	* string_queue.cc: unit tests (Matt Johnston)

2005-08-09  Richard Li  <richardl@redhat.com>

	* std_hooks.lua (merge2, merge3): explain a little better why
	monotone can't find a merge command.

2005-08-09  Nathaniel Smith  <njs@pobox.com>

	* commands.cc (update): Fix helpful error message to suggest
	_current_ commandline syntax.

2005-08-09  Olivier Andrieu  <oliv__a@users.sourceforge.net>

	* contrib/monotone.el: a couple of fixes spotted by the compiler
	* Changelog, contrib/colorize: utf8ize

2005-08-09  Nathaniel Smith  <njs@pobox.com>

	* NEWS: Put a time in.
	* po/monotone.pot: Regenerate.
	
2005-08-08  Nathaniel Smith  <njs@pobox.com>

	* configure.ac, monotone.spec, debian/changelog:
	* win32/monotone.iss: Bump version number.

2005-08-08  Nathaniel Smith  <njs@pobox.com>

	* UPGRADE: Fix title.
	* NEWS: Add --lca.

2005-08-08  Nathaniel Smith  <njs@pobox.com>

	* commands.cc (merge, propagate): Take --lca.
	* options.hh: Add OPT_LCA.
	* monotone.cc (coptions, cpp_main): Support it it.
	* app_state.{hh,cc} (app_state::usa_lca): New variable.
	* revision.cc (find_common_ancestor_for_merge): Use LCA if user
	passed --lca.
	* tests/t_merge_lca.at: New test.
	* testsuite.at: Add it.
	* monotone.texi (Tree): Document --lca.
	
2005-08-08  Nathaniel Smith  <njs@pobox.com>

	* NEWS: First-pass for 0.22 release.
	* UPGRADE: Likewise.

2005-08-08  Nathaniel Smith  <njs@pobox.com>

	* Makefile.am (BOTAN_SOURCES): Add botan headers.
	* po/monotone.pot: Regenerate.

2005-08-07  Nathaniel Smith  <njs@pobox.com>

	* netsync.cc (rebuild_merkle_trees, insert_with_parents): Make a
	ticker for added revisions, since traversing the tree to pull in
	ancestors causes a noticeable pause before the cert/key tickers
	start up.
	(insert_with_parents): Also simplify logic.

2005-08-07  Nathaniel Smith  <njs@pobox.com>

	* commands.cc (pull): Clarify what the "doing anonymous pull"
	message means and what you might do about it.

2005-08-07  Nathaniel Smith  <njs@pobox.com>

	* monotone.texi (Network Service, Hooks): Document
	get_netsync_read_permitted as getting a nil value on anonymous
	connects.
	* lua.{cc.hh} (hook_get_netsync_anonymous_read_permitted):
	Remove. Replace with 1-argument version of
	hook_get_netsync_write_permitted.
	* netsync.cc (process_anonymous_cmd): Update.
	* tests/t_netsync_permissions.at: Likewise.

2005-08-07  Matthew Gregan  <kinetik@orcon.net.nz>

	* botan/{data_snk,es_file}.cpp: Open fstreams in binary mode.
	These changes, plus the same change for data_src.cpp and
	es_ftw.cpp, have been sent upstream.

2005-08-05  Nathaniel Smith  <njs@pobox.com>

	* commands.cc (commit): Write out the log message to MT/log
	_after_ making sure it's non-empty.
	* tests/t_commit_cancelled.at: New test.
	* testsuite.at: Add it.
	
2005-08-04  Nathaniel Smith  <njs@pobox.com>

	* netsync.cc (rebuild_merkle_trees): Typo.

2005-08-04  Nathaniel Smith  <njs@pobox.com>

	* netsync.cc (rebuild_merkle_trees): Tweak message ("rebuilding
	merkle trees" does not mean anything to J. Random User...)

2005-08-04  Nathaniel Smith  <njs@pobox.com>

	* manifest.cc (build_restricted_manifest_map): In 'missing files'
	error message, explain how to recover.

2005-08-03  Nathaniel Smith  <njs@pobox.com>

	* testsuite.at (NETSYNC_ADDRESS): New macro.
	(NETSYNC_SERVE_N_START, NETSYNC_SERVE_START)
	(NETSYNC_CLIENT_N_RUN): Use it.
	
	* tests/t_netsync_checks_server_key.at: Make sure can unset the
	known-servers entry.

2005-08-03  Matthew A. Nicholson  <matt@matt-land.com>

	* std_hooks.lua (get_preferred_merge2_command)
	(get_preferred_merge3_command): Provide more information on how to
	use vim as merge tool.

2005-08-03  graydon hoare  <graydon@pobox.com>

	* unix/process.cc (make_executable): Fix race, set user/group/other.

2005-08-03  Matthew Gregan  <kinetik@orcon.net.nz>

	* botan/data_src.cpp (DataSource_Stream::DataSourceStream): Open
	fstream as binary file.

2005-08-03  Matthew Gregan  <kinetik@orcon.net.nz>

	* win32/inodeprint.cc: Botan changes.  Also, hash individual
	FileTime structure members rather than the entire structure.
	* keys.cc: Add explicit 'using' for Botan::byte.
	* botan/es_win32.{cpp,h}: Add missing files.
	* Makefile.am: Enable entropy collection via CryptoAPI and Win32
	API.

2005-08-02  Matt Johnston  <matt@ucc.asn.au>

	* botan/gzip.cpp: forgot to commit some semicolons

2005-08-02  Matt Johnston  <matt@ucc.asn.au>

	* botan/gzip.{cpp,h}: rearranged the code to be clearer.

2005-08-01  Nathaniel Smith  <njs@pobox.com>

	* netsync.cc (get_branches): Remove warning when there are no
	branches.

2005-07-29  Nathaniel Smith  <njs@pobox.com>

	* globish.cc (matcher::operator()): Log what's happening.
	(checked_globish_to_regex_test): Fix previously added test.

2005-07-29  Nathaniel Smith  <njs@pobox.com>

	* globish.cc (checked_globish_to_regex_test): Add another test for
	quoted characters.

2005-07-28  Nathaniel Smith  <njs@pobox.com>

	* update.cc (calculate_update_set): Only include current rev in
	update set if it is an acceptable candidate.
	* commands.cc (update): Clarify error message in this case.
	* tests/t_update_branch.at: Update accordingly.

2005-07-28  Matthew Gregan  <kinetik@orcon.net.nz>

	* monotone.spec: Require boost >= 1.32.

2005-07-27  Matthew Gregan  <kinetik@orcon.net.nz>

	* tests/t_merge_add_del.at: 'drop' does not take a branch (test
	now fails in expected place).
	* tests/t_merge_add_rename_add.at: New test.
	* testsuite.at: Add it.

2005-07-27  Nathaniel Smith  <njs@pobox.com>

	* tests/t_update_branch.at: New test.
	* testsuite.at: Add it.
	(REVERT_TO): Do not preserve MT/options file (can setup invalid
	branch).
	* app_state.cc (make_branch_sticky): Call write_options when
	already have a working copy.
	* commands.cc (update): Call make_branch_sticky at appropriate
	time.

2005-07-27  Nathaniel Smith  <njs@pobox.com>
	
	* commands.cc: ALIAS(mv, rename).  ALIAS(rm, drop).

2005-07-26  Nathaniel Smith  <njs@pobox.com>

	* change_set.cc (dump): Add state_renumbering dumper.
	(merge_disjoint_analyses): Add MM().

2005-07-26  Nathaniel Smith  <njs@pobox.com>

	* change_set.cc (dump): Add path_analysis dumper.
	(merge_change_sets): Add more MM()s.

2005-07-26  Nathaniel Smith  <njs@pobox.com>

	* change_set.cc (dump): Add path_state dumper.
	(sanity_check_path_state): Add MM().

2005-07-26  Richard Levitte  <richard@levitte.org>

	* revision.cc (check_sane_history): Convert tabs to the
	appropriate amount of spaces.

2005-07-26  Richard Levitte  <richard@levitte.org>

	* sanity.hh, revision.cc (check_sane_history),
	change_set.cc (concatenate_change_sets, merge_change_sets,
	invert_change_set): Because boost currently uses the symbol M, we
	have a clash.  Therefore, let's rename M to MM, for now.

2005-07-26  Richard Levitte  <richard@levitte.org>

	* commands.cc (CMD(privkey)): Change so both the public and
	private key are printed.

	* tests/t_dropkey_2.at, tests/t_lua_privkey.at: Adapt to the new
	private key format.

2005-07-24  Nathaniel Smith  <njs@pobox.com>

	* sanity.cc (MusingI, ~MusingI): No-op when already in the middle
	of dumping.

2005-07-25  Matthew Gregan  <kinetik@orcon.net.nz>

	* Makefile.am, configure.ac: Remove BUNDLED_{LUA,SQLITE} tests and
	clarify the comment for popt.  Using external versions of these
	tools didn't work anyway, so there's no point giving the
	impression that it might.

2005-07-24  Nathaniel Smith  <njs@pobox.com>

	* sanity.cc (gasp): Handle the possibility of multiple valid calls
	to gasp(), 'db check' can trigger multiple invariants without
	dying.

2005-07-24  Nathaniel Smith  <njs@pobox.com>

	* sanity.{hh,cc} (sanity::already_dumping, gasp): Don't let gasp
	be called recursively, in case a dump triggers an invariant.

2005-07-24  Nathaniel Smith  <njs@pobox.com>

	* sanity.cc (gasp): Make more robust against new errors triggered
	during error unwind.  (write_change_set in particular likes to
	blow up when handling in invalid change_set.)

2005-07-24  Nathaniel Smith  <njs@pobox.com>

	* change_set.cc (merge_change_sets, check_sane)
	(concatenate_change_sets, invert_change_set): Add M()s.

2005-07-24  Nathaniel Smith  <njs@pobox.com>

	* sanity.{hh,cc} (dump): Remove templated version, add std::string
	version.
	* vocab.{hh,cc} (dump): Add ATOMIC/DECORATE/ENCODING dumpers.
	* change_set.{hh,cc} (dump): Add change_set dumper.
	* manifest.{hh,cc} (dump): Add manifest_map dumper.
	* revision.cc (check_sane_history): Add some M()s.

2005-07-24  Nathaniel Smith  <njs@pobox.com>

	* sanity.hh (class Musing, gasp, dump): Actually, take a
	std::string instead of a std::ostream; fits our idioms better.

2005-07-24  Nathaniel Smith  <njs@pobox.com>

	* sanity.cc (log, progress, warning): Append '\n' to strings when
	necessary.
	(gasp): Save string properly.
	(M): Apply black magic.  Now works correctly.
	(dump): Write newline.

2005-07-24  Nathaniel Smith  <njs@pobox.com>

	* sanity.hh (dump): Add a default 'dump' implementation for all
	<<able objects.

2005-07-24  Nathaniel Smith  <njs@pobox.com>

	* constants.{cc,hh} (default_terminal_width): New constant.
	* ui.cc (guess_terminal_width): Use it.

2005-07-24  Nathaniel Smith  <njs@pobox.com>

	* diff_patch.cc (unidiff_append_test): Fix typo.

2005-07-24  Nathaniel Smith  <njs@pobox.com>

	* tests/t_annotate_no_rev.at: New test.
	* testsuite.at: Add it.
	
2005-07-24  Nathaniel Smith  <njs@pobox.com>

	* sanity.{hh,cc} (sanity, dump_buffer, invariant_failure)
	(index_failure,	MusingI, Musing, M): Implement macro M(), for
	'musing', which marks data that monotone was musing over when an
	invariant tripped.
	* Makefile.am (MOST_SOURCES): Fix spacing.

2005-07-23  Nathaniel Smith  <njs@pobox.com>

	* ui.{hh,cc} (guess_terminal_width): New function.
	(tick_write_dot::chars_on_line): Make unsigned to quiet gcc warning.
	(tick_write_dot::write_ticks): Use guess_terminal_width.
	* commands.cc (dump_diffs): Take full responsibility for printing
	=== lines, and use guess_terminal_width.
	* diff_patch.cc (make_diff): Don't print === lines.
	(unidiff_append_test): Adjust accordingly.

2005-07-23  Matthew Gregan  <kinetik@orcon.net.nz>

	* commands.cc (CMD(annotate)): Check for a valid revision before
	trying to fetch it from the database.
	* lua/lundump.[ch], lua/ldump.c: Rename VERSION and VERSION0 to
	LUA_DUMP_VERSION and LUA_DUMP_VERSION0 to avoid clashes with
	VERSION from config.h.

2005-07-22  Nathaniel Smith  <njs@pobox.com>

	* monotone.texi (Committing Work): Remove discussion of manifests.

2005-07-20  Nathaniel Smith  <njs@pobox.com>

	* netsync.cc (rebuild_merkle_trees): Make 'including branch'
	message L() instead of P(); it's nice information, but too much to
	be useful with large databases.

2005-07-22  Matt Johnston  <matt@ucc.asn.au>

	* database_check.cc: check that revisions and manifests
	are normalised to the same for that they would be written as.
	* tests/t_database_check_normalized.at: a test for it.
	* testsuite.at: add it.

2005-07-21  Richard Levitte  <richard@levitte.org>

	* contrib/monotone-import.pl: Now uses the given tag.

2005-07-20  Marcel van der Boom  <marcel@hsdev.com>

	* database.{cc,hh} (get_branches): New method.
	* commands.cc (ls_branches): Use it.
	* netsync.cc (get_branches): Likewise.
	* tests/t_ls_branches.at: New test.
	* testsuite.at: Add it.
	
2005-07-20  Nathaniel Smith  <njs@pobox.com>

	* commands.cc (db): Rename kill_branch_locally to
	kill_branch_certs_locally.
	* tests/t_db_kill_branch_locally.at: Rename to...
	* tests/t_db_kill_branch_certs_locally.at: ...this.  Update.
	* testsuite.at: Update.
	* monotone.texi (Database): Update.

2005-07-19  Nathaniel Smith  <njs@pobox.com>

	* schema_migration.cc (migrator::migrate): Add a check for schemas
	that are just... wrong.
	* tests/t_migrate_broken_schema.at: New test.

2005-07-19  Nathaniel Smith  <njs@pobox.com>

	* netcmd.cc (read): Make the bad HMAC error message clearer.

2005-07-19  Matthew Gregan  <kinetik@orcon.net.nz>

	* tests/t_diff_external.at: Canonicalise output for Win32.

2005-07-18  Nathaniel Smith  <njs@pobox.com>

	* keys.cc (get_passphrase): Do still error out if they keep typing
	empty passphrases.

2005-07-18  Richard Levitte  <richard@levitte.org>

	* database.cc: Move the inclusion of stdarg.h...
	* database.hh: ... here.

2005-07-18  Matt Johnston  <matt@ucc.asn.au>

	* keys.cc (get_passphrase): don't bomb out if they type an empty passphrase.

2005-07-18  Patrick Mauritz  <oxygene@studentenbude.ath.cx>

	* work.cc, manifest.cc: Remove 'using namespace boost'.

2005-07-18  Nathaniel Smith  <njs@pobox.com>

	* netsync.cc (received_items): New instance variable.
	(session::session): Initialize it.
	(note_item_arrived): Maintain it.
	(item_request_outstanding): Rename it to...
	(item_already_received): ...this, and have it check both
	outstanding and fulfilled requests.
	(queue_send_data_cmd, queue_send_delta_cmd): Call it via new
	name.
	
	Hopefully this will eliminate cases where "revs in" is larger than
	"revs written".
	
2005-07-17  Nathaniel Smith  <njs@pobox.com>

	* constants.cc (legal_key_name_bytes): Allow + and _ to appear in
	key names.

2005-07-17  Nathaniel Smith  <njs@pobox.com>

	* ui.{cc,hh} (tick_write_dot::write_ticks): Start a new line when
	too many dots have been written.
	* netsync.cc (process_refine_cmd): Add comment noting a possible
	optimization regarding subtree refinement.

2005-07-17  Nathaniel Smith  <njs@pobox.com>

	* configure.ac, win32/monotone.iss, monotone.spec:
	* debian/changelog: Bump version numbers to 0.21.
	* NEWS: Commit to a timestamp.

2005-07-17  Nathaniel Smith  <njs@pobox.com>

	* NEWS: Add diff changes, more tweaking.
	* UPGRADE: Update for 0.21.
	* AUTHORS: Add Vladimir Vukicevic.

2005-07-18  Matt Johnston  <matt@ucc.asn.au>

	* netsync.cc: merge fixup
	* botan/pipe_rw.cpp (read_all_as_string): make it smarter and faster

2005-07-18  Matt Johnston  <matt@ucc.asn.au>

	* botan/sha160.{cpp,h}: new faster sha160 implementation from Jack Lloyd
	and Kaushik Veeraraghavan.

2005-07-17  Nathaniel Smith  <njs@pobox.com>

	* tests/t_diff_external.at: New test.
	* testsuite.at: Add it.

2005-07-17  Nathaniel Smith  <njs@pobox.com>

	* monotone.texi (Restrictions): diff -r -r does accept
	restrictions now.
	(CVS Phrasebook): Clarify diff section.
	(Informative): Document diff [--unified|--context|--external],
	--diff-args.

2005-07-17  Nathaniel Smith  <njs@pobox.com>

	* app_state.{cc,hh}: Record whether --diff-args was passed, not
	just a string value.
	* lua.{cc,hh} (hook_external_diff): Take a diff_args_provided
	variable.
	* commands.cc (do_external_diff): Pass it.

2005-07-17  Nathaniel Smith  <njs@pobox.com>

	* std_hooks.lua (external_diff_default_args): New variable.
	(external_diff): Use it as a default, and use user-provided
	diff_args otherwise.
	* monotone.texi (Hooks): Document this.

2005-07-16  Vladimir Vukicevic  <vladimirv@gmail.com>

	* lua.{cc,hh} (hook_external_diff): New hook.
	* std_hooks.lua (external_diff): Add default definition.
	* monotone.texi (Hooks): Document external_diff hook.
	* app_state.{cc,hh}, options.hh, monotone.cc: Add --context,
	--external, --unified, --diff-args options.
	* commands.cc (do_external_diff): New function.
	(dump_diffs): Put a == line between each file's diffs.
	Pass file_ids of pre- and post-states to make_diff.
	(diff): Take new options.
	(cdiff): Remove.
	* diff_patch.{cc,hh} (make_diff): Print file ids in diff file
	headers.
	(unidiff_append_test): Update.
	(enum diff_type): Move to...
	* vocab.hh: ...here.
	* tests/t_restrictions.at, tests/t_crlf.at: Update.

2005-07-16  Nathaniel Smith  <njs@pobox.com>

	* manifest.cc (build_restricted_manifest_map): Remove doubled
	comment.

2005-07-16  Nathaniel Smith  <njs@pobox.com>

	* NEWS: Mention need for 'db migrate'.

2005-07-17  Matthew Gregan  <kinetik@orcon.net.nz>

	* lua/*: Import Lua 5.0.2 from upstream.
	* lua/*: Fix up CVS $Id$ tags, which appear to have been trashed
	since monotone existed in CVS.

2005-07-16  Nathaniel Smith  <njs@pobox.com>

	* NEWS: Update for 0.21.

2005-07-16  Nathaniel Smith  <njs@pobox.com>

	* database.cc (assert_sqlite3_ok): Remove dead function.
	
2005-07-16  Nathaniel Smith  <njs@pobox.com>

	* app_state.cc (require_working_copy): Oops, make it compile.

2005-07-16  Nathaniel Smith  <njs@pobox.com>

	* app_state.{cc,hh} (require_working_copy): Take an optional
	argument to give more details about why a working copy was
	required.
	* commands.cc (log): Give said details.

2005-07-16  Nathaniel Smith  <njs@pobox.com>

	* monotone.texi (CVS Phrasebook): Include 'log'.

2005-07-16  Nathaniel Smith  <njs@pobox.com>

	* monotone.texi (Selectors): Document use of globs.
	* tests/t_selector_globbing.at: New test.
	* testsuite.at: Add it.
	
2005-07-16  Jordan Breeding  <jordan.breeding@mac.com>

	* database.cc (selector_to_certname): Make 't:' selector match
	exactly by default as well.

2005-06-25  Brian Downing <bdowning@lavos.net>

	* database.cc (selector_to_certname, complete): Makes 'b:'
	selector be interpreted as a glob instead of as a partial string
	match.
	
2005-07-16  Nathaniel Smith  <njs@pobox.com>

	* netsync.cc: Revert accidentally committed changes.

2005-07-16  Nathaniel Smith  <njs@pobox.com>

	* ChangeLog: Fix formatting.

2005-07-15  Matt Johnston  <matt@ucc.asn.au>

	* netsync.cc (rebuild_merkle_trees): bad_branch_certs is a set of cert
	hashes, not of revision idents.

2005-07-14  Nathaniel Smith  <njs@pobox.com>

	* database.cc (get_revision_cert_index): "reserve" and "resize"
	are different.

2005-07-14  Nathaniel Smith  <njs@pobox.com>

	* netsync.cc (process_delta_cmd): Remove meaningless comment.

2005-07-14  Nathaniel Smith  <njs@pobox.com>

	* database.hh: Pre-declare sqlite3_stmt, instead of including
	sqlite3.h.

2005-07-14  Derek Scherger  <derek@echologic.com>

	* commands.cc (lca,lcad,try_one_merge): call describe_revision for
	logging common ancestors
	(propagate): log final merged line after propagate completes
	to indicate that it actually worked and to be consistent with merge

2005-07-13  Derek Scherger  <derek@echologic.com>

	* ChangeLog: merge fixup

2005-07-13  Derek Scherger  <derek@echologic.com>

	* database.cc (debug): delete stale comment
	(delete_branch_named):
	(delete_tag_named): 
	(clear): replace vprintf stuff with query parameters

2005-07-13  Nathaniel Smith  <njs@pobox.com>

	* contrib/ciabot_monotone.py (main): Optimistically run 'db
	migrate' before using database.

2005-07-13  Nathaniel Smith  <njs@pobox.com>

	* schema_migration.cc (migrate_monotone_schema)
	(migrator::migrate): Move the "nothing happened" check, and don't
	vacuum unless a migration occurred.

2005-07-13  Nathaniel Smith  <njs@pobox.com>

	* tests/t_restricted_diff_unchanged.at: New test.
	* testsuite.at: Add it.

2005-07-13  graydon hoare  <graydon@pobox.com>

	* rcs_import.cc (cvs_branch::cvs_branch): Initialize bools to false.

2005-07-13  Nathaniel Smith  <njs@pobox.com>

	* monotone.texi (Database): Document kill_tag_locally.

2005-07-13  Nathaniel Smith  <njs@pobox.com>

	* tests/t_kill_tag_locally.at, tests/t_ambiguous_tags.at: New
	tests.
	* testsuite.at: Add them.

2005-07-11  graydon hoare  <graydon@pobox.com>

	* AUTHORS: Add Jordan.
	* commands.cc (ls_tags): Do not uniquify tags.
	* constants.{cc,hh} (cvs_window): Change to time_t, tighten to 5 minutes.
	* rcs_import.cc (window): Remove.
	(note_type): Remove dead code.
	(is_sbr): Add test for synthetic branch roots.
	(cvs_commit::is_synthetic_branch_root): New test.
	(process_branch): Skip synthetic branch roots, push new branch
	before picking branch to mark, rather than after.
	(cvs_history::index_branchpoint_symbols): Handle vendor branches.
	(cvs_history::push_branch): Do not duplicate root on private branches.
	(import_branch): Fix up cluster inference.
	(cluster_consumer::consume_cluster): New invariant.
	* tests/t_cvsimport_drepper2.at: Modify to reflect fixes.

2005-07-11  Jordan Breeding  <jordan.breeding@mac.com>

	* commands.cc (db): New subcommand "kill_tag_locally"
	* database.{cc,hh} (delete_tag_named): New function.

2005-07-12  Nathaniel Smith  <njs@pobox.com>

	* schema_migration.cc (migrator::migrate): When there is nothing
	to be done, do nothing.

2005-07-12  Nathaniel Smith  <njs@pobox.com>

	* netsync.cc (rebuild_merkle_trees): Reduce memory usage a bit,
	and don't insert branch certs that the other side will just end up
	throwing away (reduces network traffic).

2005-07-12  Nathaniel Smith  <njs@pobox.com>

	* testsuite.at (NETSYNC_SERVE_START, NETSYNC_SERVE_N_START):
	Really, really really fix up quoting.  Really.
	I hope.

2005-07-12  Nathaniel Smith  <njs@pobox.com>

	* contrib/ciabot_monotone.py (config.project_for_branch): Clarify
	comment text for non-Python programmers.

2005-07-12  Nathaniel Smith  <njs@pobox.com>

	* testsuite.at (NETSYNC_SERVE_START, NETSYNC_SERVE_N_START): Fixup
	quoting.

2005-07-11  Nathaniel Smith  <njs@pobox.com>

	* crypto_tests.cc: New SHA1 correctness tests from Kaushik Veeraraghavan.
	* unit_tests.cc (init_unit_test_suite): 
	* unit_tests.hh (add_crypto_tests): 
	* Makefile.am (unit_tests_SOURCES): Call them.
	* AUTHORS: Add Kaushik Veeraraghavan.

2005-07-11  Nathaniel Smith  <njs@pobox.com>

	* tests/t_netsync_exclude_default.at: New test.
	* testsuite.at: Add it.
	(NETSYNC_SERVE_N_START, NETSYNC_SERVE_START): Use '*' as pattern
	when none is passed.

2005-07-11  Nathaniel Smith  <njs@pobox.com>

	* monotone.texi (Network): Tweak documentation for netsync
	commands.

2005-07-11  Nathaniel Smith  <njs@pobox.com>

	* app_state.{hh,cc} (exclude_patterns, add_exclude): 
	* options.hh (OPT_EXCLUDE): 
	* monotone.cc (coptions, cpp_main): New option --exclude.
	* commands.cc (pull, push, sync, serve): Accept it.
	(process_netsync_args): Implement it.
	* tests/t_netsync_exclude.at: New test.
	* testsuite.at: Add it.

2005-07-11  Timothy Brownawell  <tbrownaw@gmail.com>

	* options.hh, app_state.{hh,cc}, monotone.cc: New command specific
	option, "--exclude=x", puts arg into a vector app.excludes .
	Used by the netsync commands.
	* commands.cc (netsync commands): accept said option
		(process_netsync_args): Handle excludes.
	* monotone.texi: document it

2005-07-11  Timothy Brownawell  <tbrownaw@gmail.com>

	* interner.hh: make slightly faster

2005-07-11  Matt Johnston  <matt@ucc.asn.au>

	* hmac.cc: <string> not <string.h>

2005-07-11  Matt Johnston  <matt@ucc.asn.au>

	* keys.cc (encrypt_rsa): fix typo
	* hmac.{cc,hh}: store key as SymmetricKey, pass correctly to
	MAC_Filter

2005-07-10  Nathaniel Smith  <njs@pobox.com>

	* ChangeLog, configure.ac: Re-remove mysteriously revived
	jibberish.

2005-07-10  Nathaniel Smith  <njs@pobox.com>

	* tests/t_netsync_read_permissions.at: New test.
	* testsuite.at: Run it.
	* netsync.cc (set_session_key, dispatch_payload)
	(respond_to_auth_cmd): Refactor to key HMAC earlier, so error
	packets will get the right HMAC.

2005-07-10  Richard Levitte  <richard@levitte.org>

	* Makefile.am (monotone_CPPFLAGS, unit_tests_CPPFLAGS): Re-remove
	previously removed stuff.

	* ChangeLog, configure.ac: Revert accidentally-recommitted changes.

2005-07-10  Richard Levitte  <richard@levitte.org>

	* monotone.texi (Network), monotone.1: Mention the default port
	number.

2005-07-10  Matthew Gregan  <kinetik@orcon.net.nz>

	* configure.ac: Check for boost >= 1.32.

2005-07-09  Nathaniel Smith  <njs@pobox.com>

	* schema.sql (revision_ancestry__child, revision_certs__id,
	revision_certs__name_value): New indexes.
	* database.cc (dump, dump_table_cb, dump_index_cb): Include
	indexes in dumps.
	(database::database): 
	* schema_migration.cc (migrate_monotone_schema) 
	(migrate_client_to_add_indexes): 
	* tests/t_migrate_schema.at: Corresponding migration gunk.

2005-07-09  Jordan Breeding  <jordan.breeding@mac.com>

	* Makefile.am (monotone_CPPFLAGS, unit_tests_CPPFLAGS): 
	* configure.ac (BOOST_FIX_VERSION): Restrict boost compile kluges
	to boost 1.32.

2005-07-09  Nathaniel Smith  <njs@pobox.com>

	* schema_migration.cc (calculate_schema_id): Include indexes in
	the schema id.

2005-07-09  Nathaniel Smith  <njs@pobox.com>

	* ChangeLog, configure.ac: Revert accidentally-committed changes.

2005-07-09  Nathaniel Smith  <njs@pobox.com>

	* monotone.texi (Generating Keys): Make it a little clearer that
	we aren't necessarily recommending people store their passphrase
	in plaintext.

2005-07-08  Matt Johnston  <matt@ucc.asn.au>

	* propagate mainline to botan branch

	* constants.{cc,hh}: add sha1_digest_length as botan
	doesn't provide a convenient definition.
	* hmac.{cc,hh}: convert to use botan
	* keys.cc (encrypt_rsa, decrypt_rsa): use botan
	* transforms.{cc,hh}: use botan

2005-07-08  Matt Johnston  <matt@ucc.asn.au>

	* tests/t_normalized_filenames.at: expect exit code of 1 not 3 for
	"cat manifest" with a directory in MT/work
	* file_io.cc, netcmd.cc, transforms.cc, vocab.hh: revert changes which
	used swap() for strings and atomic types since strings are
	copy-on-write.

2005-07-08  Matt Johnston  <matt@ucc.asn.au>

	* file_io.cc (ident_existing_file): new function to calculate
	the ident of a file failing gracefully if it doesn't exist
	or is a directory.
	* file_io.hh (classify_manifest_paths,
	build_restricted_manifest_map): use ident_existing_file
	* ui.cc: cast to avoid compiler warnings

2005-07-07  Nathaniel Smith  <njs@pobox.com>

	* contrib/ciabot_monotone.py (Monotone.log): Fix to work with
	0.20.

2005-07-07  Nathaniel Smith  <njs@pobox.com>

	* Makefile.am (monotone_CPPFLAGS, unit_tests_CPPFLAGS): Add
	-DBOOST_REGEX_V4_CHAR_REGEX_TRAITS_HPP to work around g++
	4.0/boost 1.32.0 lossage.

2005-07-07  Vaclav Haisman  <V.Haisman@sh.cvut.cz>

	* Makefile.am: Compile fix for FreeBSD.

2005-07-07  Nathaniel Smith  <njs@pobox.com>

	* netsync.cc (process_hello_cmd, process_anonymous_cmd) 
	(process_auth_cmd): Change permission checking -- always build
	merkle tree (even when a pure sink), send permission denied and
	abort whenever client tries to read/write a branch they don't have
	access to.

2005-07-07  Nathaniel Smith  <njs@pobox.com>

	* ChangeLog: fixup formatting.

2005-07-06  Matt Johnston  <matt@ucc.asn.au>

	* database.cc (assert_sqlite3_ok): database corruption and similar
	problems are errors, not invariants.

2005-07-06  Nathaniel Smith  <njs@pobox.com>

	* commands.cc (push, pull, sync): Fix --help description.	
	
2005-07-06  Nathaniel Smith  <njs@pobox.com>

	* options.hh (OPT_SET_DEFAULT): 
	* app_state.{hh,cc} (app_state::set_default):
	* monotone.cc (coptions, cpp_main): New option.
	* commands.cc (pull, push, sync): Accept it.
	(process_netsync_args): Use it.
	* tests/t_set_default.at, testsuite.at: New test.

2005-07-07  Matthew Gregan  <kinetik@orcon.net.nz>

	* win32/monotone.iss: Bump version number.

2005-07-05  Nathaniel Smith  <njs@pobox.com>

	* debian/rules (config.status): Use bundled sqlite.
	* debian/control (Build-Depends): Remove popt and sqlite.

2005-07-05  Nathaniel Smith  <njs@pobox.com>

	* NEWS: Add timestamp.  Barring unforeseen issues, this is 0.20.

2005-07-05  Nathaniel Smith  <njs@pobox.com>

	* Makefile.am (EXTRA_DIST): Include some missed contrib/ stuff.

2005-07-05  Nathaniel Smith  <njs@pobox.com>

	* po/monotone.pot: Regenerate for release.

2005-07-05  Nathaniel Smith  <njs@pobox.com>

	* configure.ac, debian/changelog, monotone.spec: Bump version
	number.
	* UPGRADE: Update for 0.20 release.

2005-07-05  Nathaniel Smith  <njs@pobox.com>

	* ChangeLog, NEWS, AUTHORS: Fixup Eric Anderson's email address.

2005-07-05  Nathaniel Smith  <njs@pobox.com>

	* monotone.texi (Database): Note that db kill_rev_locally also
	will trigger "unreferenced manifest" warnings from db check.

2005-07-05  Nathaniel Smith  <njs@pobox.com>

	* NEWS: Oops, 'automate select' was in 0.19 after all.

2005-07-05  Nathaniel Smith  <njs@pobox.com>
	
	* contrib/ciabot_monotone.py: Fix multiple collection support.

2005-07-05  Richard Levitte  <richard@levitte.org>

	* monotone.texi (Hooks): Add space after periods where there's
	a lack of space.

	* NEWS: Correct the blurb about
	get_netsync_{read,anonymous_read,write}_permitted

2005-07-05  Nathaniel Smith  <njs@codesourcery.com>

	* NEWS: Add more explicit note on how to upgrade.

2005-07-05  Nathaniel Smith  <njs@codesourcery.com>

	* NEWS: First cut at 0.20 release notes.

2005-07-03  Matthew Gregan  <kinetik@orcon.net.nz>

	* sqlite/*, Makefile.am: Import SQLite 3.2.2 from upstream.
	* sqlite/main.c: Compile fix.
	* sqlite/{callback.c,prepare.c}: Add new files.

2005-07-03  Matthew Gregan  <kinetik@orcon.net.nz>

	* sqlite/{sqlite3.h,tokenize.c} (sqlite3_complete_last): New
	function to find the last valid SQL statement in a string; based
	on sqlite3_complete.  This change should be offered upstream, but
	probably not before sqlite3_complete_last16 is implemented.
	* database.cc (database::load): Load and execute dump in chunks,
	fixes bug 13570.

2005-07-01  Eric Anderson  <anderse-monotone@cello.hpl.hp.com>

	* file_io.cc: Pre-allocate space for the file read so that the
	string doesn't have to be incrementally expanded during the read.

2005-07-01  Matthew Gregan  <kinetik@orcon.net.nz>

	* tests/t_cvsimport_drepper2.at: Canonicalise monotone output so
	that the test passes on Win32.

2005-06-30  Eric Kidd  <eric.kidd@dartmouth.edu>

	* contrib/monotone-import.pl: Changed $branch to
	$user_branch.  This script may need more work, but at least Perl
	compiles it now.

2005-06-30  Patrick Mauritz  <oxygene@studentenbude.ath.cx>

	* automate.cc, basic_io.hh, cert.cc, change_set.cc,
	cryptopp/config.h, cryptopp/integer.cpp, main.cc, merkle_tree.cc,
	merkle_tree.hh, monotone.cc, netcmd.cc, netsync.cc,
	netxx/osutil.h, packet.cc: Namespace and include file cleanup.

2005-06-29  graydon hoare  <graydon@pobox.com>

	* tests/t_cvsimport_drepper2.at: New test.
	* testsuite.at: Call it.

2005-06-23  graydon hoare  <graydon@pobox.com>

	* rcs_import.cc (import_cvs_repo): Put branch imports inside
	transaction blocks, add a couple tickers.

2005-06-22  graydon hoare  <graydon@pobox.com>

	* rcs_file.cc: Track file:line numbers, accept files which violate
	some lies in rcs file format.
	* rcs_import.cc (cvs_tree_walker): 
	Warn rather than crash on parse errors.
	(cvs_history)
	(cvs_commit)
	(cvs_cluster)
	(prepared_revision)
	(import_branch)
	(import_cvs_repo): Support non-branch tags.

2005-06-21  graydon hoare  <graydon@pobox.com>

	* rcs_import.{cc,hh} (import_rcs_file): Rename to test_parse_rcs_file.
	* commands.cc (rcs_import): rename call.

2005-06-19  graydon hoare  <graydon@pobox.com>

	* rcs_import.cc: Rewrite change set inference logic.

2005-06-28  Roland Illig  <roland.illig@gmx.de>

	* app_state.cc: #include <unistd.h>, needed on NetBSD.

2005-06-28  Nathaniel Smith  <njs@codesourcery.com>

	* std_hooks.lua (ignore_file): Ignore vim swap files and emacs
	temp files.

2005-06-27  Nathaniel Smith  <njs@codesourcery.com>

	* INSTALL: Bump required version of Boost to 1.32.

2005-06-26  Matthew Gregan  <kinetik@orcon.net.nz>

	* app_state.cc (app_state::app_state()): Initialise no_merges to
	false so that 'log' will show merges by default (the recently
	added --no-merges option provides a means to disable the merge
	entries).

2005-06-26  Matthew Gregan  <kinetik@orcon.net>

	* tests/t_automate_stdio.at, tests/t_cvsimport_drepper.at,
	tests/t_selector_later_earlier.at: Further canonicalisation of
	monotone output to resolve test failures on Win32.

2005-06-25  Brian Campbell  <brian.p.campbell@dartmouth.edu>

	* commands.cc (CMD(db)): Added db kill_branch_locally command. 
	* database.cc, database.hh (delete_branch_named): New function to
	delete all branch certs with a given branch name.
	* monotone.texi (Database): Added documentation for db
	kill_branch_locally.
	* tests/t_db_kill_branch_locally.at: New test for db
	kill_branch_locally.
	* testsuite.at: Add the test. 
	* AUTHORS: Add myself.
	* ChangeLog: Change my email address on an old contribution to 
	match my pubkey. 

2005-06-24  Nathaniel Smith  <njs@codesourcery.com>

	* tests/t_db_kill_rev_locally.at: Clean up style.

2005-06-24  Nathaniel Smith  <njs@codesourcery.com>

	* unix/process.cc (process_spawn): Format log output correctly.

2005-06-24  Nathaniel Smith  <njs@codesourcery.com>

	* unix/process.cc (existsonpath): Reindent.  Add logging, and use
	'command -v' instead of 'which' (as per Matt Johnston's discovery
	that it is more portable).
	(process_spawn): Handle exec failure more properly.
	* tests/t_existsonpath.at: New test.
	* testsuite.at: Add it.

2005-06-25  Matthew Gregan  <kinetik@orcon.net.nz>

	* monotone.cc: Log correct locale set for LC_MESSAGES.

2005-06-24  Nathaniel Smith  <njs@codesourcery.com>

	* unix/process.cc: Remove tabs.

2005-06-24  Nathaniel Smith  <njs@codesourcery.com>

	* std_hooks.lua (get_preferred_merge2_command)
	(get_preferred_merge3_command): Move meld to the bottom of the
	default merge tool search order.  Also, use xemacs if it appears
	in $EDITOR, otherwise use emacs.
	* revision.cc (check_sane_history): Remove stale comment.

2005-07-05  Nathaniel Smith  <njs@codesourcery.com>

	* globish.cc (combine_and_check_globish): Don't add unnecessary
	{}'s.
	* tests/t_netsync_globs.at, testsuite.at: New test.

2005-07-04  Nathaniel Smith  <njs@codesourcery.com>

	* netcmd.cc (do_netcmd_roundtrip, test_netcmd_mac): Update for new
	chained_hmac object.
	* constants.hh (netsync_key_initializer): Update comment.
	* hmac.hh (hmac_length): Expose length of MACs.
	* hmac.cc: I() that it matches what CryptoPP wants to give.
	* netcmd.cc: I() that it matches the length hard-coded into the
	netsync protocol.
	* vocab.cc (verify(netsync_hmac_value)): Fix error message.
	
2005-07-04  Nathaniel Smith  <njs@codesourcery.com>

	* tests/t_netsync_defaults.at: Update for new var names.  All
	tests now pass.

2005-07-04  Nathaniel Smith  <njs@codesourcery.com>

	* lua.cc (hook_get_netsync_write_permitted): Fix typo.

2005-07-04  Nathaniel Smith  <njs@codesourcery.com>

	* globish.cc (globish_matcher_test): Add check for {foo} (no
	commas).

2005-07-04  Nathaniel Smith  <njs@codesourcery.com>

	* globish.cc (checked_globish_to_regex): Make the special case for
	the empty pattern, actually work.  Unit tests now pass.

2005-07-04  Nathaniel Smith  <njs@codesourcery.com>

	* netcmd.cc (test_netcmd_functions): Update for new anonymous/auth
	packet formats.

2005-07-04  Nathaniel Smith  <njs@codesourcery.com>

	* monotone.texi, monotone.1: Update for new glob stuff.
	* commands.cc (process_netsync_args, push, pull, sync, serve):
	'serve' always requires arguments, rather than falling back on db
	defaults.
	
2005-07-04  Nathaniel Smith  <njs@codesourcery.com>

	* commands.cc (process_netsync_args, push, pull, sync, serve):
	Adapt for patterns instead of regexen; slight refactoring too.

2005-07-03  Nathaniel Smith  <njs@codesourcery.com>

	* netsync.cc: Finally self-consistent.

2005-07-03  Nathaniel Smith  <njs@codesourcery.com>

	* netsync.hh (run_netsync_protocol): Fix prototype.

2005-07-03  Nathaniel Smith  <njs@codesourcery.com>

	* globish.hh: Document the empty pattern as never matching.
	* globish.cc (checked_globish_to_regex): Implement it.
	(globish_matcher_test): Check it.

2005-07-03  Nathaniel Smith  <njs@codesourcery.com>

	* monotone.texi (Network Service, Hooks):
	* testsuite.at: 
	* tests/t_netsync_permissions.at: 
	* tests/t_netsync_single.at: Update to match new
	get_netsync_write_permitted definition.

2005-07-03  Nathaniel Smith  <njs@codesourcery.com>

	* lua.{cc,hh} (hook_get_netsync_write_permitted): Don't take a
	branch argument; write permission is now all or none.  (It really
	was before anyway...)
	* netsync.cc: Update accordingly.

2005-07-03  Nathaniel Smith  <njs@codesourcery.com>

	* netsync.cc: More updating for pattern stuff; getting there...

2005-06-28  Nathaniel Smith  <njs@codesourcery.com>

	* netsync.cc: Update low-level functions to use include_pattern
	and exclude_pattern.

2005-06-28  Nathaniel Smith  <njs@codesourcery.com>

	* netcmd.{cc,hh} (read_anonymous_cmd, write_anonymous_cmd)
	(read_auth_cmd, write_auth_cmd): Take include_pattern and
	exclude_pattern arguments.

2005-06-28  Nathaniel Smith  <njs@codesourcery.com>

	* globish.{cc,hh}: New files.
	* Makefile.am (MOST_SOURCES): Add them.
	* transforms.{cc,hh}: Remove glob-related stuff.
	* unit_tests.{cc,hh}: Call globish unit tests.

2005-06-27  Nathaniel Smith  <njs@codesourcery.com>

	* transforms.cc (glob_to_regex, globs_to_regex, regexes_to_regex):
	Choose "regex" as standard spelling.  Clean up code, add code for
	handling sets, start improving tests (don't currently pass).
	* transforms.hh (glob_to_regex, globs_to_regex, regexes_to_regex):
	Prototype.

2005-06-28  Matt Johnston  <matt@ucc.asn.au>

	* constants.cc: increase db_version_cache_sz to 7 MB
	* netsync.cc: use a deque<string> rather than a single
	string buffer for outbuf.
	* netsync.cc (arm): only queue data when there is
	available space
	* AUTHORS: added Eric Anderson

2005-06-26  Matt Johnston  <matt@ucc.asn.au>

	* transforms.hh: remove extraneous #ifdef
	* hmac.cc, hmac.hh: actually add them

2005-06-26  Matt Johnston  <matt@ucc.asn.au>

	* netcmd.cc (netcmd::read, netcmd::write): change to using a HMACs 
	chained by including the previous HMAC in the input data, rather
	than altering the key each time.
	* netcmd.cc ({read,write}_{data,delta}_cmd): use encode_gzip/decode_gzip
	  rather than raw xform.
	* hmac.{cc,hh}: new chained_hmac abstraction
	* Makefile.in: add them
	* netsync.cc: each session keeps a chained_hmac for read/write
	* transforms.hh: add a string variant for encode_gzip

2005-06-25  Nathaniel Smith  <njs@codesourcery.com>

	* netsync.cc: Tweak comment.

2005-06-25  Nathaniel Smith  <njs@codesourcery.com>

	* AUTHORS: Add Ethan Blanton <elb@elitists.net>.

2005-06-22  Nathaniel Smith  <njs@codesourcery.com>

	* netcmd.hh (netcmd::read, netcmd::write): Don't have defaults for
	key/hmac arguments.
	* netcmd.cc (do_netcmd_roundtrip): New function.
	(test_netcmd_functions): Use it.  Also, make work with hmac
	changes.
	(test_netcmd_mac): New test.
	(add_netcmd_tests): Call it.

2005-06-22  Nathaniel Smith  <njs@codesourcery.com>

	* netcmd.cc (read): Remove unused variable.
	* netsync.cc (call_server, process)
	(arm_sessions_and_calculate_probe, handle_read_available): Give
	better error message on bad_decode exceptions.

2005-06-22  Nathaniel Smith  <njs@codesourcery.com>

	* netcmd.cc, netsync.cc: Revert backwards compatibility code; 0.19
	and 0.20 can't be usefully compatible, and the code as it existed
	would cause real version mismatch error reporting to not work
	right.  (Old client with new server would give a generic "server
	disconnected" error message instead of something useful.)

2005-06-21  Nathaniel Smith  <njs@codesourcery.com>

	* netsync.cc (rebuild_merkle_trees): Fix FIXME comments to match
	reality.
	* tests/t_netsync_diffbranch.at: No longer a bug, remove
	priority.

2005-06-20  Nathaniel Smith  <njs@codesourcery.com>

	* monotone.texi (Hook Reference): Oops, missed a @ref.

2005-06-20  Nathaniel Smith  <njs@codesourcery.com>

	* monotone.texi (Default monotonerc): Rename section to...
	(Default hooks): ...this, to emphasize is still read even when a
	monotonerc exists.

2005-06-19  Richard Levitte  <richard@levitte.org>

	* Makefile.am: There's no reason for monotone.pdf or .dvi to
	depend on monotone.info, since they are built from the .texi
	files.  Also, make the monotone.html and html targets depend
	on version.texi and std_hooks.lua as well.

2005-06-18  Matt Johnston  <matt@ucc.asn.au>

	* INSTALL: fix typo, should be -Iboost_1_31_0 not -Iboost_1_31_2

2005-06-18  Riccardo Ghetta  <birrachiara@tin.it>
	* monotone.texi: include std_hooks.lua as an appendix and remove long
	lua excerpts from hook reference.
	* Makefile.am : make monotone.pdf/eps depend on monotone.info
	
2005-06-24  Matt Johnston  <matt@ucc.asn.au>

	* transforms.{cc,hh}: combine gzip and base64 in one
	pipe for pack()/unpack() to save memory
	* vocab.hh: add swap() to encodings/atomics
	* file_io.cc: use swap() to avoid copying

2005-06-21  Nathaniel Smith  <njs@codesourcery.com>

	* commands.cc (do_diff): Use calculate_arbitrary_change_set,
	instead of reimplementing it.

2005-06-21  Nathaniel Smith  <njs@codesourcery.com>

	* revision.cc (find_least_common_ancestor): Handle left == right
	case.
	* tests/t_diff_currev.at: Un-XFAIL.
	
2005-06-21  Nathaniel Smith  <njs@codesourcery.com>

	* netsync.cc (rebuild_merkle_trees): Fix FIXME comments to match
	reality.
	* tests/t_netsync_diffbranch.at: No longer a bug, remove
	priority.

2005-06-20  Nathaniel Smith  <njs@codesourcery.com>

	* monotone.texi (Hook Reference): Oops, missed a @ref.

2005-06-20  Nathaniel Smith  <njs@codesourcery.com>

	* monotone.texi (Default monotonerc): Rename section to...
	(Default hooks): ...this, to emphasize is still read even when a
	monotonerc exists.

2005-06-19  Richard Levitte  <richard@levitte.org>

	* Makefile.am: There's no reason for monotone.pdf or .dvi to
	depend on monotone.info, since they are built from the .texi
	files.  Also, make the monotone.html and html targets depend
	on version.texi and std_hooks.lua as well.

2005-06-18  Matt Johnston  <matt@ucc.asn.au>

	* INSTALL: fix typo, should be -Iboost_1_31_0 not -Iboost_1_31_2

2005-06-18  Riccardo Ghetta  <birrachiara@tin.it>
	* monotone.texi: include std_hooks.lua as an appendix and remove long
	lua excerpts from hook reference.
	* Makefile.am : make monotone.pdf/eps depend on monotone.info
	
2005-06-17  Matt Johnston  <matt@ucc.asn.au>

	* database.cc (database::execute()): truncate long query log messages
	before copying, saving memory. 
	Patch from Eric Anderson <anderse-monotone@cello.hpl.hp.com>

2005-06-17  Riccardo Ghetta  <birrachiara@tin.it>
	Adds include()/includedir() to lua hooks and extend --rcfile
	* lua.cc: handle --rcfile with directories, implement
	include() and includedir()
	* testsuite.at, t_lua_includedir.at, t_rcfile_dir.at:
	test new functionality
	* monotone.texi: document all functions available to hook
	writers, including the new include() and includedir()

2005-06-16  Nathaniel Smith  <njs@codesourcery.com>

	* diff_patch.cc (merge_extents): Typo caught by anonymous reader.

2005-06-16  Nathaniel Smith  <njs@codesourcery.com>

	* commands.cc (cat): Account for being in a subdir in 'cat file
	REV PATH'.
	* tests/t_cat_file_by_name.at: Test.

2005-06-17  Richard Levitte  <richard@levitte.org>

	* app_state.cc (app_state::app_state()): Avoid a gcc warning by
	having the class members initialised in the same order they are
	defined in the class.

2005-06-16  Nathaniel Smith  <njs@pobox.com>

	* std_hooks.lua (ignore_file): Add Cons/SCons cache files to
	default ignore list.

2005-06-16  Matt Johnston  <matt@ucc.asn.au>

	* ui.cc: increase the divisor as required so that we don't get spurious
	screen updates when we're using the kilobyte/megabyte tickers

2005-06-15  Matt Johnston  <matt@ucc.asn.au>

	* monotone.texi: clarify some netsync parts of the tutorial

2005-06-15  Richard Levitte  <richard@levitte.org>

	* netsync.cc (struct session): Add a pattern regex cache.
	(analyze_ancestry_graph): Use the regex cache instead of the
	pattern string itself.  This is especially important when the
	pattern is used as an old-style collection.
	(process_hello_cmd): Recreate the pattern regex cache with the
	conversion of the pattern to a regex when it's used as an
	old-style collection.
	(process_auth_cmd): When the pattern changes, change the regex
	cache as well.

2005-06-14  Richard Levitte  <richard@levitte.org>

	* std_hooks.lua (get_preferred_merge2_command,
	get_preferred_merge3_command): EDITOR may be undefined.  In that
	case, os.getenv() returns nil, on which string.lower() chokes.
	It's much better to check for that and default to an empty
	string.

2005-06-11  Derek Scherger  <derek@echologic.com>

	* commands.cc (complete_command): log command expansion messages
	with L instead of P to reduce chatter
	(status): add --brief option and corresponding output
	(identify): add trailing space to comment gcc complains about
	* monotone.cc: fix comment typo and add additional details for
	command specific options
	* monotone.texi (Automation): list inventory status code
	combinations and descriptions
	* tests/t_status.at: new test of status command and --brief option
	* testsuite.at: add it

2005-06-11  Matt Johnston  <matt@ucc.asn.au>

	* commands.cc: revert should ignore the ignore hooks, otherwise bad
	things happen (revert a single ignored file, resultant empty ignore list
	reverts the whole working copy).
	* app_state.cc, app_state.hh: give set_restriction a flag to disregard
	file-ignore hooks.
	* tests/t_revert_restrict.at, testsuite.at: a test

2005-06-09  Riccardo Ghetta  <birrachiara@tin.it>

	* std_hooks.lua: make binary_file return nil on unreadable/empty files
	
2005-06-10  Joel Reed  <joelwreed@comcast.com>

	* commands.cc (CMD(cdiff)): Add OPT_DEPTH to command options.
	* t_restrictions.at: Add to testcase.

2005-06-09  Joel Reed  <joelwreed@comcast.com>

	* commands.cc (CMD(diff)): Add OPT_DEPTH back in, as it is used.
	* t_restrictions.at: Add to testcase to increase likelihood of 
	keeping it around :)

2005-06-10  Richard Levitte  <richard@levitte.org>

	* commands.cc (CMD(diff)): Remove OPT_DEPTH, as it was never
	used.

2005-06-09  Richard Levitte  <richard@levitte.org>

	* monotone.texi (Merging): I assume that "apposite" was supposed
	to be "appropriate".

2005-06-09  Riccardo Ghetta  <birrachiara@tin.it>

	* diff_patch.cc/hh: honor the new manual_merge attribute
	* file_io.cc/hh: move here the guess_binary function
	* lua.cc: let guess_binary available to lua
	* std_hooks.lua: handle manual_merge as an add-time attribute and
	initialize by default make it true if the file appears to be binary.
	Make read_contents_of_file able to read "binary" files.
	* tests/t_merge_manual.at: tests new behaviour, superceding the
	old XFAIL t_merge_binary.at test.
	* monotone.texi: document changes, adding a small section on merging.

2005-06-07  Nathaniel Smith  <njs@codesourcery.com>

	* ChangeLog: Fixup.

2005-06-07  Nathaniel Smith  <njs@codesourcery.com>

	* monotone.texi (Storage and workflow): Attempt to thwart some
	common misconceptions.

2005-06-07  Nathaniel Smith  <njs@codesourcery.com>

	* netsync.cc (rebuild_merkle_trees): Add a comment describing how
	this code should work (and why it currently doesn't quite).

2005-06-05  Nathaniel Smith  <njs@codesourcery.com>

	* tests/t_bad_packets.at: Expect certs on a non-existent rev to
	fail.  Run db check instead.
	* commands.cc (complete): Let callers specify they're okay with
	non-existent revisions.
	(CMD(trusted)): So specify.

2005-06-05  Nathaniel Smith  <njs@codesourcery.com>

	* tests/t_tags.at: 'tag' on a non-existent revid should fail.
	* commands.cc (complete): Fail on non-existent revids.

2005-05-29  Nathaniel Smith  <njs@codesourcery.com>

	* tests/t_epoch.at: Typo.
	* tests/t_automate_certs.at, tests/t_selector_later_earlier.at:
	Throw in some calls to CANONICALISE, maybe this will help on
	Win32...

2005-06-04  Timothy Brownawell  <tbrownaw@gmail.com>

	* netsync.cc, netcmd.cc: Style cleanups (mostly whitespace).

2005-06-04  Timothy Brownawell  <tbrownaw@gmail.com>

	* netsync.cc (process_hello_cmd): Warn about collection/regex
	usage when talking to an old server.

2005-06-04  Derek Scherger  <derek@echologic.com>

	* commands.cc (update): update MT/work based on the changes
	between the chosen revision and the new merge revision
	* tests/t_update_with_pending_drop.at: 
	* tests/t_update_with_pending_add.at: 
	* tests/t_update_with_pending_rename.at: un-XFAIL and clean up now
	that things work

2005-06-04  Timothy Brownawell  <tbrownaw@gmail.com>

	* netcmd.{cc,hh}, netsync.cc: Move {read,write}_*_cmd_payload
	to netcmd::{read,write}_*_cmd .
	* netcmd.cc, netsync.cc: Compatibility infrastructure.
	* netsync.cc: Interoperate with v4 servers.

2005-06-03  Timothy Brownawell  <tbrownaw@gmail.com>

	* automate.cc (print_some_output): Fix compiler warning.

2005-06-04  Derek Scherger  <derek@echologic.com>

	* app_state.cc (app_state): initialize diffs to false; it seemed
	to be defaulting to true for me

2005-06-04  Derek Scherger  <derek@echologic.com>

	* tests/t_update_with_pending_drop.at: 
	* tests/t_update_with_pending_add.at: 
	* tests/t_update_with_pending_rename.at: 
	* tests/t_restricted_commit_with_inodeprints.at: new bug reports
	* testsuite.at: call them

2005-06-04  graydon hoare  <graydon@pobox.com>

	* rcs_import.cc 
	(note_state_at_branch_beginning): Move time back when
	there are known commits on a branch.

2005-06-03  Joel Reed  <joelwreed@comcast.com>

	* commands.cc, monotone.texi: provide --verbose option for 
	monotone complete revision which adds date and author 
	completion output
	* contrib/monotone.zsh_completion: use verbose output when
	completing revisions

2005-06-02  graydon hoare  <graydon@pobox.com>

	* rcs_import.cc
	(cvs_key::is_synthetic_branch_founding_commit): New field.
	(cvs_key::operator==): Handle synthetic case specially.
	(cvs_key::operator<): Likewise.
	(note_state_at_branch_beginning): Likewise.	
	* tests/t_cvsimport_drepper.at: Converted bug testcase.
	* testsuite.at: Call it.

	* monotone.cc, commands.cc, options.hh 
	(OPT_NO_MERGES, OPT_DIFFS): New options.
	* app_state.cc (app_state::no_merges, app_state::diffs): Likewise.
	* commands.cc (log): Honor no_merges, diffs.
	* contrib/color_logs.{sh,conf}: Helpers for reviewing work in a
	nice colorized, easy-to-read fashion.
	* contrib/colorize: A colorization script found on the net.

	* HACKING, ROADMAP: Expand a bit.
	* commands.cc (changes_summary::print): Change macro to helper fn.
	* contrib/monotone.el (monotone-cmd): Handle nil exit code.

2005-06-02  Joel Reed  <joelwreed@comcast.com>

	* commands.cc, database.cc, database.hh, vocab.hh, vocab_terms.hh:
	add complete key subcommand and provide --brief option of zsh/bash
	completion. See http://lists.gnu.org/archive/html/monotone-devel/2005-05/msg00461.html
	* tests/t_rebuild.at: add tests for complete key subcommand
	* monotone.texi: document new subcommand
	* contrib/monotone.zsh_completion: update for new complete key
	command, improve _monotone_existing_entries using new --depth=0
	option,	add revision completion for cert command, and a	bugfix 
	for cat command

2005-06-01  Matt Johnston  <matt@ucc.asn.au>

	* tests/t_i18n_changelog.at: capitalise UTF-8 CHARSET to keep
	solaris happy.

2005-06-01  Timothy Brownawell  <tbrownaw@gmail.com>

	* netsync.cc (analyze_ancestry_graph): Try to fix segfault.
	Always accept tags.

2005-06-01  Timothy Brownawell  <tbrownaw@gmail.com>

	* netsync.cc (process_auth_cmd, analyze_ancestry_graph): Move
	write-permission checking to where it belongs, *after* we know
	exactly what we're checking permissions about. Drop things we
	don't want.

2005-06-01  Matt Johnston  <matt@ucc.asn.au>

	* tests/t_cvsimport_deleted_invar.at: don't use -C with tar
	* tests/t_i18n_file.at: capitalise CHARSET=UTF-8, seems more standard.
	* tests/t_merge_normalization_edge_case.at: use known-good output
	rather than using diff3 --merge

2005-05-31  Timothy Brownawell  <tbrownaw@gmail.com>

	* tests/t_epoch_server.at: fix typo
	* netsync.cc (session::process_auth_cmd): If no branches are allowed
	for writing, also check for write permissions to branch "" (needed
	for serving empty dbs). For sync, don't refuse connection if there
	are no readable branches (only do this for pull).

2005-05-31  Timothy Brownawell  <tbrownaw@gmail.com>

	* monotone.texi: Update documentation for get_netsync_*_permitted
	hooks to reflect that they now get individual branch names.

2005-05-31  Timothy Brownawell  <tbrownaw@gmail.com>

	* netsync.cc: session::rebuild_merkle_trees now takes a set of
	branches to include as an argument. On the server, calculate
	this set at the same time the get_netsync_*_permitted hooks are
	called; call said hooks on each branch individually.

2005-05-31  Timothy Brownawell  <tbrownaw@gmail.com>

	Remove old collection support in favor of using regexes exclusively.
	* netsync.cc (convert_pattern): Remove function.
	* (14 files): collections are unexist; do not mention (potential
	for confusion)
	* constants.cc: Increase netsync protocol version.
	* monotone.texi: Update documentation.
	* tests/t_epoch_unidirectional.at: Fix to sync subbranches.
	* commands.cc (CMD update): Fix usage check.
	* tests/t_select_cert.at: Fix to use --revision.

2005-05-30  Timothy Brownawell  <tbrownaw@gmail.com>

	* netsync.cc: Call note_netsync_*_received hooks in the order they're
	written to the db (for revisions, gives topological order).

2005-05-30  Timothy Brownawell  <tbrownaw@gmail.com>

	* lua.{cc,hh}: Replace note_netsync_commit with
	note_netsync_{revision,cert,pubkey}_received
	* packet.{cc,hh}: Callbacks for cert or key written to the database.
	* netsync.cc: Use said callbacks, call note_netsync_*_received hooks.
	* monotone.texi: Update documentation.

2005-05-30  Timothy Brownawell  <tbrownaw@gmail.com>

	* packet.{cc,hh}, netsync.cc: on_revision_written callback now takes
	the revision_id as an argument.
	* lua.{cc,hh}: New Lua hook, note_netsync_commit.
	* netsync.cc: At end of netsync session, call new hook for each
	revision received.
	monotone.texi: Document new hook.

2005-05-30  Richard Levitte  <richard@levitte.org>

	* commands.cc (CMD(checkout), CMD(cdiff), CMD(diff), CMD(log)):
	Remove '[--revision=REVISION]' from command argument synopsis,
	and add more text to the help to explain what happens when
	--revision options are used.
	(CMD(update)): Instead of the optional revision argument, use
	the --revision option.  Add information on what happens when the
	--revision option is used, and when it's not.

	* tests/t_add_stomp_file.at, tests/t_add_vs_commit.at,
	tests/t_annotate.at, tests/t_lf_crlf.at,
	tests/t_update_nonexistent.at, tests/t_update_off_branch.at,
	tests/t_update_to_revision.at: Update to use --revision with
	'monotone update'.

2005-05-30  Matt Johnston  <matt@ucc.asn.au>

	* netsync.cc: cosmetic linebreak tidying for "double-check the
	fingerprint" message.
	* main.cc: make it clearer that "unknown type" refers to an exception
	* monotone.cc: catch early informative_failures (due to charset
	problems etc)

2005-05-30  Matt Johnston  <matt@ucc.asn.au>

	* tests/t_fmerge.at: scrap all the diff3/ed, just compare it with
	known-good output.

2005-05-30  Timothy Brownawell  <tbrownaw@gmail.com>

	* revision.cc (toposort): Better algorithm.

2005-05-30  Matt Johnston  <matt@ucc.asn.au>

	* tests/t_fmerge.at: make sure we write the file with the ed script.

2005-05-30  Matt Johnston  <matt@ucc.asn.au>

	* testsuite.at: use "command -v" rather than "which", since
	Solaris doesn't give useful exit codes for "which".
	* tests/t_fmerge.at: don't use --merge with diff3, pipe to ed instead
	so we don't rely on gnu diff3.

2005-05-29  Timothy Brownawell  <tbrownaw@gmail.com>

	* contrib/monoprof.sh: Add support for using valgrind for
	heap profiling.

2005-05-28  Joel Reed  <joelwreed@comcast.com>

	* app_state.cc, app_state.hh, commands.cc, monotone.cc, options.h:
	add new --depth command, and rename log's --depth to --last
	* monotone.texi: update documentation
	* tests/t_log_depth.at, tests/t_log_depth_single.at: update
	log tests to use --last instead of --depth
	* tests/t_options.at, tests/t_restrictions.at: test usage of
	--depth for commands using restrictions
	* contrib/ciabot_monotone.py, contrib/monotone-notify.pl,
	contrib/monotone.el, contrib/monotone.zsh_completion,
	contrib/mtbrowse.sh: change all occurences of "depth" to "last"

2005-05-28  Timothy Brownawell  <tbrownaw@gmail.com>

	* netcmd.cc (read_netcmd): Reserve space in the buffer if needed,
		swap buffers instead of copying (memory savings for sync
		large files)
	* netsync.cc (session::arm): Don't clear the buffer (now done
		by read_netcmd).

2005-05-27  Timothy Brownawell  <tbrownaw@gmail.com>

	* netsync.cc: Allow REGEXes as well as collections.
		Fix out-of-branch ancestor handling.
	* tests/t_netsync_diffbranch.at: Remove bug report and XFAIL (fixed).
	* commands.cc: Update description fields for netsync commands.
	* monotone.texi: Update documentation.

2005-05-25  Timothy Brownawell  <tbrownaw@gmail.com>

	* tests/t_automate_stdio.at: Make it self-contained.

2005-05-25  Timothy Brownawell  <tbrownaw@gmail.com>

	* contrib/get_stdio.pl (new file): Perl script to parse the output from
	"mtn automate stdio". Used by...
	* tests/t_automate_stdio.at (new file): Test for "mtn automate stdio".
	* testsuite.at: Add it.

2005-05-25  Timothy Brownawell  <tbrownaw@gmail.com>

	* automate.cc ("automate stdio"): Fix block size limiting.
		Honor "output.flush()" in commands.

2005-05-24  Timothy Brownawell  <tbrownaw@gmail.com>

	* automate.cc: Fix buffering for "automate stdio"

2005-05-24  Timothy Brownawell  <tbrownaw@gmail.com>

	* automate.cc: Put back lost "automate certs".

2005-05-24  Matt Johnston  <matt@ucc.asn.au>

	* commands.cc (try_one_merge, CMD(merge), CMD(explicit_merge), 
	CMD(propagate): allow --author flag.

2005-05-24  Timothy Brownawell  <tbrownaw@gmail.com>

	* automate.cc: Fix comment for automate stdio to match the code.
	* monotone.texi: Document ignored locations in automate stdio
	input as reserved.

2005-05-24  Riccardo Ghetta  <birrachiara@tin.it>

	* tests/t_merge_binary.at: new XFAIL test to cover monotone
	inclination to algorithmically merge binary files.

2005-05-24  Richard Levitte  <richard@levitte.org>

	* commands.cc (try_one_merge): Change 'rid' to 'merged_id'.

2005-05-23  Timothy Brownawell  <tbrownaw@gmail.com>

	Fix "automate stdio" input/output format according to ML discussion
	* automate.cc: changed: automate_stdio
		added: print_some_output, class my_stringbuf
	* constants.{cc,hh}: add constant for automate stdio block size
	* monotone.texi: update documentation

2005-05-23  Nathaniel Smith  <njs@codesourcery.com>

	* win32/terminal.cc (have_smart_terminal): Call _isatty on stderr,
	not stdout.

2005-05-23  Richard Levitte  <richard@levitte.org>

	* commands.cc (try_one_merge): Use the value of --date and
	--author if there are any.
	(CMD(merge), CMD(propagate), CMD(explicit_merge)): Change to
	accept --date and --author.

2005-05-23  Riccardo Ghetta  <birrachiara@tin.it>

	* selectors.cc/.hh, database.cc: add two new selectors:
	"earlier or equal than" and "later than".
	* lua.cc/.hh, std-hooks.lua: create a new "expand_date" hook
	* monotone.texi: document the changes
	* testsuite.at, tests/t_selector_later_earlier.at: add specific tests 
	for the new selectors

2005-05-21  Richard Levitte  <richard@levitte.org>

	* Makefile.am: Make monotone.pdf and monotone.dvi depend on
	version.texi.

2005-05-21  Richard Levitte  <richard@levitte.org>

	* monotone.texi: Add a note about the --brief option with
	'monotone log', and restructure the synopsis since it was getting
	a bit silly with all possible variants.

2005-05-21  Richard Levitte  <richard@levitte.org>

	* commands.cc (log_certs): Add two arguments; a separator string
	to be used in front of the second to last cert for multi-valued
	cert types, a bool to say if each cert should be ended with a
	newline.  Overload with shortcuts.
	(CMD(log)): Use the --brief option and implement it using the
	shortcut variants of log_certs.
	* monotone.cc, options.hh: Add the --brief option (OPT_BRIEF
	internally).
	* sanity.cc, sanity.hh (struct sanity): Add the member variable
	and function to hold and set the brief flag.

2005-05-21  Matt Johnston  <matt@ucc.asn.au>

	* tests/t_short_opts.at: remove the saved MT/log message
	from the failed commit.
	* Makefile.am: MAKEINFOFALGS to MAKEINFOFLAGS

2005-05-21  Matt Johnston  <matt@ucc.asn.au>

	* commands.cc (commit): write the log message to MT/log
	during the commit, so it will be available later if the commit
	fails.
	* work.{cc,hh} (write_user_log): new function

2005-05-20  Nathaniel Smith  <njs@codesourcery.com>

	* contrib/mtbrowse.sh: New file.
	* contrib/README: Document it.  Also, document some missed files,
	and re-order listing.
	* Makefile.am (EXTRA_DIST): Add several missing contrib/ files.

2005-05-21  Grahame Bowland  <grahame@angrygoats.net>

	* automate.cc: (automate_certs) change "status" field 
	to "signature". Check whether each cert is trusted, and 
	output in the "trusted" field.
	* testsuite.at: add t_automate_certs.at
	* tests/t_automate_certs.at: Test that the output of 
	"automate certs" is consistent, and that we exit with
	error when rev is incomplete or missing.
	* monotone.texi: update output documentation for 
	"automate certs"

2005-05-20  Emile Snyder  <emile@alumni.reed.edu>

	* annotate.{hh,cc}: Rework to handle lineage dependent line
	mappings and lines which split from a single line in a parent
	revision into multiple lines in some descendent.  Fixes bug where
	some lines remained unannotated.  Fixes wrong assignment of lines
	bug.
	* tests/t_annotate.at: Check no-changes since addition of file
	case.
	* tests/t_annotate_lineage_dependent.at
	* tests/t_annotate_split_lines.at:  New tests.
	* testsuite.at: Add them.
	
2005-05-20  Nathaniel Smith  <njs@codesourcery.com>

	* monotone.texi (Network): Clarify that ports can be specified on
	the command line to serve/pull/push/sync.

2005-05-21  Matt Johnston  <matt@ucc.asn.au>

	* packet.cc (db_packet_writer::~impl, prerequisite.cleanup): 
	add code to remove up circular dependencies between prerequisite
	and delayed_packet shared_ptrs upon destruction, so that unsatisified
	dependency warnings are printed.

2005-05-19  Matt Johnston  <matt@ucc.asn.au>

	* change_set.cc (merge_disjoint_analyses): handle the case where
	a file is dropped on both sides but re-added on one.
	* tests/t_drop_vs_dropadd.at: a test for it
	* testsuite.at

2005-05-19  Derek Scherger  <derek@echologic.com>

	* commands.cc (checkout): rearrange to use --revision option
	* monotone.1: 
	* monotone.texi: document checkout --revision option
	* tests/t_attr.at:
	* tests/t_attributes.at:
	* tests/t_checkout_id_sets_branch.at:
	* tests/t_checkout_noop_on_fail.at:
	* tests/t_checkout_options.at:
	* tests/t_cwork.at:
	* tests/t_delete_dir.at:
	* tests/t_delete_dir_patch.at:
	* tests/t_empty_path.at:
	* tests/t_i18n_file_data.at:
	* tests/t_inodeprints_hook.at:
	* tests/t_inodeprints_update.at:
	* tests/t_largish_file.at:
	* tests/t_lf_crlf.at:
	* tests/t_monotone_up.at:
	* tests/t_netsync_defaults.at:
	* tests/t_netsync_set_defaults.at:
	* tests/t_persistent_server_revision.at:
	* tests/t_rename_added_in_rename.at:
	* tests/t_rename_dir_cross_level.at:
	* tests/t_rename_dir_patch.at:
	* tests/t_single_char_filenames.at:
	* tests/t_subdir_add.at:
	* tests/t_subdir_attr.at:
	* tests/t_subdir_drop.at:
	* tests/t_subdir_rename.at:
	* tests/t_subdir_revert.at:
	* tests/t_tags.at:
	* tests/t_update_off_branch.at:
	* tests/t_versions.at:
	* testsuite.at: add --revision option to checkout

2005-05-18  Richard Levitte  <richard@levitte.org>

	* ui.cc: Move the copyright and license section to the top of the
	file, and add an emacs mode specifier.
	* ui.cc (write_ticks): Change the counter ticker so the trailer
	comes at the end of the counter line instead of the title line.
	This is especially important for code that changes the trailer
	a little now and then.

2005-05-17  Grahame Bowland  <grahame@angrygoats.net>

	* commands.cc: add "automate certs ID" to the help string 
	for the automate command
	* automate.cc: implement "automate certs". Add to the list 
	of commands available through "automate stdio".
	* monotone.texi: document "automate certs"

2005-05-17  Nathaniel Smith  <njs@codesourcery.com>

	* monotone.texi (Network): Document 'serve' as taking more than
	one collection argument.

2005-05-15  graydon hoare  <graydon@pobox.com>

	* rcs_import.cc (note_state_at_branch_beginning): collect
	branch beginning states into a single synthetic commit.

2005-05-15  graydon hoare  <graydon@pobox.com>

	* rcs_import.cc: rewrite most of the branch logic to 
	address issues raised in bugs 13032 and 13063.
	* tests/t_cvsimport_deleted_invar.at: un-XFAIL.

2005-05-16  Matt Johnston  <matt@ucc.asn.au>

	* commands.cc (commit): change scope of the transaction guard so that
	the transaction will fail before MT/revision is written (which could
	leave a non-committed revision/bad working dir).

2005-05-16  Grahame Bowland  <grahame@angrygoats.net>

	* monotone.texi: update "monotone log" documentation
	* commands.cc: fix "monotone log" when run with no --revision args

2005-05-15  Derek Scherger  <derek@echologic.com>

	* tests/t_update_with_blocked_rename.at: new test
	* testsuite.at: call it

2005-05-15  Derek Scherger  <derek@echologic.com>

	* netsync.cc (process_anonymous_cmd, process_auth_cmd): log
	details of permissions allowed/denied
	* tests/t_netsync_permissions.at: new test
	* testsuite.at: call it

2005-05-15  Richard Levitte  <richard@levitte.org>

	* contrib/monotone-notify.pl (revision_is_in_branch): Another
	place where --revision was missing.

2005-05-14  Timothy Brownawell  <tbrownaw@gmail.com>

	* contrib/monoprof.sh: Clean up variable definitions some.
		- Add option --datadir, should now be usable without editing
		variables to match system paths
		- Add option --setup, generates most of the needed files

2005-05-13  Timothy Brownawell  <tbrownaw@gmail.com>

	Add "monotone automate stdio", to let the automation interface
	take commands on standard input.
	* automate.cc: (automate_stdio) New function.
		(automate_command) Add it.
	* commands.cc: Add to description for "automate".
	* monotone.texi: Add to documentation.

2005-05-13  Joel Reed  <joelwreed@comcast.com>

	* tests/t_unidiff3.at: opps. forgot to add this file which
	should have been included as fix for bug 13072.

2005-05-13  Joel Reed  <joelwreed@comcast.com>

	* diff_patch.cc, transforms.cc, testsuite.at: Patch from 
	drepper@redhat.com, who writes: "The attached patch should fix bug
	13072.  I have no idea why the code in transform.cc insists on
	adding an empty line in case the file is empty. Removing the code
	didn't cause any regressions in the test suite and the
	diff_patch.cc change corrects the output format.  A new test case
	is included as well."

2005-05-13  Joel Reed  <joelwreed@comcast.com>

	* automate.cc: add automate attributes command
	* commands.cc: add attributes subcommand helptext
	* contrib/monotone.zsh_completion: use automate attributes
	for completion of monotone attr and cleanup ignore files code
	* tests/t_automate_attributes.at: add testcase
	* testsuite.at: include new testcaes

2005-05-13  Jon Bright  <jon@siliconcircus.com>
	* testsuite.at (UNGZ): Change the way the ungzipping works on
	Win32, in the hope that test 206 will no longer be given invalid
	files.

2005-05-12  Derek Scherger  <derek@echologic.com>

	* automate.cc: bump version number to 1.0
	(struct inventory_item): add pre/post states
	(inventory_paths): remove obsolete function
	(inventory_pre_state, inventory_post_state, inventory_file_state,
	inventory_renames): add fancy new functions
	(automate_inventory): rework for new output format
	* manifest.{cc,hh} (classify_paths): rename to ...
	(classify_manifest_paths): ... this and work solely from manifest
	* monotone.texi: (Automation): update inventory docs
	* tests/t_automate_inventory.at: update for new format and add
	some more tests
	
2005-05-13  Matthew Gregan  <kinetik@orcon.net.nz>

	* HACKING: New file.  First pass at a brief document to help
	newcomers hack on monotone.

2005-05-12  Riccardo Ghetta <birrachiara@tin.it>

	* options.hh (OPT_MSGFILE): New option.
	* monotone.cc (message-file): New option.
	(cpp_main): Handle it.
	* app_state.{cc,hh} (set_message_file): New function.
	* commands.cc (commit): Accept and handle new option.
	* monotone.1, monotone.texi: Document it.
	* tests/t_commit_message_file.at: New test.
	* testsuite.at: Add it.
	
2005-05-12  Timothy Brownawell  <tbrownaw@gmail.com>

	* (20 files): Do not indent with both tabs and spaces in the same file.

2005-05-13  Ulrich Drepper  <drepper@redhat.com>

	* rcs_import.cc (process_one_hunk): Improve handling of corrupt
	RCS files.

2005-05-13  Matthew Gregan  <kinetik@orcon.net.nz>

	* testsuite.at: Fix typo error in Win32 kill logic that was
	causing the testsuites to hang on Win32 machines that don't have
	pskill installed.

2005-05-12  Matthew Gregan  <kinetik@orcon.net.nz>

	* file_io.cc (write_data_impl): Use portable boost::filesystem
	calls in place of unlink(2)/remove(2).

2005-05-12  Grahame Bowland  <grahame@angrygoats.net>

	* commands.cc: Modify the "log" command to accept multiple 
	revisions on command line, and display the log for all 
	of those revisions.

2005-05-11  Nathaniel Smith  <njs@codesourcery.com>

	* std_hooks.lua (ignore_file): Organize a bit more, add
	patterns for autotools cache files, and darcs, codeville, git
	metadata directories.

2005-05-11  Timothy Brownawell  <tbrownaw@gmail.com>

	* revision.cc (expand_dominators): Fix bitmap size-matching.
		(find_common_ancestor_for_merge): Do not wait for ancestors
		to be expanded to the beginning of time before expanding
		dominators. Requires above fix for correct behavior.
	* ChangeLog: Fix date on previous entry.

2005-05-11  Timothy Brownawell  <tbrownaw@gmail.com>

	* contrib/monoprof.sh: Add profiling test for "netsync large file".
		Add options to only run specific profile tests.

2005-05-11  Stanislav Karchebny <stanislav.karchebny@skype.net>

	* contrib/monotone-notify.pl: 'monotone log' takes a revision
	through the --revision= option.

2005-05-11  Richard Levitte  <richard@levitte.org>

	* contrib/monotone-notify.pl: Change all occurences of $symbol' to
	${symbol}' to avoid a confusing Perl warning.

2005-05-11  Joel Reed  <joelwreed@comcast.com>

	* contrib/monotone.zsh_completion: add zsh completion contrib.

2005-05-11  Matt Johnston  <matt@ucc.asn.au>

	* tests/t_add_intermediate_MT_path.at: remove the drop dir part
	* tests/t_delete_dir.at: add a note about re-enabling the above test
	* tests/t_cvsimport3.at: ignore stderr

2005-05-11  Matt Johnston  <matt@ucc.asn.au>

	* rcs_import.cc (find_branchpoint): if a branch is derived from two 
	differing parent branches, take the one closest to the trunk.
	* tests/t_cvsimport3.at: add a test for cvs_importing where branches
	come off a vendor import.
	* testsuite.at: add it

2005-05-11  Nathaniel Smith  <njs@codesourcery.com>

	* work.cc (build_deletions): Disable delete_dir.

2005-05-11  Matthew Gregan  <kinetik@orcon.net.nz>

	* constants.cc (constants::bufsz): Increase buffer size.  Reduces
	the runtime to tests/t_netsync_largish_file.at by four to seven
	times on my test machines.

2005-05-10  Timothy Brownawell  <tbrownaw@gmail.com>

	* revision.cc: Make expand_{ancestors,dominators} twice as fast.
	Loop over revisions in the other direction so that changes at the
	frontier propogate fully in 1 pass, instead of one level at a time.

2005-05-10  Timothy Brownawell  <tbrownaw@gmail.com>

	* packet.{cc,hh}: Give packet_consumer and children a callback to call
	after writing out a revision.
	* netsync.cc: Use this callback to add a "revisions written" ticker,
	to provide user feedback while sanity checking.

2005-05-10  Timothy Brownawell  <tbrownaw@gmail.com>

	* ui.cc: Make tick_write_count take less horizontal space

2005-05-09  Nathaniel Smith  <njs@codesourcery.com>

	* AUTHORS: Give Riccardo his real name.
	* ChangeLog: Likewise.

2005-05-09  Riccardo Ghetta <birrachiara@tin.it>
	
	* std_hooks.lua: Support kdiff3.

2005-05-09  Matthew Gregan  <kinetik@orcon.net.nz>

	* lua.cc (loadstring, run_string): New parameter to identify the
	source of the Lua string being loaded.
	(add_{std,test}_hooks, load_rcfile): Pass an identity through.

2005-05-09  Matthew Gregan  <kinetik@orcon.net.nz>

	* monotone.cc: Absolutify and tilde expand pid file.

2005-05-09  Matthew Gregan  <kinetik@orcon.net.nz>

	* testsuite.at: Revert bogus changes committed in revision 9d478.

2005-05-09  Matt Johnston  <matt@ucc.asn.au>

	* commands.cc (pid_file): use fs::path .empty() rather than ==, since
	boost 1.31 doesn't seem to have the latter.

2005-05-08  Matthew Gregan  <kinetik@orcon.net.nz>

	* lua.cc (report_error, load{file,string}): New member functions.
	Error handling in call moved into report_error.
	(call): Call report_error.
	(run_{file,string}): Call load{file,string} member functions to
	load Lua code into the VM.  Allows us to report syntax errors when
	loading rc files.
	* testsuite.at: test_hooks.lua was calling nonexistent (obsolete)
	strfind function and failing silently.  The improved error
	reporting from Lua caught this and cause testsuite failures.

2005-05-08  Matthew Gregan  <kinetik@orcon.net.nz>

	* monotone.1: Document --pid-file option.  Also make some minor
	spelling and punctuation fixes.

2005-05-08  Timothy Brownawell  <tbrownaw@gmail.com>
	* app_state.cc: {read,write}_options now print a warning instead of
	failing on unreadable/unwritable MT/options .
	* tests/t_unreadable_MT.at: add matching test
	* testsuite.at: add test
	* tests/README: Mention that new tests must be added to testsuite.at
	* work.cc: (get_revision_id) Friendlier error message for
	unreadable MT/revision .

2005-05-08  Matthew Gregan  <kinetik@orcon.net.nz>

	* monotone.texi: Right words, wrong order.
	* testsuite.at: Drop pid mapping trickery, it doesn't work
	consistently.  We now try and use SysInternal's pskill to kill the
	process.  If pskill is not available, we fall back to the old
	'kill all monotone processes' method. These changes affect
	Win32/MingW only.

2005-05-07  Matthew Gregan  <kinetik@orcon.net.nz>

	* commands.cc (pid_file): Remove leftover debugging output.
	* configure.ac: Correct typos in TYPE_PID_T test.
	* testsuite.at: Use some trickery on MingW/Cygwin to map the
	Windows pid to the Cygwin pid.
	* win32/process.cc (process_wait): Correct return type.
	(process_spawn): Replace dropped cast on return.

2005-05-07  Matt Johnston <matt@ucc.asn.au>

	* change_set.cc: fix the code which skips deltas on deleted files,
	  it was looking at the merged filename not the ancestor
	  filename.
	* tests/t_drop_vs_patch_rename.at: a test for the above fix
	* testsuite.at: add it

2005-05-06 Timothy Brownawell <tbrownaw@gmail.com>

	* contrib/monoprof.sh: Add lcad test.
		Add options to pull/rebuild before profiling.

2005-05-06  Nathaniel Smith  <njs@codesourcery.com>

	* INSTALL: s/g++ 3.2 or 3.3/g++ 3.2 or later/.

2005-05-06  Nathaniel Smith  <njs@codesourcery.com>

	* monotone.1: 
	* monotone.texi (Commands, Importing from CVS, RCS): Clarify
	cvs_import documentation on cvsroot vs. module issues.

2005-05-05  Richard Levitte  <richard@levitte.org>

	* AUTHORS: Add rghetta.

2005-05-05  Matthew Gregan  <kinetik@orcon.net.nz>

	* monotone.texi: Document --pid-file option for serve command.
	* app_state.{cc,hh} (set_pidfile, pidfile): New function, new
	member.
	* commands.cc (pid_file): New class.
	(CMD(serve)): Use pid_file.
	* monotone.cc (coptions, cppmain): Add command-specific option
	--pid-file.
	* options.hh (OPT_PIDFILE): New option.
	* {unix,win32}/process.cc (get_process_id): New function.
	(process_{spawn,wait,kill}): Use pid_t.
	* platform.hh (process_{spawn,wait,kill}): Use pid_t.
	(get_process_id): New function
	* configure.ac: Test for pid_t.
	* lua.cc (monotone_{spawn,wait,kill}_for_lua): Use pid_t.
	* testsuite.at: Update netsync kill functions to use pid file.
	* tests/t_netsync_sigpipe.at: Update to use pid file.
	* tests/t_netsync_single.at: Update to use pid file.

2005-05-04  Nathaniel Smith  <njs@codesourcery.com>

	* tests/t_monotone_up.at: New test.
	* testsuite.at: Add it.

2005-05-05  Matthew Gregan  <kinetik@orcon.net.nz>

	* work.cc: Use attr_file_name rather than hardcoded strings.

2005-05-04  Brian Campbell  <brian.p.campbell@dartmouth.edu>

	* contrib/monotone.el (monotone-vc-register): Fix arguments to
	monotone-cmd-buf, to make work.

2005-05-03  Nathaniel Smith  <njs@codesourcery.com>

	* file_io.cc (read_data_for_command_line): Check that file exists,
	if reading a file.

2005-05-04  Matthew Gregan  <kinetik@orcon.net.nz>

	* configure.ac: Add TYPE_SOCKLEN_T function from the Autoconf
	archive.	
	* cryptopp/cryptlib.h (NameValuePairs): Change GetVoidValue from a
	pure virtual to an implemented (but never called) member function
	to work around build problem with GCC 4 on OS X 10.4
	* netxx/osutil.h: Include config.h, use new HAVE_SOCKLEN_T define
	to determine socklen_t type.

2005-05-03  Nathaniel Smith  <njs@codesourcery.com>

	* lua.cc (load_rcfile): Make a version that takes utf8 strings,
	and understands -.
	* app_state.cc (load_rcfiles): Use it.
	* file_io.{cc,hh} (absolutify_for_command_line): New function.
	* monotone.cc (cpp_main): Use it.
	* tests/t_rcfile_stdin.at: New test.
	* testsuite.at: Include it.

2005-05-03  Nathaniel Smith  <njs@codesourcery.com>

	* netsync.cc (load_epoch): Remove unused function.

2005-05-03  Matthew Gregan  <kinetik@orcon.net.nz>

	* tests/t_cvsimport_manifest_cycle.at: Add missing symbols.
	* tests/t_cvsimport_deleted_invar.at: Add new test.
	* testsuite.at: New test.

2005-05-03  Nathaniel Smith  <njs@codesourcery.com>

	* netsync.cc (run_netsync_protocol): Don't use the word
	"exception" in error messages.

2005-05-03  Nathaniel Smith  <njs@codesourcery.com>

	* UPGRADE: Fix version number.

2005-05-03  Nathaniel Smith  <njs@codesourcery.com>

	* debian/compat: New file.

2005-05-03  Nathaniel Smith  <njs@codesourcery.com>

	* UPGRADE: Mention upgrading from 0.18.
	* debian/copyright: Re-sync with AUTHORS.
	* win32/monotone.iss, monotone.spec, debian/changelog: Bump
	version numbers to 0.19.
	* NEWS: Finish updating for 0.19.

2005-05-03  Jon Bright  <jon@siliconcircus.com>
	* win32/monotone.iss: Bump version to 0.19
	
2005-05-03  Jon Bright  <jon@siliconcircus.com>
	* tests/t_automate_select.at: Use arithmetic comparison for
	checking output of wc, since wc pads its results with initial
	spaces on MinGW.
	
2005-05-03  Nathaniel Smith  <njs@codesourcery.com>

	* tests/t_cvsimport2.at: Pass correct module directory.

2005-05-02  Nathaniel Smith  <njs@codesourcery.com>

	* configure.ac: Bump version to 0.19.
	* NEWS: Tweaks.
	* Makefile.am (MOST_SOURCES): Add options.hh.
	(%.eps): Fix ps2eps calling convention.
	* po/monotone.pot: Regenerate.
	* testsuite.at (CHECK_SAME_CANONICALISED_STDOUT): New macro.

2005-05-02  Nathaniel Smith  <njs@codesourcery.com>

	* NEWS: More updates.
	* rcs_import.cc (store_manifest_edge): Fix some edge cases.
	* tests/t_cvsimport_manifest_cycle.at: Make work.  Un-XFAIL.

2005-05-01  Matt Johnston  <matt@ucc.asn.au>

	* diff_patch.cc (normalize_extents): broaden the condition when
	changes can be normalised.
	* tests/t_merge_6.at: now passes.

2005-05-01  Emile Snyder  <emile@alumni.reed.edu>

	* annotate.cc: Fix bug that njs pointed out when a merge has one
	side with no changes.  Be smarter about how we get parent
	file_id's to do file diffs; give another big speedup.
	* tests/t_annotate_copy_all.at: New test for the bug that is fixed.
	* testsuite.at: Add the new test.

2005-05-02  Richard Levitte  <richard@levitte.org>

	* tests/t_override_author_date.at: Adapt to the new way to give
	revision IDs to 'monotone log'.

2005-05-01  Richard Levitte  <richard@levitte.org>

	* monotone.texi: Document the change in 'monotone log'.

2005-05-01  Riccardo Ghetta <birrachiara@tin.it>

	* commands.cc (CMD(log)): Use --revision.

2005-05-02  Matt Johnston  <matt@ucc.asn.au>

	* netsync.cc (process_auth_cmd): make it clearer what the "unknown
	key hash" refers to.

2005-05-01  Richard Levitte  <richard@levitte.org>

	* commands.hh: Expose complete_commands().
	* commands.cc (explain_usage, command_options, process): Don't
	call complete_command().  Except the caller to have done that
	already.
	* monotone.cc (cpp_main): Start with completing the command after
	processing the options.  Use the result everywhere the command is
	required.  This avoids giving the user duplicate (or in some case,
	triplicate) messages about command expansion.

2005-04-30  Derek Scherger  <derek@echologic.com>

	* app_state.{cc,hh}: remove --all-files option
	* automate.cc: move inventory command and associated stuff here from ...
	* commands.cc: ... here, where it has been removed
	* monotone.1: relocate inventory command, remove --all-files option
	* monotone.cc: remove --all-files option
	* monotone.texi: relocate inventory documentation to automation
	section, remove --all-files option
	* tests/t_automate_inventory.at: renamed and updated for move to automate
	* testsuite.at: adjust for rename

2005-04-30  Derek Scherger  <derek@echologic.com>

	* Makefile.am (MOST_SOURCES): add restrictions.{cc,hh} 
	* commands.cc (extract_rearranged_paths): 
	(extract_delta_paths):
	(extract_changed_paths):
	(add_intermediate_paths):
	(restrict_path_set):
	(restrict_rename_set):
	(restrict_path_rearrangement):
	(restrict_delta_map):
	(calculate_restricted_rearrangement):
	(calculate_restricted_revision):
	(calculate_current_revision):
	(calculate_restricted_change_set): move to restrictions.{cc,hh}
	(maybe_update_inodeprints):
	(cat):
	(dodiff):
	(update): rename calculate_current_revision to
	calculate_unrestricted_revision
	* database_check.hh: update header guard #define
	* restrictions.{cc,hh}: add new files

2005-04-30  Nathaniel Smith  <njs@codesourcery.com>

	* commands.cc: Add a placeholder OPT_NONE for commands that don't
	take any command-specific options; use it everywhere.  Now the
	last argument to CMD never starts with %, and the last argument is
	always required to be present.

2005-04-30  Richard Levitte  <richard@levitte.org>

	* contrib/monotone-nav.el (mnav-rev-make): Move it so it's defined
	after the definition of the macro mnav-rev-id.  Otherwise, the
	byte compiler complains there is no setf method for mnav-rev-id.

2005-04-30  Nathaniel Smith  <njs@codesourcery.com>

	* monotone.texi (Database): Minor correction.

2005-04-30  Nathaniel Smith  <njs@codesourcery.com>

	* vocab.cc (trivially_safe_file_path): New function.
	(verify): Use it.
	(test_file_path_verification, test_file_path_normalization): Add a
	few more checks.

	* transforms.{cc,hh} (localized_as_string): New function.
	* {win32,unix}/inodeprint.cc (inodeprint_file): Use it, to avoid
	mkpath().

	* commands.cc (add_intermediate_paths): Hand-code intermediate
	path generator, taking advantage of normalization of file_path's,
	to avoid mkpath().

2005-04-29  Joel Rosdahl  <joel@rosdahl.net>

	* monotone.texi: Minor corrections.

2005-04-29  Nathaniel Smith  <njs@codesourcery.com>

	* commands.cc (ls_tags): Sort output.
	* tests/t_tags.at: Test that output is sorted.

2005-04-29  Derek Scherger  <derek@echologic.com>

	* commands.cc (struct file_itemizer): move to ...
	* work.hh (file_itemizer} ... here
	* work.cc (file_itemizer::visit_file} ... and here

2005-04-29  Emile Snyder  <emile@alumni.reed.edu>

	* annotate.cc (do_annotate_node): Stop doing expensive
	calculate_arbitrary_change_set when we already know we have parent
	and child revisions.  Cuts annotate run time in half.
	
2005-04-29  Nathaniel Smith  <njs@codesourcery.com>

	* commands.cc (update_inodeprints): Rename to...
	(refresh_inodeprints): ...this, so 'monotone up' continues to mean
	update.
	
	* monotone.texi (Inodeprints): Mention refresh_inodeprints in the
	Inodeprints section.
	
	* testsuite.at: 
	* tests/t_update_inodeprints.at: 
	* tests/t_refresh_inodeprints.at: 
	* monotone.texi (Working Copy, Commands): 
	* monotone.1: Update accordingly.

2005-04-29  Nathaniel Smith  <njs@codesourcery.com>

	* change_set.cc (dump_change_set): Don't truncate output.
	(invert_change_test): New unit test.
	(invert_change_set): Make it pass.  This fixes (some?)
	isect.empty() invariant failures.
	
	* NEWS: Start updating for 0.19.

	* revision.cc (check_sane_history): Make comment more
	informative.

2005-04-29  Grahame Bowland  <grahame@angrygoats.net>

	* netxx/types.h: Add new NetworkException type network 
	issue not caused by calling program
	* netsync.cc: Catch Netxx::NetworkException and display 
	as informative_error.
	* netxx/address.cxx: NetworkException for unparsable URIs.
	* netxx/datagram.cxx: NetworkException for connection failure.
	* netxx/resolve_getaddrinfo.cxx, resolve_gethostbyname.cxx:
	NetworkException when DNS resolution fails.
	* netxx/serverbase.cxx: NetworkException if unable to bind 
	to server port.
	* netxx/streambase.cxx: NetworkException if unable to 
	connect.

2005-04-28  Nathaniel Smith  <njs@codesourcery.com>

	* tests/t_netsync_error.at: New test.
	* testsuite.at: Add it.

2005-04-28  Nathaniel Smith  <njs@codesourcery.com>

	* tests/t_rename_attr.at: Fix a bit; also test that rename refuses
	to move a file to a name that already has attrs.
	* work.cc (build_rename): Cleanup a bit; refuse to move a file to
	a name that already has attrs.

	* monotone.texi (Working Copy): Document explicitly that "drop"
	and "rename" do not modify the filesystem directly, and do affect
	attributes.

2005-04-28  Derek Scherger  <derek@echologic.com>

	* commands.cc (get_work_path): 
	(get_revision_path): 
	(get_revision_id):
	(put_revision_id):
	(get_path_rearrangement):
	(remove_path_rearrangement):
	(put_path_rearrangement):
	(update_any_attrs):
	(get_base_revision):
	(get_base_manifest): move to work.{cc,hh}
	(update): indicate optional revision with [ and ]
	(explicit_merge): indicate optional ancestor with [ and ] 

	* manifest.{cc,hh} (extract_path_set): move here from work.{cc,hh}
	* revision.{cc,hh} (revision_file_name): move to work.{cc,hh}

	* work.{cc,hh} (extract_path_set): move to manifest.{cc,hh}
	(get_work_path): 
	(get_path_rearrangement): 
	(remove_path_rearrangement): 
	(put_path_rearrangement): 
	(get_revision_path): 
	(get_revision_id): 
	(put_revision_id): 
	(get_base_revision): 
	(get_base_manifest): 
	(update_any_attrs): move here from commands.cc
	
2005-04-28  Derek Scherger  <derek@echologic.com>

	* ChangeLog: 
	* Makefile.am
	* tests/t_automate_select.at: merge fixups

2005-04-28  Emile Snyder <emile@alumni.reed.edu>

	* annotate.cc: Fix broken build after propagate from .annotate
	branch to mainline.  The lcs stuff was changed to use
	quick_allocator, so our use of it had to change as well.
	
2005-04-28  Emile Snyder  <emile@alumni.reed.edu>

	* commands.cc: New command "annotate"
	* annotate.{cc,hh}: New files implement it.
	* Makefile.am: Build it.
	* monotone.texi: Document it.	
	* tests/t_annotate.at:
	* tests/t_annotate_add_collision.at:
	* tests/t_annotate_branch_collision.at: 
	* testsuite.at: Test it.
	
2005-04-28  Matt Johnston  <matt@ucc.asn.au>

	* tests/t_merge_6.at: narrow the testcase down considerably.

2005-04-28  Matt Johnston  <matt@ucc.asn.au>

	* tests/t_merge_6.at, testsuite.at: add a new test for the case where
	duplicate lines appear in a file during a merge. This testcase can
	be correctly handled by merge(1).

2005-04-28  Matt Johnston  <matt@ucc.asn.au>

	* tests/t_i18n_file.at, transforms.cc: OS X expects all paths to be
	utf-8, don't try to use other encodings in the test.

2005-04-28  Richard Levitte  <richard@levitte.org>

	* tests/t_automate_select.at: silly ignores not needed any more.

2005-04-28  Richard Levitte  <richard@levitte.org>

	* commands.cc (complete): Don't talk of there really was no
	expansion.

2005-04-28  Richard Levitte  <richard@levitte.org>

	* commands.cc, commands.hh: Selector functions and type are moved
	to...
	* selectors.cc, selectors.hh: ... these files.
	* database.cc, database.hh: Adapt to this change.
	* automate.cc (automate_select): New function, implements
	'automate select'.
	(automate_command): Use it.
	* monotone.texi (Automation): Document it.

	* tests/t_automate_select.at: New test.
	* testsuite.at: Use it.

	* Makefile.am (MOST_SOURCES): reorganise.  Add selectors.{cc,hh}.

2005-04-27  Derek Scherger  <derek@echologic.com>

	* commands.cc (ls_unknown): remove unneeded braces
	(struct inventory_item): new struct for tracking inventories
	(print_inventory): removed old output functions 
	(inventory_paths): new functions for paths, data and renames
	(inventory): rework to display two column status codes
	* monotone.texi (Informative): update for new status codes
	* tests/t_inventory.at: update for two column status codes

2005-04-27  Richard Levitte  <richard@levitte.org>

	* quick_alloc.hh: Define QA_SUPPORTED when quick allocation is
	supported.
	* sanity.hh: Only defined the QA(T) variants of checked_index()
	when QA_SUPPORTED is defined.

2005-04-27  Joel Reed  <joelwreed@comcast.com>

	* work.cc: on rename move attributes as well.
	* tests/t_rename_attr.at: No longer a bug.

2005-04-27  Nathaniel Smith  <njs@codesourcery.com>

	* monotone.texi (Working Copy, Commands): Document update_inodeprints.
	* monotone.1: Likewise.

	* tests/t_update_inodeprints.at: New test.
	* testsuite.at: Add it.

2005-04-27  Richard Levitte  <richard@levitte.org>

	* database.cc (selector_to_certname): Add a case for
	commands::sel_cert.

2005-04-27  Richard Levitte  <richard@levitte.org>

	* sanity.hh: Add a couple of variants of checked_index() to
	accomodate for indexes over vector<T, QA(T)>.

	* commands.hh: Add new selector to find arbitrary cert name and
	value pairs.  The syntax is 'c:{name}={value}'.
	* commands.cc (decode_selector): Recognise it.
	* database.cc (complete): Parse it.
	* std_hooks.lua (expand_selector): Add an expansion for it.
	* monotone.texi (Selectors): Document it.

	* tests/t_select_cert.at: Add test.
	* testsuite.at: Use it.

2005-04-27  Matt Johnston  <matt@ucc.asn.au>

	* vocab.cc (verify(file_path)): don't find() twice.
	* change_set.cc (extend_state): remove commented out line 

2005-04-27  Matthew Gregan  <kinetik@orcon.net.nz>

	* tests/t_cvsimport_manifest_cycle.at: New test.
	* testsuite.at: Add test.
	* AUTHORS: Add self.

2005-04-27  Nathaniel Smith  <njs@codesourcery.com>

	* AUTHORS: Add Timothy Brownawell.

2005-04-27  Timothy Brownawell  <tbrownaw@gmail.com>

	* ui.{cc,hh}: Delegate tick line blanking to tick_writers.

2005-04-27  Matt Johnston  <matt@ucc.asn.au>

	* change_set.cc (extend_state): don't mix find() and insert() on
	the path_state, to avoid hitting the smap's worst-case.

2005-04-27  Matt Johnston  <matt@ucc.asn.au>

	* change_set.cc (confirm_proper_tree): move things out of the loops
	for better performance.

2005-04-26  Nathaniel Smith  <njs@codesourcery.com>

	* work.cc: Don't include boost/regex.hpp.

2005-04-26  Nathaniel Smith  <njs@codesourcery.com>

	* manifest.cc, inodeprint.cc: Don't include boost/regex.hpp.

2005-04-26  Nathaniel Smith  <njs@codesourcery.com>

	* sqlite/vdbeaux.c (MAX_6BYTE): Apply patch from
	http://www.sqlite.org/cvstrac/chngview?cn=2445.  It shouldn't
	affect monotone's usage, but just in case.

2005-04-26  Nathaniel Smith  <njs@codesourcery.com>

	* rcs_import.cc (struct cvs_key, process_branch): Fix
	indentation.
	(build_change_set): Handle the case where a file is "added dead".

	* tests/t_cvsimport2.at: Un-XFAIL, improve description.

2005-04-26  Richard Levitte  <richard@levitte.org>

	* monotone.cc (cpp_main): Count the number of command specific
	options exist.  If there is any, add a title for them.

2005-04-26  Matt Johnston  <matt@ucc.asn.au>

	* change_set.cc (analyze_rearrangement): get rid of damaged_in_first
	since it is not used.

2005-04-26  Matt Johnston  <matt@ucc.asn.au>

	* monotone.texi: fix mashed up merge of docs for kill_rev_locally
	and db check.

2005-04-26  Richard Levitte  <richard@levitte.org>

	* monotone.cc, commands.cc: Make some more options global.

2005-04-25  Nathaniel Smith  <njs@codesourcery.com>

	* tests/t_i18n_file_data.at: New test.
	* testsuite.at: Add it.

2005-04-25  Nathaniel Smith  <njs@codesourcery.com>

	* automate.cc (automate_parents, automate_children) 
	(automate_graph): New automate commands.
	(automate_command): Add them.
	* commands.cc (automate): Synopsisfy them.
	* monotone.texi (Automation): Document them.
	* tests/t_automate_graph.at, test/t_parents_children.at: Test
	them.
	* testsuite.at: Add the tests.

	* tests/t_automate_ancestors.at: Remove obsolete comment.
	
2005-04-24  Derek Scherger  <derek@echologic.com>

	* tests/t_rename_file_to_dir.at:
	* tests/t_replace_file_with_dir.at:
	* tests/t_replace_dir_with_file.at: new bug reports
	* testsuite.at: include new tests

2005-04-24  Derek Scherger  <derek@echologic.com>

	* app_state.{cc,hh} (app_state): add all_files flag to the constructor
	(set_all_files): new method for setting flag

	* basic_io.{cc,hh} (escape): expose public method to quote and
	escape file_paths
	(push_str_pair): use it internally

	* commands.cc (calculate_restricted_rearrangement): new function
	factored out of calculate_restricted_revision
	(calculate_restricted_revision): use new function
	(struct unknown_itemizer): rename to ...
	(struct file_itemizer): ... this; use a path_set rather than a
	manifest map; build path sets of unknown and ignored files, rather
	than simply printing them
	(ls_unknown): adjust to compensate for itemizer changes
	(print_inventory): new functions for printing inventory lines from
	path sets and rename maps
	(inventory): new command for printing inventory of working copy
	files

	* manifest.cc (inodeprint_unchanged): new function factored out
	from build_restricted_manifest_map
	(classify_paths): new function to split paths from an old manifest
	into unchanged, changed or missing sets for inventory
	(build_restricted_manifest_map): adjust to use
	inodeprint_unchanged
	* manifest.hh (classify_paths): new public function
	
	* monotone.1: document new inventory command and associated
	--all-files option

	* monotone.cc: add new --all-files option which will be specific
	to the inventory command asap

	* monotone.texi (Informative): document new inventory command
	(Commands): add manpage entry for inventory
	(OPTIONS): add entries for --xargs, -@ and --all-files

	* tests/t_status_missing.at: remove bug priority flag
	* tests/t_inventory.at: new test
	* testsuite.at: include new test
	
2005-04-24  Nathaniel Smith  <njs@codesourcery.com>

	* monotone.texi (Database): Document 'db kill_rev_locally'.

2005-04-24  Nathaniel Smith  <njs@codesourcery.com>

	* ChangeLog: Fixup after merge.

2005-04-24  Nathaniel Smith  <njs@codesourcery.com>

	* manifest.cc (build_restricted_manifest_map): Careful to only
	stat things once on the inodeprints fast-path.
	(read_manifest_map): Hand-code a parser, instead of using
	boost::regex.
	* inodeprint.cc (read_inodeprint_map): Likewise.

2005-04-23  Derek Scherger  <derek@echologic.com>

	* (calculate_restricted_revision): remove redundant variables,
	avoiding path_rearrangement assignments and associated sanity
	checks
	(calculate_current_revision): rename empty to empty_args for
	clarity

2005-04-23  Derek Scherger  <derek@echologic.com>

	* commands.cc (calculate_base_revision): rename to ...
	(get_base_revision): ... this, since it's not calculating anything
	(calculate_base_manifest): rename to ...
	(get_base_manifest): ... this, and call get_base_revision
	(calculate_restricted_revision): call get_base_revision and remove
	missing files stuff
	(add):
	(drop):
	(rename):
	(attr): call get_base_manifest
	(ls_missing): 
	(revert): call get_base_revision
	* manifest.{cc,hh} (build_restricted_manifest_map): don't return
	missing files and don't produce invalid manifests; do report on
	all missing files before failing
	
2005-04-23  Derek Scherger  <derek@echologic.com>

	* app_state.cc:
	* database.cc:
	* file_io.{cc, hh}: fix bad merge

2005-04-23  Nathaniel Smith  <njs@codesourcery.com>

	* database.cc (put_key): Check for existence of keys with
	conflicting key ids, give more informative message than former SQL
	constraint error.

2005-04-23  Nathaniel Smith  <njs@codesourcery.com>

	* transforms.cc (filesystem_is_ascii_extension_impl): Add EUC to
	the list of ascii-extending encodings.

	* tests/t_multiple_heads_msg.at: Make more robust, add tests for
	branching.

2005-04-23  Nathaniel Smith  <njs@codesourcery.com>

	* app_state.cc (restriction_includes): Remove some L()'s that were
	taking 5-6% of time in large tree diff.

2005-04-23  Nathaniel Smith  <njs@codesourcery.com>

	* file_io.{cc,hh} (localized): Move from here...
	* transforms.{cc,hh} (localized): ...to here.  Add lots of gunk to
	avoid calling iconv whenever possible.

2005-04-23  Richard Levitte  <richard@levitte.org>

	* monotone.cc, options.hh: Move the option numbers to options.hh,
	so they can be easily retrieved by other modules.
	* monotone.cc: split the options table in global options and
	command specific options.  The former are always understood, while
	the latter are only understood by the commands that declare it
	(see below).
	(my_poptStuffArgFile): There's no need to keep a copy of the
	stuffed argv.  This was really never a problem.
	(coption_string): New function to find the option string from an
	option number.
	(cpp_main): Keep track of which command-specific options were
	given, and check that the given command really uses them.  Make
	sure that when the help is written, only the appropriate command-
	specific options are shown.  We do this by hacking the command-
	specific options table.
	Throw away sub_argvs, as it's not needed any more (and realy never
	was).

	* commands.cc: Include options.hh to get the option numbers.
	(commands_ops): New structure to hold the option
	numbers used by a command.
	(commands): Use it.
	(command_options): Function to get the set of command-specific
	options for a specific command.
	(CMD): Changed to take a new parameter describing which command-
	specific options this command takes.  Note that for commands that
	do not take command-specific options, this new parameter must
	still be given, just left empty.
	Update all commands with this new parameter.
	* commands.hh: Declare command_options.

	* tests/t_automate_heads.at: 'automate heads' never used the value
	of --branch.
	* tests/t_sticky_branch.at: and neither did 'log'...
	* tests/t_update_missing.at: nor did 'add'...

2005-04-23  Matthew Gregan  <kinetik@orcon.net.nz>

	* tests/t_diff_currev.at: Use CHECK_SAME_STDOUT.

2005-04-23  Matthew Gregan  <kinetik@orcon.net.nz>

	* tests/t_diff_currev.at: New test.
	* testsuite.at: Add new test.

2005-04-22  Christof Petig <christof@petig-baender.de>

	* sqlite/*: update to sqlite 3.2.1

2005-04-22  Nathaniel Smith  <njs@codesourcery.com>

	* manifest.cc (build_restricted_manifest_map): Fixup after merge
	-- use file_exists instead of fs::exists.

2005-04-22  Derek Scherger  <derek@echologic.com>

	* manifest.{cc,hh} (build_restricted_manifest_map): keep and
	return a set of missing files rather than failing on first missing
	file
	* commands.cc (calculate_restricted_revision): handle set of
	missing files
	* revision.hh: update comment on the format of a revision
	* tests/t_status_missing.at: un-XFAIL and add a few tests
	
2005-04-22  Nathaniel Smith  <njs@codesourcery.com>

	* vocab.cc (verify(file_path), verify(local_path)): Normalize
	paths on the way in.
	* tests/t_normalized_filenames.at: Fix to match behavior
	eventually declared "correct".

2005-04-22  Nathaniel Smith  <njs@codesourcery.com>

	* vocab.{cc,hh}: Make verify functions public, make ATOMIC(foo)'s
	verify function a friend of foo, add ATOMIC_NOVERIFY macro, add
	long comment explaining all this.
	* vocab_terms.hh: Add _NOVERIFY to some types.

2005-04-22  Nathaniel Smith  <njs@codesourcery.com>

	* file_io.{cc,hh} (localized): Take file_path/local_path instead
	of string; expose in public interface.  Adjust rest of file to
	match.
	(walk_tree): Don't convert the (OS-supplied) current directory
	from UTF-8 to current locale.
	
	* transforms.{cc,hh} (charset_convert): Be more informative on
	error.
	(calculate_ident): Localize the filename, even on the fast-path.
	Also assert file exists and is not a directory, since Crypto++
	will happily hash directories.  (They are like empty files,
	apparently.)
	
	* manifest.cc (build_restricted_manifest_map): Use file_exists
	instead of fs::exists, to handle localized paths.
	* {win32,unix}/inodeprint.cc (inodeprint_file): Use localized
	filenames to stat.

	* tests/t_i18n_file.at: Rewrite to work right.

	* tests/t_normalized_filenames.at: New test.
	* testsuite.at: Add it.
	* vocab.cc (test_file_path_verification): MT/path is not a valid
	file_path either.
	(test_file_path_normalization): New unit-test.

2005-04-22  Joel Reed  <joelwreed@comcast.net>

	* work.cc (build_deletions) : on drop FILE also drop attributes.
	* tests/t_drop_attr.at : test for success now, fixed bug.

2005-04-22  Jon Bright <jon@siliconcircus.com>
	* monotone.texi: Changed all quoting of example command lines to
	use " instead of ', since this works everywhere, but ' doesn't
	work on Win32

2005-04-21  Jeremy Cowgar  <jeremy@cowgar.com>

	* tests/t_multiple_heads_msg.at: Now checks to ensure 'multiple head'
	  message does not occur on first commit (which creates a new head
	  but not multiple heads).
	* commands.cc (CMD(commit)): renamed head_size to better described
	  old_head_size, now checks that old_head_size is larger than 0 as
	  well otherwise, on commit of a brand new project, a new head was
	  detected and a divergence message was displayed.

2005-04-21  Richard Levitte  <richard@levitte.org>

	* commands.cc (ALIAS): refactor so you don't have to repeat all
	the strings given to the original command.
	(ALIAS(ci)): added as a short form for CMD(commit).

	* Makefile.am (%.eps): create .eps files directly from .ps files,
	using ps2eps.

2005-04-21 Sebastian Spaeth <Sebastian@SSpaeth.de>

	* monotone.texi: add command reference docs about kill_rev_locally
	
2005-04-21  Nathaniel Smith  <njs@codesourcery.com>

	* change_set.cc (apply_path_rearrangement_can_fastpath) 
	(apply_path_rearrangement_fastpath) 
	(apply_path_rearrangement_slowpath, apply_path_rearrangement):
	Refactor into pieces, so all versions of apply_path_rearrangement
	can take a fast-path when possible.

2005-04-21  Jeremy Cowgar  <jeremy@cowgar.com>

	* commands.cc: Renamed maybe_show_multiple_heads to
	  notify_if_multiple_heads, renamed headSize to head_size for
	  coding standards/consistency.
	* tests/t_multiple_heads_msg.at: Added to monotone this time.

2005-04-20  Jeremy Cowgar  <jeremy@cowgar.com>

	* commands.cc: Added maybe_show_multiple_heads, update now notifies
	  user of multiple heads if they exist, commit now notifies user
	  if their commit created a divergence.
	* tests/t_multiple_heads_msg.at: Added
	* testsuite.at: Added above test

2005-04-20  Nathaniel Smith  <njs@codesourcery.com>

	* Makefile.am (EXTRA_DIST): Put $(wildcard) around "debian/*", so
	it will actually work.

2005-04-20  Nathaniel Smith  <njs@codesourcery.com>

	* Makefile.am (EXTRA_DIST): Include tests, even when not building
	packages out in the source directory.

2005-04-20  Matthew Gregan  <kinetik@orcon.net.nz>

	* commands.cc (kill_rev_locally): Move up with rest of non-CMD()
	functions.  Mark static.  Minor whitespace cleanup.
	* commands.hh (kill_rev_locally): Declaration not needed now.

2005-04-20 Sebastian Spaeth <Sebastian@SSpaeth.de>
	* automate.cc: fix typo, add sanity check to avoid empty r_id's
	bein passed in. The automate version was bumped to 0.2 due to
	popular request of a single person.
	* t_automate_ancestors.at: adapt test; it passes now

2005-04-20 Sebastian Spaeth <Sebastian@SSpaeth.de>
	* testuite.at:
	* t_automate_ancestors.at: new test; automate ancestors. This is still
	_failing_ as a) it outputs empty newlines when no ancestor exists and
	b) does not output all ancestors if multiple ids are supplied as input
	
2005-04-20 Sebastian Spaeth <Sebastian@SSpaeth.de>

	* commands.cc:
	* automate.cc: new command: automate ancestors
	* monotone.texi: adapt documentation
	
2005-04-20  Nathaniel Smith  <njs@codesourcery.com>

	* tests/t_log_depth_single.at: 
	* tests/t_add_stomp_file.at: 
	* tests/t_log_depth.at: Shorten blurbs.

2005-04-20  Nathaniel Smith  <njs@codesourcery.com>

	* std_hooks.lua (ignore_file): Ignore compiled python files.

2005-04-20  Jon Bright  <jon@siliconcircus.com>
	* tests/t_sticky_branch.at: Really fix this test

2005-04-20  Jon Bright  <jon@siliconcircus.com>
	* tests/t_sticky_branch.at: Canonicalise stdout before comparison
	* tests/t_setup_checkout_modify_new_dir.at: Ditto
	* tests/t_netsync_largish_file.at: Check the file out rather
	than catting it, so that canonicalisation is unneeded.  
	Canonicalisation is bad here, because the file is random
	binary data, not text with line-ending conventions

2005-04-20  Richard Levitte  <richard@levitte.org>

	* contrib/monotone.el: define-after-key's KEY argument has to be a
	vector with only one element.  The code I used is taken directly
	from the Emacs Lisp Reference Manual, section "Modifying Menus".

2005-04-20  Nathaniel Smith  <njs@codesourcery.com>

	* commands.cc (mdelta, mdata, fdelta, fdata, rdata): Check for
	existence of command line arguments.

	* lua.{cc,hh} (hook_use_inodeprints): New hook.
	* std_hooks.lua (use_inodeprints): Default definition.
	* monotone.texi (Inodeprints): New section.
	(Reserved Files): Document MT/inodeprints.
	(Hook Reference): Document use_inodeprints.
	* work.{cc,hh} (enable_inodeprints): New function.
	* app_state.cc (create_working_copy): Maybe call
	enable_inodeprints.
	
	* tests/t_inodeprints_hook.at: New test.
	* tests/t_bad_packets.at: New test.
	* testsuite.at: Add them.

2005-04-20  Nathaniel Smith  <njs@codesourcery.com>

	* AUTHORS: Actually add Joel Reed (oops).

2005-04-20  Nathaniel Smith  <njs@codesourcery.com>

	Most of this patch from Joel Reed, with only small tweaks myself.
	
	* AUTHORS: Add Joel Reed.

	* platform.hh (is_executable): New function.
	* {unix,win32}/process.cc: Define it.

	* lua.cc (monotone_is_executable_for_lua): New function.
	(lua_hooks): Register it.
	(Lua::push_nil): New method.
	(lua_hooks::hook_init_attributes): New hook.
	* lua.hh: Declare it.
	* monotone.texi (Hook Reference): Document it.

	* work.cc (addition_builder): Call new hook, collect attributes
	for added files.
	(build_additions): Set attributes on new files.

	* tests/t_attr_init.at: New test.
	* tests/t_add_executable.at: New test.
	* testsuite.at: Add them.
	
2005-04-19  Nathaniel Smith  <njs@codesourcery.com>

	* file_io.cc (read_localized_data, write_localized_data): Remove
	logging of complete file contents.
	* tests/t_lf_crlf.at: Remove --debugs, clean up, test more.

2005-04-19 Emile Snyder <emile@alumni.reed.edu>
	
	* file_io.cc: Fix bugs with read/write_localized_data when using
	CRLF line ending conversion.
	* transforms.cc: Fix line_end_convert to add correct end of line
	string if the split_into_lines() call causes us to lose one from
	the end.
	* tests/t_lf_crlf.at: Clean up and no longer XFAIL.
 
2005-04-19  Sebastian Spaeth  <Sebastian@SSpaeth.de>

	* monotone.texi: modified documentation to match changes due to
	previous checking.
	* AUTHORS: Adding myself
	
2005-04-19  Sebastian Spaeth  <Sebastian@SSpaeth.de>

	* automate.cc: make BRANCH optional in "automate heads BRANCH"
	we use the default branch as given in MT/options if not specified
	* commands.cc: BRANCH -> [BRANCH] in cmd description

2005-04-19  Richard Levitte  <richard@levitte.org>

	* contrib/monotone-import.pl (my_exit): As in monotone-notify.pl,
	my_exit doesn't close any network connections.

	* testsuite.at (REVERT_TO): Make it possible to revert to a
	specific branch.  This is useful to resolve ambiguities.
	* tests/t_merge_add_del.at: Use it.

2005-04-19  Matthew Gregan  <kinetik@orcon.net.nz>

	* sanity.hh: Mark {naughty,error,invariant,index}_failure methods
	as NORETURN.
	* commands.cc (string_to_datetime): Drop earlier attempt at
	warning fix, it did not work with Boost 1.31.0.  Warning fixed by
	change to sanity.hh.

2005-04-19  Matthew Gregan  <kinetik@orcon.net.nz>

	* lua.cc (default_rcfilename): Use ~/.monotone/monotonerc.  This
	change is to prepare for the upcoming support for storing user
	keys outside of the database (in ~/.monotone/keys/).
	* app_state.cc (load_rcfiles): Refer to new rc file location in
	comments.
	* monotone.cc (options): Refer to new rc file location.
	* monotone.texi: Refer to new rc file location.  Also change bare
	references to the rc file from '.monotonerc' to 'monotonerc'.

2005-04-19  Matthew Gregan  <kinetik@orcon.net.nz>

	* commands.cc (log): 'depth' option did not handle the single file
	case correctly. Also a couple of minor cleanups.
	* tests/t_log_depth_single.at: New test.
	* testsuite.at: Add test.

2005-04-18  Matthew Gregan  <kinetik@orcon.net.nz>

	* commands.cc (string_to_datetime): Fix warning.

2005-04-18  Richard Levitte  <richard@levitte.org>

	* Makefile.am (EXTRA_DIST): Add contrib/monotone-import.pl.

	* contrib/monotone-import.pl: New script to mimic "cvs import".
	* contrib/README: describe it.

	* commands.cc (CMD(attr)): Make it possible to drop file
	attributes.

	* contrib/monotone-notify.pl (my_exit): The comment was incorrect,
	there are no network connections to close gracefully.
	Implement --ignore-merges, which is on by default, and changes the
	behavior to not produce diffs on merges and propagates where the
	ancestors hve already been shown.

	* tests/t_attr_drop.at: New test to check that 'attr drop'
	correctly drops the given entry.
	* tests/t_drop_attr.at: New test, similar to t_rename_attr.at.
	* testsuite.at: Add them.

2005-04-18  Nathaniel Smith  <njs@codesourcery.com>

	* monotone.texi (Dealing with a Fork): Clarify (hopefully) what we
	mean when we say that "update" is a dangerous command.

2005-04-17  Matt Johnston  <matt@ucc.asn.au>

	* change_set.cc (confirm_proper_tree): remove incorrect code
	setting confirmed nodes.

2005-04-17  Matt Johnston  <matt@ucc.asn.au>

	* change_set.cc (confirm_proper_tree): use a std::set rather than
	dynamic_bitset for the ancestor list, improving performance for
	common tree structures.
	* basic_io.cc: reserve() a string

2005-04-17  Matt Johnston  <matt@ucc.asn.au>

	* packet.cc: fix up unit test compilation.
	* transforms.cc: fix up unit test compilation.

2005-04-17  Matt Johnston  <matt@ucc.asn.au>

	* vocab_terms.hh: remove commented out lines.

2005-04-17  Matt Johnston  <matt@ucc.asn.au>

	* Move base64<gzip> code as close to the database as possible,
	to avoid unnecessary inflating and deflating.

2005-04-17  Nathaniel Smith  <njs@codesourcery.com>

	* monotone.texi (Branching and Merging): A few small edits.

2005-04-17  Nathaniel Smith  <njs@codesourcery.com>

	* change_set.cc (path_item, sanity_check_path_item): Mark things
	inline.

2005-04-17  Henrik Holmboe <henrik@holmboe.se>

	* contrib/monotone-notify.pl: Add signal handlers.  Correct some
	typos.
	(my_exit): New function that does a cleanup and exit.

2005-04-17  Olivier Andrieu  <oliv__a@users.sourceforge.net>

	* transforms.cc: fix glob_to_regexp assertions

2005-04-17  Sebastian Spaeth <Sebastian@sspaeth.de>
	
	* tests/t_db_kill_rev_locally.at: new test; 
	make sure that db kill_rev_locally works as intended

2005-04-17  Sebastian Spaeth <Sebastian@sspaeth.de>

	* commands.cc,database.cc: add 'db kill_rev_locally <id>' command
	still missing: documentation and autotests. Otherwise seems ok.
	
2005-04-17  Richard Levitte  <richard@levitte.org>

	* transforms.cc: Remove tabs and make sure emacs doesn't add
	them.

2005-04-17  Nathaniel Smith  <njs@codesourcery.com>

	* sanity.{hh,cc} (E, error_failure): New sort of invariant.
	* netsync.cc (process_hello_cmd): Make initial pull message
	more clear and friendly.
	Also, if the key has changed, that is an error, not naughtiness.
	* database_check.cc (check_db): Database problems are also errors,
	not naughtiness.  Revamp output in case of errors, to better
	distinguish non-serious errors and serious errors.
	* tests/t_database_check.at: Update accordingly.
	* tests/t_database_check_minor.at: New test.
	* testsuite.at: Add it.
	
2005-04-17  Richard Levitte  <richard@levitte.org>

	* transforms.cc (glob_to_regexp): New function that takes a glob
	expression and transforms it into a regexp.  This will be useful
	for globbing branch expressions when collections are exchanged to
	branch globs and regexps.
	(glob_to_regexp_test): A unit test for glob_to_regexp().

2005-04-17  Matt Johnston  <matt@ucc.asn.au>

	* commands.cc: warn that dropkey won't truly erase the privkey
	from the database
	* monotone.texi: same

2005-04-17  Matt Johnston  <matt@ucc.asn.au>

	* database.cc: mention that it could be the filesystem that
	is full in the SQLITE_FULL error message

2005-04-17  Matthew Gregan  <kinetik@orcon.net.nz>

	* monotone.cc: Fix warnings: add missing initializers.
	* netsync.cc: Fix warnings: inline static vs static inline.

2005-04-16  Emile Snyder  <emile@alumni.reed.edu>

	* tests/t_add_stomp_file.at: New test for failing case.  
        If you have a file foo in your working dir (not monotone 
        controlled) and someone else adds a file foo and commits, 
        update should at least warn you before stomping your 
        non-recoverable foo file.
	* testsuite.at: Add it.
	
2005-04-16  Derek Scherger  <derek@echologic.com>

	* work.cc (known_preimage_path): rename to...
	(known_path): this, since it's image agnostic
	(build_deletions): update for renamed function
	(build_rename): ensure rename source exists in current revision
	and rename target does not exist in current revision

	* tests/t_no_rename_overwrite.at: un-XFAIL 

2005-04-16  Nathaniel Smith  <njs@codesourcery.com>

	* app_state.{cc,hh} (set_author, set_date): New methods.
	* cert.cc (cert_revision_date): Rename to...
	(cert_revision_date_time): ...an overloaded version of this.
	(cert_revision_author_default): Check app.date.
	* cert.hh: Expose cert_revision_date_time.
	* commands.cc (commit): Handle --date.
	* main.cc: Parse --date and --author options.
	* monotone.1: Document --date, --author.
	* monotone.texi (Working Copy, OPTIONS): Likewise.

	* tests/t_override_author_date.at: New test.
	* testsuite.at: Add it.
	
	This commit heavily based on a patch by Markus Schiltknecht
	<markus@bluegap.ch>.
	
2005-04-16  Nathaniel Smith  <njs@codesourcery.com>

	* ChangeLog: Fixup after merge.

2005-04-16  Nathaniel Smith  <njs@codesourcery.com>

	* tests/t_update_nonexistent.at: New test.
	* testsuite.at: Add it.
	
	* commands.cc (update): Verify that user's requested revision
	exists.

2005-04-16  Nathaniel Smith  <njs@codesourcery.com>

	* ChangeLog: Fixup after merge.

2005-04-16  Emile Snyder <emile@alumni.reed.edu>

	* tests/t_add_vs_commit.at: New test for failing case.  If you
	add a file in you working dir, someone else adds the same file
	and commits, then you do an update it messes up your working
	directory.
	* testsuite.at: Add it.
	
2005-04-16  Nathaniel Smith  <njs@codesourcery.com>

	* commands.cc (checkout): Move check for existence of revision
	earlier.
	
	* tests/t_netsync_defaults.at, tests/t_netsync_single.at:
	Don't hard-code netsync port.

2005-04-16  Nathaniel Smith  <njs@codesourcery.com>

	* testsuite.at: Use a random server port.
	
	* .mt-attrs, contrib/README: Update for Notify.pl ->
	monotone-notify.pl rename.
	
	* monotone.1: Warn people off rcs_import.
	* monotone.texi (Commands): Likewise.

2005-04-16  Nathaniel Smith  <njs@codesourcery.com>

	* AUTHORS: Add Emile Snyder <emile@alumni.reed.edu>.

2005-04-16  Nathaniel Smith  <njs@codesourcery.com>

	* tests/t_lf_crlf.at: New test from Emile Snyder
	<emile@alumni.reed.edu>, with tweaks.
	* testsuite.at: Add it.

2005-04-16  Nathaniel Smith  <njs@codesourcery.com>

	* ChangeLog: Small fixups.

2005-04-16  Sebastian Spaeth <Sebastian@sspaeth.de>
	
	* tests/t_cvsimport2.at: new test; CVS Attic files fail test
	reported by: hjlipp@web.de 15.04.2005 02:45

2005-04-16  Sebastian Spaeth <Sebastian@sspaeth.de>
	
	* tests/t_rcs_import.at: new test; problematic CVS import as
	reported in the list. However it works just fine here, so it
	really tests for a successful pass

2005-04-16  Sebastian Spaeth <Sebastian@sspaeth.de>

	* tests/README: new file, on how to create/run tests

2005-04-16  Nathaniel Smith  <njs@codesourcery.com>

	* tests/t_rename_dir_add_dir_with_old_name.at: XFAIL.

2005-04-16  Nathaniel Smith  <njs@codesourcery.com>

	* tests/t_diff_binary.at: Un-XFAIL.

2005-04-16  Nathaniel Smith  <njs@codesourcery.com>

	* monotone.texi (Network Service): Rewrite to include former
	Exchanging Keys section.
	(Branching and Merging): New tutorial section, inspired by a patch
	from Martin Kihlgren <zond@troja.ath.cx>.
	(CVS Phrasebook): Add "Importing a New Project".

	* AUTHORS: Add Martin Dvorak.
	
2005-04-16  Matt Johnston  <matt@ucc.asn.au>

	* change_set.cc (compose_rearrangement): remove logging statements
	that were using noticable CPU time.

2005-04-15 Martin Dvorak <jezek2@advel.cz>
	
	* tests/t_rename_dir_add_dir_with_old_name.at: New test.
	* testsuite.at: Add it.
	
2005-04-15  Olivier Andrieu  <oliv__a@users.sourceforge.net>

	* diff_patch.cc(guess_binary): do not use '\x00' as first
	character of a C string ...

2005-04-15  Sebastian Spaeth  <Sebastian@SSpaeth.de>

	* ui.cc: print byte progress to one decimal place
	  in k or M.
	* netsync.cc: update dot ticker every 1024 bytes.

2005-04-15  Matt Johnston  <matt@ucc.asn.au>

	* change_set.cc (confirm_proper_tree): use bitsets rather than maps
	for tracking set membership.
	* smap.hh: return reverse iterators properly, iterate over the vector
	rather than self in ensure_sort()

2005-04-14  Derek Scherger  <derek@echologic.com>

	* database_check.cc (check_db): fail with N(...) when problems are
	detected to exit with a non-zero status

2005-04-14  Derek Scherger  <derek@echologic.com>

	* monotone.texi (Informative): update description of 'diff' with
	two revision arguments
	
2005-04-14  Matthew Gregan  <kinetik@orcon.net.nz>

	* win32/process.cc: Fix build on MingW 3.2.0-rc[123] by adding
	<sstream> include.

2005-04-14  Jon Bright  <jon@siliconcircus.com>
	* win32/process.cc (process_spawn): Add some extra debug info
	* std_hooks.lua (execute): If pid is -1, don't try and wait on
	the process

2005-04-14  Matt Johnston  <matt@ucc.asn.au>

	* change_set.cc (confirm_unique_entries_in_directories): use a
	  std::vector rather than std::map for better performance (only sort
	  once).
	* smap.hh: an invariant

2005-04-14  Nathaniel Smith  <njs@codesourcery.com>

	* tests/t_vcheck.at: Update notes.

2005-04-14  Jeremy Cowgar  <jeremy@cowgar.com>

	* monotone.texi (Making Changes): Fixed duplicate paragraph
	* NEWS: Corrected spelling error in my name.

2005-04-14  Olivier Andrieu  <oliv__a@users.sourceforge.net>

	* Makefile.am: silence cmp

2005-04-14  Matthew Gregan  <kinetik@orcon.net.nz>

	* win32/terminal.cc (have_smart_terminal): Implement for Win32.

2005-04-13  Nathaniel Smith  <njs@codesourcery.com>

	* monotone.texi (Informative): 'diff' with two revision arguments
	can now be filtered by file.
	
	* constants.cc (netcmd_payload_limit): Bump to 256 megs.

2005-04-13  Matthew Gregan  <kinetik@orcon.net.nz>

	* tests/t_netsync_largish_file.at: Add test for netsyncing largish
	(32MB) files.  This test is failing at present.
	* testsuite.at: Add new test.

2005-04-13  Nathaniel Smith  <njs@codesourcery.com>

	* tests/t_setup_checkout_modify_new_dir.at:
	* tests/t_update_off_branch.at: New tests.
	* testsuite.at: Add them.
	
	* commands.cc (checkout): Tweak branch checking logic.
	(update): Make user explicitly switch branches.

2005-04-13  Nathaniel Smith  <njs@codesourcery.com>

	* rcs_import.cc (import_cvs_repo): Check that user isn't trying to
	import a whole CVS repo.
	* tests/t_cvsimport.at: Test new check.
	
2005-04-13  Richard Levitte  <richard@levitte.org>

	* contrib/Notify.pl: Rename ...
	* contrib/monotone-notify.pl: ... to this.
	* Makefile.am (EXTRA_DIST): Take note of the change.
	* debian/docs: Distribute the contributions as well.
	* debian/compat, debian/files, debian/monotone.1: Remove, since
	they are self-generated by debhelper.  They were obviously added
	by mistake.

2005-04-13  Nathaniel Smith  <njs@codesourcery.com>

	* cert.cc (guess_branch): Call app.set_branch.
	* app_state.cc (create_working_copy): Call make_branch_sticky
	here...
	* commands.cc (checkout): ...instead of here.
	(approve, disapprove, fcommit, commit): Don't call app.set_branch
	on guess_branch's output.
	(checkout): Call guess_branch.
	
	* tests/t_sticky_branch.at: 
	* tests/t_checkout_id_sets_branch.at: New tests.
	* testsuite.at: Add them.

2005-04-13  Matthew Gregan  <kinetik@orcon.net.nz>
	* cryptopp/integer.h: Fix detection of GCC version for SSE2
	builds.

2005-04-12  Florian Weimer  <fw@deneb.enyo.de>

	* app_state.cc (app_state::allow_working_copy): Only update
	branch_name from the options file if it has not yet been set.  Log
	the branch name.
	(app_state::set_branch): No longer update the options map.
	(app_state::make_branch_sticky): New function which copies the
	stored branch name to the options map.  Only commands which call
	this function change the branch default stored in the working
	copy.

	* commands.cc (CMD(checkout)): Mark branch argument as sticky.
	(CMD(commit)): Likewise.
	(CMD(update)): Likewise.

	* monotone.texi (Working Copy): Mention that the "commit" and
	"update" commands update the stored default branch ("checkout"
	does, too, but this one should be obvious).

2005-04-12  Jon Bright <jon@siliconcircus.com>
	* rcs_import.cc (find_key_and_state): Fix stupid bug in storing the
	list of files a cvs_key contains.  CVS delta invariant failure now
	really fixed.  The rearrangement failure still exists, though.

2005-04-12  Jon Bright <jon@siliconcircus.com>
	* tests/t_cvsimport_samelog.at: Add test for the deltas.find 
	cvs import problem as sent to the ML by Emile Snyder.
	* testsuite.at: Call it
	* rcs_import.cc (cvs_key): Add an ID for debug output purposes,
	sprinkle a little more debug output about what's being compared to
	what
	* rcs_import.cc (cvs_key): Maintain a map of file paths and CVS
	versions appearing in this CVS key.
	(cvs_key::similar_enough): A key is only similar enough if it doesn't
	include a different version of the same file path.
	(cvs_history::find_key_and_state): Add files to cvs_keys as
	appropriate

2005-04-12  Matthew Gregan <kinetik@orcon.net.nz>

	* win32/terminal.cc (terminal_width): Use
	GetConsoleScreenBufferInfo to request width information for
	terminals.
	
2005-04-12  Nathaniel Smith  <njs@codesourcery.com>

	* ChangeLog: Fixup after merge.

2005-04-12  Nathaniel Smith  <njs@codesourcery.com>

	* platform.hh (terminal_width): New function.
	* {unix,win32}/have_smart_terminal.cc: Rename to...
	* {unix,win32}/terminal.cc: ...these.  Implement terminal_width.
	* ui.cc (write_ticks): Call it.
	* Makefile.am: Update for renames.
	
2005-04-11  Matt Johnston <matt@ucc.asn.au>

	* ui.{cc,hh}, netsync.cc: netsync progress ticker in kilobytes to
	avoid wrapping.

2005-04-11  Jon Bright <jon@siliconcircus.com>
	* Makefile.am (EXTRA_DIST): Add debian/*

2005-04-11  Jon Bright <jon@siliconcircus.com>
	* Makefile.am (EXTRA_DIST): Add win32/monotone.iss, PNG_FIGURES
	(PNG_FIGURES): Add, constructing in same way as EPS_FIGURES
	(monotone.html): Use .perlbak workaround so that this works on Win32

2005-04-11  Matthew Gregan <kinetik@orcon.net.nz>

	* unix/inodeprint.cc, configure.ac: Use nanosecond time resolution for
	inodeprints on BSDs and other platforms if available.

2005-04-10  Nathaniel Smith  <njs@codesourcery.com>

	* Makefile.am (BUILT_SOURCES_CLEAN): Add package_revision.txt.

	This is the 0.18 release.

2005-04-10  Derek Scherger  <derek@echologic.com>

	* monotone.texi (Informative): fix typo in ls known docs

2005-04-10  Nathaniel Smith  <njs@codesourcery.com>

	* Makefile.am: Use pdftops instead of acroread.
	(EXTRA_DIST): Include new contrib/ files, and fix wildcards.
	* NEWS: Update for 0.18.
	* configure.ac: Bump version number.
	* debian/changelog: Mention new release.
	* debian/copyright: Update from AUTHORS.
	* monotone.spec: Mention new release.
	* po/monotone.pot: Regenerate.

2005-04-10  Florian Weimer  <fw@deneb.enyo.de>

	* monotone.texi (Commands): Use "working copy" instead of "working
	directory", to match the rest of the manual.

2005-04-10  Florian Weimer  <fw@deneb.enyo.de>

	* commands.cc (ls_known): New function which prints all known
	files in the working copy.
	(CMD(list)): Invoke ls_known for "list known".  Update help
	message.
	(ALIAS(ls)): Update help message.

	* monotone.texi: Document "list known".
	* tests/t_ls_known.at: New file.
	* testsuite.at: Include it.

2005-04-10  Richard Levitte  <richard@levitte.org>

	* contrib/Notify.pl: Count the number of messages sent, and
	display the count at the end.
	Version bumped to 1.0.

2005-04-10  Matt Johnston  <matt@ucc.asn.au>

	* unix/inodeprint.cc, configure.ac: don't use the nsec time
	on non-Linux-style systems (quick compile fix for OS X and probably
	others, can be made generic later).

2005-04-10  Olivier Andrieu  <oliv__a@users.sourceforge.net>

	* contrib/monotone.el: Some elisp code for running monotone from
	inside Emacs. Supports diff, status, add, drop, revert and commit.

2005-04-09  Richard Levitte  <richard@levitte.org>

	* contrib/Notify.pl: Allow globbing branches.  Make the revision
	records branch specific.  Show what records you would have updated
	even with --noupdate.  Add --before and --since, so users can
	select datetime ranges to create logs for.  Remove --to and add
	--difflogs-to and --nodifflogs-to to send logs with diffs to one
	address and logs without diffs to another (both can be given at
	once).  More and better documentation.

2005-04-08  Nathaniel Smith  <njs@codesourcery.com>

	* change_set.cc (basic_change_set): Remove problematic
	rename_dir/add combination, until directory semantics are
	fixed.

2005-04-08  Nathaniel Smith  <njs@codesourcery.com>

	* commands.cc (revert): Call maybe_update_inodeprints.
	* app_state.cc (set_restriction): Clear any old restrictions
	first.

2005-04-08  Jon Bright <jon@siliconcircus.com>
	* testsuite.at (NOT_ON_WIN32): Add a function to prevent tests from
	running on Win32 (for cases where the functionality being tested 
	makes no sense on Win32.  Not for cases where the functionality
	just isn't there yet on Win32.)
	* tests/t_final_space.at: Use NOT_ON_WIN32.  The filenames "a b" 
	and "a b " refer to the same file on Win32, obviating this test

2005-04-08  Jon Bright <jon@siliconcircus.com>
	* win32/inodeprint.cc (inodeprint_file): Still close the file if
	getting its time failed.
	* tests/t_netsync_sigpipe.at: Don't bother doing a kill -PIPE on
	Win32.  There is no real SIGPIPE on Win32 and sockets don't get this
	signal if their pipe goes away.  MinGW's kill seems to translate
	-PIPE to some signal that *does* kill monotone, so it seems like the
	easiest solution is just not to send the signal in the first place
	here.
	* tests/t_automate_ancestry_difference.at: Remove old 
	CHECK_SAME_STDOUT call which I'd left by accident.
	* tests/t_automate_leaves.at: Canonicalise monotone output before
	passing to CHECK_SAME_STDOUT
	* tests/t_log_depth.at: Check line count with arithmetic comparison
	rather than autotest's string comparison

2005-04-08  Nathaniel Smith  <njs@codesourcery.com>

	* inodeprint.cc (operator<<): Typo.

	* inodeprint.{hh,cc} (build_inodeprint_map,
	build_restricted_inodeprint_map): Remove unused functions.

2005-04-08  Nathaniel Smith  <njs@codesourcery.com>

	* work.cc: Remove doxygen comments.  Comments are good; comments
	that are longer than the function they document, and give less
	information, are not so good...

2005-04-08  Nathaniel Smith  <njs@codesourcery.com>

	* ChangeLog: Fixup after merge.

2005-04-08  Nathaniel Smith  <njs@codesourcery.com>

	* commands.cc (calculate_current_revision): Defer to
	calculate_restricted_revision instead of special casing.
	(put_revision_id): constify argument.
	(maybe_update_inodeprints): New function.
	(commit, update, checkout): Call it.
	
	* manifest.{cc,hh} (build_manifest_map): Remove, since only caller
	was removed.
	(build_restricted_manifest_map): Go faster if the user is using
	inode signatures.

	* tests/t_inodeprints.at:
	* tests/t_inodeprints_update.at: Typoes.
	
	* work.cc (read_inodeprints): Typo.

2005-04-08  Nathaniel Smith  <njs@codesourcery.com>

	* tests/t_inodeprints.at:
	* tests/t_inodeprints_update.at: New tests.
	* testsuite.at: Add them.
	
	* UPGRADE: Document 0.17 -> 0.18 upgrade path.

2005-04-08  Jon Bright <jon@siliconcircus.com>
	* tests/t_cat_file_by_name.at: CHECK_SAME_STDOUT can only be used
	to check two 'cat' processes or two monotone processes on Win32,
	not to check monotone and 'cat'.  Change to go through an 
	intermediate stdout
	* tests/t_automate_erase_ancestors.at: Ditto
	* tests/t_automate_toposort.at: Ditto
	* tests/t_automate_ancestry_difference.at: Ditto
	* tests/t_vars.at: Call CANONICALISE for stdout output.
	* tests/t_netsync_absorbs.at: Ditto.
	* tests/t_empty_env.at: For Win32, copy libiconv-2.dll to the 
	current dir before the test, otherwise Win32 will search the
	(empty) path for it and not find it.
	* tests/t_automate_descendents.at: Ditto
	* win32/inodeprint.cc: Implement inodeprint_file for Win32, based
	on mode, device, size, create time and write time.
	
	
2005-04-08  Jon Bright <jon@siliconcircus.com>
	* win32/inodeprint.cc: Change the function name to match the one
	on Unix.

2005-04-08  Nathaniel Smith  <njs@codesourcery.com>

	* {win32,unix}/fingerprint.cc: Rename to...
	* {win32,unix}/inodeprint.cc: ...this.  Change function name and
	calling conventions.
	* platform.hh (inodeprint_file): Likewise.
	* inodeprint.{cc,hh}: New files.
	* Makefile.am (MOST_SOURCES, UNIX_PLATFORM_SOURCES,
	WIN32_PLATFORM_SOURCES): Fixup accordingly.
	* vocab_terms.hh (inodeprint): New ATOMIC.
	* work.hh: Prototype inodeprint working copy functions.
	* work.cc: Implement them.

	* manifest.{hh,cc} (manifest_file_name): Remove unused variable.

2005-04-08  Jeremy Cowgar  <jeremy@cowgar.com>

	* doxygen.cfg: added
	* Makefile.am: added apidocs target (builds doxygen docs)

2005-04-07  Nathaniel Smith  <njs@codesourcery.com>

	* manifest.{hh,cc}: Remove some commented out unused functions.

	* win32/have_smart_terminal.cc: Include platform.hh.
	* unix/fingerprint.cc: New file, with new function.
	* win32/fingerprint.cc: New file, with stub function.
	* Makefile.am (UNIX_PLATFORM_SOURCES, WIN32_PLATFORM_SOURCES): Add
	them.

2005-04-07  Nathaniel Smith  <njs@codesourcery.com>

	* manifest.hh, manifest.cc: Remove tabs.

2005-04-07  Nathaniel Smith  <njs@codesourcery.com>

	* tests/t_final_space.at: New test.
	* testsuite.at: Add it.

2005-04-07  Nathaniel Smith  <njs@codesourcery.com>

	* monotone.texi (Dealing with a Fork): 'merge' has slightly
	different output.

	* NEWS: Summarize changes of last 2.5 weeks.

2005-04-07  Nathaniel Smith  <njs@codesourcery.com>

	* database.{cc,hh} (space_usage): New method.
	* database.cc (info): Use it.

2005-04-07  Nathaniel Smith  <njs@codesourcery.com>

	* vocab.cc (verify): Cache known-good strings, to speed up
	repeated processing of related changesets.

	* change_set.cc (basic_change_set_test): Revert last change; the
	old version _was_ valid.

2005-04-07  Nathaniel Smith  <njs@codesourcery.com>

	* smap.hh (insert): Fix stupid bug in assertion condition.

2005-04-07  Nathaniel Smith  <njs@codesourcery.com>

	* change_set.cc (basic_change_set_test): Test a _valid_
	change_set.
	(directory_node): Make a std::map, instead of an smap.  Add a
	comment explaining the bug that makes this temporarily necessary.

	* smap.hh (smap): Don't check for duplicates at insert time,
	unless we've decided not to mark things damaged; don't return
	iterators from insert.  Do check for duplicates at sort time, and
	always sort, instead of sometimes doing linear search.  This makes
	insert O(1), while still preserving the invariant that keys must
	be unique.
	
	* commands.cc (commit): Explain why we're aborting, in the case
	that we detect that a file has changed under us in the middle of a
	commit.

2005-04-07  Richard Levitte  <richard@levitte.org>

	* cryptopp/config.h: typo...

2005-04-06  Nathaniel Smith  <njs@codesourcery.com>

	* work.cc (build_deletions): Issue warning when generating
	delete_dir's; they're totally broken, but I don't want to disable
	them, because then our tests won't see when they're fixed...

2005-04-05  Nathaniel Smith  <njs@codesourcery.com>

	* tests/t_db_execute.at (db execute): New test.
	* testsuite.at: Add it.
	* database.cc (debug): Don't printf-interpret %-signs in input.

2005-04-05  Matt Johnston  <matt@ucc.asn.au>

	* database.cc: remove dulicated block introduced
	in rev 9ab3031f390769f1c455ec7764cc9c083f328a1b
	(merge of 76f4291b9fa56a04feb2186074a731848cced81c and
	c7917be7646df52363f39d2fc2f7d1198c9a8c27). Seems to be another
	instance of the case tested in t_merge_5.at

2005-04-05  Matt Johnston  <matt@ucc.asn.au>

	* basic_io.hh: reserve() the string which we're appending to
	frequently. Seems to give ~5% speedup in 
	diff -r t:revision-0.16 -r t:revision-0.17 - can't hurt.

2005-04-04  Nathaniel Smith  <njs@codesourcery.com>

	* monotone.spec, debian/control: We no longer need external popt.
	* INSTALL: Ditto, plus some general updating.
	
2005-04-04  Nathaniel Smith  <njs@codesourcery.com>

	* tests/t_sql_unpack.at: New test.
	* testsuite.at: Add it.

2005-04-04  Matt Johnston  <matt@ucc.asn.au>

	* file_io.cc (read_data_stdin): make it use botan
	* mkstemp.cc: merge cleanup (missed something up the manual merge)

2005-04-04  Nathaniel Smith  <njs@codesourcery.com>

	* contrib/ciabot_monotone.py (config): Genericize again, so lazy
	people using it won't start sending commits for monotone.
	* .mt-attrs: Make it executable.

2005-04-04  Richard Levitte  <richard@levitte.org>

	* Makefile.am (EXTRA_DIST): Add the extra popt files.

	* popt/popt.3, popt/popt.ps, popt/testit.sh: Include a few more
	  files from popt, mostly to have documentation on hand.  post.ps
	  is mentioned in popt/README.

2005-04-03  Nathaniel Smith  <njs@codesourcery.com>

	* Makefile.am (EXTRA_DIST): Add contrib/ stuff to distributed
	files list.
	* contrib/ciabot_monotone.py (config.delivery): Turn on.
	(send_change_for): Don't include "ChangeLog:" line when extracting
	changelog.

2005-04-03  Nathaniel Smith  <njs@codesourcery.com>

	* contrib/ciabot_monotone.py: New file.
	* contrib/README: Describe it.

2005-04-03  Richard Levitte  <richard@levitte.org>

	* AUTHORS: Add information about popt.

	* monotone.cc (my_poptStuffArgFile): Include the bundled popt.h.
	Since we now have a working popt, we can remove the restrictions
	on the use of -@.
	* tests/t_at_sign.at: Test that we can take more tha one -@.
	* monotone.1: Document it.

	* popt/poptint.h (struct poptContext_s): Add field to keep track
	  of the number of allocated leftovers elements.
	* popt/popt.c (poptGetContext): Initialise it and use it.
	  (poptGetNextOpt): Use it and realloc leftovers when needed.
	  Also make sure that the added element is a dynamically allocated
	  copy of the original string, or we may end up with a dangling
	  pointer.  These are huge bugs in popt 1.7, when using
	  poptStuffArgs().
	  (poptFreeContext): Free the leftovers elements when freeing
	  leftovers.
	  (poptSaveLong, poptSaveInt): Apply a small patch from Debian.

	* popt/CHANGES, popt/COPYING, popt/README, popt/findme.c,
	  popt/findme.h, popt/popt.c, popt/poptconfig.c, popt/popt.h,
	  popt/popthelp.c, popt/poptint.h, popt/poptparse.c,
	  popt/system.h, popt/test1.c, popt/test2.c, popt/test3.c: Bundle
	  popt 1.7.
	* configure.ac, Makefile.am: Adapt.

2005-04-01  Richard Levitte  <richard@levitte.org>

	* contrib/Notify.pl: Complete rewrite.  Among other things, it
	  makes better use of some new monotone automate features.  It's
	  also better organised and much more documented.

2005-04-01  Jeremy Cowgar  <jeremy@cowgar.com>

	* tests/t_dropkey_2.at: Updated to test dropkey instead of delkey
	* tests/t_dropkey_1.at: Updated to test dropkey instead of delkey
	* monotone.texi (Key and Cert): Changed references to delkey
	  to dropkey
	  (Commands): Changed references to delkey to dropkey
	* testsuite.at: changed references from t_delkey* to t_dropkey*
	* t_delkey_1.at: renamed to t_dropkey_1.at
	* t_delkey_2.at: renamed to t_dropkey_2.at
	* commands.cc (CMD(delkey)): renamed to dropkey to maintain
	  command consistency (with existing drop command)

2005-04-01  Richard Levitte  <richard@levitte.org>

	* monotone.cc (my_poptStuffArgFile): An argument file might be
	empty, and therefore contain no arguments to be parsed.  That's
	OK.
	* tests/t_at_sign.at: Test it.

2005-04-01  Nathaniel Smith  <njs@codesourcery.com>

	* monotone.cc: Fixup after merge.

2005-04-01  Nathaniel Smith  <njs@codesourcery.com>

	* file_io.cc (read_data_for_command_line): New function.
	(read_data_stdin): New function.
	* file_io.hh (read_data_for_command_line): Add prototype.
	
	* monotone.cc (my_poptStuffArgFile): Clean up a little.  Use
	read_data_for_command_line.  Don't free argv, but rather return
	it.
	(cpp_main): Keep a list of allocated argv's, and free them.
	(options): Tweak wording of help text on -@.
	
2005-04-01  Nathaniel Smith  <njs@codesourcery.com>

	* file_io.hh: Remove tabs.

2005-04-01  Nathaniel Smith  <njs@codesourcery.com>

	* monotone.cc (cpp_main): Actually remove newline.

2005-04-01  Nathaniel Smith  <njs@codesourcery.com>

	* ChangeLog: Fixup after merge.
	* monotone.text (Making Changes): Fix typo.
	
2005-04-01  Nathaniel Smith  <njs@codesourcery.com>

	* monotone.cc (cpp_main): Remove now-unneccessary newline.
	
	* commands.cc (commit): Fix typo.
	
	* monotone.texi (Making Changes): Don't claim that writing to
	MT/log prevents the editor from starting.  Clarify later that
	having written to MT/log still means the editor will pop up
	later.

2005-04-01  Richard Levitte  <richard@levitte.org>

	* monotone.cc: Add the long name --xargs for -@.
	* monotone.1: Document it.
	* tests/t_at_sign.at: Remove extra empty line and test --xargs.

	* monotone.texi (Making Changes): Cleanupy tweaks.

	* monotone.cc (my_poptStuffArgFile): New function to parse a file
	for more arguments and stuff them into the command line.
	(cpp_main): Add the -@ option
	* tests/t_at_sign.at, testsuite.at: Test it
	* monotone.1: Document it.

2005-03-31  Nathaniel Smith  <njs@codesourcery.com>

	* tests/t_log_depth.at: Cleanupy tweaks.

2005-03-31  Jeremy Cowgar  <jeremy@cowgar.com>

	* monotone.texi: Tutorial updated to include example of
	  editing/committing with MT/log
	* work.cc (has_contents_user_log) Added
	* work.hh (has_contents_user_log) Added
	* commands.cc (CMD(commit)): Checks to ensure both MT/log and the
	  --message option does not exist during commit.
	* transforms.hh (prefix_lines_with): Added
	* transforms.cc (prefix_lines_with): Added
	* sanity.cc (naughty_failure): Made use of prefix_lines_with()
	* ui.cc (inform): now handles messages w/embedded newlines
	* tests/t_commit_log_3.at: Created to test new functionality
	  added to CMD(commit)
	* testsuite.at: Added above test

2005-03-31  Richard Levitte  <richard@levitte.org>

	* monotone.cc: Add the --depth option...
	* app_state.hh (class app_state),
	  app_state.cc (app_state::set_depth): ... and the field and
	  method to store and set it.
	* commands.cc (CMD(log)): ... then handle it.

	* tests/t_log_depth.at: Add a test for 'log --depth=n'
	* testsuite.at: Add it.
	* monotone.texi (Informative): Document it.

2005-03-31  Nathaniel Smith  <njs@codesourcery.com>

	* automate.cc (automate_erase_ancestors): Accept zero arguments,
	and in such case print nothing.  (Important for scripting.)
	* commands.cc (automate):
	* monotone.texi (Automation):
	* tests/t_automate_erase_ancestors.at: Update accordingly.

2005-03-31  Nathaniel Smith  <njs@codesourcery.com>

	* automate.cc (automate_toposort): Accept zero arguments, and in
	such case print nothing.  (Important for scripting.)
	* commands.cc (automate):
	* monotone.texi (Automation):
	* tests/t_automate_toposort.at: Update accordingly.

2005-03-30  Richard Levitte  <richard@levitte.org>

	* contrib/Notify.pl: A new Perl hack to send change logs by
	email.

	* contrib/README: Add a quick description.

2005-03-30  Nathaniel Smith  <njs@codesourcery.com>

	* automate.cc (automate_leaves): New function.
	(automate_command): Add it.
	* commands.cc (automate): Synopsify it.
	* monotone.1: Add it.
	* monotone.texi (Automation, Commands): Likewise.
	
	* tests/t_automate_leaves.at: New test.
	* testsuite.at: Add it.

2005-03-30  Nathaniel Smith  <njs@codesourcery.com>

	* monotone.texi (Automation): Make newly added sample outputs
	verbatim also.

2005-03-30  Nathaniel Smith  <njs@codesourcery.com>

	* tests/t_automate_toposort.at: New test.
	* tests/t_automate_ancestry_difference.at: New test.
	* tests/t_diff_first_rev.at: New test.
	* testsuite.at: Add them.
	
	* revision.cc (calculate_ancestors_from_graph): Do not keep an
	"interesting" set and return only ancestors from this set;
	instead, simply return all ancestors.  Returning a limited set of
	ancestors does not speed things up, nor reduce memory usage in
	common cases.  (The only time it would reduce memory usage is when
	examining only a small ancestor set, which the important case,
	'heads', does not; even then, erase_ancestors would need to intern
	the interesting revisions first so they got low numbers, which it
	doesn't.)
	(erase_ancestors): Adjust accordingly.
	(toposort, ancestry_difference): New functions.
	* revision.hh (toposort, ancestry_difference): Declare.
	* automate.cc (automate_toposort, automate_ancestry_difference):
	New functions.
	(automate_command): Add them.
	All functions: clarify in description whether output is sorted
	alphabetically or topologically.
	* commands.cc (automate): Synopsify them.
	* monotone.1: Add them.
	* monotone.texi (Commands): Likewise.
	(Automation): Likewise.  Also, clarify for each command whether
	its output is alphabetically or topologically sorted.
	
2005-03-29  Richard Levitte  <richard@levitte.org>

	* commands.cc (CMD(ls)): Update with the same information as
	CMD(list)

	* monotone.texi (Automation): Make the sample output verbatim

2005-03-26  Nathaniel Smith  <njs@codesourcery.com>

	* automate.cc (automate_erase_ancestors): New function.
	(automate_command): Use it.
	* commands.cc (automate): Document it.

	* tests/t_automate_erase_ancestors.at: New test.
	* testsuite.at: Add it.

	* monotone.texi (Automation, Commands): Document automate
	erase_ancestors.
	* monotone.1: Document automate erase_ancestors.

2005-03-26  Nathaniel Smith  <njs@codesourcery.com>

	* automate.cc (interface_version): Bump to 0.1.
	(automate_descendents): New function.
	(automate_command): Call it.
	* commands.cc (automate): Add it to help text.

	* tests/t_automate_descendents.at: New test.
	* testsuite.at: Add it.
	
	* monotone.texi (Automation, Commands): Document automate
	descendents.
	* monotone.1: Document automate descendents, and vars stuff.

2005-03-26  Nathaniel Smith  <njs@codesourcery.com>

	* tests/t_attr.at: No longer a bug report.
	* tests/t_rename_attr.at: New test.
	* testsuite.at: Add it.

2005-03-26  Joel Crisp  <jcrisp@s-r-s.co.uk>

	* contrib/Log2Gxl.java: New file.

2005-03-26  Nathaniel Smith  <njs@pobox.com>

	* contrib/README: New file.

2005-03-25  Nathaniel Smith  <njs@pobox.com>

	* commands.cc (user_log_file_name): Remove unused variable
	again.  Hopefully it will take this time...

2005-03-25  Nathaniel Smith  <njs@pobox.com>

	* commands.cc (user_log_file_name): Remove unused variable.

2005-03-25  Jeremy Cowgar  <jeremy@cowgar.com>

	* monotone.texi: Added a bit more documentation about MT/log
	  Updated edit_comment hook and addded delkey docs
	* commands.cc: Added delkey command
	* t_delkey_1.at: Tests delkey command on public key
	* t_delkey_2.at: Tests delkey command on public and private key
	* testsuite.at: Added above tests
	* std_hooks.lua: Transposed the MT: lines and user_log_contents,
	  user_log_contents now appears first.

2005-03-25  Jeremy Cowgar  <jeremy@cowgar.com>

	* t_setup_creates_log.at: Ensures that MT/log is created
	  on setup
	* t_checkout_creates_log.at: Ensures that MT/log is created
	  on checkout
	* t_commit_log_1.at: Ensures that:
	  1. Read and entered as the ChangeLog message
	  2. Is blanked after a successful commit
	* t_commit_log_2.at: Ensures that commit works w/o MT/log being
	  present
	* testsuite.at: Added the above tests.

2005-03-25  Matt Johnston  <matt@ucc.asn.au>

        * {unix,win32}/platform_netsync.cc, platform.hh, Makefile.am: new
        functions to disable and enable sigpipe.
        * netsync.cc, main.cc: call the functions from netsync rather than
        globally, so that sigpipe still works for piping output of commands
        such as 'log'.
        * tests/t_netsync_sigpipe.at: test it.
        * testsuite.at: add it.

2005-03-25  Matt Johnston  <matt@ucc.asn.au>

	* tests/t_database_check.at: re-encode the manifestX
	data so that it doesn't use any fancy gzip features like
	filenames (so that the botan parse can handle it).
	( if it should be able to handle it, an additional test
	can be added testing it explicitly).

2005-03-25  Matt Johnston  <matt@ucc.asn.au>

	* botan/base64.h: Change default break value so that
	output is split into 72 col lines.

2005-03-25  Matt Johnston  <matt@ucc.asn.au>

	* monotone.cc: add short options -r, -b, -k, and -m
	for --revision, --branch, --key, and --message respectively.
	* monotone.texi, monotone.1: document them
	* tests/t_short_opts.at: test them
	* testsuite.at: add it

2005-03-24  Nathaniel Smith  <njs@codesourcery.com>

	* tests/t_empty_env.at: New test.
	* testsuite.at: Add it.  Absolutify path to monotone so it will
	work.
	
	* unix/have_smart_terminal.cc (have_smart_terminal): Handle the
	case where TERM is unset or empty.

2005-03-24  Nathaniel Smith  <njs@codesourcery.com>

	* ui.hh (tick_write_nothing): New class.
	* monotone.cc (cpp_main): Enable it.

2005-03-24  Nathaniel Smith  <njs@codesourcery.com>

	* work.cc (build_deletions, build_additions): Fixup after merge.

2005-03-23  Nathaniel Smith  <njs@codesourcery.com>

	* tests/t_cat_file_by_name.at: Check for attempting to cat
	non-existent files.
	* tests/t_empty_id_completion.at: New test.
	* tests/t_empty_path.at: New test.
	* testsuite.at: Add them.
	
	* database.cc (complete): Always generate some sort of limit term,
	even a degenerate one.
	
	* app_state.cc (create_working_copy): Check for null directory.

	* work.cc (build_deletion, build_addition, build_rename): Check
	for null paths.

2005-03-23  Derek Scherger  <derek@echologic.com>

	* Makefile.am UNIX_PLATFORM_SOURCES:
	WIN32_PLATFORM_SOURCES: add have_smart_terminal.cc
	* platform.hh (have_smart_terminal): prototype
	* ui.cc (user_interface): set ticker to dot/count based on
	have_smart_terminal
	* unix/have_smart_terminal.cc: 
	* win32/have_smart_terminal.cc: new file
	
2005-03-23  Derek Scherger  <derek@echologic.com>

	* commands.cc (add): pass list of prefixed file_path's to
	build_additions
	(drop): pass list of prefixed file_path's to build_deletions
	(attr): pass attr_path as a 1 element vector to build_additions
	* work.{cc,hh} (build_addition): rename to...
	(build_additions): this, and accept a vector of paths to be added
	in a single path_rearrangement
	(build_deletion): rename to ...
	(build_deletions): this, and accept a vector of paths to be
	dropped in a single path_rearrangement
	(known_preimage_path): replace manifest and path_rearrangement
	args with a path_set to avoid extracting paths for every file
	(build_rename): adjust for change to known_preimage_path

2005-03-23  Nathaniel Smith  <njs@codesourcery.com>

	* monotone.cc (my_poptFreeContext, cpp_main): Apparently
	poptFreeContext silently changed its return type at some unknown
	time.  Hack around this.

2005-03-23  Nathaniel Smith  <njs@codesourcery.com>

	* monotone.cc (cpp_main): Remove the special code to dump before
	printing exception information, since we no longer dump to the
	screen, so it's always better to have the little status message
	saying what happened to the log buffer at the end of everything.
	* sanity.cc (dump_buffer): Give a hint on how to get debug
	information, when discarding it.
	* work.{hh,cc} (get_local_dump_path): New function.
	* app_state.cc (allow_working_copy): Use it for default
	global_sanity dump path.
	* monotone.texi (Reserved Files): Document MT/debug.
	(Network): Capitalize Bob and Alice (sorry graydon).
	Document new defaulting behavior.

2005-03-23  Nathaniel Smith  <njs@codesourcery.com>

	* work.cc, sanity.cc: Remove tabs.

2005-03-23  Nathaniel Smith  <njs@codesourcery.com>

	* monotone.texi (Network Service): Mention that monotone remembers
	your server/collection.
	(Vars): New section.
	* netsync.cc (process_hello_cmd): Touch more cleaning.
	* tests/t_merge_5.at: More commentary.
	
2005-03-23  Matt Johnston  <matt@ucc.asn.au>

	* tests/t_merge_5.at: new test for a merge which ends up with
	duplicate lines.
	* testsuite.at: add it

2005-03-22  Jeremy Cowgar  <jeremy@cowgar.com>

	* AUTHORS: Added my name
	* app_state.cc, commands.cc, lua.cc, lua.hh, monotone.texi,
	  std_hooks.lua, work.cc, work.hh: Added functionality to
	  read the MT/log file for commit logs. In this revision
	  tests are not yet complete nor is documenation complete
	  but the reading, blanking and creating of MT/log is.

2005-03-22  Nathaniel Smith  <njs@codesourcery.com>

	* vocab_terms.hh: Declare base64<var_name>.
	* database.cc (clear_var, set_var, get_vars): base64-encode
	var_names in the database.
	* monotone.texi (Internationalization): Update description of
	vars.
	* transforms.{cc,hh} ({in,ex}ternalize_var_name): Remove.
	* commands.cc (set, unset, ls_vars): Update accordingly.
	(unset): Error out if the variable doesn't exist.
	* tests/t_vars.at: Verify this works.

	* netcmd.cc (test_netcmd_functions): Properly type arguments to
	{read,write}_hello_cmd_payload.
	(write_hello_cmd_payload): Properly type arguments.
	* netcmd.hh (write_hello_cmd_payload):
	* netsync.cc (queue_hello_cmd): Adjust accordingly.
	(process_hello_cmd): More cleaning.  Also, save new server keys to
	a var, and check old server keys against the var.
	
	* tests/t_netsync_checks_server_key.at: New test.
	* testsuite.at: Add it.  Better docs for some netsync macros,
	while I'm here...
	* tests/t_netsync_absorbs.at: Add 'netsync' keyword.
	
2005-03-22  Nathaniel Smith  <njs@codesourcery.com>

	* tests/t_netsync_absorbs.at: New test.
	* testsuite.at: Add it.

	* netcmd.{cc,hh} (read_hello_cmd_payload): Properly type
	arguments.
	* netsync.cc (dispatch_payload): Adjust accordingly.  Move some
	logic into process_hello_cmd.
	(known_servers_domain): New constant.
	(process_hello_cmd): Tweak arguments appropriately.  Include logic
	formerly in dispatch_payload.  Cleanup.

	No semantic changes.
	
2005-03-21  Nathaniel Smith  <njs@codesourcery.com>

	* monotone.texi (Starting a New Project): Tweak phrasing.

2005-03-21  Nathaniel Smith  <njs@codesourcery.com>

	* commands.cc (process_netsync_client_args): If user specifies
	server/collection and there is no default, set the default.
	* tests/t_netsync_set_defaults.at: New test.
	* testsuite.at: Add it.

2005-03-21  Nathaniel Smith  <njs@codesourcery.com>

	* vocab.hh (var_key): New typedef.
	* database.{cc,hh}: Use it.  Make most var commands take it.
	* commands.cc (set, unset): Adjust accordingly.
	(default_server_key, default_collection_key): New constants.
	(process_netsync_client_args): New function.
	(push, pull, sync): Use it.

	* tests/t_netsync_defaults.at: New test.
	* testsuite.at: Add it.

2005-03-21  Matt Johnston  <matt@ucc.asn.au>

	* change_set.cc: use std::map rather than smap for 
	confirm_unique_entries_in_directories() and confirm_proper_tree()
	since they perform a lot of insert()s.

2005-03-21  Nathaniel Smith  <njs@codesourcery.com>

	* monotone.texi (list tags, list vars, set, unset): Document.
	(Internationalization): Document vars.

2005-03-21  Nathaniel Smith  <njs@codesourcery.com>

	* transforms.{hh,cc} ({in,ex}ternalize_var_{name,domain}): New
	functions.
	* vocab_terms.hh (base64<var_value>): Declare template.
	* database.hh (get_vars): Simplify API.
	* database.cc (get_vars, get_var, var_exists, set_var, clear_var):
	Implement.
	* commands.cc (set, unset): New commands.
	(ls): New "vars" subcommand.
	* tests/t_vars.at: Fix.  Un-XFAIL.
	
2005-03-21  Nathaniel Smith  <njs@codesourcery.com>

	* transforms.{cc,hh}: Remove tabs.

2005-03-20  Nathaniel Smith  <njs@codesourcery.com>

	* tests/t_vars.at: New test.
	* testsuite.at: Add it.

2005-03-20  Nathaniel Smith  <njs@codesourcery.com>

	* schema.sql (db_vars): New table.
	* database.cc (database::database): Update schema id.
	* schema_migration.cc (migrate_client_to_vars): New function.
	(migrate_monotone_schema): Use it.
	* tests/t_migrate_schema.at: Another schema, another test...
	
	* vocab_terms.hh (var_domain, var_name, var_value): New types.
	* database.hh (get_vars, get_var, var_exists, set_var, clear_var):
	Prototype new functions.
	
2005-03-20  Derek Scherger  <derek@echologic.com>

	* file_io.cc (book_keeping_file): return true only if first
	element of path is MT, allowing embedded MT elements
	(walk_tree_recursive): check relative paths for ignoreable book
	keeping files, rather than absolute paths
	(test_book_keeping_file): add fs::path tests for book keeping
	files
	* tests/t_add_intermediate_MT_path.at: un-XFAIL, fix some problems
	with commas, add tests for renames and deletes with embedded MT
	path elements.

2005-03-20  Nathaniel Smith  <njs@codesourcery.com>

	* monotone.texi: Add some missing @sc{}'s.
	* cryptopp/config.h: Use "mt-stdint.h", not <stdint.h>, for
	portability.

2005-03-19  Nathaniel Smith  <njs@codesourcery.com>

	* Makefile.am (EXTRA_DIST): Add UPGRADE and README.changesets.
	* debian/files: Auto-updated by dpkg-buildpackage.

	* This is the 0.17 release.
	
2005-03-18  Nathaniel Smith  <njs@codesourcery.com>

	* Makefile.am (MOST_SOURCES): Add package_{full_,}revision.h.
	* NEWS: Fill in date.
	* debian/copyright: Update from AUTHORS.
	* configure.ac: Bump version number to 0.17.
	* debian/changelog, monotone.spec: Update for release.
	* po/monotone.pot: Auto-updated by distcheck.

2005-03-18  Christof Petig <christof@petig-baender.de>

	* sqlite/*: Imported sqlite version 3.1.6 tree

2005-03-18  Nathaniel Smith  <njs@codesourcery.com>

	* monotone.1, commands.cc, Makefile.am: Fixup after merge.

2005-03-18  Nathaniel Smith  <njs@codesourcery.com>

	* path_component (split_path): Fix bug.
	Also, add unit tests for file.
	* unit_tests.{hh,cc}: Add path_component unit tests.
	
2005-03-18  Nathaniel Smith  <njs@codesourcery.com>

	* Makefile.am: Fixup after merge.
	
2005-03-18  Nathaniel Smith  <njs@codesourcery.com>

	* change_set.cc: Move path_component stuff to...
	* path_component.{hh,cc}: ...these new files.
	* Makefile.am: Add them.

2005-03-18  Matt Johnston  <matt@ucc.asn.au>

	* txt2c.cc: add --no-static option
	* Makefile.am, package_revision.h, package_full_revision.h:
	create revision info files as standalone .c files to speed
	compilation (mt_version.cc doesn't need to recompile each time)

2005-03-17  Derek Scherger  <derek@echologic.com>

	* INSTALL: add note about creating a ./configure script

2005-03-16  Nathaniel Smith  <njs@codesourcery.com>

	* UPGRADE: Finish, hopefully.
	* monotone.texi (db check): Be more clear about what is normally
	checked, and when 'db check' is useful.

2005-03-16  Patrick Mauritz <oxygene@studentenbude.ath.cx>

	* monotone.texi (Hook Reference): Typo.

2005-03-16  Nathaniel Smith  <njs@codesourcery.com>

	* monotone.texi: Add Derek Scherger to the copyright list.
	Various tweaks.
	(Starting a New Project): Rewrite to clarify that only Jim runs
	"setup", and explain why.
	(Network Service): Add a note that most people do use a central
	server, since people on the mailing list seem to perhaps be
	getting the wrong idea.
	(Making Changes): Expand a little on what the "." in "checkout ."
	means, since people seem to accidentally checkout stuff into real
	directories.
	(db check): Add much verbiage on the implications
	of various problems, and how to fix them.  Also clarify some
	wording.
	* NEWS: Small tweaks.
	* UPGRADE: More instructions, not done yet...
	
2005-03-15  Matt Johnston  <matt@ucc.asn.au>

	* commands.cc, monotone.texi, monotone.1: mention that agraph
          output is in VCG format.

2005-03-14  Nathaniel Smith  <njs@codesourcery.com>

	* commands.cc (cat): 'cat file REV PATH'.
	* monotone.texi: Mention it.
	* tests/t_cat_file_by_name.at: New test.
	* testsuite.at: Add it.

2005-03-11  Nathaniel Smith  <njs@codesourcery.com>

	* automate.cc (automate_heads): Remove app.initialize call.
	* revision.cc, revision.hh (calculate_arbitrary_change_set): New
	function.
	(calculate_composite_change_set): Touch more sanity checking.

	* commands.cc (update): Use it.

2005-03-10  Derek Scherger  <derek@echologic.com>

	* app_state.cc (set_restriction): adjust bad path error message
	* commands.cc (get_valid_paths): refactor into ...
	(extract_rearranged_paths): ... this
	(extract_delta_paths): ... this
	(extract_changed_paths): ... this
	(add_intermediate_paths): ... and this
	(restrict_delta_map): new function
	(calculate_restricted_change_set): new function
	(calculate_restricted_revision):
	(ls_missing):
	(revert): rework using new valid path functions
	(do_diff): adjust --revision variants to work with restrictions
	* tests/t_diff_restrict.at: un-XFAIL

2005-03-09  Jon Bright <jon@siliconcircus.com>
	* win32/monotone.iss: Install the many-files version of the
	docs, install the figures, create a start-menu icon for the
	docs.
	* Makefile.am: Make docs generation work with MinGW

2005-03-09  Jon Bright <jon@siliconcircus.com>
	* win32/monotone.iss: Monotone -> monotone

2005-03-09  Jon Bright <jon@siliconcircus.com>
	* win32/monotone.iss: Added an Inno Setup script for 
	generating a Windows installer.  Inno Setup is GPLed, see
	http://www.jrsoftware.org for download

2005-03-09  Jon Bright <jon@siliconcircus.com>
	* t_diff_binary.at: binary.bz.b64 -> binary.gz.b64

2005-03-08  Derek Scherger  <derek@echologic.com>

	* Makefile.am: adjust for fsck rename
	* commands.cc (db fsck): rename to db check and add short help;
	adjust for fsck file renames
	* database.{cc,hh}: minor alignment adjustments
	(get_statistic): remove redundant method
	(info): use count in place of get_statistic
	(count): return unsigned long instead of int
	(get_keys): new method
	(get_public_keys): new method
	(get_private_keys): rewrite using get_keys
	(get_certs): new method to get all certs in database from
	specified table
	(get_revision_certs): ditto
	* fsck.{cc,hh}: rename to...
	* database_check.{cc,hh}: ...this; add key, cert and sane revision
	history checking
	* monotone.1: document db dump/load/check commands
	* monotone.texi: document db check command
	* tests/t_fsck.at: rename to...
	* tests/t_database_check.at: ...this; and add tests for key and
	cert problems
	* testsuite.at: account for new test name

2005-03-08  Nathaniel Smith  <njs@codesourcery.com>

	* ChangeLog: Insert some missing newlines.
	* NEWS: Note file format changes.
	* file_io.cc (tilde_expand): Clarify error message.

2005-03-08  Nathaniel Smith  <njs@codesourcery.com>

	* keys.{cc,hh} (require_password): Simplify interface, do more
	work.
	* rcs_import.cc (import_cvs_repo): Update accordingly.
	* commands.cc (server): Likewise.
	* revision.cc (build_changesets_from_existing_revs) 
	(build_changesets_from_manifest_ancestry): Require passphrase
	early.

2005-03-08  Nathaniel Smith  <njs@codesourcery.com>

	* NEWS, INSTALL, README.changesets: Update in preparation for
	0.17.
	* UPGRADE: New file.
	
	* tests/t_diff_restrict.at: Oops.  XFAIL it.
	
2005-03-08  Jon Bright  <jon@siliconcircus.com>
	
	* win32/process.cc (process_spawn): Escape the parameters,
	surround them with quotes before adding them to the consolidated
	command line string
	* mkstemp.cc (monotone_mkstemp): Now takes a std::string&, and
	returns the *native* form of the path in this.
	* mkstemp.hh: Now always use monotone_mkstemp
	(monotone_mkstemp): Update prototype
	* lua.cc (monotone_mkstemp_for_lua): Use new-style 
	monotone_mkstemp

2005-03-08  Jon Bright  <jon@siliconcircus.com>
	
	* win32/read_password.cc (read_password): Now correctly hides 
	password when run in a Windows console.  Does at least enough in
	a MinGW rxvt console to make sure that you can't see the password.
	* win32/process.cc: Change indentation.
	(process_spawn): Log commands executed, as for unix process.cc

2005-03-07  Nathaniel Smith  <njs@codesourcery.com>

	* tests/t_diff_restrict.at: New test.
	* testsuite.at: Add it.

2005-03-05  Nathaniel Smith  <njs@codesourcery.com>

	* netsync.cc (encountered_error, error): New variable and method.
	(session::session): Initialize encountered_error.
	(write_netcmd_and_try_flush, read_some, write_some): Check it.
	(queue_error_cmd): Consider it like sending a goodbye.
	(process_error_cmd): Throw an exception instead of considering it
	a goodbye.
	(process_data_cmd): Call error() if epochs don't match.
	* tests/t_epoch.at, tests/t_epoch_server.at: More minor tweaks.
	Expect failed pulls to exit with status 0.  This isn't really
	correct, but looks complicated to fix...

2005-03-05  Nathaniel Smith  <njs@codesourcery.com>

	* testsuite.at (NETSYNC_SERVE_N_START): New macro.
	* tests/t_epoch_server.at: Misc. fixes.

	* netsync.cc (session::session): Don't open valve yet.
	(maybe_note_epochs_finished): New method to open
	valve.
	(process_done_cmd, process_data_cmd): Call it.
	(rebuild_merkle_trees): Actually calculate hashes for epoch merkle
	trees.  Also, only include epochs that meet the branch mask.
	(session): Remove unused id_to_epoch map.
	
2005-03-05  Nathaniel Smith  <njs@codesourcery.com>

	* netcmd.cc (read_netcmd_item_type): Handle epoch_item.
	(test_netcmd_functions): Update for new confirm_cmd_payload
	format.
	* netsync.cc (process_confirm_cmd): Cut and paste error.

2005-03-05  Nathaniel Smith  <njs@codesourcery.com>

	* constants.{cc,hh}: Add new epochlen, epochlen_bytes constants.
	* vocab_terms.hh, vocab.hh: Add new epoch_data type.  Add predeclarations
	for it.
	* commands.cc (ls_epochs):
	* revision.cc (
	* database.hh:
	* database.cc: Update for epoch_data.  Add get_epoch, epoch_exists
	methods.
	* epoch.{cc,hh}: New files.
	* netsync.cc: Actually implement epochs-via-merkle code.

2005-03-04  Nathaniel Smith  <njs@codesourcery.com>

	* schema.sql (branch_epochs): Add 'hash' field.
	* schema_migration.cc: Fixup for.
	* database.cc (database): Change schemas.
	* tests/t_migrate_schema.at: Replace epoch db test case with one
	with new schema.

2005-03-03  Nathaniel Smith  <njs@codesourcery.com>

	* netsync.cc (session::id_to_epoch): New variable.
	(session::session): Create refinement and requested item tables
	for epochs.
	(rebuild_merkle_trees): Fill epoch merkle tree and id_to_epoch
	table.

	* netsync.cc (queue_confirm_cmd, process_confirm_cmd) 
	(dispatch_payload, rebuild_merkle_trees): 
	* netcmd.hh:
	* netcmd.cc (read_confirm_cmd_payload, write_confirm_cmd_payload):
	Remove epochs.

2005-02-27  Nathaniel Smith  <njs@codesourcery.com>

	* constants.cc:
	* revision.cc:
	* testsuite.at: 
	* commands.cc:
	* ChangeLog: Fixup after merge.

2005-02-27  Nathaniel Smith  <njs@codesourcery.com>

	* merkle_tree.hh (netcmd_item_type): Add epoch_item.
	* merkle_tree.cc (netcmd_item_type_to_string): Handle epoch_item.

	* packet.hh, packet.cc (struct packet_db_valve): New class.
	* netsync.cc (session): Use a valved writer.

2005-02-26  Nathaniel Smith  <njs@codesourcery.com>

	* merkle_tree.hh: Fix comment.
	Remove prototypes for non-existing functions.

2005-02-26  Nathaniel Smith  <njs@codesourcery.com>

	* tests/t_epoch_unidirectional.at: New test.
	* testsuite.at: Add it.

2005-02-26  Nathaniel Smith  <njs@codesourcery.com>

	* tests/t_epoch.at: Even more paranoid.
	* tests/t_epoch_server.at: New test.
	* testsuite.at: Add it.
	
2005-02-21  Nathaniel Smith  <njs@codesourcery.com>

	* tests/t_epoch.at: Check that netsync only sends relevant
	epochs, and be a little more paranoid.

2005-02-19  Nathaniel Smith  <njs@codesourcery.com>

	* revision.cc (struct anc_graph): Fixup after merge.

2005-02-18  graydon hoare  <graydon@pobox.com>

	* database.cc (set_epoch): Fix SQL.
	* monotone.texi (Rebuilding ancestry): Reword a bit.
	* netcmd.{cc,hh} 
	({read,write}_hello_cmd_payload): Transfer server key with hello.
	({read,write}_confirm_cmd_payload): Transfer epoch list with confirm.
	* netsync.cc: Adapt to changes in netcmd.
	(rebuild_merkle_trees): Set nonexistent epochs to zero before sync.
	* revision.cc (anc_graph): Randomize epochs on rebuild.
	* tests/t_epoch.at: Fix up to test slightly new semantics.

2005-02-07  Nathaniel Smith  <njs@codesourcery.com>

	* monotone.1: Add more db commands.
	* monotone.texi: Document db rebuild.  Add section on rebuilding
	ancestry and epochs.

2005-02-06  graydon hoare  <graydon@pobox.com>

	* commands.cc (db): Add epoch commands.
	(list): Likewise.
	Also remove some unneeded transaction guards.
	* database.{cc,hh} (get_epochs): New function.
	(set_epoch): Likewise.
	(clear_epoch): Likewise.
	Also remove all persistent merkle trie stuff.
	* schema.sql: Add epochs, remove tries.
	* schema_migration.cc: Update.
	* tests/t_epoch.at: New test.
	* tests/t_migrate_schema.at: Update.
	* testsuite.at: Add some new helpers, call t_epoch.at.
	* vocab.hh (epoch_id): Define.
	* vocab_terms.hh (epoch): Define.

2005-02-05  Nathaniel Smith  <njs@codesourcery.com>

	* merkle_tree.hh: Remove mcert_item and fcert_item, rename
	rcert_item to cert_item, renumber to remove gaps left.
	* merkle_tree.cc (netcmd_item_type_to_string):
	* netcmd.cc (read_netcmd_item_type): 
	* netsync.cc: Adjust accordingly.
	
2005-02-05  Nathaniel Smith  <njs@codesourcery.com>

	* constants.cc (constants): Bump netsync protocol version.

2005-03-07  Nathaniel Smith  <njs@codesourcery.com>

	* lua.cc (monotone_spawn_for_lua): Minimal change to get arguments
	in right order.  Still needs hygienic cleanups...
	* tests/t_can_execute.at: Run 'cp' instead of 'touch', because cp
	will actually notice if we pass arguments out of order.
	* testsuite.at: Remove mysterious blank line.
	
2005-03-07  Nathaniel Smith  <njs@codesourcery.com>

	* unix/process.cc (process_spawn): Log command line before
	executing.

2005-03-07  Nathaniel Smith  <njs@codesourcery.com>

	* revision.cc (kill_redundant_edges): Rename back to...
	(kluge_for_3_ancestor_nodes): ...this.  Go back to only cleaning
	up parents of 3+ parent nodes.
	(analyze_manifest_changes): Take a third argument, of files whose
	ancestry needs splitting.
	(construct_revision_from_ancestry): Make more more complex, in
	order to properly track file identity in merges.

2005-03-05  Nathaniel Smith  <njs@codesourcery.com>

	* revision.cc (check_sane_history): Typo.
	
2005-03-05  Nathaniel Smith  <njs@codesourcery.com>

	* revision.hh (check_sane_history): Take an app_state instead of a
	database as an argument.
	* database.cc: Pass an app_state instead of a database as its
	argument. 
	* revision.cc (check_sane_history): Update accordingly.  Add a new
	check for merges, that they are creating consistent changesets
	(even when the common ancestor is outside of the usual
	paranoia-checking search depth).

2005-03-05  Nathaniel Smith  <njs@codesourcery.com>

	* revision.cc (kluge_for_3_ancestor_nodes): Rename to...
	(kill_redundant_edges): ...this.  Kill all redundant edges, not
	just ones on nodes with 3+ parents.  Also, make it actually work.
	
2005-03-05  Nathaniel Smith  <njs@codesourcery.com>

	* revision.cc (kluge_for_3_ancestor_nodes): New method.
	(rebuild_ancestry): Call it.

2005-03-03  Nathaniel Smith  <njs@codesourcery.com>

	* revision.cc (check_sane_history): Print a warning to let the
	user know why things like 'pull' can take so long.
	* netsync.cc: Remove a few tabs.

2005-03-04  Jon Bright  <jon@siliconcircus.com>
	
	* win32/process.cc (process_spawn): Now takes 
	const char * const argv[]
	* unix/process.cc (process_spawn): Ditto.  Cast for call to
	execvp
	(existsonpath): Initialise args in a const way

2005-03-04  Jon Bright  <jon@siliconcircus.com>
	
	* win32/process.cc (process_spawn): Now takes 
	char * const argv[]
	* platform.hh (process_spawn): Ditto
	* unix/process.cc (process_spawn): Ditto
	* lua.cc (monotone_spawn_for_lua): Remove debug code
	* General: Beginning to hate C++'s const rules

2005-03-04  Jon Bright  <jon@siliconcircus.com>
	
	* win32/process.cc (process_spawn): Now takes 
	const char * const *
	* platform.hh (process_spawn): Ditto
	* unix/process.cc (process_spawn): Ditto
	* General: Sorry about all these commits, I'm syncing back and
	forth between Linux and Win32

2005-03-04  Jon Bright  <jon@siliconcircus.com>
	
	* win32/process.cc (process_spawn): Now takes char * const *
	* platform.hh (process_spawn): Ditto
	* unix/process.cc (process_spawn): Ditto
	(existsonpath): argv now const char*[]

2005-03-04  Jon Bright  <jon@siliconcircus.com>
	
	* win32/process.cc: Added forgotten file
	* unix/process.cc: Include stat.h, (process_*) fix compilation
	errors

2005-03-04  Jon Bright  <jon@siliconcircus.com>
	
	* unix/process.cc: Added forgotten file

2005-03-03  Jon Bright  <jon@siliconcircus.com>
	
	* lposix.c: Deleted
	* win32/process.cc: Created, added Win32 versions of functions
	existsonpath, make_executable, process_spawn, process_wait,
	process_kill, process_sleep
	* unix/process.cc: Ditto, for the Unix versions.
	* lua.cc: Add LUA wrappers for the above functions, register
	them with LUA
	* std_hooks.lua (execute, attr_functions->execute, 
	program_exists_in_path): Use the new functions instead of posix
	functions
	* t_can_execute.at (touchhook.lua): Ditto

2005-03-01  Derek Scherger  <derek@echologic.com>

	* app_state.cc (set_restriction): actually ignore ignored files
	rather than trying to validate them

2005-03-01  Derek Scherger  <derek@echologic.com>

	* tests/t_diff_binary.at: new test (bug report)
	* tests/t_command_completion.at: new test
	* tests/t_merge_rename_file_and_rename_dir.at: new test
	* testsuite.at: include new tests
	
2005-02-28  Richard Levitte  <richard@levitte.org>

	* Makefile.am (BUILT_SOURCES_CLEAN): Moved mt-stding.h from here...
	(DISTCLEANFILES): ... to here.  Since mt-stding.h is created by
	config.status, it should only be removed by the distclean target.

2005-02-28  Matt Johnston  <matt@ucc.asn.au>

	* std_hooks.lua: posix.iswin32() == 1, rather than plain boolean
	comparison (0 doesn't compare as false in lua it seems).

2005-02-27  Jon Bright  <jon@siliconcircus.com>
	
	* lposix.c (win32 Pspawn): Search the path
	(win32 Pexistsonpath): Added.  'which' isn't easily available,
	and not available at all from a normal Win32 command shell
	(Piswin32): Added a function for both Unix and Win32 to detect
	if running on Windows
	* std_hooks.lua (program_exists_in_path): Now calls 
	posix.iswin32.  If win32, calls posix.existsonpath, otherwise
	calls which as it always did.

2005-02-27  Jon Bright  <jon@siliconcircus.com>
	
	* lposix.c (win32 Pspawn): Remove dumb strlen bug resulting in
	AVs on commit.

2005-02-27  Jon Bright  <jon@siliconcircus.com>
	
	* t_can_execute.at: Test to see if hooks can execute things
	* testsuite.at: Add t_can_execute

2005-02-27  Jon Bright  <jon@siliconcircus.com>
	
	* lposix.c (win32 Pspawn): Ensure the command string is always
	NUL-terminated.  Also, allocate enough memory for the quotes
	around the command string.

2005-02-27  Jon Bright  <jon@siliconcircus.com>
	
	* xdelta.cc (unittests): Define BOOST_STDC_NO_NAMESPACE, needed
	to compile with the latest MinGW which uses gcc 3.4.2
	* vocab.cc (verify(local_path)): Catch fs::filesystem_error too
	and rethrow this as an informative_failure, thereby fixing the
	Win32 unit tests without disabling anything
	* idna/toutf8.c (stringprep_convert): Fix a potential segfault
	when memory allocation fails.  Potentially security-relevant.
	* tests/t_i18n_file.at: Add a SET_FUNNY_FILENAME macro, which 
	gets a platform-appropriate funny filename (with/without 
	colon).  
	Change references to utf8 to utf-8, iso88591 to iso-8859-1, and
	eucjp to euc-jp, on the grounds that MinGW's iconv knows all
	of the latter and none of the former, but Linux iconv knows all
	of them.  Test now passes one Win32.  I'm presuming we weren't
	deliberately using non-standard names for charsets here.
	* tests/t_i18n_changelog.at: Same charset name changes.
	* tests/t_dump_load.at: Canonicalise dump before loading it
	* tests/t_load_into_existing.at: Ditto
	* tests/t_fmerge.at: Canonicalise fmerge output
	* tests/t_merge_normalization_edge_case.at: Ditto
	* tests/t_unidiff.at: Canonicalise diff output
	* tests/t_largish_file.at: Instead of using dd, which MinGW
	doesn't have, I've generated the file with dd on a nearby Linux
	box, then gziped and b64ed it, and the test case now generates
	it with UNGZB64
	* testsuite.at: Add a comment every 10 tests with the test
	number.  Useful if you're trying to locate which test number
	you're trying to run and only have the filename.  If people 
	hate this, though, please do delete.
	(UNB64_COMMAND) Do special handling for Win32 to avoid
	having to canonicalise the file.
	(UNGZ_COMMAND) Canonicalise the file after ungzipping it.
	* lposix.c: (Pfork, Pexec) Removed, on the grounds that we only
	really want to support fork+exec as a single operation.  fork()
	without exec() could be risky with a child process also having
	our sqlite handles, etc.  exec() could be risky since we 
	wouldn't be exiting gracefully, just dying in the middle of a
	hook.
	(Pspawn) Implemented for both Win32 and Unix.  Does fork/exec
	for Unix, CreateProcess for Win32.  Returns -1 on error, pid on
	success in both cases.
	(Pwait, Pkill, Psleep) Implemented for Win32.  Note that pid is
	not optional for Pwait on Win32.
	* std_hooks.lua: (execute) Now uses spawn()

2005-02-25  Jon Bright  <jon@siliconcircus.com>
	
	* ChangeLog: Add all my previous changes.
	* tests/t_add_owndb.at: Add test for trying to add the db to
	itself.
	* testsuite.at: Call it
	* tests/t_automate_heads.at: Canonicalise stdout output.
	* tests/t_automate_version.at: Use arithmetic comparison against
	wc output instead of string comparison, to avoid problems with
	MinGW's wc, which outputs with initial space-padding
	* tests/t_change_empty_file.at: Canonicalise stdout output 
	and compare manually instead of letting autotest check it
	* tests/t_fmerge_normalize.at: Canonicalise stdout output.
	* tests/t_netsync_single.at: Use NETSYNC_KILLHARD instead of 
	killall, as for the NETSYNC functions in testsuite.at

2005-02-27  Matt Johnston  <matt@ucc.asn.au>

        * main.cc: ignore SIGPIPE so that monotone won't be killed
        unexpectedly upon remote disconnection for netsync

2005-02-27  Nathaniel Smith  <njs@codesourcery.com>

	* idna/idn-int.h: Oops, really add this time.

2005-02-27  Nathaniel Smith  <njs@codesourcery.com>

	* AUTHORS: Add Corey Halpin.
	
	* idna/idn-int.h: New file (don't generate from configure anymore,
	but just ship).
	* configure.ac: Don't generate idna/idn-int.h.  Do generate
	mt-stdint.h.
	* Makefile.am: Adjust for idna/idn-int.h and mt-stdint.h.
	* acinclude.m4: Remove AX_CREATE_STDINT_H, ACX_PTHREAD,
	AC_COMPILE_CHECK_SIZEOF (let aclocal pick them up from m4/
	instead).
	* m4/ax_create_stdint_h.m4:
	* m4/acx_pthread.m4: Update from http://autoconf-archive.cryp.to/
	
	* numeric_vocab.hh: Instead of dancing around which header to
	include, include mt-stdint.h.
	
	* app_state.cc (restriction_includes, set_restriction): Move
	global static 'dot' into these functions, because file_path
	depends on global book_keeping_dir being initialized already, and
	there is no guaranteed order of initialization of C++ statics.
	(Bug reported by Matt Johnston.)
	
2005-02-27  Corey Halpin  <chalpin@cs.wisc.edu>

	* numeric_vocab.hh: Try both stdint.h and inttypes.h.
	* main.cc: OpenBSD has Unix signals too.

2005-02-26  Derek Scherger  <derek@echologic.com>

	* file_io.cc (absolutify): normalize fs::path to remove ..'s
	* tests/t_db_with_dots.at: ensure database path in MT/options
	doesn't contain ..'s

2005-02-25  Jon Bright  <jon@siliconcircus.com>
	
	* ChangeLog: Add all my previous changes.
	* tests/t_add_owndb.at: Add test for trying to add the db to
	itself.
	* testsuite.at: Call it
	* tests/t_automate_heads.at: Canonicalise stdout output.
	* tests/t_automate_version.at: Use arithmetic comparison against
	wc output instead of string comparison, to avoid problems with
	MinGW's wc, which outputs with initial space-padding
	* tests/t_change_empty_file.at: Canonicalise stdout output 
	and compare manually instead of letting autotest check it
	* tests/t_fmerge_normalize.at: Canonicalise stdout output.
	* tests/t_netsync_single.at: Use NETSYNC_KILLHARD instead of 
	killall, as for the NETSYNC functions in testsuite.at

2005-02-25  Nathaniel Smith  <njs@codesourcery.com>

	* vocab.cc (test_file_path_verification): Re-enable some tests
	disabled by Jon Bright, following discussion on IRC concluding
	that they were catching a real bug.

2005-02-24  Nathaniel Smith  <njs@codesourcery.com>

	* tests/t_add_dot.at: Run "add ." in a subdirectory, so as not to
	add the test database.  (Reported by Jon Bright.)

	* AUTHORS: Fix gettext.h copyright note, to not be in the middle
	of libidn copyright note.
	Add Jon Bright.

2005-02-24  Jon Bright  <jon@siliconcircus.com>

	* app_state.cc (prefix): Use string() instead of 
	native_directory_string().  For Unix, these should be equivalent.
	For Win32, I believe string()'s correct (since we compare 
	everywhere against normalized paths with / characters, but 
	native_directory_string produces paths with \ characters on Win32.
	* rcs_file.cc (file_source): Map the map, not the mapping.
	* tests/t_i18n_file.at: Remove colon from filename with symbols.
	I need to return to this and add a proper test for Win32, so we
	only use the colon on non-Win32.
	* testsuite.at: Add a CANONICALISE function, which does nothing
	on Unix and strips out carriage returns from files on Win32.  This
	is useful for being able to compare Monotone's stdout output to
	files on disk.  Add NETSYNC_KILL and NETSYNC_KILLHARD functions,
	to deal with MinGW not having killall (Unix still uses killall,
	though).
	* tests/t_import.at: Add CANONICALISE calls before comparing
	stdout output.
	* tests/t_netsync.at: Likewise
	* tests/t_netsync_single.at: Likewise
	* tests/t_scan.at: Likewise
	* tests/t_versions.at: Likewise
	* tests/t_ls_missing.at: Likewise.  Also, generate missingfoo and
	missingbar files with expected output from ls missing for these
	files being missing and compare against those.

2005-02-24  Derek Scherger  <derek@echologic.com>

	* app_state.{cc,hh} (add_restriction): rename to ...
	(set_restriction) this; and add path validation
	* commands.cc (get_valid_paths): new function
	(get_path_rearrangement) remove restricted include/exclude variant
	(calculate_restricted_revision) get valid paths and use to set up
	restriction
	(status, ls_unknown, commit, do_diff) pass args to
	calculate_restricted_revision to valid restriction paths
	(ls_missing, revert) get valid paths and use to set up restriction
	* tests/t_checkout_options.at: remove bug report priority (it's
	fixed!)
	* tests/t_diff_added_file.at: add --revision options to diff
	* tests/t_restrictions.at: remove invalid paths from ls unknown
	and ls ignored
	* tests/t_restrictions_warn_on_unknown.at: un-XFAIL
	
2005-02-23  Derek Scherger  <derek@echologic.com>

	* commands.cc (ls_missing): replace duplicated code with call to
	calculate_base_revision

2005-02-23  Jon Bright  <jon@siliconcircus.com>
	
	* vocab.cc (test_file_path_verification): Disable foo//nonsense
	test for Win32, add tests for UNC paths.  This was the only
	failing unit test on Win32.

2005-02-23  Jon Bright  <jon@siliconcircus.com>

	* txt2c.cc (main): Don't claim the file was generated from 
	--strip-trailing if that option's used.

2005-02-23  Jon Bright  <jon@siliconcircus.com>

	* app_state.cc: Add include of io.h for Win32, for chdir()
	* file_io.cc (get_homedir): Correct assertion (remove bracket)
	* lua/lposix.c, lua/modemuncher.c: Remove all references to
	functions and modes that don't exist on Win32.
	* monotone.cc: Include libintl.h on Win32
	
2005-02-21  Nathaniel Smith  <njs@codesourcery.com>

	* file_io.cc (get_homedir): Add more comments and logging to Win32
	version.  Also, only check HOME under Cygwin/MinGW.

2005-02-21  Derek Scherger  <derek@echologic.com>

	* Makefile.am: merge fixup
	
2005-02-21  Derek Scherger  <derek@echologic.com>

	* Makefile.am: add fsck.{cc,hh}
	* commands.cc(check_db): move to ...
	* fsck.{cc,hh}: here and do lots more checking
	* database.{cc,hh}(get_ids): new method
	(get_file_ids,get_manifest_ids,get_revision_ids): more new methods
	* tests/t_fsck.at: new test
	* testsuite.at: call it
	
2005-02-21  Nathaniel Smith  <njs@codesourcery.com>

	* commands.cc (commit): Simplify chatter.

2005-02-21  Nathaniel Smith  <njs@codesourcery.com>

	* file_io.cc (get_homedir): Check more environment variables in
	Win32 version.

2005-02-21  Nathaniel Smith  <njs@codesourcery.com>

	* file_io.cc: Remove tabs.

2005-02-21  Nathaniel Smith  <njs@codesourcery.com>

	* smap.hh (smap): Remove leading underscores, add comments.

2005-02-20  Nathaniel Smith  <njs@codesourcery.com>

	* std_hooks.lua (merge2, merge3): Check for DISPLAY before
	invoking gvim.

2005-02-20  Julio M. Merino Vidal  <jmmv@NetBSD.org>

	* ChangeLog: Use tabs for indentation rather than spaces.  Drop
	trailing whitespace.  While here, fix a date by adding zeros before
	the month and the day number.

2005-02-20  Julio M. Merino Vidal  <jmmv@NetBSD.org>

	* gettext.h: Add file.
	* AUTHORS: Mention that it comes from the GNU Gettext package.
	* Makefile.am: Distribute it.
	* sanity.hh: Use gettext.h rather than libintl.h so that --disable-nls
	works.  Also improves portability, according to the GNU Gettext
	manual.

2005-02-19  Derek Scherger  <derek@echologic.com>

	* automate.cc (automate_heads): remove bogus call to 
	app.allow_working_copy() which is called in cpp_main
	* database.cc (check_sqlite_format_version): don't check database
	version when "file" is really a directory; add filename to error
	message
	(sql): check for empty database early, even though this seems
	impossible as absolutify changes "" into path to working dir;
	convert to use N-style assertions; add check to ensure "file" is
	not really a directory
	* tests/t_db_missing.at: new test for above problems
	* testsuite.at: call it

2005-02-19  Nathaniel Smith  <njs@codesourcery.com>

	* tests/t_add_intermediate_MT_path.at: Tighten up.

	* tests/t_merge_3.at: New test.
	* tests/t_merge_4.at: Likewise.
	* testsuite.at: Add them.

2005-02-19  Ole Dalgaard  <josua+monotone@giraffen.dk>

	* configure.ac: Check for 64-bit versions of Boost static
	libraries.

2005-02-18  Julio M. Merino Vidal  <jmmv@NetBSD.org>

	* INSTALL:
	* configure.ac: Improve Boost detection by trying several possible
	library suffixes before aborting.

2005-02-18  graydon hoare  <graydon@pobox.com>

	* change_set.cc
	(apply_change_set): Avoid fast path when there are adds.
	(apply_path_rearrangement): Likewise.

2005-02-18  graydon hoare  <graydon@pobox.com>

	* automate.cc (automate_heads): Fix initialize() call.
	* change_set.{cc,hh}
	(apply_path_rearrangement): Add quick version.
	* revision.cc
	(check_sane_history): Use quick version of apply_change_set.
	* work.cc
	(build_addition): Use quick version of apply_path_rearrangement.
	(known_preimage_path): Likewise.
	* testsuite.at: Fix definitions of _ROOT_DIR, add --norc some
	places.
	* AUTHORS: Mention Daniel.

2005-02-18  Daniel Berlin  <dberlin@dberlin.org>

	* xdelta.cc (compute_delta_insns): Correct 1-byte-source bug.

2005-02-18  graydon hoare  <graydon@pobox.com>

	* Makefile.am (MOST_SOURCES): Add smap.hh.

2005-02-18  graydon hoare  <graydon@pobox.com>

	* basic_io.{cc,hh}: Inline some stuff.
	* change_set.cc: Use smap various places, reduce to 32-bit tids.
	* commands.cc: Use shared_ptr<change_set> everywhere.
	* netsync.cc: Likewise.
	* rcs_import.cc: Likewise.
	* revision.{cc,hh}: Likewise.
	* smap.hh: New file.

2005-02-18  Julio M. Merino Vidal  <jmmv@NetBSD.org>

	* INSTALL:
	* configure.ac: Improve Boost detection by trying several possible
	library suffixes before aborting.

2005-02-17  Derek Scherger  <derek@echologic.com>

	* tests/t_add_intermediate_MT_path.at: new test
	* testsuite.at: call it

2005-02-17  Julio M. Merino Vidal  <jmmv@NetBSD.org>

	* testsuite.at:
	* tests/t_change_empty_file.at: Verify that modifying an empty file
	creates a patch revision rather than an add/delete sequence.  The
	incorrect behavior was reported in bug #9964.

2005-02-17  Derek Scherger  <derek@echologic.com>

	* app_state.{cc,hh} (app_state): initialize search root
	(initialize): boolean signature variant renamed to ...
	(allow_working_copy): this; add explicit search root; move
	requirement for working copy to ...
	(require_working_copy): this new method
	(initialize): string signature variant renamed to ...
	(create_working_copy): this
	(set_root): new method
	* commands.cc: remove app.initialize(false) calls; replace
	app.initialize(true) with app.require_working_copy(); replace
	app.initialize(dir) with app.create_working_copy(dir)
	(checkout): ensure revision is member of specified branch
	* file_io.{cc,hh} (find_working_copy): stop search at --root if
	specified
	* monotone.cc (OPT_ROOT): new option
	(cpp_main): call app.allow_working_copy() before executing
	commands to always read default options
	* monotone.1: add --root option
	* monotone.texi: add --root option
	* tests/t_checkout_noop_on_fail.at: un-XFAIL
	* tests/t_checkout_options.at: un-XFAIL, add check for specified
	revision not in specified branch
	* testsuite.at: add --root option to MONOTONE to prevent searching
	above test dir
	* vocab.cc: remove redundant forward declaration

2005-02-16  Derek Scherger  <derek@echologic.com>

	* commands.cc (revert): don't rewrite unchanged files
	* tests/t_revert_unchanged.at: new test
	* testsuite.at: call it

2005-02-12  Derek Scherger  <derek@echologic.com>

	* database.cc (sqlite3_unpack_fn): new function for viewing
	base64, gzipped data
	(install_functions): install it
	(rehash): remove unused obsolete fcerts ticker

2005-02-17  Nathaniel Smith  <njs@codesourcery.com>

	* debian/changelog: s/graydon@mogo/graydon@pobox.com/, to make
	lintian happy.
	* debian/rules (config.status): Remove --with-bundled-adns.
	* debian/control (Build-Depends): Don't Build-Depend on libpopt,
	only libpopt-dev.
	* .mt-attrs (debian/control): Make executable.

2005-02-17  Nathaniel Smith  <njs@codesourcery.com>

	* tests/t_undo_update.at: Stupid typo.
	* tests/t_largish_file.at: New test.
	* testsuite.at: Add it.

	* commands.cc (push, pull, sync): Remove misleading "..." from
	help text.

2005-02-16  Julio M. Merino Vidal  <jmmv@NetBSD.org>

	* Makefile.am: Append $(BOOST_SUFFIX) to -lboost_unit_test_framework
	to fix 'make check' on systems where boost libraries can only be
	found by passing the exact suffix as part of the name.

2005-02-16  Julio M. Merino Vidal  <jmmv@NetBSD.org>

	* monotone.texi: Fix a typo (hexidecimal to hexadecimal).  Also
	change an example command to append stuff to ~/.monotonerc, instead
	of completely destroying the possibily existing file.  Addresses
	bug #11136.

2005-02-16  Julio M. Merino Vidal  <jmmv@NetBSD.org>

	* cryptopp/config.h: Use uint{8,16,32,64}_t as size types instead of
	trying to match them to unsigned char/int/long/long long respectively.
	Should fix build on FreeBSD/sparc64, as seen in bug #10203.

2005-02-16  Julio M. Merino Vidal  <jmmv@NetBSD.org>

	* INSTALL:
	* Makefile.am:
	* configure.ac: Add the --disable-large-file option to manually
	disable large file support from the builtin sqlite (compatibility
	with old systems and FAT).  Addresses bug #8380.

2005-02-16  Nathaniel Smith  <njs@codesourcery.com>

	* tests/t_undo_update.at: New todo.
	* testsuite.at: Add it.

2005-02-15  Nathaniel Smith  <njs@codesourcery.com>

	* monotone.1: Add cursory note about "automate".
	* monotone.texi: Synchronize with manpage.

2005-02-15  Nathaniel Smith  <njs@codesourcery.com>

	* automate.cc: Add "Error conditions" to the standard comment
	sections.

	* monotone.texi (Scripting): New section.
	(Automation): New section.

	* tests/t_automate_heads.at: Test behavior with nonexistent
	branch.

2005-02-14  Nathaniel Smith  <njs@codesourcery.com>

	* tests/t_merge_normalization_edge_case.at: New test.
	* testsuite.at: Add it.

	* diff_patch.cc (normalize_extents): Soften the warning message
	now that we have one test case.

2005-02-14  Matthew A. Nicholson  <mnicholson@digium.com>

	* std_hooks.lua: Add vimdiff merge hooks.

2005-02-14  Nathaniel Smith  <njs@codesourcery.com>

	* std_hooks.lua: Remove tabs.

2005-02-14  Nathaniel Smith  <njs@codesourcery.com>

	* tests/t_automate_heads.at: New test.
	* tests/t_automate_version.at: New test.
	* testsuite.at: Add then.

	* commands.cc (automate): Fix documentation string.
	* automate.cc: Much more structured documentation comments.

2005-02-13  Nathaniel Smith  <njs@codesourcery.com>

	* automate.{cc,hh}: New files.
	* commands.cc: New command "automate".

2005-02-13  Nathaniel Smith  <njs@codesourcery.com>

	* monotone.texi (Creating a Database): Fix typo, clarify
	conventions for database management following question on mailing
	list.

2005-02-12  graydon hoare  <graydon@pobox.com>

	* change_set.{cc,hh}: Correct code to pass newly-added unit tests.

2005-02-10  Derek Scherger  <derek@echologic.com>

	* monotone.1: update for restrictions
	* monotone.texi: sync with manpage

2005-02-09  Derek Scherger  <derek@echologic.com>

	* cert.cc (cert_revision_testresult): allow pass/fail testresult
	values
	* commands.cc (testresult): likewise
	* commands.cc (do_diff): disallow restriction of non-working copy
	diffs
	* monotone.texi: update for restrictions

2005-02-08  graydon hoare  <graydon@pobox.com>

	* database.cc (version_cache::set): Fix bad expiry logic.

2005-02-08  Nathaniel Smith  <njs@codesourcery.com>

	* change_set.cc (check_sane): Null sources are only valid for
	adds.

2005-02-07  Nathaniel Smith  <njs@codesourcery.com>

	* database.cc (struct version_cache): Fix invariant in cache
	clearing logic.

2005-02-06  Nathaniel Smith  <njs@codesourcery.com>

	* change_set.cc: Add a few more invariants; add lots and lots of
	unit tests.

2005-02-06  graydon hoare  <graydon@pobox.com>

	* change_set.cc: Use hash_map in a few places.
	(confirm_unique_entries_in_directories): Fix invariants.
	* constants.{cc,hh} (db_version_cache_sz): New constant.
	* database.cc (version_cache): New structure.
	(get_version): Use it.
	* interner.hh: Rewrite to use hash_map and vector.
	* tests/t_no_rename_overwrite.at: Tweak return codes.

2005-02-06  Nathaniel Smith  <njs@codesourcery.com>

	* ui.hh (ensure_clean_line): New method.
	* ui.cc (inform): Use it.
	* keys.cc (get_passphrase): Call it before prompting for passphrase.

2005-02-06  Nathaniel Smith  <njs@codesourcery.com>

	* database.cc (info): Report more statistics.

	* ROADMAP: Remove finished items.

	* revision.cc (analyze_manifest_changes): Childs cannot be null,
	that makes no sense.
	(add_node_for_old_manifest): Log node names, don't print it.
	(construct_revision_from_ancestry): Partially rewrite to handle
	root nodes explicitly.
	(build_changesets_from_existing_revs): Don't put the null revision
	in the ancestry graph, to match changesetify logic.
	(add_node_for_old_revision): Enforce decision that the ancestry
	graph not contain the null revision.

	(anc_graph::heads): Remove.
	(add_node_ancestry): Don't try creating it; logic was broken
	anyway.
	(rebuild_from_heads): Rename to...
	(rebuild_ancestry): ...this.  Calculate head set correctly.

2005-02-05  Nathaniel Smith  <njs@codesourcery.com>

	* change_set.cc (compose_path): Add more invariants.

2005-02-05  Nathaniel Smith  <njs@codesourcery.com>

	* monotone.cc (cpp_main): Log command line, to help interpret the
	logs people send in.

2005-02-05  Nathaniel Smith  <njs@codesourcery.com>

	* revision.cc (check_sane): Turn off this invariant when
	global_sanity.relaxed.

2005-02-03  Nathaniel Smith  <njs@codesourcery.com>

	* tests/t_load_into_existing.at: Oops, really add it too, sigh.

2005-02-03  Nathaniel Smith  <njs@codesourcery.com>

	* tests/t_need_mt_revision.at: Oops, really add it.

2005-02-03  Nathaniel Smith  <njs@codesourcery.com>

	* interner.hh (interner::intern): Add version taking a bool&, so
	callers can tell whether this string has previously been checked.
	* change_set.cc: Use new interned string identifier
	'path_component's instead of file_path's for components of paths;
	sanity-check each component exactly once.

2005-02-03  Nathaniel Smith  <njs@codesourcery.com>

	* database.cc (load): Check for existence of target database.
	* tests/t_load_into_existing.at: New test.
	* testsuite.at: Add it.

2005-02-03  Nathaniel Smith  <njs@codesourcery.com>

	* tests/t_checkout_dir.at: Also check that checkout to unwriteable
	directory fails.
	* tests/t_branch_checkout.at: New test.
	* testsuite.at: Add it.

	* app_state.cc (initialize): Simplify working directory
	initialization, and improve error handling.

	* keys.cc (get_passphrase): Disallow empty passphrases early
	(before they trigger an invariant down the line...).

2005-02-03  Nathaniel Smith  <njs@codesourcery.com>

	* update.cc (pick_update_candidates): Add I().
	* commands.cc (calculate_base_revision): Remove 'rev' argument,
	which was never set and callers never used.
	(calculate_base_manifest, calculate_current_revision)
	(calculate_restricted_revision, revert): Update correspondingly.
	(update): Check for null old revision.

	* main.cc (main): Make exit status 3 if we caught an unhandled
	exception, in particular so the testsuite can tell the difference
	between an error handled cleanly and an error caught by an
	invariant.
	* tests/t_update_null_revision.at: New test.
	* testsuite.at: Add it.

2005-02-03  Nathaniel Smith  <njs@codesourcery.com>

	* main.cc: Remove tabs.

2005-02-02  Nathaniel Smith  <njs@codesourcery.com>

	* change_set.cc (extract_first): Rename to...
	(extract_pairs_and_insert): ...this.
	(path_rearrangement::check_sane): Use it to add additional
	checks.

	* work.hh: Update comments (MT/manifest doesn't exist
	anymore...).

	* tests/t_need_mt_revision.at: New test.
	* testsuite.at: Add it.
	* commands.cc (get_revision_id): Require MT/revision to exist.
	(setup): Create MT/revision.

2005-02-02  Nathaniel Smith  <njs@codesourcery.com>

	* work.hh: Remove tabs.

2005-02-03  graydon hoare  <graydon@pobox.com>

	* tests/t_i18n_changelog.at: New test.
	* testsuite.at: Run it.
	* lua/lposix.c: New file.
	* lua/modemuncher.c: New file
	* lua.cc: Load posix library.
	* lua/liolib.c: Disable execute and popen.
	* std_hooks.lua: Remove io.execute uses.
	* AUTHORS: Update to mention lposix.c, modemuncher.c.
	* Makefile.am: Likewise.

2005-02-01  Nathaniel Smith  <njs@codesourcery.com>

	* tests/t_rebuild.at: Beef up test in response to possible
	problems reported by Derek Scherger.

2005-01-31  Nathaniel Smith  <njs@codesourcery.com>

	* rcs_import.cc (store_manifest_edge): Don't try to store deltas
	to the null manifest.
	(import_cvs_repo): Root revision has null manifest, not empty
	manifest.
	* revision.cc (check_sane): More invariants.

2005-01-28  graydon hoare  <graydon@pobox.com>

	* database.{cc,hh}: More netsync speed tweaks.
	* netsync.cc: Likewise.

2005-01-27  Nathaniel Smith  <njs@codesourcery.com>

	* tests/t_restrictions_warn_on_unknown.at: New test.
	* testsuite.at: Add it.

2005-01-27  Derek Scherger  <derek@echologic.com>

	* commands.cc (attr): adjust for subdir; ensure files exist
	* tests/t_attr.at: improve setup description
	* tests/t_attributes.at: improve setup description so that
	testsuite -k attr runs this test; check for attributes on missing
	files
	* tests/t_subdir_attr.at: new test
	* testsuite.at: fix dutch spelling of monotone; call new test

2005-01-27  Nathaniel Smith  <njs@codesourcery.com>

	* change_set.hh (null_id): New function.
	* revision.cc (analyze_manifest_changes): Fix typo, use null_id.
	* tests/t_rebuild.at: Un-XFAIL.

2005-01-27  Nathaniel Smith  <njs@codesourcery.com>

	* tests/t_rebuild.at: Add priority tag.

	* tests/t_cvsimport.at: Be more thorough.

	* rcs_import.cc (store_edge): Rename to...
	(store_manifest_edge): ...this.  Remove revision arguments, and
	remove storing of revision.
	(import_states_recursive): Update accordingly.
	Add 'revisions' argument; update it instead of trying to write
	revisions now.
	(import_states_by_branch): Add 'revisions' argument.
	(import_cvs_repo): Add a stage 3 that writes out the revisions
	accumulated in the 'revisions' vector.
	
2005-01-27  Matt Johnston  <matt@ucc.asn.au>

	(compile fixes for Linux/gcc 3.3.4)
	* botan/{util.cpp,primes.cpp}: give large constants ULL
	suffixes
	* botan/{gzip.cpp}: fix type for std::max() comparison

2005-01-27  graydon hoare  <graydon@pobox.com>

	* AUTHORS: Mention Georg.
	* change_set.cc: Null out names which are in null directories.
	* commands.cc (reindex): Remove COLLECTION argument.
	* database.{cc,hh} (get_revision_certs):
	Add brute force "load all certs" method.
	* merkle_tree.{cc,hh}: Modify to use memory rather than disk.
	* netsync.{cc,hh}: Likewise.
	* packet.hh (manifest_edge_analyzer): Kill dead code.

2005-01-26  Nathaniel Smith  <njs@codesourcery.com>

	* mt_version.cc (print_full_version): Include system flavour.

2005-01-26  Nathaniel Smith  <njs@codesourcery.com>

	* tests/t_rebuild.at: New test.
	* testsuite.at: Add it.

2005-01-26  Nathaniel Smith  <njs@codesourcery.com>

	* tests/t_checkout_noop_on_fail.at: Clarify description and XFAIL.

	* tests/t_approval_semantics.at: New TODO.
	* tests/t_monotone_agent.at: New TODO.
	* testsuite.at: Add them.

2005-01-25  Nathaniel Smith  <njs@codesourcery.com>

	* tests/t_checkout_noop_on_fail.at: New test.
	* testsuite.at: Add it.
	(RAW_MONOTONE): Add $PREEXECUTE to definition.

2005-01-25  Nathaniel Smith  <njs@codesourcery.com>

	* change_set.cc (extend_renumbering_from_path_identities): Add
	invariant.
	(extend_renumbering_via_added_files): Likewise.

	* constants.hh (maxbytes, postsz): Remove dead constants.
	(verify_depth): New constant.
	* constants.cc: Likewise.
	* revision.hh (check_sane_history): New function.
	* revision.cc (check_sane_history): Likewise.
	* database.cc (put_revision): Sanity check revision and revision
	history before storing it.
	This breaks cvs import.  Why?

	* update.cc (find_deepest_acceptable_descendent): Remove.
	(acceptable_descendent, calculate_update_set): New functions.
	(pick_update_candidates): Use 'calculate_update_set'.
	* tests/t_update_2.at: Un-XFAIL.
	* tests/t_ambig_update.at: Un-XFAIL.

	* tests/t_no_rename_overwrite.at: New test.
	* tests/t_cdiff.at: New test placeholder.
	* testsuite.at: Add them.
	(MONOTONE): Prefix command line with $PREEXECUTE to e.g. support
	running under Valgrind.

2005-01-25  Matt Johnston  <matt@ucc.asn.au>

	* cert.cc: ignore whitespace when comparing private keys
	from the database and with the lua hook
	* tests/t_lua_privkey.at: new test
	* testsuite.at: run it

2005-01-23  Derek Scherger  <derek@echologic.com>

	* commands.cc (restrict_rename_set): include renames if either
	name is present in restriction
	(calculate_base_revision): remove unused variant
	(calculate_current_revision): remove unsed variable
	(calculate_restricted_revision): remove unsed variable
	(ls_missing): remove unsed variable
	(revert): rewrite with restrictions
	* tests/t_revert.at: test partial reverts adjust MT/work properly
	* tests/t_revert_dirs.at: un-XFAIL
	* tests/t_revert_rename.at: un-XFAIL; revert rename via both names

2005-01-23  Derek Scherger  <derek@echologic.com>

	* tests/t_revert_rename.at: remove extra MONOTONE_SETUP
	attempt revert by both original name and new name

2005-01-23  Derek Scherger  <derek@echologic.com>

	* tests/t_revert_rename.at: New test.
	* testsuite.at: Add it.

2005-01-22  Derek Scherger  <derek@echologic.com>

	* tests/t_revert_dirs.at: New test.
	* testsuite.at: Add it.

2005-01-22  Nathaniel Smith  <njs@codesourcery.com>

	* configure.ac (AC_INIT): Set bug-reporting address to list
	address, rather than Graydon's personal email.
	* diff_patch.cc (normalize_extents): Use it.
	* ui.cc (fatal): Likewise.

	* tests/t_vcheck.at: New priority "todo", tweak descriptive text.

2005-01-23  Derek Scherger  <derek@echologic.com>

	* database.{cc,hh}: convert queries to use prepared statements

2005-01-22  Nathaniel Smith  <njs@codesourcery.com>

	* tests/t_delete_dir.at: Add more commentary.

	* tests/t_rename_dir_patch.at: New test.
	* tests/t_delete_dir_patch.at: New test.
	* testsuite.at: Add them.

2005-01-22  Nathaniel Smith  <njs@codesourcery.com>

	* change_set.cc (apply_change_set): Add invariants.
	* tests/t_rename_dir_cross_level.at: New test.
	* tests/t_rename_added_in_rename.at: New test.
	* tests/t_rename_conflict.at: New test.
	* testsuite.at: Add them.

2005-01-21  Nathaniel Smith  <njs@codesourcery.com>

	* tests/t_ambig_update.at: Update comments.

	* tests/t_update_2.at: New test from Georg-W. Koltermann
	<Georg.Koltermann@mscsoftware.com>.
	* testsuite.at: Add it.

2005-01-20  Nathaniel Smith  <njs@codesourcery.com>

	* tests/t_lca_1.at: New bug report.
	* testsuite.at: Add it.

2005-01-19  Nathaniel Smith  <njs@codesourcery.com>

	* commands.cc (merge): Improve merge chatter.
	(do_diff): Don't print anything when there are no
	changes.

2005-01-19  Nathaniel Smith  <njs@codesourcery.com>

	* tests/t_db_with_dots.at: New test.
	* testsuite.at: Add it.

2005-01-19  Patrick Mauritz <oxygene@studentenbude.ath.cx>

	* Makefile.am (%.h, package_revision.h, package_full_revision.h):
	Don't update target file if no change has occurred, to reduce
	unnecessary rebuilds.

2005-01-18  Nathaniel Smith  <njs@codesourcery.com>

	* rcs_import.cc (cvs_key): Initialize struct tm to all zeros, to
	stop garbage sneaking in -- thanks to Zack Weinberg for pointing
	this out.  Also, handle 2 digit years properly on WIN32.

2005-01-18  Nathaniel Smith  <njs@codesourcery.com>

	* rcs_import.cc: Remove tabs.

2005-01-19  Matt Johnston  <matt@ucc.asn.au>

	* database.cc: Pass filename to check_sqlite_format_version as a
	fs::path, so that it doesn't get passed as a freshly created fs::path
	with default checker (which disallows '.foo' path components)

2005-01-19  Nathaniel Smith  <njs@codesourcery.com>

	* netsync.cc (session, process_confirm_cmd, dispatch_payload):
	Back out some over-zealous changes that broke netsync
	compatibility.  Probably should redo later, when have a chance to
	bump netsync protocol number, but we're not ready for that now.

2005-01-19  Nathaniel Smith  <njs@codesourcery.com>

	* tests/t_subdir_revert.at: New test.
	* tests/t_subdir_rename.at: New test.
	* testsuite.at: Add them.

2005-01-18  Nathaniel Smith  <njs@codesourcery.com>

	* tests/t_subdir_add.at: New test.
	* tests/t_subdir_drop.at: New test.
	* testsuite.at: Add them.
	* tests/t_delete_dir.at: Implement it.

2005-01-19  Nathaniel Smith  <njs@codesourcery.com>

	* netcmd.cc: Remove tabs.

2005-01-19  Nathaniel Smith  <njs@codesourcery.com>

	* merkle_tree.cc: Remove tabs.

2005-01-18  Nathaniel Smith  <njs@codesourcery.com>

	* rcs_import.cc (cvs_key): Initialize struct tm to all zeros, to
	stop garbage sneaking in -- thanks to Zack Weinberg for pointing
	this out.  Also, handle 2 digit years properly on WIN32.

2005-01-18  Nathaniel Smith  <njs@codesourcery.com>

	* rcs_import.cc: Remove tabs.

2005-01-18  Nathaniel Smith  <njs@codesourcery.com>

	* monotone.texi: Undocument mcerts, fcerts; rename rcerts to
	certs.
	* monotone.1: Likewise.

2005-01-18  Nathaniel Smith  <njs@codesourcery.com>

	* commands.cc (restrict_rename_set): Fix types to compile with old
	rename_set gunk removed.
	Alter logic to yell if a rename crosses the restriction boundary,
	rather than silently ignore it.

2005-01-19  graydon hoare  <graydon@pobox.com>

	* commands.cc: Fix up some merge breakage.
	* tests/t_add_dot.at: Un-XFAIL.
	* testsuite.at: Run "setup ." before "db init".

2005-01-09  Derek Scherger  <derek@echologic.com>

	* commands.cc (get_path_rearrangement): new function/signature for
	splitting restricted rearrangements
	(calculate_restricted_revision): use it and update to work
	similarly to calculate_current_revision
	(trusted): call app.initialize(false)
	(ls_missing): adjust for new get_path_rearrangement
	(attr): call app.initialize(true)
	(diff): merge cleanup
	(lca, lcad, explicit_merge): call app.initialize(false)
	* app_state.cc (constructor): set database app state
	(load_rcfiles): add required booleans
	* lua.{cc,hh} (load_rcfile): add required boolean
	* tests/t_add.at:
	* tests/t_diff_added_file.at:
	* tests/t_disapprove.at:
	* tests/t_drop_missing.at:
	* tests/t_heads.at:
	* tests/t_heads_discontinuous_branch.at:
	* tests/t_i18n_file.at:
	* tests/t_log_nonexistent.at:
	* tests/t_merge_add_del.at:
	* tests/t_netsync.at:
	* tests/t_netsync_pubkey.at:
	* tests/t_netsync_single.at:
	* tests/t_persistent_server_keys.at:
	* tests/t_persistent_server_revision.at:
	* tests/t_remerge.at:
	* tests/t_tags.at:
	* tests/t_update_missing.at:
	* tests/t_update_to_revision.at: add --message option to commits
	* tests/t_merge2_add.at:
	* tests/t_merge2_data.at:
	* tests/t_netsync_unrelated.at: create working directory with new
	setup command
	* tests/t_erename.at: update for revisions
	* tests/t_no_change_deltas.at: add --revision options to diff
	* tests/t_restrictions.at: remove some cruft and update to work
	with revisions
	* tests/t_subdirs.at: pass correct --rcfile and --db options from
	within subdir
	* testsuite.at (REVERT_TO): remove MT dir before checkout, which
	now fails if MT exists, replace checkout MT/options with old
	MT/options
	(COMMIT): add --message option to commit macro
	* work.cc (read_options_map): don't overwrite option settings when
	reading options map so that command line settings take precedence

2005-01-18  Nathaniel Smith  <njs@codesourcery.com>

	* netsync.cc: Partially fix comment (s/manifest/revision/ etc.).
	(dispatch_payload): Ignore mcert and fcert refinement requests,
	instead of dying on them.  Hack, but I think it should let this
	netsync continue to interoperate with old netsync...

2005-01-18  Nathaniel Smith  <njs@codesourcery.com>

	* vocab.hh: Remove file<cert>.
	* vocab.cc: Likewise.
	* packet_types.hh: Remove file.
	* Makefile.am (MOST_SOURCES): Remove packet_types.hh and mac.hh.

2005-01-18  Nathaniel Smith  <njs@codesourcery.com>

	* netsync.cc (process_confirm_cmd): Don't try refining mcert and
	fcert trees.
	Remove other dead/pointless code.

2005-01-18  Nathaniel Smith  <njs@codesourcery.com>

	* database.hh: Remove file cert stuff.
	* netsync.cc (data_exists): We don't have file/manifest certs.
	(load_data): Likewise.

2005-01-18  Nathaniel Smith  <njs@codesourcery.com>

	* netsync.cc (process_data_cmd): Ignore file/manifest certs.

	* database.cc (struct valid_certs): Don't support file certs.
	(rehash): No file certs.
	(file_cert_exists): Remove.
	(put_file_cert): Remove.
	(get_file_certs): Remove.

2005-01-18  Nathaniel Smith  <njs@codesourcery.com>

	* packet.cc (class delayed_manifest_cert_packet):
	(class delayed_file_cert_packet): Remove.
	(packet_db_writer::consume_file_cert, consume_manifest_cert)
	(packet_writer::consume_file_cert, consume_manifest_cert)
	Remove.
	(struct feed_packet_consumer): Don't support mcert/fcert packets.
	(extract_packets): Likewise.
	(packet_roundabout_test): Test revision certs, not manifest/file
	certs.

	* packet.hh (packet_consumer::consume_file_cert):
	(packet_consumer::consume_manifest_cert):
	(packet_writer::consume_file_cert):
	(packet_writer::consume_manifest_cert):
	(packet_db_writer::consume_file_cert):
	(packet_db_writer::consume_manifest_cert):
	Remove.

	* lua.hh (hook_get_file_cert_trust): Remove.
	* lua.cc (hook_get_file_cert_trust): Remove.

2005-01-18  Nathaniel Smith  <njs@codesourcery.com>

	* cert.hh (erase_bogus_certs): Re-add manifest cert version.

	* monotone.texi (Hook Reference): Remove documentation of
	get_{file,manifest}_cert_trust.

2005-01-18  Nathaniel Smith  <njs@codesourcery.com>

	* cert.cc (erase_bogus_certs): Re-add manifest cert version.
	(bogus_cert_p): Likewise.

2005-01-18  Nathaniel Smith  <njs@codesourcery.com>

	* cert.hh (rename_edge):
	(rename_set):
	(calculate_renames):
	(rename_cert_name): Remove.
	(cert_file_comment):
	(cert_manifest_comment): Remove.
	(erase_bogus_certs): Remove manifest and file versions.
	* cert.cc (rename_cert_name): Remove.
	(bogus_cert_p): Remove manifest<cert> and file<cert> variants.
	(erase_bogus_certs): Likewise.
	(put_simple_manifest_cert):
	(put_simple_file_cert):
	(cert_file_comment): Remove.

	* commands.cc (fcerts): Remove.
	(mcerts): Likewise.
	(rcerts): Rename to...
	(certs): ...this.  s/revision certs/certs/ in help text.
	(trusted): s/revision cert/cert/.
	(ls_certs): Don't special-case rename certs.

2005-01-18  Nathaniel Smith  <njs@codesourcery.com>

	* tests/t_vcheck.at: Fix AT_XFAIL_IF typo.

2005-01-18  Nathaniel Smith  <njs@codesourcery.com>

	* monotone.texi (Reserved Certs): Remove 'vcheck'.
	(Key and Cert): Remove 'vcheck'.
	(Accidental collision): Likewise.
	(Commands): Likewise.
	* tests/t_vcheck.at: Add note about manual having useful stuff for
	when vcheck is re-added.

2005-01-18  Nathaniel Smith  <njs@codesourcery.com>

	* mac.hh:
	* cert.cc (vcheck_cert_name):
	(calculate_vcheck_mac):
	(cert_manifest_vcheck
	(check_manifest_vcheck):
	* cert.hh (cert_manifest_vcheck):
	(check_manifest_vcheck):
	* constants.cc (constants::vchecklen):
	* constants.hh (constants::vchecklen):
	* commands.cc (vcheck):
	Remove.

	* tests/t_vcheck.at: New test.
	* testsuite.at: Call it.

2005-01-18  Nathaniel Smith  <njs@codesourcery.com>

	* ROADMAP: Remove 'upgrade to sqlite3' todo item.

2005-01-18  Nathaniel Smith  <njs@codesourcery.com>

	* commands.cc (tag):
	(testresult):
	(approve):
	(disapprove):
	(comment):
	(fload):
	(fmerge):
	(cat):
	(rcs_import): Change grouping for "--help" display, to make more
	informative.
	(rcs_import): Also add more details to help text.

2005-01-17  Matt Johnston  <matt@ucc.asn.au>

	* file_io.cc: re-add accidentally removed #include
	* botan/gzip.cc: improved comments, removed unused code

2005-01-17  Nathaniel Smith  <njs@codesourcery.com>

	* diff_patch.cc (normalize_extents): Add missing ')'.

2005-01-17  Nathaniel Smith  <njs@codesourcery.com>

	* tests/t_update_1.at: New test.
	* testsuite.at: Call it.

2005-01-11  Nathaniel Smith  <njs@codesourcery.com>

	* diff_patch.cc (normalize_extents): Add warning for anyone who
	manages to trigger the untested part of the normalization code.

2005-01-14  Christian Kollee <stuka@pestilenz.org>

	* search for and link with sqlite3 when --bundle-sqlite=no

2005-01-12  Derek Scherger  <derek@echologic.com>

	* tests/t_ambig_update.at: add comments from discussion on irc
	* tests/t_status_missing.at: new test
	* testsuite.at: include it

2005-01-10  graydon hoare  <graydon@pboox.com>

	* commands.cc (explicit_merge): Tweak merge message.
	* database.cc (check_sqlite_format_version): New function.
	(database::sql): Call it.
	* sqlite/pager.hh (SQLITE_DEFAULT_PAGE_SIZE): Adjust to 8192.
	(SQLITE_MAX_PAGE_SIZE): Adjust to 65536.
	* schema_migration.cc: Post-merge cleanup.
	* Makefile.am: Likewise.

2005-01-10  Christof Petig <christof@petig-baender.de>

	* sqlite/*: SQLite 3.0.8 CVS import
	* database.{cc,hh}:
	* schema_migration.{cc,hh}: convert to use the SQLite3 API

	This does not yet use any of the more sophisticated API features
	of SQLite3 (query parameters, BLOBs), so there is plenty of room
	for optimization. This also does not change the schema (i.e.
	still uses base64 encoded values in tables)

2005-01-17  graydon hoare  <graydon@pobox.com>

	* AUTHORS: Mention Wojciech and Neil.
	* revision.cc (calculate_ancestors_from_graph): Make non-recursive.

2005-01-17  Wojciech Miłkowski  <wmilkowski@interia.pl>

	* std_hooks.lua: Teach about meld.

2005-01-17  Neil Conway  <neilc@samurai.com>

	* diff_patch.cc: add a new context diff hunk consumer. Rename
	unidiff() to make_diff().
	* diff_patch.hh: Rename unidiff() to make_diff().
	* command.cc: Add new "cdiff" command, and refactor "diff" to
	invoke a common subroutine that is parameterized on the diff
	type. Unrelated change: make a branch-based checkout default to
	using the same directory name as the branch name, unless a
	branch is specified.

2005-01-17  graydon hoare  <graydon@pobox.com>

	* cryptopp/osrng.cpp (NonblockingRng::GenerateBlock):
	Bring forward patch lost in cryptopp 5.2 upgrade.
	* revision.cc (add_bitset_to_union)
	(calculate_ancestors_from_graph): New functions.
	(erase_ancestors)
	(is_ancestor): Rewrite.
	* cert.cc (get_branch_heads): Rewrite.
	* database.{cc,hh} (get_heads): Remove
	(get_revision_ancestry): Use multimap.
	(install_views): Disable.
	Remove everything related to the trust views. Too slow.
	Also tidy up whitespace formatting in sqlite3 code.
	* views.sql: Clear out all views.
	* commands.cc: Adapt to using multimap for ancestry.
	* AUTHORS: Mention Faheem and Christian.

2005-01-17  Faheem Mitha  <faheem@email.unc.edu>

	* debian/control: Fix up build depends.

2005-01-17  Ulrich Drepper  <drepper@redhat.com>

	* acinclude.m4 (AC_CHECK_INADDR_NONE): Fix quoting.
	* Makefile.am (EXTRA_DIST): Add sqlite/keywordhash.c.

2005-01-14  Christian Kollee  <stuka@pestilenz.org>

	* search for and link with sqlite3 when --bundle-sqlite=no

2005-01-12  Derek Scherger  <derek@echologic.com>

	* tests/t_ambig_update.at: add comments from discussion on irc
	* tests/t_status_missing.at: new test
	* testsuite.at: include it

2005-01-10  graydon hoare  <graydon@pboox.com>

	* commands.cc (explicit_merge): Tweak merge message.
	* database.cc (check_sqlite_format_version): New function.
	(database::sql): Call it.
	* sqlite/pager.hh (SQLITE_DEFAULT_PAGE_SIZE): Adjust to 8192.
	(SQLITE_MAX_PAGE_SIZE): Adjust to 65536.
	* schema_migration.cc: Post-merge cleanup.
	* Makefile.am: Likewise.

2005-01-10  Christof Petig  <christof@petig-baender.de>

	* sqlite/*: SQLite 3.0.8 CVS import
	* database.{cc,hh}:
	* schema_migration.{cc,hh}: convert to use the SQLite3 API

	This does not yet use any of the more sophisticated API features
	of SQLite3 (query parameters, BLOBs), so there is plenty of room
	for optimization. This also does not change the schema (i.e.
	still uses base64 encoded values in tables)

2005-01-11  Nathaniel Smith  <njs@codesourcery.com>

	* tests/t_migrate_schema.at: Switch to using pre-dumped db's, make
	it work, un-XFAIL it.

2005-01-11  Nathaniel Smith  <njs@codesourcery.com>

	* tests/t_persistent_server_keys_2.at: XFAIL it, add commentary on
	solution.

2005-01-11  Nathaniel Smith  <njs@codesourcery.com>

	* tests/t_persistent_server_keys_2.at: New test.
	* testsuite.at: Add it.

2005-01-06  Nathaniel Smith  <njs@codesourcery.com>

	* schema_migration.cc (migrate_monotone_schema): Add comment
	pointing to t_migrate_schema.at.
	* tests/t_migrate_schema.at: Implement, mostly.  (Still broken.)

	* tests/t_heads_discontinuous_branch.at: Remove urgency
	annotation.
	* tests/t_netsync_nocerts.at: Add urgency annotation.

	* testsuite.at: Add UNGZ, UNGZB64 macros.
	* tests/t_fmerge.at: Use them.

2005-01-05  Nathaniel Smith  <njs@codesourcery.com>

	* schema_migration.cc: Update comment about depot code.
	(migrate_depot_split_seqnumbers_into_groups):
	(migrate_depot_make_seqnumbers_non_null):
	(migrate_depot_schema): Remove; all are dead code.

2005-01-05  Nathaniel Smith  <njs@codesourcery.com>

	* schema_migration.cc: Remove tabs.

2005-01-05  Nathaniel Smith  <njs@codesourcery.com>

	* tests/t_check_same_db_contents.at: Uncapitalize title to unbreak
	testsuite.

	* revision.cc (is_ancestor): Add FIXME comment.
	(erase_ancestors): New function.
	* revision.hh (erase_ancestors): Prototype it.
	* cert.cc (get_branch_heads): Call it.
	* tests/t_heads_discontinuous_branch.at: Un-XFAIL it.

	* revision.cc (find_subgraph_for_composite_search): Ignore null
	revision ids.
	* commands.cc (try_one_merge): Add invariant - never create merges
	where the left parent is an ancestor or descendent of the right.
	(explicit_merge): Same check.
	(propagate): Handle cases where no merge is necessary.  Also, make
	generated log message more readable.

	* tests/t_propagate_desc.at: Un-XFAIL it.
	* tests/t_propagate_anc.at: Un-XFAIL it.  Use new
	CHECK_SAME_DB_CONTENTS macros.
	* testsuite.at: Move t_check_same_db_contents.at to run before
	propagation tests.  Make CHECK_SAME_DB_CONTENTS more thorough.

	* tests/t_dump_load.at: Implement test.

2005-01-05  Nathaniel Smith  <njs@codesourcery.com>

	* tests/t_check_same_db_contents.at: New test.
	* testsuite.at: Add it.
	(CHECK_SAME_DB_CONTENTS): New macro.

2005-01-04  Nathaniel Smith  <njs@codesourcery.com>

	* cert.cc: Remove tabs.
	* revision.hh: Likewise.

2005-01-04  Nathaniel Smith  <njs@codesourcery.com>

	* tests/t_propagate_anc.at: Also check the case where we're
	propagating a non-strict ancestor, i.e. the heads are actually
	equal.

2005-01-04  Nathaniel Smith  <njs@codesourcery.com>

	* database.cc (get_revision_parents): Add invariant.
	(get_revision_children): Likewise.
	(get_revision): Likewise.
	(put_revision): Likewise.

	* tests/t_merge_ancestor.at: New test.
	* tests/t_propagate_desc.at: Likewise.
	* tests/t_propagate_anc.at: Likewise.
	* testsuite.at: Call them.

2005-01-04  Nathaniel Smith  <njs@codesourcery.com>

	* tests/t_netsync_diffbranch.at: Add priority, add description of
	problem and solution.
	Also, XFAIL it.
	* tests/t_netsync_unrelated.at: Add reference to discussion.
	* tests/t_cmdline_options.at: Remove priority marking from
	non-bug.
	* tests/t_checkout_dir.at: XFAIL when run as root.

	* tests/t_netsync_nocerts.at: New test.
	* testsuite.at: Call it.

2005-01-03  Matt Johnston  <matt@ucc.asn.au>

	* tests/t_netsync_diffbranch.at: add a new test for pulling a branch
	with a parent from a different branch.
	* testsuite.at: add it

2005-01-02  Derek Scherger  <derek@echologic.com>

	* commands.cc (log_certs): new function
	(log) add Ancestor: and Branch: entries to output; use above new
	function
	* tests/t_cross.at: update to work with changesets

2005-1-1  Matt Johnston  <matt@ucc.asn.au>

	* botan/base64.cpp: Include a terminating newline in all cases for
	compatibility with cryptopp

2005-1-1  Matt Johnston  <matt@ucc.asn.au>

	* keys.cc: fix merge issues propagating 0.16 to net.venge.monotone.botan
	* botan/config.h: add it
	* botan/{aes,des,dh,dsa,elgamal,lion,lubyrack,nr,rw,openpgp}*: removed
	unused files.

2004-12-30  graydon hoare  <graydon@pobox.com>

	* constants.cc (netcmd_current_protocol_version): Set to 3.
	* tests/t_crlf.at: New test of crlf line encodings.
	* testsuite.at: Call it.
	* monotone.spec: Note 0.16 release.

2004-12-30  graydon hoare  <graydon@pobox.com>

	* win32/get_system_flavour.cc: Fix little compile bugs.

2004-12-30  Julio M. Merino Vidal  <jmmv@NetBSD.org>

	* change_set.{cc,hh}: Add the has_renamed_file_src function in
	change_set::path_rearrangement.
	* commands.cc: Make the 'log' command show nothing for renamed or
	deleted files (when asked to do so) and stop going backwards in
	history when such condition is detected; they don't exist any more,
	so there is no point in showing history (and could drive to incorrect
	logs anyway).
	* tests/t_log_nonexistent.at: New check to verify previous.
	* testsuite.at: Add it.

2004-12-30  graydon hoare  <graydon@pobox.com>

	* Makefile.am: Clean full testsuite directory and full-version.
	* configure.ac: Bump version number.
	* po/monotone.pot: Regenerate.
	* NEWS: Describe new release.

2004-12-29  Julio M. Merino Vidal  <jmmv@NetBSD.org>

	* tests/t_cmdline_options.at: New test for previous: ensure that
	monotone is actually checking for command line correctness.
	* testsuite.at: Add it.

2004-12-29  Julio M. Merino Vidal  <jmmv@NetBSD.org>

	* monotone.cc: Verify that the command line is syntactically correct
	as regards to options (based on error codes from popt).

2004-12-29  Matt Johnston  <matt@ucc.asn.au>

	* tests/t_drop_rename_patch.at: A test to check that deltas on
	renamed files are included in concatenate_change_sets, if there was a
	deletion of a file with the same name as the rename src.
	* testsuite.at: add it

2004-12-29  graydon hoare  <graydon@pobox.com>

	* AUTHORS: Add Jordi.
	* change_set.{cc,hh}: Make sanity helpers const.
	(normalize_change_set): Drop a->a deltas.
	(merge_change_sets): Call normalize.
	(invert_change_set): Likewise.
	* revision.cc
	(find_subgraph_for_composite_search): New fn.
	(calculate_composite_change_set): Call it.
	(calculate_change_sets_recursive): Use results.
	* tests/t_no_change_deltas.at: Fix.

2004-12-29  graydon hoare  <graydon@pobox.com>

	* change_set.cc: Fix unit tests to satisfy sanity checks.
	* std_hooks.lua: Fix status checking on external merges.

2004-12-29  Matt Johnston  <matt@ucc.asn.au>

	* change_set.{cc,hh}: Take account of files which are the
	destination of a rename_file operation, when examining
	file deletions. Added helper methods to clean up related code.

2004-12-29  Matt Johnston  <matt@ucc.asn.au>

	* change_set.cc: added a sanity check for deltas with same src/dst,
	and deleted files with deltas.

2004-12-29  Matt Johnston  <matt@ucc.asn.au>

	* testsuite.at, tests/t_netsync_single.at: don't use -q with
	killall since it isn't portable.

2004-12-28  Julio M. Merino Vidal  <jmmv@NetBSD.org>

	* commands.cc: Make the 'log' command show all affected files
	in each revision in a nice format (easier to read than what
	'cat revision' shows).

2004-12-28  Julio M. Merino Vidal  <jmmv@NetBSD.org>

	* commands.cc: Change the order used by the 'log' command to show
	affected files so that it matches the order in which these changes
	really happen.  Otherwise, a sequence like "rm foo; mv bar foo;
	patch foo" could be difficult to understand by the reader.

2004-12-28  Jordi Vilalta Prat  <jvprat@wanadoo.es>

	* monotone.texi: Fix a typo: "not not" should be "not".

2004-12-28  Julio M. Merino Vidal  <jmmv@NetBSD.org>

	* commands.cc: Make the 'log' command show all affected files
	in each revision in a nice format (easier to read than what
	'cat revision' shows).

2004-12-28  graydon hoare  <graydon@pobox.com>

	* AUTHORS: Add various recent authors.

2004-12-28  Badai Aqrandista <badaiaqrandista@hotmail.com>

	* debian/*: Fix up for package building.

2004-12-28  graydon hoare  <graydon@pobox.com>

	* change_set.{cc,hh}: Add sanity checking, rework
	some of concatenation logic to accomodate.
	* revision.{cc,hh}: Likewise.
	Teach about generalized graph rebuilding.
	* database.cc (delete_existing_revs_and_certs): New fn.
	* commands.cc (db rebuild): New command.
	(db fsck) New command.
	* sanity.{cc,hh} (relaxed): New flag.
	* work.cc: Use new concatenation logic.

2004-12-25  Julio M. Merino Vidal  <jmmv@NetBSD.org>

	* commands.cc: During 'log', print duplicate certificates (by
	different people) in separate lines, rather than showing them
	together without any spacing.  While here, homogenize new lines
	in other messages as well; this also avoids printing some of
	them in case of missing certificates).

2004-12-24  Nathaniel Smith  <njs@codesourcery.com>

	* tests/t_disapprove.at: Enable previously disabled test.

	* tests/t_no_change_deltas.at: New test.
	* testsuite.at: Call it.

2004-12-23  Nathaniel Smith  <njs@codesourcery.com>

	* win32/read_password.c: Remove unused file.

2004-12-22  Julio M. Merino Vidal  <jmmv@NetBSD.org>

	* commands.cc: Verify that the key identifier passed to the pubkey
	and privkey commands exists in the database.  Otherwise exit with
	an informational message instead of an exception.

2004-12-20  Matt Johnston  <matt@ucc.asn.au>

	* keys.cc: don't cache bad passphrases, so prompt for a correct
	password if the first ones fail.

2004-12-19  Matt Johnston  <matt@ucc.asn.au>

	* commands.cc: print out author/date next to ambiguous revision
	lists from selectors.

2004-12-19  Julio M. Merino Vidal  <jmmv@NetBSD.org>

	* testsuite.at:
	* tests/t_fmerge.at:
	* tests/t_netsync.at:
	* tests/t_netsync_single.at:
	* tests/t_revert.at:
	* tests/t_tags.at: Avoid usage of test's == operator.  It's a
	GNUism and causes unexpected failures in many tests.  The correct
	operator to use is just an equal sign (=).
	* tests/t_renamed.at: Don't use cp's -a flag, which is not
	supported by some implementations of this utility (such as the
	one in NetBSD).  Try to add some of its funcionality by using
	the -p flag, although everything could be fine without it.
	* tests/t_unidiff.at: Discard patch's stderr output.  Otherwise
	it's treated as errors, but NetBSD's patch uses it to print
	informative messages.

2004-12-19  Julio M. Merino Vidal  <jmmv@NetBSD.org>

	* tests/t_scan.at: Instead of running sha1sum, use a prestored
	manifest file to do the verification.  This avoids problems in
	systems that do not have the sha1sum tool, like NetBSD.

2004-12-19  Julio M. Merino Vidal  <jmmv@NetBSD.org>

	* Makefile.am: Remove obsolete --with-bundled-adns flag from
	DISTCHECK_CONFIGURE_FLAGS.

2004-12-18  Nathaniel Smith  <njs@codesourcery.com>

	* tests/t_checkout_dir.at: Make the test directory chdir'able
	again after the test.
	* tests/t_delete_dir.at: Add trailing newline.

	* tests/t_dump_load.at: New bug report.
	* tests/t_migrate_schema.at: Likewise.
	* testsuite.at: Call them.

2004-12-18  Nathaniel Smith  <njs@codesourcery.com>

	* change_set.hh: Remove obsolete comment.

2004-12-18  Nathaniel Smith  <njs@codesourcery.com>

	* tests/t_delete_dir.at: New bug report.
	* testsuite.at: Call it.

2004-12-18  Julio M. Merino Vidal  <jmmv@NetBSD.org>

	* commands.cc: Homogenize help message for 'ls' with the one shown
	by 'list'.

2004-12-18  Julio M. Merino Vidal  <jmmv@NetBSD.org>

	* ChangeLog: Add missing entries for several modifications I did
	in December 6th and 3rd.

2004-12-18  Julio M. Merino Vidal  <jmmv@NetBSD.org>

	* tests/t_checkout_dir.at: New test triggering the bug I fixed
	  previously in the checkout command, verifying that directory
	  creation and chdir succeed.
	* testsuite.at: Add new test.

2004-12-18  Nathaniel Smith  <njs@codesourcery.com>

	* ChangeLog: Add log entry for <jmmv@NetBSD.org>'s last change.
	* std_hooks.lua: Check exit status of external merge commands.

2004-12-18  Julio M. Merino Vidal  <jmmv@NetBSD.org>

	* commands.cc: Include cerrno, cstring,
	boost/filesystem/exception.hpp.
	(checkout): Verify that directory creation and chdir succeeded.

2004-12-18  Nathaniel Smith  <njs@codesourcery.com>

	* diff_patch.cc (struct hunk_offset_calculator): Remove dead
	code.  (I believe it was used by the old, non-extent-based
	merging.)
	(calculate_hunk_offsets): Likewise.
	(struct hunk_consumer): Move next to rest of unidiff code.
	(walk_hunk_consumer): Likewise.

2004-12-18  Matt Johnston <matt@ucc.asn.au>

	* change_set.cc (concatenate_change_sets): Be more careful checking
	whether to discard deltas for deleted files (in particular take
	care when files are removed then re-added) - fixes tests
	t_patch_drop_add, t_add_drop_add.at, t_add_patch_drop_add,
	t_merge2_add_drop_add
	* change_set.cc (project_missing_deltas): don't copy deltas
	for deleted files, and handle the case where src file ids vary when
	files are added/removed. (fixes t_patch_vs_drop_add)
	* t_patch_drop_add.at, t_add_drop_add.at, t_add_patch_drop_add.at,
	  t_merge2_add_drop_add.at, t_patch_vs_drop_add.t: don't expect
	to fail any more.

2004-12-17  Nathaniel Smith  <njs@codesourcery.com>

	* tests/t_persistent_server_keys.at:
	* tests/t_attr.at:
	* tests/t_patch_vs_drop_add.at:
	* tests/t_merge2_add_drop_add.at:
	* tests/t_add_drop_add.at:
	* tests/t_add_patch_drop_add.at:
	* tests/t_patch_drop_add.at: Remove priority notes, since these
	are no longer bugs.

2004-12-17  graydon hoare  <graydon@pobox.com>

	* tests/t_merge_2.at: Works now, remove xfail.

2004-12-17  graydon hoare  <graydon@pobox.com>

	* tests/t_merge_1.at: Remove AT_CHECK(false) and xfail.
	* tests/t_fdiff_normalize.at: New test.
	* testsuite.at: Call it.
	* diff_patch.cc (normalize_extents): Fix the normalize bug.
	* revision.{cc,hh} (construct_revisions): Rename to prepare for
	next rebuild-the-graph migration.
	* commands.cc (db): Change call name.

2004-12-16  Joel Rosdahl  <joel@rosdahl.net>

	* revision.cc (is_ancestor): Use std::queue for the queue.

2004-12-14  Joel Rosdahl  <joel@rosdahl.net>

	Generalize the explicit_merge command with an optional ancestor
	argument:
	* revision.cc (is_ancestor): New method.
	* revision.hh (is_ancestor): Add prototype.
	* commands.cc (try_one_merge): Add ancestor argument. Empty
	ancestor means use ancestor from find_common_ancestor_for_merge.
	(merge): Pass empty ancestor to try_one_merge.
	(propagate): Likewise.
	(explicit_merge): Add optional ancestor argument.
	* monotone.texi: Document new explicit_merge argument.

2004-12-13  Joel Rosdahl  <joel@rosdahl.net>

	* tests/t_merge_2.at: New test triggering a bad merge.
	* testsuite.at: Add new test.

2004-12-13  Joel Rosdahl  <joel@rosdahl.net>

	* revision.cc (find_least_common_ancestor): Add a missing "return
	true;" that mysteriously was removed in
	c853237f9d8d155431f88aca12932d2cdaaa31fe.

2004-12-13  Joel Rosdahl  <joel@rosdahl.net>

	* revision.cc (find_least_common_ancestor): Remove unused variable.
	* commands.cc (lca): Correct negative status text.
	* commands.cc (update): Use GNU style braces.

2004-12-12  graydon hoare  <graydon@pobox.com>

	* commands.cc: Fix bug reported in t_attr.at
	* tests/t_attr.at: Remove xfail.
	* change_set.cc: Change unit tests syntax.
	(read_change_set): Assert complete read.
	* revision_ser.cc (read_revision_set): Likewise.
	* os_specific.hh: Drop obsolete file.

2004-12-12  Joel Rosdahl  <joel@rosdahl.net>

	* revision.cc (find_least_common_ancestor): New function for
	finding the vanilla LCA.
	* revision.hh: Added prototype for find_least_common_ancestor.
	* commands.cc (update): Use find_least_common_ancestor for finding
	a common ancestor.
	* commands.cc (diff): Likewise.
	* revision.cc (find_common_ancestor): Rename to...
	(find_common_ancestor_for_merge): ...this, for clarity.
	* revision.hh: find_common_ancestor -->
	find_common_ancestor_for_merge.
	* commands.cc (try_one_merge): Call find_common_ancestor_for_merge
	to find ancestor.
	* commands.cc (lcad): Rename lca command to lcad.
	* commands.cc (lca): New command for finding the vanilla LCA.

2004-12-12  Nathaniel Smith  <njs@codesourcery.com>

	* tests/t_persistent_server_keys.at: Actually test what it's
	supposed to.  Also, un-XFAIL it, since now it seems to pass.

2004-12-12  Nathaniel Smith  <njs@codesourcery.com>

	* tests/t_persistent_server_keys.at: New test.

	* testsuite.at: Call it.
	* tests/t_persistent_server_revision.at: Fix typo.

2004-12-12  Nathaniel Smith  <njs@codesourcery.com>

	* tests/t_persistent_server_revision.at: New test.
	* testsuite.at: Call it.  Tweak NETSYNC macros in support of it.

2004-12-11  Nathaniel Smith  <njs@codesourcery.com>

	* lua.hh (add_rcfile): Add 'required' argument.
	* lua.cc (add_rcfile): Implement it.  Simplify error checking
	logic while I'm there...
	* monotone.cc (cpp_main): Pass new argument to add_rcfile.

	* tests/t_rcfile_required.at: New test.
	* testsuite.at: Call it.
	Revamp netsync support macros, to allow long-running servers.
	Make netsync-killer try first with -TERM, in case that plays nicer
	with gcov.

2004-12-11  Nathaniel Smith  <njs@codesourcery.com>

	* lua.hh: Remove tabs.

2004-12-11  Nathaniel Smith  <njs@codesourcery.com>

	* monotone.texi: Document explicit_merge.

2004-12-11  Nathaniel Smith  <njs@codesourcery.com>

	* Makefile.am: Redo full-revision support again, to properly
	handle 'make dist' and caching.  Hopefully.

2004-12-11  Nathaniel Smith  <njs@codesourcery.com>

	* monotone.texi (File Attributes): Rewrite for new .mt-attrs
	syntax.

2004-12-11  Nathaniel Smith  <njs@codesourcery.com>

	* tests/t_attr.at: New test.
	* testsuite.at: Call it.

2004-12-11  Nathaniel Smith  <njs@codesourcery.com>

	* commands.cc (trusted): Print spaces between key ids.

	* lua.cc (add_rcfile): Errors while loading a user-provided rc
	file are naughtiness, not oopses.

2004-12-11  Nathaniel Smith  <njs@codesourcery.com>

	* commands.cc (commands::explain_usage): Use split_into_lines to
	do formatting of per-command usage; allow multi-line
	descriptions.
	(trusted): New command.
	* monotone.texi (Key and Cert): Document 'trusted' command.
	* tests/t_trusted.at: New test.
	* testsuite.at: Change get_revision_cert_trust to support
	t_trusted.at.  Call t_trusted.at.

2004-12-11  Derek Scherger  <derek@echologic.com>

	* app_state.{cc,hh} (restriction_includes): renamed from
	in_restriction to be less obscure; use path_set rather than
	set<file_path>
	* commands.cc
	(restrict_path_set):
	(restrict_rename_set):
	(restrict_path_rearrangement):
	(calculate_restricted_revision): new restriction functions
	(restrict_patch_set): remove old restrictions machinery
	(status): call calculate_restricted_revision
	(ls_tags): call app.initialize
	(unknown_itemizer): restriction_includes renamed
	(ls_unknown): call calculate_restricted_revision
	(ls_missing): rework for restrictions
	(commit): switch to --message option, optional paths and preserve
	restricted work
	(diff): allow restrictions for zero and one arg variants
	(revert): note some work left to do
	* manifest.{cc,hh} (build_manifest_map): hide unused things
	(build_restricted_manifest_map): new function
	* transforms.{cc,hh} (calculate_ident): clean up merge artifacts
	* work.cc (read_options_map): merge cleanup to preserve command
	line options

2004-12-10  Nathaniel Smith  <njs@codesourcery.com>

	* Makefile.am (package_full_revision.txt): Redo Joel Rosdahl
	<joel@rosdahl.net>'s change below after it got clobbered by
	merge.

2004-12-10  Nathaniel Smith  <njs@codesourcery.com>

	* commands.cc (log): Synopsize optional 'file' argument, and
	describe both arguments in help description.

2004-12-10  Matt Johnston  <matt@ucc.asn.au>

	* cert.cc: Added priv_key_exists() function
	* commands.cc, rcs_import.cc: use new privkey functions
	* netsync.cc: change some bits that were missed

2004-12-09  Derek Scherger  <derek@echologic.com>

	* .mt-nonce: delete obsolete file
	* change_set.cc (merge_deltas): add file paths in call to
	try_to_merge_files
	* commands.cc (propagate): add progress logging similar to merge
	* diff_patch.{cc,hh} (try_to_merge_files): add file paths to
	merge2 and merge3 hooks; add logging of paths before calling merge
	hooks
	* lua.{cc,hh} (hook_merge2, hook_merge3): add file paths to merge
	hooks
	* std_hooks.lua (merge2, merge3, merge2_xxdiff_cmd,
	merge3_xxdiff_cmd): pass file paths to xxdiff for use as titles
	* testsuite.at (MONOTONE_SETUP): add paths to merge2 hook

2004-12-09  Matt Johnston  <matt@ucc.asn.au>

	* cert.cc, cert.hh, lua.cc, lua.hh, netsync.cc:
	Added a new get_priv_key(keyid) lua hook to retrieve
	a private key from ~/.monotonerc

2004-12-09  Matt Johnston  <matt@ucc.asn.au>

	* change_set.cc: Don't include patch deltas on files which
	are being deleted in changesets. (partial fix for bug
	invoked by t_merge_add_del.at)

2004-12-09  Matt Johnston  <matt@ucc.asn.au>

	* configure.ac,Makefile.am: Fix iconv and intl
	handling so that the libraries are used (required for OS X).

2004-12-09  Nathaniel Smith  <njs@codesourcery.com>

	* Makefile.am (BUILT_SOURCES_NOCLEAN): add 'S'.

	* netsync.cc (session): Make ticker pointers into auto_ptr's.  Add
	cert and revision tickers.
	(session::session): Initialize new tickers.
	(session::note_item_sent): New method.  Increment tickers.
	(session::note_item_arrived): Increment tickers.
	(session::read_some): Adjust for auto_ptr.
	(session::write_some): Likewise.
	(call_server): Conditionally initialize cert and revision
	tickers.
	(queue_data_cmd): Call 'note_item_sent'.
	(queue_delta_cmd): Call 'note_item_sent'.

2004-12-09  graydon hoare  <graydon@pobox.com>

	* ROADMAP: Add file.

2004-12-08  Nathaniel Smith  <njs@codesourcery.com>

	* tests/t_patch_vs_drop_add.at:
	* tests/t_patch_drop_add.at:
	* tests/t_netsync_unrelated.at:
	* tests/t_merge_add_del.at:
	* tests/t_merge2_add_drop_add.at:
	* tests/t_merge_1.at:
	* tests/t_heads_discontinuous_branch.at:
	* tests/t_cleanup_empty_dir.at:
	* tests/t_checkout_options.at:
	* tests/t_ambig_update.at:
	* tests/t_add_patch_drop_add.at:
	* tests/t_add_drop_add.at:
	* tests/t_add_dot.at: Add (importance) markers to all bug report
	tests.

2004-12-08  Nathaniel Smith  <njs@codesourcery.com>

	* app_state.hh (write_options): Add 'force' option.
	* app_state.cc: Remove tabs.
	(write_options): Implement.
	* commands.cc (checkout): Pass force=true to 'write_options'.

	* tests/t_checkout_options.at: New test.
	* testsuite.at: Define RAW_MONOTONE.
	(t_checkout_options.at): Call it.

2004-12-08  Nathaniel Smith  <njs@codesourcery.com>

	* update.hh (pick_update_target): Rename to...
	(pick_update_candidates): ...this.  Return a set of candidates,
	rather than a single best.
	* update.cc (pick_update_candidates): Likewise.  Remove logic
	checking for unique candidate.
	* commands.cc (describe_revision): New function.
	(heads): Use it.
	(update): Use new 'pick_update_candidates' function.  Add logic
	checking for unique candidate.  On non-unique candidate, print all
	candidates, using 'describe_revision'.

	* tests/t_ambig_update.at: Check that failure messages describe
	the candidate set.

2004-12-08  Nathaniel Smith  <njs@codesourcery.com>

	* update.cc: Remove tabs.

2004-12-08  Nathaniel Smith  <njs@codesourcery.com>

	* tests/t_ambig_update.at: Also check that update fails when one
	candidate edge is deeper than the other.

2004-12-08  graydon hoare  <graydon@pobox.com>

	* change_set.cc (extend_renumbering_via_added_files):
	Look up parent tid in existing renumbering.
	* commands.cc (attr): Check index for "set" subcommand.
	(lca): New diagnostic command.
	(log): Tidy up output formatting a bit.
	* po/monotone.pot: Regenerate.
	* tests/t_add_edge.at: New test to catch add failure.
	* testsuite.at: Call it.

2004-12-08  Nathaniel Smith  <njs@codesourcery.com>

	* tests/t_ambig_update.at: New test.
	* testsuite.at: Add it.

	* tests/t_explicit_merge.at: Add, having forgotten to last time.

2004-12-08  Nathaniel Smith  <njs@codesourcery.com>

	* tests/t_explicit_merge.at: New test.
	* testsuite.at: Add it.

2004-12-08  Nathaniel Smith  <njs@codesourcery.com>

	* testsuite.at: Remove duplicate line created by merge.
	* ChangeLog: Re-sort after merges.

	* commands.cc (explicit_merge): Remove stray space.  Print id of
	merge result.
	(complete_command): Add back "}" deleted by merge.

2004-12-08  Nathaniel Smith  <njs@codesourcery.com>

	* change_set.cc: Remove tabs.
	* diff_patch.cc: Likewise.

	* commands.cc (explicit_merge): New command.

2004-12-08  graydon hoare  <graydon@pobox.com>

	* change_set.cc (extend_renumbering_via_added_files):
	Look up parent tid in existing renumbering.
	* commands.cc (attr): Check index for "set" subcommand.
	(lca): New diagnostic command.
	(log): Tidy up output formatting a bit.
	* po/monotone.pot: Regenerate.
	* tests/t_add_edge.at: New test to catch add failure.
	* testsuite.at: Call it.

2004-12-07  Richard Levitte  <richard@levitte.org>

	* Makefile.am: Keep package_*revision.{txt,h}, so they are saved
	as part of a distribution, and thereby make as sure as possible
	people who download monotone get historical information on where
	their copy of monotone came from.

2004-12-06  Richard Levitte  <richard@levitte.org>

	* monotone.cc: Add a hint on how to use --ticker.

2004-12-06  Nathaniel Smith  <njs@codesourcery.com>

	* commands.cc (ls_certs): Sort the certs before printing.
	* tests/t_netsync_repeated.at: Actually check that certs were
	transferred correctly.

2004-12-06  Julio M. Merino Vidal  <jmmv@NetBSD.org>

	* figures/cert.pdf:
	* figures/cert.png:
	* figures/oo-figures.sxd:
	* monotone.texi: Use example host names under the
	example.{com,org,net} subdomains instead of invented names.
	These are defined in RFC 2606.

2004-12-06  Julio M. Merino Vidal  <jmmv@NetBSD.org>

	* configure.ac: Now that we depend on GNU Autoconf >= 2.58, we
	can use the AS_HELP_STRING macro everywhere we need to pretty-print
	help strings.  Also convert old calls to AC_HELP_STRING (deprecated)
	to this one.

2004-12-06  Joel Rosdahl  <joel@rosdahl.net>

	* Makefile.am (package_full_revision.txt): Silence error messages
	when deducing full package revision.

2004-12-06  graydon hoare  <graydon@pobox.com>

	* unix/get_system_flavour.cc:
	* win32/get_system_flavour.cc: Add missing files.

2004-12-06  graydon hoare  <graydon@pobox.com>

	* commands.cc (merge): Add newline in output.
	* change_set.cc (project_missing_deltas): Fix very bad
	delta-renaming bug.

2004-12-06  graydon hoare  <graydon@pobox.com>

	* change_set.cc:
	* tests/t_merge_add_del.at:
	* netsync.cc:
	* commands.cc: Clean up from merge.

2004-12-06  Nathaniel Smith  <njs@codesourcery.com>

	* tests/t_add_patch_drop_add.at: New test.
	* tests/t_merge2_add_drop_add.at: New test.
	* tests/t_patch_drop_add.at: New test.
	* tests/t_patch_vs_drop_add.at: New test.
	* testsuite.at: Add them.

	* tests/t_add_drop_add.at: Fix to test what it was supposed to.

	* tests/t_merge2_data.at: Remove extraneous [stdout].

	* tests/t_merge_add_del.at: Fix description.
	XFAIL it.

2004-12-06  Nathaniel Smith  <njs@codesourcery.com>

	* tests/t_add_drop_add.at: New test.
	* testsuite.at: Add it.

2004-12-05  Nathaniel Smith  <njs@codesourcery.com>

	* tests/t_merge_add_del: Shorten name for better display.

2004-12-05  Matt Johnston <matt@ucc.asn.au>

	* tests/t_merge_add_del: added a new test for merging
	  branches where a file is added then removed.
	* testsuite.at: added the new test
	* configure.ac: bumped the prequisite version to 2.58 since
	  some tests use AT_XFAIL_IF

2004-12-05  graydon hoare  <graydon@pobox.com>

	* Makefile.am (package_full_revision.txt): Use top_builddir
	to locate monotone executable.

2004-12-05  Nathaniel Smith  <njs@codesourcery.com>

	* tests/t_merge_add_del: Shorten name for better display.

2004-12-05  Matt Johnston <matt@ucc.asn.au>

	* tests/t_merge_add_del: added a new test for merging
	  branches where a file is added then removed.
	* testsuite.at: added the new test
	* configure.ac: bumped the prequisite version to 2.58 since
	  some tests use AT_XFAIL_IF

2004-12-04  graydon hoare  <graydon@pobox.com>

	* commands.cc (fcommit): New command.
	(update): Finish off merge of update command.

2004-12-04  Derek Scherger  <derek@echologic.com>

	* commands.cc: (complete_command): New function.
	(explain_usage/process): Use it.

2004-12-04  Nathaniel Smith  <njs@codesourcery.com>

	* change_set.cc (merge_deltas): Call correct variant of
	try_to_merge_files depending on whether ancestor is available.
	* diff_patch.cc (try_to_merge_files -- merge3 version): Add
	assertions about ids.
	(try_to_merge_files -- merge2 version): Likewise.

	* testsuite.at: Add a trivial working merge2 hook.
	* tests/t_related_merge2_data.at: Update to use.
	Mark as expected to PASS.
	* tests/t_merge2_data.at: Likewise.

2004-12-04  Nathaniel Smith  <njs@codesourcery.com>

	* change_set.cc (merge_deltas): Call correct variant of
	try_to_merge_files depending on whether ancestor is available.
	* diff_patch.cc (try_to_merge_files -- merge3 version): Add
	assertions about ids.
	(try_to_merge_files -- merge2 version): Likewise.

	* testsuite.at: Add a trivial working merge2 hook.
	* tests/t_related_merge2_data.at: Update to use.
	Mark as expected to PASS.
	* tests/t_merge2_data.at: Likewise.

2004-12-04  Nathaniel Smith  <njs@codesourcery.com>

	* change_set.cc: Remove tabs.
	* diff_patch.cc: Likewise.

2004-12-04  Nathaniel Smith  <njs@codesourcery.com>

	* change_set.cc: Remove tabs.
	* diff_patch.cc: Likewise.

2004-12-03  Julio M. Merino Vidal  <jmmv@NetBSD.org>

	* commands.cc: Add a missing newline to a message.

2004-12-03  Julio M. Merino Vidal  <jmmv@NetBSD.org>

	* cryptopp/config.h:
	* configure.ac: NetBSD does not define __unix__ nor __unix, so the
	build fails.  To solve, check for __NetBSD__ where appropiate to
	detect a Unix system.

2004-12-03  Julio M. Merino Vidal  <jmmv@NetBSD.org>

	* INSTALL: Document my latest changes: --enable-ipv6 option, ability
	to specify static boost prefix through --enable-static-boost and
	BOOST_SUFFIX variable.

2004-12-03  Julio M. Merino Vidal  <jmmv@NetBSD.org>

	* Makefile.am:
	* configure.am: Add a variable, BOOST_SUFFIX, that identifies the
	suffix string that has to be appended to Boost library names to use
	them.  This variable can be defined on configure's command line.

2004-12-03  Julio M. Merino Vidal  <jmmv@NetBSD.org>

	* configure.ac: Let the --enable-static-boost argument take a prefix
	to where boost libraries are located.

2004-12-03  Julio M. Merino Vidal  <jmmv@NetBSD.org>

	* configure.ac: Add a three-state --enable-ipv6 argument to the
	configure script to explicitly enable or disable IPv6 support.

2004-12-03  Julio M. Merino Vidal  <jmmv@NetBSD.org>

	* std_hooks.lua: Add missing newlines to two error messages.

2004-12-02  Derek Scherger  <derek@echologic.com>

	* commands.cc: more tweaking to ease changeset merge

2004-12-01  Derek Scherger  <derek@echologic.com>

	* commands.cc: reordered commands to help merge with changesets
	branch

2004-12-01  graydon hoare  <graydon@pobox.com>

	* {unix,win32}/get_system_flavour.cc: New files.
	* basic_io.{cc,hh}: Give names to input sources.
	* monotone.cc: Move app_state ctor inside try.
	* platform.hh (get_system_flavour): Declare.
	* revision.cc: Name input source "revision".
	* sanity.cc: Log flavour on startup.
	* tests/t_attributes.at: Use new syntax.
	* transforms.{cc,hh} (split_into_lines): New variant, and rewrite.
	* work.{cc,hh}: Rewrite attributes to use basic_io.
	(get_attribute_from_db):
	(get_attribute_from_working_copy): New functions.

2004-11-30  Nathaniel Smith  <njs@codesourcery.com>

	* keys.cc (get_passphrase): Simplify arguments.
	(generate_key_pair): Force new passphrases to come from the user.
	Adapt to new 'get_passphrase' arguments.
	(change_key_passphrase): Likewise.
	(generate_key_pair): Add argument specifying passphrase, for
	exclusive use of the unit tests.
	(signature_round_trip_test): Use it.
	* keys.hh (generate_key_pair): Adjust prototype correspondingly.

	* tests/t_genkey.at: Test that 'genkey' requires the passphrase to
	be entered.
	* tests/t_chkeypass.at: Check that 'chkeypass' fails if no
	passphrase is given.

2004-11-30  Nathaniel Smith  <njs@codesourcery.com>

	* keys.hh: Remove tabs.
	* keys.cc: Likewise.

2004-11-30  Nathaniel Smith  <njs@codesourcery.com>

	* monotone.texi (Hook Reference): Clarify description of
	'get_passphrase', following confusion on IRC.

2004-11-30  Joel Rosdahl  <joel@rosdahl.net>

	* ui.cc (fatal): Added missing newlines in fatal message.

2004-11-29  Nathaniel Smith  <njs@codesourcery.com>

	* monotone.texi: Add more details to documentation of 'update
	<revision>' command.

	* ui.cc (fatal): Typo in previous commit.

2004-11-29  Nathaniel Smith  <njs@codesourcery.com>

	* ui.cc (fatal): On suggestion of Zack Weinberg, add a note to
	fatal error messages 1) telling the user that it's a bug (i.e.,
	not their fault), and 2) requesting a bug report.

2004-11-29  Nathaniel Smith  <njs@codesourcery.com>

	* ui.cc: Remove tabs.

2004-11-30  Matt Johnston  <matt@ucc.asn.au>

	* change_set.cc (merge_disjoint_analyses): Prevent duplicated
	tids being used.
	(merge_disjoint_analyses): Fix typo (s/a_tmp/b_tmp/)

2004-11-27  Matt Johnston  <matt@ucc.asn.au>

	* Replaced cryptopp with botan

2004-11-24  Nathaniel Smith  <njs@codesourcery.com>

	* tests/t_cleanup_empty_dir.at: Shorten name.

2004-11-24  Nathaniel Smith  <njs@codesourcery.com>

	* Makefile.am (BUILT_SOURCES): List package_*version.{h,txt}.
	* package_{full_,}version.txt: Work when blddir != srcdir.

2004-11-24  Nathaniel Smith  <njs@codesourcery.com>

	* mt_version.hh: New file.
	* mt_version.cc: New file.
	* monotone.cc (package_revision.h): Don't include it.
	(mt_version.hh): Include it.
	(OPT_FULL_VERSION): New option.
	(options): Add it.
	(cpp_main): Implement --version and --full-version in terms of
	mt_version.hh.

	* Makefile.am (package_full_revision.h): Build it.
	(MOST_SOURCES): Add mt_version.{cc,hh}.

2004-11-24  Nathaniel Smith  <njs@codesourcery.com>

	* txt2c.cc (main): Add "--skip-trailing" option to skip trailing
	whitespace.
	* Makefile.am (package_revision.h): Generate it.
	* monotone.cc (package_revision.h): Include it.
	(cpp_main): Print it as part of --version.

2004-11-23  Nathaniel Smith  <njs@codesourcery.com>

	* tests/t_cleanup_empty_dir.at: New test.
	* testsuite.at: Call it.

2004-11-23  Nathaniel Smith  <njs@codesourcery.com>

	* monotone.texi (File Attributes): Document how restricted format
	of .mt-attrs currently is.  Also talk about 'the' .mt-attrs file
	instead of 'an', in response to confusion.

2004-11-23  Nathaniel Smith  <njs@codesourcery.com>

	* work.cc (build_deletion): Add missing newline.
	(build_rename): Likewise.
	(build_rename): Likewise.

2004-11-23  Nathaniel Smith  <njs@codesourcery.com>

	* work.cc: Remove tabs.

2004-11-23  Nathaniel Smith  <njs@codesourcery.com>

	* commands.cc: Remove tabs.

2004-11-23  Nathaniel Smith  <njs@codesourcery.com>

	* tests/t_add_dot.at: New test.
	* testsuite.at: Call it.

2004-11-22  Joel Rosdahl  <joel@rosdahl.net>

	* testsuite.at (NEED_UNB64): Check that python knows how to decode
	strings before using it.

2004-11-21  Joel Rosdahl  <joel@rosdahl.net>

	* testsuite.at (NEED_UNB64): Find more programs for decoding
	base64.

2004-11-20  Nathaniel Smith  <njs@codesourcery.com>

	* tests/t_merge_1.at: New test.
	* testsuite.at: Add it.
	(NEED_UNB64): New macro.
	(UNB64): Likewise.
	* tests/t_unidiff.at: Use them.
	* tests/t_unidiff2.at: Likewise.

2004-11-19  Nathaniel Smith  <njs@codesourcery.com>

	* tests/t_initfork.at: Remove file; redundant with
	t_merge2_add.at.
	* testsuite.at: Don't call it.

2004-11-18  Derek Scherger  <derek@echologic.com>

	* commands.cc (list tags): new command.
	* monotone.1: update.
	* monotone.texi: update.
	* std_hooks.lua: remove unused get_problem_solution hook.
	* test/t_tags.at: new test.
	* testsuite.at: call it.

2004-11-18  Nathaniel Smith  <njs@codesourcery.com>

	* monotone.texi (Committing Work): Remove mistakenly added
	redundant command line argument.

2004-11-17  Joel Rosdahl  <joel@rosdahl.net>

	* commands.cc (diff): Don't print hashes around diff output if
	there is no diff to print.

	Fix bugs #8714 "monotone update working copy to previous version"
	and #9069 "update with multiple candidates":
	* commands.cc (update): Let the update command take an optional
	revision target parameter. Without an explicit revision target,
	the current branch head is used just like before. Added logic for
	updating to an older revision or another revision reachable via a
	common ancestor.
	* tests/t_update_to_revision.at: Add regression tests for new
	update logic.
	* testsuite.at: Add new test.
	* monotone.texi: Document new update argument.

2004-11-17  Nathaniel Smith  <njs@codesourcery.com>

	* netsync.cc (request_fwd_revisions): Rename 'first_attached_edge'
	to 'an_attached_edge', because it does not represent the first
	attached edge.  Likewise for 'first_attached_cset'.
	(analyze_attachment): Remove early exit from loop; we want to
	analyze the entire graph, not just some linear subgraphs.

	* revision.cc (ensure_parents_loaded): Filter out the null
	revision when calculating parents.
	* change_set.hh (null_id): Define for 'revision_id's.

	* tests/t_merge2_add.at: New test.
	* tests/t_merge2_data.at: New test.
	* tests/t_related_merge2_data.at: New test.
	* tests/t_merge_add.at: New test.
	* tests/t_netsync_pubkey.at: New test.
	* tests/t_netsync_repeated.at: New test.
	* tests/t_netsync_unrelated.at: New test.


	* testsuite.at: Add new tests.
	(NETSYNC_SETUP): New macro.
	(MONOTONE2): New macro.
	(RUN_NETSYNC): New macro.
	(ADD_FILE): New macro.
	(SET_FILE): New macro.
	(COMMIT): New macro.
	* tests/t_netsync.at: Use them.

	* tests/t_singlenetsync.at: Add 'netsync' keyword'.  Rename to...
	* tests/t_netsync_single.at: ...this.

	* tests/t_heads_discontinuous_branch.at: XFAIL it.

2004-11-17  Nathaniel Smith  <njs@codesourcery.com>

	* netsync.cc: Remove hard tabs.

2004-11-17  Nathaniel Smith  <njs@codesourcery.com>

	* revision.cc: Remove hard tabs.
	* change_set.hh: Likewise.

2004-11-16  Nathaniel Smith  <njs@codesourcery.com>

	* tests/t_heads.at: Replace last tricky case with a less tricky case.
	* tests/t_heads_discontinuous_branch.at: New test for the really
	tricky case.
	* testsuite.at: Run it.

2004-11-16  Nathaniel Smith  <njs@codesourcery.com>

	* views.sql (trusted_parents_in_branch): Remove.
	(trusted_children_in_branch): Remove.
	(trusted_branch_members): New view.
	(trusted_branch_parents): New view.
	(branch_heads): Use the new views, not the removed ones.

	* database.cc (get_heads): Column name in 'branch_heads'
	unavoidably changed from 'id' to 'parent'; adjust SELECT statement
	to use new name.

2004-11-16  Nathaniel Smith  <njs@codesourcery.com>

	* database.cc: Remove hard tabs.

2004-11-16  Nathaniel Smith  <njs@codesourcery.com>

	* commands.cc (dump_diffs): Fetch delta destination, not source,
	on new files.

2004-11-15  Joel Rosdahl  <joel@rosdahl.net>

	* tests/t_diff_added_file.at: Added testcase exposing a bug in
	"monotone diff x y" where x is an ancestor of y and y adds a new
	file.
	* testsuite.at: Add new test.

2004-11-14  Joel Rosdahl  <joel@rosdahl.net>

	Fix bug #9092 "add command to change passphrase":
	* commands.cc (chkeypass): New command.
	* keys.cc (get_passphrase): Added parameters for prompt beginning and
	disabling hook lookup and passphrase caching.
	* keys.hh, keys.cc (change_key_passphrase): New function.
	* database.hh, database.cc (delete_private_key): New function.
	* monotone.texi (Key and Cert): Document command.
	* tests/t_chkeypass.at: Testcase for the command.
	* testsuite.at: Added new testcase.

2004-11-14  Matt Johnston <matt@ucc.asn.au>

	* tests/t_initfork.at: New test for merging two ancestor-less heads.

2004-11-13  Nathaniel Smith  <njs@codesourcery.com>

	* tests/t_heads.at: New test.
	* testsuite.at: Add it.

2004-11-13  Nathaniel Smith  <njs@codesourcery.com>

	* monotone.texi: Fix various typos.
	(Committing Work): Add missing command line argument.
	(Branch Names): New section.
	Add me to the copyright block.

2004-11-12  Joel Rosdahl  <joel@rosdahl.net>

	* monotone.texi: Fix documentation of the approve and disapprove
	commands. Fix jp.co.juicebot.jb7 branch name in examples. Other
	minor fixes.

2004-11-11  Joel Rosdahl  <joel@rosdahl.net>

	* monotone.texi: Fix typos.

2004-11-08  graydon hoare  <graydon@pobox.com>

	* monotone.texi: Some minor cleanups.
	* netsync.cc: Fix a formatter.

2004-11-07  graydon hoare  <graydon@pobox.com>

	* figures/*.txt: Drop.
	* monotone.texi: Pull ASCII figures back in conditionally.
	* NEWS, AUTHORS, monotone.spec: Update for 0.15.
	* monotone.1: Update.

2004-11-06  graydon hoare  <graydon@pobox.com>

	* README.changesets: New file.
	* config.guess, config.sub: Remove.
	* Makefile.am: Improve document-building brains.
	* cert.cc, netsync.cc: Remove include.
	* configure.ac: Bump version number.
	* merkle_tree.{cc,hh}: Use unsigned char in dynamic_bitset.
	* po/POTFILES.in: Update to remove os_specific.hh.
	* po/monotone.pot: Regenerate.

2004-11-05  graydon hoare  <graydon@pobox.com>

	* constants.cc: Up timeout, connection limit.
	* monotone.texi: Various cleanups.

2004-11-05  Ulrich Drepper  <drepper@redhat.com>

	* configure.ac: Reduce dependencies.
	* lua/lua.h: Include config.h.
	* mkstemp.{cc,hh}: Use system variant when found.
	* netxx/resolve_getaddrinfo.cxx: Check for AI_ADDRCONFIG
	definition.
	* po/POTFILES.in: Update to mention changes.
	* Makefile.am (EXTRA_DIST): Include spec file.
	* commands.cc (diff): No output if empty diff.

2004-10-31  graydon hoare  <graydon@pobox.com>

	* commands.cc (diff): Use guess_binary.
	Fix up some messages to fit on single lines.
	* Makefile.am: Make monotone.pdf depend on figures.
	* change_set.cc: Make inversion drop "delete deltas".
	* texinfo.css: Make images align nicely.
	* netsync.cc: Fix up some messages to be clearer.

2004-10-30  graydon hoare  <graydon@pobox.com>

	* figures/*: New figures.
	* monotone.texi: Rewrite much of the tutorial.

2004-10-30  Nathaniel Smith  <njs@codesourcery.com>

	* netsync.cc (process_hello_cmd): Make clear that when the
	server's key is unknown, we abort the connection.

2004-10-29  Nathaniel Smith  <njs@codesourcery.com>

	* sanity.cc (dump_buffer): Wrap bare string in call to string(),
	to disambiguate conversions (required by Boost 1.30).

2004-10-26  graydon hoare  <graydon@pobox.com>

	* tests/t_update_missing.at: New test from Bruce Stephens
	* testsuite.at: Call it.
	* change_set.cc: Fix the error exposed by it.

2004-10-26  graydon hoare  <graydon@pobox.com>

	* work.{cc,hh}: Comply with Derek's new tests.
	* commands.cc: Likewise.

2004-10-28  Derek Scherger  <derek@echologic.com>

	* tests/t_rename.at: add test for renaming a file after it has
	been moved rather than before
	* tests/t_revert.at: add test for reverting a missing file

2004-10-28  Derek Scherger  <derek@echologic.com>

	* tests/t_drop_missing.at: New test.
	* testsuite.at: Call it.

2004-10-28  Derek Scherger  <derek@echologic.com>

	* tests/t_add.at: New test.
	* testsuite.at: Call it.

2004-10-26  graydon hoare  <graydon@pobox.com>

	* basic_io.{cc,hh}: Rework to use indented stanzas.
	* change_set.cc, revision.cc: Likewise.
	* change_set.cc: Fix formatter bug.
	* commands.cc: Sanity check file ID on delta commit.
	* work.cc: Chatter a bit more on add/drop.

2004-10-17  graydon hoare  <graydon@pobox.com>

	* merkle_tree.cc: Fix bad logging.
	* netsync.cc: Fix transmission bugs.
	* work.cc: Add some progress messages back in.
	* monotone.texi: Change contents of MT/work in example.

2004-10-17  graydon hoare  <graydon@pobox.com>

	* commands.cc (log): Keep a seen list, mask frontier by it.
	* monotone.texi: Updates to cover revision terminology.

	Also various further merges from trunk, see below.

2004-10-17  Derek Scherger  <derek@echologic.com>

	* lua.{cc,hh} (hook_ignore_branch): new hook
	* commands.cc (ls_branches): call it
	* monotone.texi (Hook Reference): describe it

2004-10-17  Richard Levitte  <richard@levitte.org>

	fix bug 8715 and more
	* diff_patch.cc (struct unidiff_hunk_writer,
	unidiff_hunk_writer::flush_hunk): the skew is not just the
	size difference between added and deleted lines in the current
	hunk, it's the size difference between /all/ added and deleted
	lines so far.  Therefore, the skew needs to be a member of the
	struct rather than being something calculated for each hunk.
	Furthermore, we need to add trailing context even if the change
	only consisted of one line.

2004-10-17  Richard Levitte  <richard@levitte.org>

	* monotone.texi (Working Copy): Change the description of
	'monotone revert' to explain what happens when there are
	arguments.

2004-10-17  Richard Levitte  <richard@levitte.org>

	* monotone.texi (OPTIONS): Add a description of --ticker.

	* ui.cc, ui.hh: Rethink the writing conditions as the ticks being
	"dirty" when they have changed since the last print.  That way,
	it's very easy to see when they need being printed.  This fixes a
	small bug where, in some cases, the exact same tick output is
	produced twice, once before a separate message, and once after,
	when a ticker is actually being removed.
	(tick_write_dot::write_ticks): Add a line that describes the
	ticks, including the amount of each tick per short name.

2004-10-17  Richard Levitte  <richard@levitte.org>

	fix bug 8733
	* ui.cc, ui.hh: Define a separate tick writer struct, and two
	subclasses, one that write counters, and one that writes progress
	characters.  As a consequence, move the count to the ticker class
	itself, and have the user interface contain a map of pointers to
	tickers instead of a map of counters, so data is easier to expand
	and access in a consistent manner.  Finally, correct a few errors
	in the checks for when ticks should be written, and make sure the
	final value gets written when the tickers are removed.

	* cert.cc (write_ancestry_paths):
	* database.cc (rehash):
	* netsync.cc (call_server, rebuild_merkle_trees):
	* rcs_import.cc (import_cvs_repo, cvs_history): Adapt to the new
	tickers.

	* monotone.cc: Add the option '--ticker' which takes the values
	"dot" or "count" to express which type of tick writer to use.  As
	a result, set the tick writer to be the progress dot kind or the
	counting type.

2004-10-15  graydon hoare  <graydon@pobox.com>

	* std_hooks.lua (get_revision_cert_trust): Add.

2004-10-14  graydon hoare  <graydon@pobox.com>

	* main.cc (UNIX_STYLE_SIGNAL_HANDLING): Enable on OSX.
	* cryptopp/*: Upgrade to 5.2.1
	* Makefile.am: Adjust for a couple new files.

2004-10-13  graydon hoare  <graydon@pobox.com>

	* change_set.cc (__STDC_CONSTANT_MACROS): Further hammering.
	* commands.cc (changesetify): New subcommand to db.
	* database.{cc,hh} (sql): Install views.
	(install_views): New function.
	(get_manifest_certs): Restore old variant.
	* numeric_vocab.hh: Use stdint.h.
	* revision.{cc,hh} (analyze_manifest_changes)
	(construct_revisions)
	(build_changesets): New functions.
	* schema.sql: Remove views stuff.
	* views.sql: Put views here.
	* schema_migration.cc: Add migration code for revisions.
	* Makefile.am: Mention views.sql.

2004-10-12  graydon hoare  <graydon@pobox.com>

	* unix/read_password.cc: Don't force echo on.

2004-10-10  graydon hoare  <graydon@pobox.com>

	merge a batch of changes from trunk, see below.
	* monotone.spec: Bump to 0.14.

2004-10-10  graydon hoare  <graydon@pobox.com>

	fix bug 9884
	* tests/t_singlenetsync.at: sleep 5
	* tests/t_netsync.at: sleep 5

2004-10-10  graydon hoare  <graydon@pobox.com>

	* AUTHORS: Mention Richard Levitte.
	* Makefile.am: Remove nonce stuff.
	* NEWS: Describe changes from last release.
	* cert.cc (cert_manifest_testresult): Teach about other ways
	of writing a boolean value.
	* commands.cc (commit): Don't commit when no change.
	(debug): Rename to "db execute".
	(serve): Require passphrase on startup.
	(bump): Remove command.
	(ls keys): Handle no keys.
	* configure.ac: Bump version number.
	* keys.cc (get_passphrase): Reject empty passphrase nicely,
	from user and from hook.
	* lua.{cc,hh} (hook_get_sorter): Dead code, remove.
	* main.cc (main_with_many_flavours_of_exception): s/char/int/.
	* monotone.cc (OPT_DUMP): New option.
	(OPT_VERBOSE): Rename as OPT_DEBUG.
	* monotone.{texi,1}: Document changes, s/rdiff/xdelta/.
	* nonce.{cc,hh}: Drop.
	* sanity.hh (sanity::filename): New field.
	* sanity.cc (dump_buffer): Dump to file or be silent.
	* testsuite.at (persist_phrase_ok): Define as true.
	* tests/t_null.at: Adjust for new option names.
	* unit_tests.cc: Set debug, not verbose.

2004-10-10  graydon hoare  <graydon@pobox.com>

	* tests/t_remerge.at: New test.
	* testsuite.at: Call it.

2004-10-10  graydon hoare  <graydon@pobox.com>

	* cryptopp/algebra.cpp:
	* cryptopp/asn.h:
	* cryptopp/hmac.h:
	* cryptopp/iterhash.h:
	* cryptopp/mdc.h:
	* cryptopp/modes.h:
	* cryptopp/osrng.h:
	* cryptopp/pubkey.h:
	* cryptopp/seckey.h:
	* cryptopp/simple.h:
	* cryptopp/smartptr.h:
	* cryptopp/strciphr.cpp:
	* cryptopp/strciphr.h:
	* lcs.cc:
	* lua.cc: Fixes for g++ 3.4 from Michael Scherer.
	* AUTHORS: Mention Michael.

2004-10-10  graydon hoare  <graydon@pobox.com>

	* tests/t_movedel.at: New test.
	* testsuite.at: Call it.

2004-10-10  graydon hoare  <graydon@pobox.com>

	* tests/t_movepatch.at: New test.
	* testsuite.at: Call it.

2004-10-10  graydon hoare  <graydon@pobox.com>

	* change_set.cc:
	* file_io.{cc,hh}: Bug Fixes.

2004-10-10  graydon hoare  <graydon@pobox.com>

	* cert.{cc,hh} (cert_revision_manifest): Bug fixes.
	* commands.cc (approve)
	(disapprove)
	(testresult): Teach about revisions.
	* tests/t_disapprove.at:
	* tests/t_i18n_file.at:
	* tests/t_ls_missing.at:
	* tests/t_testresult.at: Bug fixes.

2004-10-09  graydon hoare  <graydon@pobox.com>

	* netsync.cc:
	* packet.cc:
	* tests/t_i18n_file.at:
	* tests/t_netsync.at:
	* tests/t_single_char_filenames.at:
	* tests/t_singlenetsync.at: Bug fixes.

2004-10-04  graydon hoare  <graydon@pobox.com>

	* Makefile.am: Re-enable rcs stuff.
	* cert.{cc,hh}: Bug fixes.
	* change_set.{cc,hh} (apply_change_set)
	(apply_change_set_inverse): New helper functions.
	* commands.cc (log)
	(rcs_import)
	(cvs_import): Teach about revisions.
	* database.cc (get_version): Block reconstruction loops.
	* diff_patch.cc:
	* lua.cc:
	* netsync.cc: Remove references to obsolete includes.
	* rcs_file.cc: Pick up bug fix from trunk.
	* rcs_import.cc: Teach about revisions.

2004-10-03  graydon hoare  <graydon@pobox.com>

	* change_set.{cc,hh}: Lots of little bug fixes.
	* commands.cc: Likewise.
	* database.cc: Comment some chatter.
	* file_io.{cc,hh}: Bug fixes, remove unlink / hardlink stuff.
	* netcmd.cc: Bug fixes.
	* netsync.cc: Likewise.
	* tests/t_*.at: Teach about revisions.
	* testsuite.at: Likewise.
	* work.cc: Bug fixes.

2004-09-30  graydon hoare  <graydon@pobox.com>

	* app_state.cc: Inform db of app.
	* change_set.cc: Bug fixes.
	* commands.cc: Use delete_file not unlink.
	* database.{cc,hh}: Bug fixes in trust function machinery.
	* revisions.cc: Skip consideration of empty parents.
	* file_io.{cc,hh}: Remove unlink function.
	* schema.sql: Pass pubkey data into trust call.

2004-09-29  graydon hoare  <graydon@pobox.com>

	* change_set.cc: Various bug fixes, merge unit tests.

2004-09-26  graydon hoare  <graydon@pobox.com>

	* predicament.{cc,hh}: Remove.
	* Makefile.am: Update.
	* change_set.{cc,hh}: Compilation fixes.
	* commands.cc: Likewise.
	* file_io.{cc,hh}: Likewise, and implement link/unlink.
	* lua.{cc,hh}: Implement conflict resolver hooks.

2004-09-25  graydon hoare  <graydon@pobox.com>

	* change_set.{cc,hh}: Rewrite entirely.
	* work.cc: Adjust to compensate.
	* commands.cc: Likewise.
	* numeric_vocab.hh: Ask for C99 constant ctor macros.

2004-09-24  Derek Scherger  <derek@echologic.com>

	* app_state.{cc,hh} (initialize,prefix,in_restriction): rename
	restriction vars; require explicit subdir restriction with ".";
	remove restriction if any path evaluates to working copy root
	* commands.cc (update): disallow restricted updates
	(diff): use --manifest options for initialization
	* tests/t_restrictions.at: remove restricted update test
	* tests/t_subdirs.at: added (missed previously)
	* vocab.cc (verify): allow "." elements in local_path
	(test_file_path_verification): test for "." in paths

2004-09-20  Derek Scherger  <derek@echologic.com>

	* app_state.{cc,hh}: add message and manifest options; add subdir
	restriction; use set instead of vector for path restrictions
	(prefix): new method
	(add_restriction): change signature for set of path restrictions
	(in_restriction): renamed from is_restricted; adjust path matching
	(set_message): new method
	(add_manifest): new method
	(initialize): remove code to adjust restrictions from old options
	* commands.cc
	(restrict_patch_set, struct unknown_itemizer): rename
	app.is_restricted to app.in_restriction
	(add,drop,rename,revert): prefix file args with current subdir
	(update,status,ls_unknown,ls_missing): build restriction from args
	(commit): build restriction from args; use --message option
	(diff): build restriction from args; use --manifest options
	* file_io.cc (find_working_copy): logging tweaks
	* monotone.cc: remove --include/--exclude options; add --manifest
	and --message options
	* tests/t_attributes.at: add commit --message option
	* tests/t_cross.at: commit --message
	* tests/t_cwork.at: commit --message
	* tests/t_disapprove.at: commit --message
	* tests/t_drop.at: commit --message
	* tests/t_erename.at: commit --message; diff --manifest
	* tests/t_fork.at: commit --message
	* tests/t_genkey.at: commit --message
	* tests/t_i18n_file.at: commit --message
	* tests/t_import.at: commit --message
	* tests/t_ls_missing.at: commit --message
	* tests/t_merge.at: commit --message
	* tests/t_movedel.at: commit --message
	* tests/t_movepatch.at: commit --message
	* tests/t_netsync.at: commit --message
	* tests/t_persist_phrase.at: commit --message
	* tests/t_rename.at: commit --message
	* tests/t_renamed.at: commit --message
	* tests/t_restrictions.at: remove --include/--exlclude options
	* tests/t_revert.at: commit --message
	* tests/t_scan.at: commit --message
	* tests/t_single_char_filenames.at: commit --message
	* tests/t_testresult.at: commit --message
	* tests/t_unidiff.at: commit --message
	* tests/t_unidiff2.at: commit --message
	* tests/t_update.at: commit --message
	* tests/t_versions.at: commit --message

2004-09-19  graydon hoare  <graydon@pobox.com>

	* change_set.cc: More bug fixes.
	* basic_io.cc: Improve error reporting.
	* commands.cc (complete): Teach about revisions.
	* database.{cc,hh}: Add complete variant for revisions.

2004-09-19  graydon hoare  <graydon@pobox.com>

	* change_set.cc: Add a unit test, fix some bugs.

2004-09-18  graydon hoare  <graydon@pobox.com>

	* change_set.{cc,hh} (subtract_change_sets): New function.
	(build_pure_addition_change_set): New function.
	* commands.cc (try_one_merge): Teach about revisions
	(merge): Likewise.
	(propagate): Likewise.
	(update): Change from changeset inversion to negation.
	* database.{cc,hh} (get_manifest): New function.
	* cert.cc: Use it.

2004-09-13  graydon hoare  <graydon@pobox.com>

	* change_set.cc: Bug fixes.
	* commands.cc: Likewise.

2004-09-13  graydon hoare  <graydon@pobox.com>

	* change_set.{cc,hh}: Implement delta renaming and merging.
	* commands.cc
	(update): Teach about revisions.
	(agraph): Likewise.
	* diff_patch.{cc,hh}: Tidy up interface a bit.
	* database.{cc,hh} (get_revision_ancestry): New helper.
	* file_io.{cc,hh}
	(move_dir): New function.
	(delete_dir_recursive): New function.

2004-09-10  graydon hoare  <graydon@pobox.com>

	* basic_io.{cc,hh}: Move to more "normal" looking
	quoted output.
	* change_set.{cc,hh}: Extend, bugfix.
	* commands.cc (diff): Teach about revisions.
	* revision.{cc,hh}: Extend, bugfix.

2004-09-07  Derek Scherger  <derek@echologic.com>

	subdirectory restrictions

	* file_io.{hh,cc} (find_working_copy): new function
	(absolutify) use fs::current_path
	* work.cc (add_to_options_map): use options.insert to preserve
	previous settings
	* work.hh: add note about MT/options file to header comment
	* lua.{hh,cc} (load_rcfile): renamed from add_rcfile
	* app_state.{cc,hh} (constructor): remove read of MT/options
	(initialize): new methods to find/create working copy
	(set_stdhooks,set_rcfiles,add_rcfile,load_rcfiles,read_options):
	new methods
	(set_database,set_branch,set_signing_key): update for new options
	reading
	* monotone.cc: update help for --norc option
	(cpp_main): move loading of lua hooks to app_state after book
	keeping dir is found
	* commands.cc: all commands call app initialize to relocate to
	working copy directory
	(bookdir_exists,ensure_bookdir) remove
	(setup) new command to create working copy
	* tests/t_subdirs.at: new test
	* testsuite.at: call new setup command to initialize working copy;
	call new test
	(PROBE_NODE): adjust for new checkout requirement that MT dir does
	not exist
	* tests/t_attributes.at: ditto
	* tests/t_cwork.at: ditto
	* tests/t_single_char_filenames.at: ditto
	* tests/t_versions.at: ditto

2004-09-06  graydon hoare  <graydon@pobox.com>

	* Makefile.am: Revise,
	* cert.{cc,hh}: Minor bug fixes.
	* change_set.{cc,hh}
	(apply_path_rearrangement): New variant.
	(read_path_rearrangement): New function.
	(write_path_rearrangement): New function.
	* commands.cc: Partially teach about revisions.
	* database.{cc,hh}: Bug fixes.
	* revision.cc: Print new manifest as hex.
	* schema.sql: Fix typos.
	* update.{cc,hh}: Teach about revisions.

2004-09-06  graydon hoare  <graydon@pobox.com>

	* Makefile.am (unit_tests): Revise.
	* change_set.{cc,hh}: Move accessors to header.
	* constants.cc (netcmd_current_protocol_version): Bump.
	(netcmd_minimum_bytes_to_bother_with_gzip): Expand to 0xfff.
	* database.{cc,hh}: Teach about reverse deltas, bug fixes.
	* diff_patch.{cc,hh}: Remove dead code.
	* merkle_tree.{cc,hh}: Teach about revisions.
	* netsync.cc: Teach about revisions, reverse deltas.
	* packet.{cc,hh}: Likewise.
	* unit_tests.{cc,hh}: Reactivate tests.

2004-09-02  Derek Scherger  <derek@echologic.com>

	* tests/t_restrictions.at: rework and attempt to clean things up a
	bit; add test for bug in restrict_patch_set
	* commands.cc (restrict_patch_set): fix bug in removal of
	restricted adds/dels/moves/deltas

2004-08-28  graydon hoare  <graydon@pobox.com>

	* Makefile.am (unit_tests): Split out working parts.
	* basic_io.{cc,hh}: Minor fixes.
	* cert.{cc,hh}: Fixes, remove major algorithms.
	* revision.{cc,hh}: Rewrite algorithms from cert.cc.
	* change_set.{cc,hh}: Extensive surgery, unit tests.
	* database.{cc,hh}: Minor fixes.
	* file_io.{cc,hh}: Likewise.
	* lua.cc: Likewise.
	* packet.{cc,hh}: Teach about revisions.
	* schema.sql: Drop some optimistic tables.
	* unit_tests.{cc,hh}: Add revision, change_set tests.
	* vocab.cc: Instantiate revision<cert>.
	* work.{cc,hh}: Rewrite in terms of path_rearrangement.

2004-08-17  graydon hoare  <graydon@pobox.com>

	* database.cc: Simplified.
	* schema.sql: Simplified.
	* transforms.cc: Fixed bug.
	* revision.{hh,cc}: Stripped out tid_source.
	* change_set.{cc,hh}: Oops, never committed!

2004-08-16  graydon hoare  <graydon@pobox.com>

	* change_set.{hh,cc}: Simplified, finished i/o.
	* revision.{hh,cc}: Fix to match, redo i/o.
	* basic_io.cc (basic_io::parser::key): Print trailing colon.
	* vocab.hh: Whitespace tweak.

2004-08-09  graydon hoare  <graydon@pobox.com>

	* change_set.{hh,cc}: New files.
	* basic_io.{hh,cc}: New files.
	* predicament.{hh,cc}: New files.
	* revision.{hh,cc}: Break completely, need to fix.
	* diff_patch.{hh,cc}: Minor touchups.
	* lua.{hh,cc}, std_hooks.lua: Model predicaments.
	* Makefile.am: Update.

2004-07-10  graydon hoare  <graydon@pobox.com>

	* lcs.{hh,cc}: Move lcs.hh body into lcs.cc.
	* diff_patch.cc: Modify to compensate.
	* revision.{hh,cc}: New files.
	* Makefile.am: Update
	* patch_set.{hh,cc}: Remove.
	* {cert,database,lua,packets}.{hh,cc}, commands.cc:
	Modify partially (incomplete) to use revisions.
	* manifest.{hh,cc}: Cleanup, remove dead code.
	* schema.sql: Declare new revision tables.
	* schema_migration.cc: Incomplete migrator.
	* {transforms.{hh,cc}, vocab{,_terms}.hh:
	Infrastructure for revisions.

2004-07-20  Derek Scherger  <derek@echologic.com>

	* tests/t_restrictions.at: new test
	* testsuite.at: run it
	* app_state.{cc,hh} (add_restriction, is_restricted): new functions
	* monotone.cc (--include,--exclude): new options
	* commands.cc (restrict_patch_set): new function. called by
	commit, update, status, diff commands

2004-07-05  graydon hoare  <graydon@pobox.com>

	* cert.cc (operator<): Fix wrong ordering of
	fields.

2004-06-07  graydon hoare  <graydon@pobox.com>

	* cryptopp/algebra.cpp:
	* cryptopp/asn.h:
	* cryptopp/hmac.h:
	* cryptopp/iterhash.h:
	* cryptopp/mdc.h:
	* cryptopp/modes.h:
	* cryptopp/osrng.h:
	* cryptopp/pubkey.h:
	* cryptopp/seckey.h:
	* cryptopp/simple.h:
	* cryptopp/smartptr.h:
	* cryptopp/strciphr.cpp:
	* cryptopp/strciphr.h:
	* lcs.hh:
	* lua.cc: Fixes for g++ 3.4 from Michael Scherer.
	* AUTHORS: Mention Michael.

2004-05-28  graydon hoare  <graydon@pobox.com>

	* tests/t_movedel.at: New test.
	* testsuite.at: Call it.
	* diff_patch.cc (adjust_deletes_under_renames): New function.
	(merge3): Use it.

2004-05-27  graydon hoare  <graydon@pobox.com>

	* tests/t_movepatch.at: New test.
	* testsuite.at: Call it.
	* diff_patch.cc (adjust_deltas_under_renames): New function.
	(merge3): Use it.

2004-05-20  graydon hoare  <graydon@pobox.com>

	* NEWS: Note 0.13 release.
	* configure.ac: Bump version number.
	* monotone.spec: Likewise.

2004-05-19  graydon hoare  <graydon@pobox.com>

	* file_io.cc (tilde_expand): Fix fs::path use.

2004-05-18  graydon hoare  <graydon@pobox.com>

	* diff_patch.cc (apply_directory_moves): Fix fs::path use.
	* file_io.cc (write_data_impl): Likewise.
	* packet.cc: Use explicit true/false maps in caches.
	* sanity.cc (dump_buffer): Write to clog (buffered).

2004-05-16  graydon hoare  <graydon@pobox.com>

	* keys.cc (get_passphrase): Reimplement.
	* unix/read_password.c: Remove.
	* {unix,win32}/read_password.cc: Add.
	* constants.{hh,cc} (maxpasswd): New constant.
	* Makefile.am: Teach about platform specific stuff.

2004-05-16  graydon hoare  <graydon@pobox.com>

	* diff_patch.cc (merge2): Don't discard files on one side.
	* std_hooks.lua (merge2_xxdiff_cmd): Specify merge filename.

2004-05-14  Joel Rosdahl  <joel@rosdahl.net>

	* std_hooks.lua (ignore_file): Quote dots in .svn patterns.
	* monotone.texi: Updated ignore_file hook example.

2004-05-13  Nathaniel Smith  <njs@codesourcery.com>

	* commands.cc: Include boost/filesystem/path.hpp,
	boost/filesystem/convenience.hpp.
	(checkout): Make checkout directory an fs::path, not a local_path.

2004-05-13  Nathaniel Smith  <njs@codesourcery.com>

	* testsuite.at (test_hooks.lua): Add a 'test_attr' attribute
	hook.  Add tests t_attributes and t_single_char_filenames.
	* tests/t_attributes.at: New test.
	* tests/t_single_char_filenames.at: New test.
	* manifest.cc (read_manifest_map): Replace ".+" with ".*" to
	support single-character filenames.
	* work.cc (read_work_set): Likewise.
	(read_attr_map): Likewise.

2004-05-13  Nathaniel Smith  <njs@codesourcery.com>

	* monotone.texi (Hook Reference): Update documented default
	definitions of 'merge2' and 'merge3'.

2004-05-12  graydon hoare  <graydon@pobox.com>

	* AUTHORS: Rename Netxx back to netxx. Really, look in
	the manifest; it's been renamed!
	* configure.ac: Remove prg_exec_monitor checks.

2004-05-12  Nathaniel Smith  <njs@pobox.com>

	* AUTHORS: Remove discussion of adns, since we no longer
	distribute it.  Fix capitalization of "Netxx".

2004-05-12  Nathaniel Smith  <njs@pobox.com>

	* std_hooks.lua (merge2): Support xemacs.  Add error message
	if no merge tool is found.
	(merge3): Likewise.  Also add (disabled) hook to use CVS
	'merge' command, as a demonstration of how to.

2004-05-12  graydon hoare  <graydon@pobox.com>

	* std_hooks.lua (get_author): Remove standard definition.
	* monotone.texi: Document change.

2004-05-12  graydon hoare  <graydon@pobox.com>

	* cert.cc (cert_manifest_author_default): Use default signing key
	name for default author, if lua hook fails.

2004-05-12  Joel Rosdahl  <joel@rosdahl.net>

	* file_io.cc (walk_tree): Removed extraneous newline in error
	message.

	* std_hooks.lua (edit_comment): Added missing newline in log
	message template.

	* tests/t_ls_missing.at: New test case.
	* testsuite.at: Added t_ls_missing.at.

2004-05-10  graydon hoare  <graydon@pobox.com>

	* nonce.cc, nonce.hh: New files.
	* Makefile.am: Note new files.
	* lua.cc, lua.hh (hook_get_nonce): New hook.
	* commands.cc (bump): New command.
	* commands.cc: Remove "(file|manifest)" args most places.
	* tests/t_disapprove.at
	* tests/t_genkey.at
	* tests/t_singlenetsync.at
	* tests/t_netsync.at
	* tests/t_persist_phrase.at: Adjust to compensate.
	* monotone.texi, monotone.1: Adjust to compensate.
	* work.cc, work.hh: Constify some arguments.

2004-05-09  graydon hoare  <graydon@pobox.com>

	* diff_patch.cc: Remove recording of file merge ancestry.

2004-05-09  graydon hoare  <graydon@pobox.com>

	* commands.cc (ls_missing): Modify to account for work.

2004-05-09  graydon hoare  <graydon@pobox.com>

	* commands.cc (list missing): New command.
	* monotone.texi, monotone.1: Update to document.

2004-05-08  graydon hoare  <graydon@pobox.com>

	* main.cc: New file encompassing prg_exec_monitor.
	* mkstemp.cc, mkstemp.hh: New portable implementation.
	* lua.cc: Use mkstemp from bundled version.
	* lua/liolib.c: Remove old mkstemp definition.
	* monotone.cc (cpp_main): Remove prg_exec env setting.
	* sanity.cc (sanity::dump_buffer): Dump logbuf to stderr, not stdout.
	* std_hooks.lua (temp_file): Use mkstemp not io.mkstemp.
	* Makefile.am (MOST_SOURCES): Add new files.

2004-05-03  Joel Rosdahl  <joel@rosdahl.net>

	* monotone.texi: Removed extraneous @ftable directive.

2004-05-02  graydon hoare  <graydon@pobox.com>

	* monotone.texi: Add stuff on selectors, new hooks.
	* AUTHORS: Typo fix.
	* configure.ac: Bump version number.

	Release point (v 0.12).

2004-05-02  Joel Rosdahl  <joel@rosdahl.net>

	Made it possible to rename a rename target and to undo a rename.
	I.e.: Given a rename set A -> B, "monotone rename B C" gives the
	rename set A -> C and "monotone rename B A" gives the empty rename
	set.
	* work.cc (visit_file): Implement new behavior.
	* tests/t_rename.at: Added test cases for new behavior.
	* monotone.texi: Note that a rename can be undone.

	Fix bug #8458:
	* file_io.hh, file_io.cc (walk_tree): Added require_existing_path
	parameter.
	* work.cc (build_deletion): Pass new parameter to walk_tree.
	* work.cc (build_rename): Ditto.

	* manifest.cc (build_manifest_map): Fix missing file check for
	i18n paths.

2004-05-01  Joel Rosdahl  <joel@rosdahl.net>

	Fix bug #7220:
	* manifest.cc (build_manifest_map): Handle missing file
	gracefully.

	* file_io.cc (walk_tree): Handle nonexistent file/directory
	gracefully.

2004-04-30  Christof Petig <christof@petig-baender.de>

	* rcs_import.cc (store_trunk_manifest_edge):
		skip ancestry to empty manifest
	* rcs_import.cc (process_branch):
		also follow branches of last/first versions

2004-04-29  graydon hoare  <graydon@pobox.com>

	* configure.ac: Fix up windows probe and bundling checks.
	* netxx/resolve_getaddrinfo.cxx: Local hack for stream addresses.
	* netsync.cc: Report address before listening.

2004-04-29  graydon hoare  <graydon@pobox.com>

	* cert.cc (get_branch_heads): Calculate a "disapproved version"
	attribute which culls a version with only disapproved ancestry
	edges.
	* monotone.texi: Fix some ascii-art diagrams.

2004-04-28  Christof Petig <christof@petig-baender.de>

	* command.cc (heads):
	show date and author certificates for each head

2004-04-28  Christof Petig <christof@petig-baender.de>

	* configure.ac:
	default to using the bundled SQLite

2004-04-28  Christof Petig <christof@petig-baender.de>

	* commands.cc (log):
	support optional file argument to show change log for
	e.g. monotone log [ID] cert.cc

2004-04-26  Christof Petig <christof@petig-baender.de>

	* rcs_import.cc (process branch):
	insert dummy cvs_edge to mark newly added file
	as previously non existant

2004-04-25  Joel Rosdahl  <joel@rosdahl.net>

	* po/stamp-po: Removed since it's generated.
	* std_hooks.lua (ignore_file): Corrected name of Subversion's
	administrative directory.
	* work.hh: Ditto.
	* monotone.texi (Hook Reference): Updated default definition of
	ignore_file.

2004-04-23  Christof Petig <christof@petig-baender.de>

	* rcs_import.cc (build_parent_state, build_child_state):
	remove dying files from manifest
	* rcs_import.cc (cvs_file_edge, note_file_edge):
	calculate state and remember it (alive or dead)

2004-04-23  Christof Petig <christof@petig-baender.de>

	* rcs_import.cc (import_rcs_file_with_cvs):
	do not include dead files in head_manifest

2004-04-22  Christof Petig <christof@petig-baender.de>

	* rcs_file.cc, rcs_file.hh: read and remember 'state' of revision
	* rcs_import.cc: remove Attic/ part from path

2004-04-21  Christof Petig <christof@petig-baender.de>

	* configure.ac: enable use of installed SQLite library

2004-04-20  graydon hoare  <graydon@pobox.com>

	* lua.hh, lua.cc (hook_note_commit): New hook.
	* commands.cc (commit): Call it.

2004-04-19  graydon hoare  <graydon@pobox.com>

	* cert.cc: Make trust messages nicer.
	* merkle_tree.cc: Clarify logging messages.
	* netsync.cc: Reorganize tickers, put client in txn.
	* packet.cc, packet.hh: Teach about constructability.

2004-04-16  graydon hoare  <graydon@pobox.com>

	* netsync.cc (session::extra_manifests): New member.
	(session::analyze_ancestry_graph): Use it.
	* tests/t_singlenetsync.at: New test for single manifest sync.
	* testsuite.at: Call it.

2004-04-14  Tom Tromey  <tromey@redhat.com>

	* rcs_import.cc (import_cvs_repo): Use require_password.
	Include keys.hh.
	* keys.hh (require_password): Declare.
	* keys.cc (require_password): New function.

2004-04-13  Tom Tromey  <tromey@redhat.com>

	* monotone.texi: Typo fixes.

2004-04-10  graydon hoare  <graydon@pobox.com>

	* netsync.cc: Minor bug fixes.

2004-04-10  graydon hoare  <graydon@pobox.com>

	* database.{cc,hh}:
	* commands.{cc,hh}:
	* lua.{cc,hh}:
	* std_hooks.lua:
	* vocab_terms.hh:
	Implement first cut at selectors.

2004-04-10  graydon hoare  <graydon@pobox.com>

	* cert.cc (operator<): Include name in compare.
	(operator==): Likewise.
	* packet.cc: Include shared_ptr.
	* rcs_file.cc: Rewrite by hand, no spirit.
	* rcs_import.cc: Change ticker names a bit.

2004-04-09  graydon hoare  <graydon@pobox.com>

	* app_state.cc: Fix a couple file path constructions.
	* file_io.cc (book_keeping_file): Make one variant static.
	* manifest.cc: Remove some dead code in walkers.
	* work.cc: Ditto.
	* rcs_file.cc: fcntl fix from Paul Snively for OSX.

2004-04-09  graydon hoare  <graydon@pobox.com>

	* file_io.cc: Fix boost filesystem "." and ".." breakage.
	* lua.cc: Fix format of log entry.
	* monotone.cc: Log locale settings on startup.
	* sanity.cc: Dump prefix on --verbose activation.
	* testsuite/t_i18n_file.at: Fix autotest LANG breakage.
	* testsuite/t_null.at: Account for chatter with --verbose.

2004-04-09  graydon hoare  <graydon@pobox.com>

	* configure.ac: Comment out check for sse2,
	set bundling to true by default.
	* INSTALL: describe changes to bundling.
	* Makefile.am: Remove vestiges of depot.

2004-04-07  graydon hoare  <graydon@pobox.com>

	* adns/*:
	* network.{cc,hh}:
	* proto_machine.{cc,hh}:
	* {http,smtp,nntp}_tasks.{cc,hh}:
	* tests/t_{http,smtp,nntp,proxy}.at:
	* url.{cc,hh}:
	* depot.cc:
	Delete files.
	* commands.cc:
	* lua.{cc,hh}:
	* database.{cc,hh}: Remove network/queue stuff.
	* configure.ac:
	* constants.{cc,hh}:
	* tests/t_{netsync,singlecvs,cvsimport}.at:
	* testsuite.at:
	* transforms.{cc,hh}:
	* unit_tests.{cc,hh}:
	* vocab_terms.hh:
	* vocab.{cc,hh}:
	* Makefile.am: Adjust for deletions.
	* app_state.hh: Cleanup.
	* monotone.texi: Fix some typos.
	* packet.{cc,hh}: Implement database ordering.
	* netsync.cc: Massage to use new packet logic.
	* commands.cc:
	* std_hooks.lua: Add initial selector stuff.

2004-03-29  graydon hoare  <graydon@pobox.com>

	* monotone.spec: Update for 0.11 release.

	Release point (v 0.11).

2004-03-29  graydon hoare  <graydon@pobox.com>

	* Makefile.am (DISTCHECK_CONFIGURE_FLAGS): Set.
	* commands.cc: Tidy up / narrow output width.
	* patch_set.cc: Likewise.
	* monotone.texi: Cleanups for PDF generation.

2004-03-28  graydon hoare  <graydon@pobox.com>

	* NEWS: Mention 0.11 release.
	* AUTHORS: Mention Robert.

2004-03-28  Robert Bihlmeyer  <robbe+mt@orcus.priv.at>

	* file_io.cc (walk_tree_recursive): Ignore broken symlinks.

2004-03-27  graydon hoare  <graydon@pobox.com>

	* monotone.texi: Flesh out netsync stuff, remove old network stuff.
	* monotone.1: Likewise.

2004-03-27  Robert Helgesson  <rycee@home.se>

	* Makefile.am:
	* configure.ac:
	* database.cc:
	* depot.cc:
	* lua.cc:
	* network.cc:
	* schema_migration.cc: Bundled library switch logic.

2004-03-27  graydon hoare  <graydon@pobox.com>

	* depot.cc (dump): Implement.
	* tests/t_http.at, test/t_proxy.at: Use "depot.cgi dump" rather than sqlite.
	* sqlite/pager.h: Change page size.
	* README: Massage slightly.
	* INSTALL: Write real installation instructions.
	* Makefile.am: Include build of "one big page" docs.
	* boost/circular_buffer_base.hpp: Another boost version insulation fix.
	* vocab.cc (verify): Normalize local_path's during verification on boost 1.31.0.
	* monotone.texi: Rip out some of the pre-netsync networking docs.

2004-03-24  graydon hoare  <graydon@pobox.com>

	* boost/circular_buffer_base.hpp: Boost version insulation.
	* cert.cc, cert.hh, commands.cc: Differentiate "unknown" keys from "bad".
	* xdelta.cc, proto_machine.cc: Fix boost version insulation.

2004-03-24  graydon hoare  <graydon@pobox.com>

	* rcs_import.cc (import_substates): Filter by branch.
	* xdelta.cc: Minor bits of insulation.

2004-03-24  graydon hoare  <graydon@pobox.com>

	* AUTHORS: Mention Robert.
	* configure.ac: Enable sse2 stuff.
	* monotone.spec: Adjust CFLAGS and CXXFLAGS
	* monotone.texi (Network Service): Expand a bit.

2004-03-24  Robert Helgesson  <rycee@home.se>

	* commands.cc:
	* http_tasks.cc:
	* lua.cc:
	* manifest.cc:
	* netsync.cc:
	* nntp_tasks.cc:
	* proto_machine.cc:
	* work.cc:
	* xdelta.cc:
	Portability fixes for boost 1.31.0

2004-03-22  graydon hoare  <graydon@pobox.com>

	* cryptopp/integer.cpp, integer.h: Enable SSE2 multiply code.
	* database.cc, database.hh, certs.cc: Speed up 'heads'.

2004-03-21  graydon hoare  <graydon@pobox.com>

	* lcs.hh, sanity.hh: Minor performance tweaks.

2004-03-20  graydon hoare  <graydon@pobox.com>

	* rcs_import.cc: Teach how to aggregate branches.
	* monotone.texi: Start section on netsync.

2004-03-20  Olivier Andrieu  <oliv__a@users.sourceforge.net>

	* commands.cc (log): Show tags in log.
	* AUTHORS: Mention Olivier.

2004-03-17  Nathan Myers  <ncm@cantrip.org>

	* boost/circular_buffer.hpp:
	* commands.cc:
	* cryptopp/fltrimpl.h:
	* cryptopp/iterhash.cpp:
	* quick_alloc.hh:
	Fixes for gcc 3.4 compat and warnings.

2004-03-17  graydon hoare  <graydon@pobox.com>
	* cryptopp/config.h: Fix for gcc aliasing optimization error.
	* rcs_import.cc (cvs_history::note_file_edge):
	Fix for first changelog import bug (#5813).

2004-03-15  graydon hoare  <graydon@pobox.com>

	* rcs_import.cc: Import lone versions properly.
	* tests/t_singlecvs.at: New test for it.
	* testsuite.at: Call it.

2004-03-14  graydon hoare  <graydon@pobox.com>

	* commands.cc (diff): Show added files too.
	* monotone.texi: Fix typo.

2004-03-08  graydon hoare  <graydon@pobox.com>

	* netsync.cc (analyze_manifest_edge): Fix broken formatter.

2004-03-07  graydon hoare  <graydon@pobox.com>

	* Makefile.am (BOOST_SANDBOX_SOURCES): Remove boost::socket entries.
	(NETXX_SOURCES): Predicate on IP6 support in OS (from Paul Snively).
	* boost/socket/*.[hc]pp: Remove.
	* boost/io/streambuf_wrapping.hpp: Remove.
	* AUTHORS: Remove copyright notice for boost::socket.
	* acinclude.m4 (ACX_PTHREAD): Add.
	* network.cc: Replace boost::socket machinery with Netxx.
	* network.hh (open_connection): Remove prototype, static function.
	* sanity.hh, sanity.cc: Make log formatters give file:line coords,
	throw log offending coordinate if formatting fails.

2004-03-07  graydon hoare  <graydon@pobox.com>

	* sqlite/date.c, sqlite/vdbeInt.h, sqlite/vdbeaux.c: Add.
	* sqlite/*.c: Upgrade to 2.8.12.
	* Makefile.am: Update to mention new files.
	* cert.cc
	(expand_ancestors)
	(expand_dominators): Resize child bitmaps to cover parent.

2004-03-06  graydon hoare  <graydon@pobox.com>

	* netsync.cc (get_root_prefix): Fix from Paul Snively
	to fix static initialization order on mac OSX.
	* montone.texi: Typo fix from Anders Petersson.
	* *.cc: Move all function defs into column 0.

2004-03-04  graydon hoare  <graydon@pobox.com>

	* std_hooks.lua: Fix merger execution pessimism.

2004-03-04  graydon hoare  <graydon@pobox.com>

	* adler32.hh: Modify to use u8.
	* depot.cc, netcmd.cc, xdelta.cc: Modify to use u8.
	* netio.hh, numeric_vocab.hh (widen): Move between headers.
	* netsync.cc: Correct role-assumption bugs.
	* schema_migration.cc: Strip whitespace in sha1.
	(changes received from Christof Petig)

2004-03-01  graydon hoare  <graydon@pobox.com>

	* commands.cc: Handle anonymous pulling.
	* netsync.cc: Ditto.

	Release point (v 0.10).

2004-03-01  graydon hoare  <graydon@pobox.com>

	* NEWS: Mention impending 0.10 release.
	* cert.cc, cert.hh: Bug fixes, implement trust function, QA stuff.
	* commands.cc: Tweak disapprove, approve, testresult, push, pull.
	* configure.ac: Bump version number.
	* cryptopp/rng.h, cryptopp/rng.cpp
	(MaurerRandomnessTest): Fix bitrot.
	* keys.cc: Add Maurer PRNG randomness test.
	* lua.cc, lua.hh: Add trust, testresult, anonymous netsync hooks.
	* monotone.1: Update to follow changes to commands.
	* monotone.texi: Include QA section, adjust some UI drift, clarify
	reserved cert names, document new hooks and commands.
	* netcmd.hh, netcmd.cc: Add anonymous, error commands; fix bugs.
	* netsync.cc: Process new commands, factor server loop a bit.
	* std_hooks.lua: Add new hook defaults, factor mergers.
	* tests/t_netsync.at: Check SHA1 of each edge.
	* tests/t_null.at: Call with --norc to skip ~/.monotonerc
	* tests/t_update.at: Fix glaring error.
	* tests/t_disapprove.at, tests/t_testresult.at: New tests.
	* testsuite.at: Call them.
	* ui.cc (sanitize): Clean escape chars from output (optional?)
	* update.cc: Rewrite entirely in terms of new QA definitions.

2004-02-24  graydon hoare  <graydon@pobox.com>

	* commands.cc (ls_keys): Write key hash codes.
	* constands.cc (netsync_timeout_seconds): Up to 120.
	* netsync.cc: Fix a bunch of bugs.
	* patch_set.cc (manifests_to_patch_set): Fix bug in overload
	default construction.

2004-02-22  graydon hoare  <graydon@pobox.com>

	* patch_set.cc, patch_set.hh: Parameterize yet further.
	* netsync.cc: Fix a lot of bugs, add manifest and file grovelling.
	* tests/t_netsync.at: A new test (which runs!)
	* testsuite.at: Call it.

2004-02-20  graydon hoare  <graydon@pobox.com>

	* cert.cc, cert.hh, key.cc, key.hh, database.cc, database.hh:
	Add lots of little netsync support routines.
	* commands.cc (rebuild): Rehash everything too.
	* constants.cc (netcmd_minsz): Recalculate.
	* cryptopp/osrng.cpp (NonblockingRng::GenerateBlock): Handle
	/dev/urandom a bit better.
	* netcmd.cc, netcmd.hh: Remove describe cmds, add nonexistant cmd.
	* netio.hh: Add uleb128 stuff.
	* xdelta.cc: Add randomizing unit test suite.
	* diff_patch.cc: Remove commented-out dead line-merger code.
	* merkle_tree.cc: Fix various bugs.
	* netcmd.cc: Switch everything over to uleb128s.
	* netsync.cc: Implement lots of missing stuff.

2004-02-09  graydon hoare  <graydon@pobox.com>

	* netsync.cc (ROOT_PREFIX): New variable.
	* commands.cc (merkle): New command.

2004-02-09  Ben Elliston  <bje@wasabisystems.com>

	* monotone.texi: Spelling corrections.

2004-02-09  graydon hoare  <graydon@pobox.com>

	* database.cc, database.hh
	(get_version_size)
	(get_file_version_size)
	(get_manifest_version_size): New functions.
	* xdelta.cc, xdelta.hh (measure_delta_target_size): New function.
	* merkle_tree.cc, merkle_tree.hh, netcmd.cc, netcmd.hh:
	Cleanup and typesafety.
	* netsync.cc: Cleanup, typesafety, implement refine phase.

2004-02-01  graydon hoare  <graydon@pobox.com>

	* netsync.cc: Remove a lot of stuff, implement auth phase.
	* constants.cc, constants.hh: Move constants from netsync.cc.
	* netcmd.cc, netcmd.hh: Split out of netsync.cc.
	* merkle_tree.cc, merkle_tree.hh: Likewise.
	* numeric_vocab.hh: New header.
	* adler32.hh: include numeric_vocab.hh.
	* netio.hh: Likewise.
	* unit_tests.cc, unit_tests.hh: Update.
	* Makefile.am: Likewise.
	* commands.cc: Guess signing key for auth phase.
	* database.cc, database.hh (public_key_exists)
	(get_pubkey): New functions based on key hashes.

2004-01-31  graydon hoare  <graydon@pobox.com>

	* Netxx/*: New files.
	* AUTHORS: Mention Netxx.
	* Makefile.am: Mention Netxx and netsync.{cc,hh}
	* adler32.hh: Delegate typedefs to boost.
	* cert.hh, cert.cc (cert_hash_code): New function.
	* commands.cc (find_oldest_ancestors): Block cycles.
	(netsync): New command.
	* database.cc, database.hh (schema): Update.
	(put_key): Calculate key hash on the fly.
	(put_cert): Likewise.
	(merkle_node_exists)
	(get_merkle_node)
	(put_merkle_node)
	(erase_merkle_nodes): New functions.
	* keys.hh, keys.cc (key_hash_code): New function.
	* lua.cc, lua.hh
	(hook_get_netsync_read_permitted)
	(hook_get_netsync_write_permitted): New hooks.
	* monotone.spec: Update for FC1 info conventions.
	* monotone.texi (Quality Assurance): New section.
	* netsync.cc, netsync.hh: New files, preliminary
	netsync infrastructure. Command bodies still missing.
	* schema.sql: Add intrinsic key and cert hashes, merkle nodes.
	* schema_migration.cc: Add code to migrate to new schema.
	* unit_tests.cc: Handle command-line args to limit test set.
	* vocab_terms.hh: Add merkle and prefix as new terms.

2004-01-13  Nathaniel Smith  <njs@codesourcery.com>

	* idna/idn-int.h: Remove (generated by configure).

2004-01-13  Nathaniel Smith  <njs@codesourcery.com>

	* configure.ac: Switch "if" and "else" branches in pthreads
	checks.

2004-01-12  Nathaniel Smith  <njs@codesourcery.com>

	* configure.ac: Remove check for -lpthread.
	Add check for pthread_mutex_lock and ACX_PTHREAD.
	* m4/acx_pthread.m4: New file.

2004-01-07  graydon hoare  <graydon@pobox.com>

	* Makefile.am:
	* po/POTFILES.in:
	* po/monotone.pot: Minor tweaks for distclean.
	* adns/config.h:
	* boost/socket/src/interface.cpp:
	* boost/socket/src/ip4/address.cpp:
	* boost/socket/src/ip4/protocol.cpp: OSX portability.
	* AUTHORS: Mention new contributors.
	* monotone.texi (Hook Reference): Document i18n hooks.

	Release point (v 0.9).

2004-01-07  graydon hoare  <graydon@pobox.com>

	* cert.cc (ensure_parents_loaded)
	(expand_dominators)
	(expand_ancestors)
	(find_intersecting_node): New functions.
	(find_common_ancestor): Reimplement in terms of dominator
	and ancestor bitset intersection.

2004-01-05  Christof Petig <christof@petig-baender.de>

	* vocab.cc (verify<local_path>) Fix use of val() / iterator.
	* constants.cc (illegal_path_bytes): NUL-terminate.

2004-01-02  graydon hoare  <graydon@pobox.com>

	* diff_patch.cc (normalize_extents): Improve to handle an odd case.
	* tests/t_fmerge.at: New test, to test it.
	* commands.cc (fload, fmerge): Permanently enable, for test.
	* testsuite.at: Call new test.

2004-01-01  graydon hoare  <graydon@pobox.com>

	* file_io.hh, file_io.cc (read_localized_data, write_localized_data):
	New functions
	* commands.cc, manifest.cc, transforms.cc: Use them.
	* monotone.texi: Minor update to i18n docs.
	* lua.hh, lua.cc (hook_get_linesep_conv, hook_get_charset_conv):
	New hooks.
	* acinclude.m4: Move AX_CREATE_STDINT_H in here.
	* po/monotone.pot: Regenerate.
	* NEWS, configure.ac: Prep for 0.9 release.

2003-12-30  graydon hoare  <graydon@pobox.com>

	* file_io.hh, file_io.cc (mkpath): New function.
	* commands.cc, database.cc, diff_patch.cc, file_io.cc,
	lua.cc, vocab.cc, work.cc: Use it.
	* constants.cc (illegal_path_bytes_arr): Remove leading null.
	* monotone.texi: Include i18n docs.
	* tests/t_i18n_file.at: Check colon in filename.

2003-12-29  graydon hoare  <graydon@pobox.com>

	* file_io.cc: Localize names before touching fs.
	* lua.hh, lua.cc (hook_get_system_charset): Remove useless fn.
	* test_hooks.lua: Likewise.
	* monotone.cc, transforms.cc, transforms.hh:
	Remove lua from system charset conv.
	* tests/t_i18n_file.at: New test.
	* testsuite.at: Call it.

2003-12-28  graydon hoare  <graydon@pobox.com>

	* app_state.cc, app_state.hh: Massage to use i18n vocab.
	* cert.cc, commands.cc, commands.hh, rcs_import.cc,
	update.cc, update.hh, url.cc, url.hh: Likewise.

	* work.cc, work.hh: --> Likewise, and break file format! <--

	* constants.hh, constants.cc (legal_ace_bytes): New constant.
	* vocab.cc (verify<ace>): Use it.
	(verify<urlenc>) New function.
	* vocab_terms.hh (ace, urlenc, utf8): New terms.
	* transforms.hh, transforms.cc: Use them.
	* monotone.cc (utf8_argv): Charconv argv.
	* network.hh, network.cc: Use url.{hh,cc}.

2003-12-28  graydon hoare  <graydon@pobox.com>

	* constants.hh, constants.cc (idlen): New constant.
	* commands.cc, vocab.cc: Use it.
	* manifest.cc (read_manifest_map): Tighten up regex.
	* packet.cc: Likewise.
	* transforms.cc (uppercase)
	(lowercase): Rewrite.
	(utf8_to_urlenc)
	(urlenc_to_utf8)
	(internalize_url)
	(internalize_cert_name)
	(internalize_rsa_keypair_id)
	(externalize_url)
	(externalize_cert_name)
	(externalize_rsa_keypair_id): New functions.
	* url.hh, url.cc (parse_utf8_url): New function.

2003-12-20  graydon hoare  <graydon@pobox.com>

	* diff_patch.cc (normalize_extents): New function.
	(merge_via_edit_scripts): Use it.

2003-12-19  graydon hoare  <graydon@pobox.com>

	[net.venge.monotone.i18n branch]

	* idna/*.[ch]: New files.
	* po/*: New files.
	* url.cc, url.hh, constants.cc: New files.
	* Makefile.am, configure.ac: Various fiddling for gettext.
	* lua.hh, lua.cc (hook_get_system_charset): New hook.
	(hook_get_system_linesep): New hook.
	* transforms.hh, transforms.cc
	(charset_convert)
	(system_to_utf8)
	(utf8_to_system)
	(ace_to_utf8)
	(utf8_to_ace)
	(line_end_convert): New functions.
	* vocab.cc: Refine constraints.
	* vocab_terms.hh (external): New atomic type.
	* monotone.cc (cpp_main): Initialize gettext.
	* sanity.hh (F): Call gettext() on format strings.
	* commands.cc, depot.cc, database.cc, http_tasks.cc, keys.cc,
	network.cc, rcs_import.cc, sanity.cc, mac.hh : Update to use
	'constants::' namespace.
	* config.h.in: Remove.
	* commands.cc: Various formatting cleanups.
	* unit_tests.cc, unit_tests.hh: Connect to url tests.

2003-12-19  graydon hoare  <graydon@pobox.com>

	* diff_patch.cc (merge3): Skip patches to deleted files.

2003-12-16  graydon hoare  <graydon@pobox.com>

	* commands.cc (ls_ignored, ignored_itemizer): Fold in as subcases of unknown.

2003-12-16  graydon hoare  <graydon@pobox.com>

	* lua.cc (working_copy_rcfilename): MT/monotonerc not MT/.monotonerc.

2003-12-16  graydon hoare  <graydon@pobox.com>

	* lua.hh, lua.cc (working_copy_rcfilename): New function.
	* monotone.cc: Add working copy rcfiles.
	* commands.cc (ls_unknown, unknown_itemizer): Skip ignored files.

2003-12-16  graydon hoare  <graydon@pobox.com>

	* file_io.cc (walk_tree_recursive): continue on book-keeping file.

2003-12-15  graydon hoare  <graydon@pobox.com>

	* tests/t_unidiff.at, t_unidiff2.at: Check for mimencode.

2003-12-15  graydon hoare  <graydon@pobox.com>

	* configure.ac: Add --enable-static-boost.
	* Makefile.am: Likewise.
	* AUTHORS: Mention new contributors.

2003-12-14  Lorenzo Campedelli <lorenzo.campedelli@libero.it>

	* work.cc (add_to_attr_map): Finish change to attr map format.

2003-12-10  Tom Tromey  <tromey@redhat.com>

	* commands.cc (checkout): Give better error message if branch is
	empty.

2003-12-07  Eric Kidd  <eric.kidd@pobox.com>

	* commands.cc (agraph): Handle repositories with a single version.
	* database.cc (get_head_candidates): Handle heads with no ancestors.
	* cert.cc (get_branch_heads): Handle heads with no ancestors.

2003-12-06  Eric Kidd  <eric.kidd@pobox.com>

	* update.hh, update.cc (pick_update_target): Return current
	version if no better update candidates available.
	* update.cc (pick_update_target): Always do branch filtering.
	* commands.cc (update): Notice when we're already up-to-date.
	* commands.cc (propagate): Assign branch name correctly when merging.

2003-12-05  graydon hoare  <graydon@pobox.com>

	* lcs.hh (edit_script): New entry point.
	* diff_patch.cc: Rewrite merge in terms of edit scripts.
	* network.cc (post_queued_blobs_to_network): Tidy up transient
	failure message.
	* randomfile.hh: Prohibit deletes on end of chunks.
	* sanity.cc: EOL-terminate truncated long lines.

2003-12-02  graydon hoare  <graydon@pobox.com>

	* database.cc, database.hh (reverse_queue): Copy constructor.
	* std_hooks.lua (merge3): Remove afile, not ancestor.
	* monotone.cc: Remove debugging message.
	* ui.cc (finish_ticking): Set last_write_was_a_tick to false.

2003-12-01  graydon hoare  <graydon@pobox.com>

	* app_state.hh, app_state.cc (set_signing_key): New fn, persist key.
	* monotone.cc (cpp_main): Permit commuting the --help argument around.

2003-11-30  graydon hoare  <graydon@pobox.com>

	* network.cc (post_queued_blobs_to_network): Fail when posted_ok is false.
	* database.cc (initialize): Fail when -journal file exists.
	* keys.cc (make_signature): Nicer message when privkey decrypt fails.

2003-11-29  Tom Tromey  <tromey@redhat.com>

	* rcs_import.cc (store_auxiliary_certs): Renamed to fix typo.
	Updated all callers.

	* http_tasks.cc (check_received_bytes): Allow "-" as well.
	* depot.cc (execute_post_query): Allow "-" as well.

2003-11-28  Tom Tromey  <tromey@redhat.com>

	* http_tasks.cc (check_received_bytes): Allow "-" as well.
	* depot.cc (execute_post_query): Allow "-" as well.

2003-11-28  graydon hoare  <graydon@pobox.com>

	* cert.cc: Various speedups.
	* cycle_detector.hh (edge_makes_cycle): Use visited set, too.
	* database.hh, database.cc (get_head_candidates): New, complex query.
	* keys.hh, keys.cc (check_signature): Cache verifiers.
	* sqlite/os.c (sqliteOsRandomSeed): Harmless valgrind purification.
	* tests/t_fork.at, tests/t_merge.at: Ignore stderr chatter on 'heads'.

2003-11-27  graydon hoare  <graydon@pobox.com>

	* Makefile.am (AM_LDFLAGS): No more -static, sigh.
	* cert.cc (find_relevant_edges): Keep dynamic-programming caches.
	(calculate_renames_recursive): Likewise.
	* cert.cc, cert.hh (rename_edge): Add constructor, copy constructor.
	* commands.cc (list certs): Note rename certs are binary.

2003-11-24  graydon hoare  <graydon@pobox.com>

	* network.cc: Continue fetch, post loops even if one target has
	an exception.

2003-11-24  graydon hoare  <graydon@pobox.com>

	* database.hh, database.cc (delete_posting): Change to take queue
	sequence numbers.
	* commands.cc (queue): Use new API.
	* network.cc (post_queued_blobs_to_network): Use new API.

2003-11-24  graydon hoare  <graydon@pobox.com>

	* std_hooks.lua (get_http_proxy): Return nil when no ENV var.
	* monotone.texi (get_http_proxY): Document change.

2003-11-24  graydon hoare  <graydon@pobox.com>

	* tests/t_proxy.at: Add a test for proxying with tinyproxy.
	* testsuite.at: Call it.
	* lua.cc: Fix dumb error breaking proxying.
	* network.cc: Be verbose about proxying.

2003-11-23  graydon hoare  <graydon@pobox.com>

	* http_tasks.cc (read_chunk): Tolerate 0x20* after chunk len.

2003-11-23  graydon hoare  <graydon@pobox.com>

	* network.cc: Make more informative error policy.
	* boost/socket/socketstream.hpp: Pass SocketType to streambuf template.
	* boost/socket/src/default_socket_impl.cpp: Translate EINTR.

2003-11-22  graydon hoare  <graydon@pobox.com>

	* lua.cc, lua.hh (hook_get_http_proxy): New hook.
	* std_hooks.lua (get_http_proxy): Default uses HTTP_PROXY.
	(get_connect_addr): Undefine, it's for tunnels alone now.
	* network.cc: Use new hook.
	* http_tasks.hh, http_tasks.cc: Teach about proxies (sigh).
	* monotone.texi: Document new hooks.

2003-11-22  graydon hoare  <graydon@pobox.com>

	* lua.cc, lua.hh (hook_get_connect_addr): New hook.
	* std_hooks.lua (get_connect_addr): Default uses HTTP_PROXY.
	* network.cc, network.hh: Use new hook.
	* http_tasks.cc: Teach about HTTP/1.1.
	* cert.cc (bogus_cert_p): Fix UI ugly.

2003-11-21  graydon hoare  <graydon@pobox.com>

	* constants.hh (postsz): New constant for suggested post size.
	* database.cc, database.hh (queue*): Change db API slightly.
	* commands.cc (queue): Adjust to changed db API.
	* network.cc (post_queued_blobs_to_network): Switch to doing
	incremental posts.
	* cert.cc (write_rename_edge, read_rename_edge): Put files on
	separate lines to accomodate future i18n work.
	* work.cc (add_to_attr_map, write_attr_map): Reorder fields to
	accomodate future i18n work.
	* monotone.texi: Document it.
	* configure.ac, NEWS: Mention 0.8 release.

	Release point (v 0.8).

2003-11-16  Tom Tromey  <tromey@redhat.com>

	* missing: Removed generated file.

2003-11-14  graydon hoare  <graydon@pobox.com>

	* commands.cc (vcheck): Add.
	* cert.cc, cert.hh (cert_manifest_vcheck): Add.
	(check_manifest_vcheck): Add.
	(calculate_vcheck_mac): Add.
	* constants.hh (vchecklen): New constant.
	* mac.hh: Re-add.
	* monotone.texi (Hash Integrity): New section.
	* monotone.1: Document vcheck.

2003-11-14  graydon hoare  <graydon@pobox.com>

	* database.cc, database.hh (reverse_queue): New class.
	(compute_older_version): New functions.
	(get_manifest_delta): Remove.
	* network.cc, network.hh (queue_blob_for_network): Remove.
	* packet.cc, packet.hh (queueing_packet_writer): Change UI,
	write to queue directly, accept optional<reverse_queue>.
	* cert.cc (write_paths_recursive): Rewrite to use constant
	memory.
	* commands.cc (queue, queue_edge_for_target_ancestor):
	Install optional<reverse_queue> in qpw.
	* tests/t_cross.at: Ignore new UI chatter.
	* monotone.texi (Transmitting Changes): Change UI output.

2003-11-13  graydon hoare  <graydon@pobox.com>

	* Makefile.am (AUTOMAKE_OPTIONS): Require 1.7.1
	* commands.cc (addtree): Wrap in transaction guard.
	* database.cc, database.hh (manifest_delta_exists): Add.
	(get_manifest_delta): Add.
	* cert.cc (write_paths_recursive): Use partial deltas.
	* manifest.cc, manifest.hh (read_manifest_map): New variant.
	* patch_set.cc, patch_set.hh (patch_set): Add map_new, map_old
	fields.
	(manifests_to_patch_set) Store new field.
	(patch_set_to_packets) Don't read manifest versions from db.
	* std_hooks.lua (ignore_file): ignore .a, .so, .lo, .la, ~ files.
	* tests/t_cvsimport.at: New test.
	* testsuite.at: Call it.

2003-11-10  graydon hoare  <graydon@pobox.com>

	* commands.cc (find_oldest_ancestors): New function.
	(queue): New "addtree" subcommand.
	* monotone.texi: Document it.
	* monotone.1: Document it.

2003-11-10  graydon hoare  <graydon@pobox.com>

	* file_io.cc (walk_tree_recursive): Ignore MT/

2003-11-09  graydon hoare  <graydon@pobox.com>

	* database.cc (dump, load): Implement.
	* commands.cc (db): Call db.dump, load.
	* cycle_detector.hh: Skip when no in-edge on src.
	* monotone.texi: Document dump and load, add some
	special sections.
	* monotone.1: Mention dump and load.

2003-11-09  graydon hoare  <graydon@pobox.com>

	* rcs_file.hh (rcs_symbol): New structure.
	* rcs_file.cc (symbol): New rule.
	* rcs_import.cc (find_branch_for_version): New function.
	(cvs_key::branch): New field.
	(store_auxilliary_certs): Cert branch tag.
	* cycle_detector.hh: Fix bugs, don't use quick_alloc.
	* commands.cc (checkout): Add --branch based version.
	* monotone.texi: Document new command variant.
	* monotone.1: Ditto.

2003-11-09  graydon hoare  <graydon@pobox.com>

	* quick_alloc.hh: New file.
	* Makefile.am: Add it.
	* cycle_detector.hh: Rewrite.
	* manifest.hh: Use quick_alloc.
	* vocab.cc: Relax path name requirements a bit.
	* sqlite/sqliteInt.h: Up size of row to 16mb.

2003-11-02  graydon hoare  <graydon@pobox.com>

	* commands.cc (post): Post everything if no URL given; don't base
	decision off branch name presence.
	* app_state.cc, monotone.cc, file_io.cc, file_io.hh: Support
	absolutifying args.
	* lua.hh, lua.cc, std_hooks.lua (hook_get_mail_hostname): New hook.
	* monotone.texi: Document it.
	* monotone.texi, monotone.1: Minor corrections, new sections.
	* monotone.cc: Don't look in $ENV at all.
	* network.cc: Correct MX logic.
	* nntp_tasks.cc, smtp_tasks.cc: Separate postlines state.
	* smtp_tasks.cc: Correct some SMTP logic.
	* configure.ac, NEWS: Mention 0.7 release.

	Release point (v 0.7).

2003-11-01  graydon hoare  <graydon@pobox.com>

	* http_tasks.cc: Drop extra leading slashes in HTTP messages.

2003-10-31  graydon hoare  <graydon@pobox.com>

	* commands.cc, database.cc, database.hh, lua.cc, lua.hh,
	network.cc, network.hh, packet.cc, packet.hh, schema.sql,
	schema_migration.cc, tests/t_http.at, tests/t_nntp.at, vocab.cc:
	Eliminate "groupname", use lone URL.
	* monotone.texi: Update to cover new URL rules.
	* network.cc, network.hh, lua.cc, lua.hh, smtp_tasks.cc:
	Implement "mailto" URLs.
	* tests/t_smtp.at: New test.
	* testsuite.at: Call it.

2003-10-31  graydon hoare  <graydon@pobox.com>

	* patch_set.cc (manifests_to_patch_set): Second form with explicit renames.
	(manifests_to_patch_set): Split edit+rename events when we see them.
	* commands.cc (status, commit): Include explicit rename set.
	* diff_patch.cc (merge3): Accept edit+rename events split by patch_set.cc.
	* smtp_tasks.hh, smtp_tasks.cc: New files.
	* nntp_machine.hh, nntp_machine.cc: Rename to proto_machine.{hh,cc} (woo!)
	* nntp_tasks.cc: Adjust to use proto_ prefix in various places.
	* proto_machine.cc (read_line): get() into streambuf.
	* Makefile.am: Cover renames and adds.

2003-10-31  graydon hoare  <graydon@pobox.com>

	* diff_patch.cc (merge3): Extract renames.
	* commands.cc (calculate_new_manifest_map): Extract renames.
	(try_one_merge): Extract renames, propagate to merge target.
	(commit): Extract renames, propagate to commit target.
	* cert.cc (calculate_renames_recursive): Fix wrong logic.
	(find_common_ancestor_recursive): Stall advances at top of graph.
	* patch_set.cc: (manifests_to_patch_set): Teach about historical
	renames.
	* tests/t_erename.at: New test for edit+rename events.
	* testsuite.at: Call t_erename.at.

2003-10-30  graydon hoare  <graydon@pobox.com>

	* patch_set.cc (operator<): s/a/b/ in a few places, yikes!
	* cert.cc: Add machinery for rename edge certs.
	* commands.cc: Call diff(manifest,manifest) directly.
	* tests/t_nntp.at: Kill tcpserver DNS lookups on nntp test.
	* network.cc (parse_url): Character class typo fix, from
	Johannes Winkelmann.
	* app_state.hh, cert.hh, commands.hh, cycle_detector.hh,
	database.hh, diff_patch.cc, diff_patch.hh, http_tasks.hh,
	interner.hh, keys.hh, lua.hh, manifest.hh, network.hh,
	nntp_machine.hh, nntp_tasks.hh, packet.hh, patch_set.hh,
	transforms.hh, update.hh, vocab.hh, work.hh, xdelta.hh:
	fix use of std:: prefix / "using namespace" pollution.

2003-10-27  graydon hoare  <graydon@pobox.com>

	* lua/liolib.c (io_mkstemp): Portability fix
	from Ian Main.
	* xdelta.cc,hh (compute_delta): New manifest-specific variant.
	* transforms.cc,hh (diff): Same.
	* rcs_import.cc: Various speedups to cvs import.

2003-10-26  graydon hoare  <graydon@pobox.com>

	* cert.cc (get_parents): New function.
	(write_paths_recursive): New function.
	(write_ancestry_paths): New function.
	* cert.hh (write_ancestry_paths): Declare.
	* commands.cc (queue_edge_for_target_ancestor):
	Call write_ancestry_paths for "reposting" queue
	strategy.

2003-10-25  graydon hoare  <graydon@pobox.com>

	* commands.cc (log): Skip looking inside nonexistent
	manifests for file comments.

2003-10-24  graydon hoare  <graydon@pobox.com>

	* adns/*.c, adns/*.h: Import adns library.
	* Makefile.am: Update to build adns into lib3rdparty.a.
	* AUTHORS: Mention adns.
	* network.cc: Call adns functions, not gethostbyname.

2003-10-20  Nathaniel Smith  <njs@codesourcery.com>

	* patch_set.cc (patch_set_to_text_summary): Give more detailed
	output.
	* commands.cc (get_log_message, status, diff): Use
	patch_set_to_text_summary for complete description.

2003-10-22  graydon hoare  <graydon@pobox.com>

	* monotone.texi: Document 'queue' command.
	* monotone.1: Likewise.

2003-10-22  graydon hoare  <graydon@pobox.com>

	* diff_patch.cc
	(infer_directory_moves): New function.
	(rebuild_under_directory_moves): New function.
	(apply_directory_moves): New function.
	(merge3): Handle directory moves.
	* tests/t_renamed.at: New test for dir renames.
	* testsuite.at: Call it.

2003-10-21  graydon hoare  <graydon@pobox.com>

	* commands.cc (queue): New command.
	(list): Add "queue" subcommand, too.

2003-10-21  graydon hoare  <graydon@pobox.com>

	* diff_patch.cc (merge_deltas): New function.
	(check_map_inclusion): New function.
	(check_no_intersect): New function.
	(merge3): Rewrite completely.
	* tests/t_rename.at: New test.
	* testsuite.at: Call it.
	* file_io.cc, file_io.hh (make_dir_for): New function.
	* commands.cc (update): Call make_dir_for on update.

2003-10-20  graydon hoare  <graydon@pobox.com>

	* commands.cc: Replace [] with idx() everywhere.

2003-10-20  Tom Tromey  <tromey@redhat.com>

	* cert.hh (get_branch_heads): Updated.
	Include <set>.
	* commands.cc (head): Updated for new get_branch_heads.
	(merge): Likewise.
	(propagate): Likewise.
	* cert.cc (get_branch_heads): Use set<manifest_id>.

	* commands.cc (merge): Use all caps for metasyntactic variable.
	(heads): Likewise.

	* network.cc (post_queued_blobs_to_network): Do nothing if no
	packets to post.

2003-10-20  graydon hoare  <graydon@pobox.com>

	* cert.cc (get_branch_heads): Fix dumb bug.
	* diff_patch.cc (merge3): Fix dumb bug.
	(merge2): Fix dumb bug.
	(try_to_merge_files): Fix dumb bug.

2003-10-20  graydon hoare  <graydon@pobox.com>

	* file_io.cc (tilde_expand): New function.
	* monotone.cc (cpp_main): Expand tildes in
	db and rcfile arguments.

2003-10-20  graydon hoare  <graydon@pobox.com>

	* rcs_import.cc (import_cvs_repo): Check key existence
	at beginning of import pass, to avoid wasted work.

2003-10-19  Tom Tromey  <tromey@redhat.com>

	* commands.cc (log): Add each seen id to `cycles'.

2003-10-19  graydon hoare  <graydon@pobox.com>

	* AUTHORS: Mention Tecgraf PUC-Rio and their
	copyright.
	* Makefile.am: Mention circular buffer stuff.
	* configure.ac, NEWS: Mention 0.6 release.
	* cert.hh, cert.cc (erase_bogus_certs): file<cert> variant.
	* commands.cc (log): Erase bogus certs before writing,
	cache comment-less file IDs.
	* monotone.spec: Don't specify install-info args,
	do build with optimization on RHL.

	Release point (v 0.6).

2003-10-19  Matt Kraai  <kraai@ftbfs.org>

	* commands.cc (merge): Use app.branch_name instead of args[0] for
	the branch name.

2003-10-17  graydon hoare  <graydon@pobox.com>

	* commands.cc (log): New command.
	Various other bug fixes.
	* monotone.1, monotone.texi: Minor updates.

2003-10-17  graydon hoare  <graydon@pobox.com>

	* monotone.texi: Expand command and hook references.
	* commands.cc: Disable db dump / load commands for now.

2003-10-16  graydon hoare  <graydon@pobox.com>

	* sanity.hh: Add a const version of idx().
	* diff_patch.cc: Change to using idx() everywhere.
	* cert.cc (find_common_ancestor): Rewrite to recursive
	form, stepping over historic merges.
	* tests/t_cross.at: New test for merging merges.
	* testsuite.at: Call t_cross.at.

2003-10-10  graydon hoare  <graydon@pobox.com>

	* lua.hh, lua.cc (hook_apply_attribute): New hook.
	* work.hh, work.cc (apply_attributes): New function.
	* commands.cc (update_any_attrs): Update attrs when writing to
	working copy.
	* std_hooks.lua (temp_file): Use some env vars.
	(attr_functions): Make table of attr-setting functions.

2003-10-10  graydon hoare  <graydon@pobox.com>

	* work.cc: Fix add/drop inversion bug.
	* lua/*.{c,h}: Import lua 5.0 sources.
	* lua.cc: Rewrite lua interface completely.
	* std_hooks.lua, test_hooks.lua, testsuite,
	tests/t_persist_phrase.at, configure.ac, config.h.in, Makefile.am:
	Modify to handle presence of lua 5.0.

2003-10-08  graydon hoare  <graydon@pobox.com>

	* rcs_import.cc: Attach aux certs to child, not parent.
	* manifest.cc: Speed up some calculations.
	* keys.cc: Optionally cache decoded keys.

2003-10-07  graydon hoare  <graydon@pobox.com>

	* manifest.hh, manifest.cc, rcs_import.cc: Write manifests w/o
	compression.
	* vocab.hh, vocab.cc: Don't re-verify verified data.
	* ui.hh, ui.cc: Minor efficiency tweaks.

2003-10-07  graydon hoare  <graydon@pobox.com>

	* commands.cc, work.cc, work.hh: Add some preliminary stuff
	to support explicit renaming, .mt-attrs.
	* monotone.texi: Add skeletal sections for command reference,
	hook reference, CVS phrasebook. Fill in some parts.

2003-10-02  graydon hoare  <graydon@pobox.com>

	* boost/circular_buffer*.hpp: Add.
	* AUTHORS, cert.cc, commands.cc, database.cc,
	diff_patch.cc, http_tasks.cc, keys.cc, lua.cc, manifest.cc,
	network.cc, nntp_machine.cc, packet.cc, patch_set.cc,
	rcs_import.cc, sanity.cc, sanity.hh, ui.hh, update.cc,
	vocab_terms.hh, work.cc:
	remove existing circular buffer code, replace all
	logging and asserty stuff with boost::format objects
	rather than vsnprintf.

2003-10-01  graydon hoare  <graydon@pobox.com>

	* testsuite.at: Don't use getenv("HOSTNAME").
	* database.cc (exec, fetch): Do va_end/va_start again in between
	logging and executing query.

2003-09-28  Tom Tromey  <tromey@redhat.com>

	* monotone.texi: Added @direntry.

2003-09-27  Nathaniel Smith  <njs@pobox.com>

	* monotone.cc: Remove "monotone.db" default to --db
	option in help text.

2003-09-27  graydon hoare  <graydon@pobox.com>

	* diff_patch.cc: Rework conflict detection.
	* rcs_import.cc: Remove some pointless slowness.
	* monotone.spec: Install info files properly.

	Release point (v 0.5).

2003-09-27  graydon hoare  <graydon@pobox.com>

	* AUTHORS, NEWS, configure.ac: Update for 0.5 release.
	* monotone.texi: Various updates.
	* xdelta.cc (compute_delta): Fix handling of empty data.
	* database.cc (sql): Require --db for init.
	* work.cc (read_options_map): Fix options regex.

2003-09-27  graydon hoare  <graydon@pobox.com>

	* lcs.hh: New jaffer LCS algorithm.
	* interner.hh, rcs_import.cc: Templatize interner.
	* diff_patch.hh: Use interner, new LCS.

2003-09-27  Tom Tromey  <tromey@redhat.com>

	* commands.cc (fetch): Always try lua hook; then default to all
	known URLs.

2003-09-26  Tom Tromey  <tromey@redhat.com>

	* commands.cc (tag): Use all-caps for meta-syntactic variables.
	(comment, add, cat, complete, mdelta, fdata): Likewise.

	* monotone.1: There's no default database.
	* monotone.texi (OPTIONS): There's no default database.

	* database.cc (sql): Throw informative error if database name not
	set.
	* app_state.cc (app_state): Default to no database.

2003-09-26  graydon hoare  <graydon@pobox.com>

	* debian/*, monotone.spec: Add packaging control files.

2003-09-24  graydon hoare  <graydon@pobox.com>

	* database.cc, database.hh (debug): New function.
	* commands.cc (debug): New command.
	* cert.cc, cert.hh (guess_branch): New function.
	* commands.cc (cert): Queue certs to network servers.
	* commands.cc (cert, commit): Use guess_branch.
	* commands.cc (list): List unknown, ignored files.
	* monotone.texi, monotone.1: Document.

2003-09-24  graydon hoare  <graydon@pobox.com>

	* commands.cc (queue_edge_for_target_ancestor): Queue the
	correct ancestry cert, from child to target, as well as
	patch_set.

2003-09-22  graydon hoare  <graydon@pobox.com>

	* depot_schema.sql, schema_migration.cc,
	schema_migration.hh: Add.
	* database.cc, depot.cc: Implement schema migration.
	* database.cc, commands.cc: Change to db ... cmd.
	* monotone.texi, monotone.1: Document command change.
	* depot.cc: Fix various query bugs.

2003-09-21  Nathaniel Smith  <njs@codesourcery.com>

	* depot.cc (depot_schema): Remove unique constraint on (contents),
	replace with unique constraint on (groupname, contents).

2003-09-21  Nathaniel Smith  <njs@codesourcery.com>

	* commands.cc (diff): Take manifest ids as arguments.  Add
	explanatory text on files added, removed, modified.

2003-09-19  Tom Tromey  <tromey@redhat.com>

	* commands.cc (genkey): Use all-caps for meta-syntactic variable.
	(cert, tag, approve, disapprove, comment, add, drop, commit,
	update, revert, cat, checkout, co, propagate, complete, list, ls,
	mdelta, fdelta, mdata, fdata, mcerts, fcerts, pubkey, privkey,
	fetch, post, rcs_import, rcs): Likewise.
	(explain_usage): Indent explanatory text past the command names.

2003-09-17  Tom Tromey  <tromey@redhat.com>

	* commands.cc (list): Don't compute or use "subname".

	* commands.cc (revert): Handle case where argument is a
	directory.
	* tests/t_revert.at: Test for revert of directory.

	* testsuite.at (MONOTONE_SETUP): Use "monotone initdb".
	* monotone.1: Document "initdb".
	* monotone.texi (Commands): Document initdb.
	(Creating a Database): New node.
	(Getting Started): Refer to it.
	* commands.cc (initdb): New command.
	* database.cc (database::sql): New argument `init'.
	(database::initialize): New method.
	* database.hh (database::initalize): Declare.
	(database::sql): New argument `init'.

2003-09-17  Tom Tromey  <tromey@redhat.com>

	* tests/t_persist_phrase.at: Use "ls certs".
	* tests/t_nntp.at: Use "ls certs".
	* tests/t_genkey.at: Use "ls keys" and "ls certs".

2003-09-16  Tom Tromey  <tromey@redhat.com>

	* monotone.1: Document "list branches".
	* commands.cc (ls_certs): New function, from `lscerts' command.
	(ls_keys): New function, from `lskeys' command.
	(ls_branches): New function.
	(list): New command.
	(ls): New alias.
	(explain_usage): Split parameter info at \n.
	* monotone.texi (Adding Files): Use "list certs".
	(Committing Changes): Likewise.
	(Forking and Merging): Likewise.
	(Commands): Likewise.
	(Generating Keys): Use "list keys".
	(Commands): Likewise.
	(Commands): Mention "list branches".
	(Branches): Likewise.

2003-09-15  graydon hoare  <graydon@redhat.com>

	* http_tasks.cc: Fix networking to handle long input.

	* ui.cc, ui.hh: Only pad with blanks enough to cover old output
	when ticking.

	* update.cc, cert.cc, commands.cc: Fix cert fetching functions to
	remove bogus certs.

2003-09-15  Tom Tromey  <tromey@redhat.com>

	* monotone.1: Don't mention MT_KEY or MT_BRANCH.

	* monotone.texi (Getting Started): Don't mention MT_DB or
	MT_BRANCH.
	(Adding Files): Explicitly use --db and --branch.
	* app_state.hh (app_state): New fields options, options_changed.
	Declare new methods.  Include work.hh.
	* work.cc (work_file_name): New constant.
	(add_to_options_map): New structure.
	(get_options_path): New function.
	(read_options_map, write_options_map): Likewise.
	* work.hh (options_map): New type.
	(get_options_path, read_options_map, write_options_map): Declare.
	* commands.cc (add, drop, commit, update, revert, checkout,
	merge): Write options file.
	* app_state.cc (database_option, branch_option): New constants.
	(app_state::app_state): Read options file.
	(app_state::set_database): New method.
	(app_state::set_branch): Likewise.
	(app_state::write_options): Likewise.
	Include work.hh.
	* monotone.cc (cpp_main): Don't set initial database name on
	app.  Use new settor methods.  Don't look at MT_BRANCH or MT_DB.

2003-09-14  graydon hoare  <graydon@pobox.com>

	* vocab.cc, vocab.hh: Add streamers for vocab terms in preparation
	for switch to formatter.

	* cert.cc (check_signature): Treat missing key as failed check.
	* commands.cc (lscerts): Warn when keys are missing.

	* rcs_import.cc, nntp_tasks.cc, http_tasks.cc: Tick progress.

	* sanity.cc, monotone.cc: Tidy up output a bit.

	* xdelta.cc: Add code to handle empty files. Maybe correct?

	* ui.cc, ui.hh: Add.

2003-09-13  Tom Tromey  <tromey@redhat.com>

	* tests/t_nntp.at: If we can't find tcpserver or snntpd, skip the
	test.
	* tests/t_http.at: If we can't find boa or depot.cgi, skip the
	test.

2003-09-12  graydon hoare  <graydon@pobox.com>

	* update.cc (pick_update_target): Only insert base rev as update
	candidate if it actually exists in db.

	* commands.cc, database.cc, database.hh: Implement id completion
	command, and general id completion in all other commands.

2003-09-12  Tom Tromey  <tromey@redhat.com>

	* commands.cc (revert): A deleted file always appears in the
	manifest.
	* tests/t_revert.at: Check reverting a change plus a delete; also
	test reverting by file name.

	* work.cc (deletion_builder::visit_file): Check for file in
	working add set before looking in manifest.
	* tests/t_drop.at: Added add-then-drop test.

	* testsuite.at: Include t_drop.at.
	* tests/t_drop.at: New test.
	* work.cc (visit_file): Check for file in working delete set
	before looking in manifest.

2003-09-12  Tom Tromey  <tromey@redhat.com>

	* Makefile.am ($(srcdir)/testsuite): tests/atconfig and
	tests/atlocal are not in srcdir.

	* Makefile.am (TESTS): unit_tests is not in srcdir.

2003-09-11  graydon hoare  <graydon@pobox.com>

	* commands.cc: Check for MT directory in status.
	* commands.cc: Require directory for checkout.
	* commands.cc: Delete MT/work file after checkout.
	* commands.cc: Implement 'revert', following tromey's lead.
	* commands.cc: Print base, working manifest ids in status.

	* diff_patch.cc: Further merge corrections.
	* diff_patch.cc (unidiff): Compensate for occasional miscalculation
	of LCS.

	* tests/t_merge.at: Check that heads works after a merge.
	* tests/t_fork.at:  Check that heads works after a fork.
	* tests/t_genkey.at: Remove use of 'import'.
	* tests/t_cwork.at: Check deletion of work file on checkout.
	* tests/t_revert.at: Check that revert works.

	* commands.cc, monotone.cc: Report unknown commands nicely.

2003-09-08  graydon hoare  <graydon@pobox.com>

	* tests/merge.at: Accept tromey's non-error case for update.

	* commands.cc(try_one_merge): Write merged version to packet
	writer, not directly to db.
	(merge): Write branch, changelog cert on merged version to db.

	* std_hooks.lua(merge3): Open result in mode "r", not "w+".

2003-09-06  Tom Tromey  <tromey@redhat.com>

	* update.cc (pick_update_target): Not an error if nothing to
	update.

	* monotone.texi: Use VERSION; include version.texi.

	* monotone.1: Document "co".
	* monotone.texi (Commands): Document "co".
	* commands.cc (ALIAS): New macro.
	(co): New alias.

	* README: Updated.

	* txt2c.cc: Added missing file.

	* texinfo.tex, INSTALL, Makefile.in, aclocal.m4, compile, depcomp,
	install-sh, missing, mkinstalldirs: Removed generated files.

2003-09-04  graydon hoare  <graydon@pobox.com>

	* Makefile.am, depot.cc, http_tasks.cc, http_tasks.hh,
	lua.cc, lua.hh, monotone.texi, network.cc, tests/t_http.at,
	vocab_terms.hh:

	Use public key signatures to talk to depot, not mac keys.

	* commands.cc, file_io.cc, monotone.texi, monotone.1,
	tests/t_scan.at, tests/t_import.at, work.cc, work.hh:

	Remove the 'import' and 'scan' commands, in favour of generalized
	'add' which chases subdirectories.

	* configure.ac, NEWS:

	Release point (v 0.4).

2003-09-03  graydon hoare  <graydon@pobox.com>

	* monotone.texi: Expand notes about setting up depot.

	* update.cc: Update by ancestry. Duh.

2003-09-02  graydon hoare  <graydon@pobox.com>

	* boost/socket/streambuf.hpp: Bump ppos on overflow.

	* packet.cc, transforms.cc, transforms.hh: Add function for
	canonicalization of base64 encoded strings. Use on incoming cert
	packet values.

	* commands.cc: Change fetch and post to take URL/groupname params
	rather than branchname.

	* network.cc, network.hh, depot.cc, http_tasks.cc: Fix URL parser,
	improve logging, change signatures to match needs of commands.cc

	* Makefile.am: Don't install txt2c or unit_tests.

	* Makefile.am: Build depot.cgi not depot.

	* database.cc, database.hh: Add "all known sources" fetching support.

	* patch_set.cc: Sort in a path-lexicographic order for nicer summaries.

	* monotone.texi: Expand coverage of packets and networking.

	* tests/t_nntp.at, tests/t_http.at: Update to provide URL/groupname
	pairs.

2003-09-02  Tom Tromey  <tromey@redhat.com>

	* aclocal.m4, monotone.info: Removed generated files.

2003-08-31  Nathaniel Smith  <njs@codesourcery.com>

	* configure.ac: Check for lua40/lua.h, lua40/lualib.h and -llua40,
	-lliblua40.
	* config.h.in: Add LUA_H, LIBLUA_H templates, remove HAVE_LIBLUA,
	HAVE_LIBLUALIB templates.
	* lua.cc: Include config.h.  Use LUA_H, LIBLUA_H macros.

2003-08-29  graydon hoare  <graydon@pobox.com>

	* Makefile.am, txt2c.cc, lua.cc, database.cc:
	Use a C constant-building converter rather than objcopy.

	* cert.cc, cert.hh, packet.cc, packet.hh, diff_patch.cc,
	rcs_import.cc:
	Modify cert functions to require a packet consumer, do no implicit
	database writing.

	* commands.cc, database.cc, database.hh, schema.sql, network.cc:
	Modify packet queueing strategy to select ancestors from known
	network server content, rather than most recent edge.

2003-08-25  graydon hoare  <graydon@pobox.com>

	* AUTHORS, ChangeLog, Makefile.am, NEWS, configure.ac,
	tests/t_http.at: Release point (v 0.3)

2003-08-24  graydon hoare  <graydon@pobox.com>

	* nntp_tasks.cc: Measure success from postlines state.
	* network.cc: Print summary counts of transmissions.
	* packet.cc: Count packets into database.
	* depot.cc: Add administrative commands, fix a bunch of
	little bugs.
	* t_http.at: Testcase for depot-driven communication.
	* monotone.texi: Update to reflect depot existence.
	* http_tasks.cc: Pick bugs out.

2003-08-24  graydon hoare  <graydon@pobox.com>

	* commands.cc: Wash certs before output.
	* *.cc,*.hh: Adjust cert packet format to
	be more readable, avoid superfluous gzipping.

2003-08-24  graydon hoare  <graydon@pobox.com>

	* configure, Makefile.in: Remove generated files, oops.
	* commands.cc: Implement 'propagate'.
	* lua.cc, lua.hh, network.cc, network.hh: Remove
	'aggregate posting' stuff.
	* network.cc: Batch postings into larger articles.
	* diff_patch.hh, diff_patch.cc: Implement basic
	merge2-on-manifest.

2003-08-23  graydon hoare  <graydon@pobox.com>

	* monotone.cc: Handle user-defined lua hooks as
	overriding internal / .monotonerc hooks no matter
	where on cmd line they occur.
	* update.cc: Made failures more user-friendly.
	* lua.cc: Improve logging a bit.
	* testsuite.at, tests/*.{at,in}, testsuite/: Rewrite tests in
	autotest framework, move to tests/ directory.
	* boost/io/*, cryptopp/hmac.h: Add missing files.

2003-08-23  Tom Tromey  <tromey@redhat.com>

	* monotone.cc (OPT_VERSION): New macro.
	(cpp_main): Handle OPT_VERSION.
	(options): Added `version' entry.
	Include config.h.

2003-08-21  Tom Tromey  <tromey@redhat.com>

	* database.cc: Include "sqlite/sqlite.h", not <sqlite.h>.

2003-08-20  graydon hoare  <graydon@pobox.com>

	* boost/*:
	incorporate boost sandbox bits, for now.

	* Makefile.am, Makefile.in, configure, configure.ac, diff_patch.cc,
	http_tasks.cc, http_tasks.hh, network.cc, nntp_machine.cc,
	nntp_machine.hh, nntp_tasks.cc, nntp_tasks.hh, testsuite/t_nntp.sh:

	fix up networking layer to pass nntp tests again

2003-08-19  graydon hoare  <graydon@pobox.com>

	* Makefile.am, Makefile.in, app_state.hh, cert.cc, commands.cc,
	constants.hh, cryptopp/misc.h, database.cc, depot.cc,
	http_tasks.cc, http_tasks.hh, keys.cc, lua.cc, lua.hh, monotone.cc,
	network.cc, network.hh, nntp_machine.cc, nntp_machine.hh,
	nntp_tasks.cc, nntp_tasks.hh, packet.cc, packet.hh, rcs_import.cc,
	sanity.cc, sanity.hh, schema.sql, test_hooks.lua,
	testsuite/runtest.sh, testsuite/t_null.sh, vocab_terms.hh:

	major surgery time
	- move to multi-protocol posting and fetching.
	- implement nicer failure modes for sanity.
	- redo commands to print nicer, fail nicer.

2003-08-18  graydon hoare  <graydon@pobox.com>

	* Makefile.am, Makefile.in, adler32.hh, database.cc, depot.cc,
	mac.hh, xdelta.cc, Makefile.am, Makefile.in:

	first pass at a depot (CGI-based packet service)

2003-08-08  graydon hoare  <graydon@pobox.com>

	* Makefile.am, Makefile.in AUTHORS, ChangeLog, Makefile.am,
	Makefile.in, NEWS, monotone.1, monotone.info, monotone.texi:

	release point (v 0.2)

2003-08-08  graydon hoare  <graydon@pobox.com>

	* cert.cc, cert.hh, interner.hh, rcs_import.cc:

	auxilliary certs

	* cert.cc, cert.hh, cycle_detector.hh, interner.hh, patch_set.cc,
	rcs_import.cc:

	improvements to cycle detection stuff

2003-08-05  graydon hoare  <graydon@pobox.com>

	* rcs_import.cc:

	almost even more seemingly correct CVS graph reconstruction (still slow)

	* sqlite/* cryptopp/* Makefile.am, Makefile.in, aclocal.m4,
	config.h.in, configure, configure.ac, file_io.cc, keys.cc,
	sanity.cc, sanity.hh, transforms.cc:

	minimizing dependencies on 3rd party libs by importing the
	necessary bits and rewriting others.

	* cert.cc, cert.hh, rcs_import.cc:

	cvs import seems to be working, but several linear algorithms need
	replacement

2003-07-28  graydon hoare  <graydon@pobox.com>

	* Makefile.am, Makefile.in, cert.cc, commands.cc, database.cc,
	database.hh, manifest.cc, rcs_file.cc, rcs_import.cc,
	rcs_import.hh, vocab.cc, xdelta.cc:

	cvs graph reconstruction hobbling along.

2003-07-21  graydon hoare  <graydon@pobox.com>

	* database.cc, xdelta.cc, xdelta.hh:

	piecewise xdelta; improves speed a fair bit.

2003-07-11  graydon hoare  <graydon@pobox.com>

	* Makefile.am, Makefile.in, config.h.in, configure, configure.ac,
	transforms.cc, xdelta.cc, xdelta.hh:

	implement xdelta by hand, forget 3rd party delta libs.

2003-07-02  graydon hoare  <graydon@pobox.com>

	* database.cc, rcs_import.cc, transforms.cc, transforms.hh:

	speedups all around in the storage system

2003-07-01  graydon hoare  <graydon@pobox.com>

	* database.hh, rcs_import.cc, transforms.cc, transforms.hh: speed

	improvements to RCS import

2003-06-30  graydon hoare  <graydon@pobox.com>

	* rcs_import.cc, transforms.cc:

	some speed improvements to RCS import

2003-06-29  graydon hoare  <graydon@pobox.com>

	* commands.cc, database.hh, rcs_import.cc, transforms.cc:

	RCS file import successfully (albeit slowly) pulls in some pretty
	large (multi-hundred revision, >1MB) test cases from GCC CVS

	* Makefile.in, commands.cc, rcs_file.cc, rcs_file.hh,
	rcs_import.cc, rcs_import.hh,

	Makefile.am: preliminary support for reading and walking RCS files

2003-04-09  graydon hoare  <graydon@pobox.com>

	* autogen.sh: oops
	* */*: savannah import

2003-04-06  graydon hoare  <graydon@pobox.com>

	* initial release.
<|MERGE_RESOLUTION|>--- conflicted
+++ resolved
@@ -1,4 +1,3 @@
-<<<<<<< HEAD
 2006-03-02  Derek Scherger  <derek@echologic.com>
 
 	* app_state.{cc,hh} (restriction_requires_parent): remove
@@ -14,7 +13,7 @@
 	* tests/t_restriction_excludes_parent.at: new XFAIL test for restrictions
 	that exclude required parent dirs
 	* testsuite.at: call it
-=======
+
 2006-03-02  Emile Snyder  <emile@alumni.reed.edu>
 
 	add --unknown, when new files exist in new directories, would try
@@ -103,7 +102,6 @@
 	* testsuite.at: Use the new tests.
 	* merge.{cc,hh}: Factor a store_roster_merge_result function out
 	of interactive_merge_and_store.
->>>>>>> 1fe84b89
 
 2006-02-26  Derek Scherger  <derek@echologic.com>
 
