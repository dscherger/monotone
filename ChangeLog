--- conflicted
+++ resolved
@@ -1,9 +1,8 @@
-<<<<<<< HEAD
 2005-04-27  Joel Reed  <joelwreed@comcast.com>
 
 	* work.cc: on rename move attributes as well.
 	* tests/t_rename_attr.at: No longer a bug.
-=======
+
 2005-04-27  Richard Levitte  <richard@levitte.org>
 
 	* database.cc (selector_to_certname): Add a case for
@@ -64,7 +63,6 @@
 	(build_change_set): Handle the case where a file is "added dead".
 
 	* tests/t_cvsimport2.at: Un-XFAIL, improve description.
->>>>>>> 3e08c4d8
 
 2005-04-22  Christof Petig <christof@petig-baender.de>
 
@@ -3549,7 +3547,7 @@
 	* AUTHORS: Mention Wojciech and Neil.
 	* revision.cc (calculate_ancestors_from_graph): Make non-recursive.
 
-2005-01-17  Wojciech Mikowski  <wmilkowski@interia.pl>
+2005-01-17  Wojciech MiÂkowski  <wmilkowski@interia.pl>
 
 	* std_hooks.lua: Teach about meld.
 
