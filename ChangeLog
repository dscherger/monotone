<<<<<<< HEAD
2005-04-2008  Emile Snyder <emile@alumni.reed.edu>

	* annotate.cc: Fix broken build after propagate from .annotate
	branch to mainline.  The lcs stuff was changed to use
	quick_allocator, so our use of it had to change as well.

	
2005-04-28  Emile Snyder  <emile@alumni.reed.edu>

	* commands.cc: New command "annotate"
	* annotate.{cc,hh}: New files implement it.
	* Makefile.am: Build it.
	* monotone.texi: Document it.	
	* tests/t_annotate.at:
	* tests/t_annotate_add_collision.at:
	* tests/t_annotate_branch_collision.at: 
	* testsuite.at: Test it.
	
2005-04-29  Grahame Bowland  <grahame@angrygoats.net>

	* netxx/types.h: Add new NetworkException type network 
	issue not caused by calling program
	* netsync.cc: Catch Netxx::NetworkException and display 
	as informative_error.
	* netxx/address.cxx: NetworkException for unparsable URIs.
	* netxx/datagram.cxx: NetworkException for connection failure.
	* netxx/resolve_getaddrinfo.cxx, resolve_gethostbyname.cxx:
	NetworkException when DNS resolution fails.
	* netxx/serverbase.cxx: NetworkException if unable to bind 
	to server port.
	* netxx/streambase.cxx: NetworkException if unable to 
	connect.

2005-04-28  Matt Johnston  <matt@ucc.asn.au>

	* tests/t_merge_6.at: narrow the testcase down considerably.

2005-04-28  Matt Johnston  <matt@ucc.asn.au>

	* tests/t_merge_6.at, testsuite.at: add a new test for the case where
	duplicate lines appear in a file during a merge. This testcase can
	be correctly handled by merge(1).

2005-04-28  Matt Johnston  <matt@ucc.asn.au>

	* tests/t_i18n_file.at, transforms.cc: OS X expects all paths to be
	utf-8, don't try to use other encodings in the test.

2005-04-28  Richard Levitte  <richard@levitte.org>

	* tests/t_automate_select.at: silly ignores not needed any more.

2005-04-28  Richard Levitte  <richard@levitte.org>

	* commands.cc (complete): Don't talk of there really was no
	expansion.

=======
2005-04-27  Derek Scherger  <derek@echologic.com>

	* commands.cc (ls_unknown): remove unneeded braces
	(struct inventory_item): new struct for tracking inventories
	(print_inventory): removed old output functions 
	(inventory_paths): new functions for paths, data and renames
	(inventory): rework to display two column status codes
	* monotone.texi (Informative): update for new status codes
	* tests/t_inventory.at: update for two column status codes
	
>>>>>>> 693fb438
2005-04-28  Richard Levitte  <richard@levitte.org>

	* commands.cc, commands.hh: Selector functions and type are moved
	to...
	* selectors.cc, selectors.hh: ... these files.
	* database.cc, database.hh: Adapt to this change.
	* automate.cc (automate_select): New function, implements
	'automate select'.
	(automate_command): Use it.
	* monotone.texi (Automation): Document it.

	* tests/t_automate_select.at: New test.
	* testsuite.at: Use it.

	* Makefile.am (MOST_SOURCES): reorganise.  Add selectors.{cc,hh}.

2005-04-27  Richard Levitte  <richard@levitte.org>

	* quick_alloc.hh: Define QA_SUPPORTED when quick allocation is
	supported.
	* sanity.hh: Only defined the QA(T) variants of checked_index()
	when QA_SUPPORTED is defined.

2005-04-27  Joel Reed  <joelwreed@comcast.com>

	* work.cc: on rename move attributes as well.
	* tests/t_rename_attr.at: No longer a bug.

2005-04-27  Nathaniel Smith  <njs@codesourcery.com>

	* monotone.texi (Working Copy, Commands): Document update_inodeprints.
	* monotone.1: Likewise.

	* tests/t_update_inodeprints.at: New test.
	* testsuite.at: Add it.

2005-04-27  Richard Levitte  <richard@levitte.org>

	* database.cc (selector_to_certname): Add a case for
	commands::sel_cert.

2005-04-27  Richard Levitte  <richard@levitte.org>

	* sanity.hh: Add a couple of variants of checked_index() to
	accomodate for indexes over vector<T, QA(T)>.

	* commands.hh: Add new selector to find arbitrary cert name and
	value pairs.  The syntax is 'c:{name}={value}'.
	* commands.cc (decode_selector): Recognise it.
	* database.cc (complete): Parse it.
	* std_hooks.lua (expand_selector): Add an expansion for it.
	* monotone.texi (Selectors): Document it.

	* tests/t_select_cert.at: Add test.
	* testsuite.at: Use it.

2005-04-27  Matt Johnston  <matt@ucc.asn.au>

	* vocab.cc (verify(file_path)): don't find() twice.
	* change_set.cc (extend_state): remove commented out line 

2005-04-27  Matthew Gregan  <kinetik@orcon.net.nz>

	* tests/t_cvsimport_manifest_cycle.at: New test.
	* testsuite.at: Add test.
	* AUTHORS: Add self.

2005-04-27  Nathaniel Smith  <njs@codesourcery.com>

	* AUTHORS: Add Timothy Brownawell.

2005-04-27  Timothy Brownawell  <tbrownaw@gmail.com>

	* ui.{cc,hh}: Delegate tick line blanking to tick_writers.

2005-04-26  Nathaniel Smith  <njs@codesourcery.com>

	* work.cc: Don't include boost/regex.hpp.

2005-04-26  Nathaniel Smith  <njs@codesourcery.com>

	* manifest.cc, inodeprint.cc: Don't include boost/regex.hpp.

2005-04-26  Nathaniel Smith  <njs@codesourcery.com>

	* sqlite/vdbeaux.c (MAX_6BYTE): Apply patch from
	http://www.sqlite.org/cvstrac/chngview?cn=2445.  It shouldn't
	affect monotone's usage, but just in case.

2005-04-26  Nathaniel Smith  <njs@codesourcery.com>

	* rcs_import.cc (struct cvs_key, process_branch): Fix
	indentation.
	(build_change_set): Handle the case where a file is "added dead".

	* tests/t_cvsimport2.at: Un-XFAIL, improve description.

2005-04-22  Christof Petig <christof@petig-baender.de>

	* sqlite/*: update to sqlite 3.2.1

2005-04-25  Nathaniel Smith  <njs@codesourcery.com>

	* tests/t_i18n_file_data.at: New test.
	* testsuite.at: Add it.

2005-04-27  Matt Johnston  <matt@ucc.asn.au>

	* change_set.cc (extend_state): don't mix find() and insert() on
	the path_state, to avoid hitting the smap's worst-case.

2005-04-27  Matt Johnston  <matt@ucc.asn.au>

	* change_set.cc (confirm_proper_tree): move things out of the loops
	for better performance.

2005-04-26  Matt Johnston  <matt@ucc.asn.au>

	* change_set.cc (analyze_rearrangement): get rid of damaged_in_first
	since it is not used.

2005-04-26  Matt Johnston  <matt@ucc.asn.au>

	* monotone.texi: fix mashed up merge of docs for kill_rev_locally
	and db check.

2005-04-25  Nathaniel Smith  <njs@codesourcery.com>

	* automate.cc (automate_parents, automate_children) 
	(automate_graph): New automate commands.
	(automate_command): Add them.
	* commands.cc (automate): Synopsisfy them.
	* monotone.texi (Automation): Document them.
	* tests/t_automate_graph.at, test/t_parents_children.at: Test
	them.
	* testsuite.at: Add the tests.

	* tests/t_automate_ancestors.at: Remove obsolete comment.
	
2005-04-24  Derek Scherger  <derek@echologic.com>

	* tests/t_rename_file_to_dir.at:
	* tests/t_replace_file_with_dir.at:
	* tests/t_replace_dir_with_file.at: new bug reports
	* testsuite.at: include new tests

2005-04-24  Derek Scherger  <derek@echologic.com>

	* app_state.{cc,hh} (app_state): add all_files flag to the constructor
	(set_all_files): new method for setting flag

	* basic_io.{cc,hh} (escape): expose public method to quote and
	escape file_paths
	(push_str_pair): use it internally

	* commands.cc (calculate_restricted_rearrangement): new function
	factored out of calculate_restricted_revision
	(calculate_restricted_revision): use new function
	(struct unknown_itemizer): rename to ...
	(struct file_itemizer): ... this; use a path_set rather than a
	manifest map; build path sets of unknown and ignored files, rather
	than simply printing them
	(ls_unknown): adjust to compensate for itemizer changes
	(print_inventory): new functions for printing inventory lines from
	path sets and rename maps
	(inventory): new command for printing inventory of working copy
	files

	* manifest.cc (inodeprint_unchanged): new function factored out
	from build_restricted_manifest_map
	(classify_paths): new function to split paths from an old manifest
	into unchanged, changed or missing sets for inventory
	(build_restricted_manifest_map): adjust to use
	inodeprint_unchanged
	* manifest.hh (classify_paths): new public function
	
	* monotone.1: document new inventory command and associated
	--all-files option

	* monotone.cc: add new --all-files option which will be specific
	to the inventory command asap

	* monotone.texi (Informative): document new inventory command
	(Commands): add manpage entry for inventory
	(OPTIONS): add entries for --xargs, -@ and --all-files

	* tests/t_status_missing.at: remove bug priority flag
	* tests/t_inventory.at: new test
	* testsuite.at: include new test
	
2005-04-24  Nathaniel Smith  <njs@codesourcery.com>

	* monotone.texi (Database): Document 'db kill_rev_locally'.

2005-04-24  Nathaniel Smith  <njs@codesourcery.com>

	* ChangeLog: Fixup after merge.

2005-04-24  Nathaniel Smith  <njs@codesourcery.com>

	* manifest.cc (build_restricted_manifest_map): Careful to only
	stat things once on the inodeprints fast-path.
	(read_manifest_map): Hand-code a parser, instead of using
	boost::regex.
	* inodeprint.cc (read_inodeprint_map): Likewise.

2005-04-23  Derek Scherger  <derek@echologic.com>

	* (calculate_restricted_revision): remove redundant variables,
	avoiding path_rearrangement assignments and associated sanity
	checks
	(calculate_current_revision): rename empty to empty_args for
	clarity

2005-04-23  Derek Scherger  <derek@echologic.com>

	* commands.cc (calculate_base_revision): rename to ...
	(get_base_revision): ... this, since it's not calculating anything
	(calculate_base_manifest): rename to ...
	(get_base_manifest): ... this, and call get_base_revision
	(calculate_restricted_revision): call get_base_revision and remove
	missing files stuff
	(add):
	(drop):
	(rename):
	(attr): call get_base_manifest
	(ls_missing): 
	(revert): call get_base_revision
	* manifest.{cc,hh} (build_restricted_manifest_map): don't return
	missing files and don't produce invalid manifests; do report on
	all missing files before failing
	
2005-04-23  Derek Scherger  <derek@echologic.com>

	* app_state.cc:
	* database.cc:
	* file_io.{cc, hh}: fix bad merge

2005-04-23  Nathaniel Smith  <njs@codesourcery.com>

	* database.cc (put_key): Check for existence of keys with
	conflicting key ids, give more informative message than former SQL
	constraint error.

2005-04-23  Nathaniel Smith  <njs@codesourcery.com>

	* transforms.cc (filesystem_is_ascii_extension_impl): Add EUC to
	the list of ascii-extending encodings.

	* tests/t_multiple_heads_msg.at: Make more robust, add tests for
	branching.

2005-04-23  Nathaniel Smith  <njs@codesourcery.com>

	* app_state.cc (restriction_includes): Remove some L()'s that were
	taking 5-6% of time in large tree diff.

2005-04-23  Nathaniel Smith  <njs@codesourcery.com>

	* file_io.{cc,hh} (localized): Move from here...
	* transforms.{cc,hh} (localized): ...to here.  Add lots of gunk to
	avoid calling iconv whenever possible.

2005-04-22  Nathaniel Smith  <njs@codesourcery.com>

	* manifest.cc (build_restricted_manifest_map): Fixup after merge
	-- use file_exists instead of fs::exists.

2005-04-22  Derek Scherger  <derek@echologic.com>

	* manifest.{cc,hh} (build_restricted_manifest_map): keep and
	return a set of missing files rather than failing on first missing
	file
	* commands.cc (calculate_restricted_revision): handle set of
	missing files
	* revision.hh: update comment on the format of a revision
	* tests/t_status_missing.at: un-XFAIL and add a few tests
	
2005-04-22  Nathaniel Smith  <njs@codesourcery.com>

	* vocab.cc (verify(file_path), verify(local_path)): Normalize
	paths on the way in.
	* tests/t_normalized_filenames.at: Fix to match behavior
	eventually declared "correct".

2005-04-22  Nathaniel Smith  <njs@codesourcery.com>

	* vocab.{cc,hh}: Make verify functions public, make ATOMIC(foo)'s
	verify function a friend of foo, add ATOMIC_NOVERIFY macro, add
	long comment explaining all this.
	* vocab_terms.hh: Add _NOVERIFY to some types.

2005-04-22  Nathaniel Smith  <njs@codesourcery.com>

	* file_io.{cc,hh} (localized): Take file_path/local_path instead
	of string; expose in public interface.  Adjust rest of file to
	match.
	(walk_tree): Don't convert the (OS-supplied) current directory
	from UTF-8 to current locale.
	
	* transforms.{cc,hh} (charset_convert): Be more informative on
	error.
	(calculate_ident): Localize the filename, even on the fast-path.
	Also assert file exists and is not a directory, since Crypto++
	will happily hash directories.  (They are like empty files,
	apparently.)
	
	* manifest.cc (build_restricted_manifest_map): Use file_exists
	instead of fs::exists, to handle localized paths.
	* {win32,unix}/inodeprint.cc (inodeprint_file): Use localized
	filenames to stat.

	* tests/t_i18n_file.at: Rewrite to work right.

	* tests/t_normalized_filenames.at: New test.
	* testsuite.at: Add it.
	* vocab.cc (test_file_path_verification): MT/path is not a valid
	file_path either.
	(test_file_path_normalization): New unit-test.

2005-04-23  Matthew Gregan  <kinetik@orcon.net.nz>

	* tests/t_diff_currev.at: Use CHECK_SAME_STDOUT.

2005-04-23  Matthew Gregan  <kinetik@orcon.net.nz>

	* tests/t_diff_currev.at: New test.
	* testsuite.at: Add new test.

2005-04-22  Joel Reed  <joelwreed@comcast.net>

	* work.cc (build_deletions) : on drop FILE also drop attributes.
	* tests/t_drop_attr.at : test for success now, fixed bug.

2005-04-22  Jon Bright <jon@siliconcircus.com>
	* monotone.texi: Changed all quoting of example command lines to
	use " instead of ', since this works everywhere, but ' doesn't
	work on Win32

2005-04-21  Jeremy Cowgar  <jeremy@cowgar.com>

	* tests/t_multiple_heads_msg.at: Now checks to ensure 'multiple head'
	  message does not occur on first commit (which creates a new head
	  but not multiple heads).
	* commands.cc (CMD(commit)): renamed head_size to better described
	  old_head_size, now checks that old_head_size is larger than 0 as
	  well otherwise, on commit of a brand new project, a new head was
	  detected and a divergence message was displayed.

2005-04-21  Richard Levitte  <richard@levitte.org>

	* commands.cc (ALIAS): refactor so you don't have to repeat all
	the strings given to the original command.
	(ALIAS(ci)): added as a short form for CMD(commit).

	* Makefile.am (%.eps): create .eps files directly from .ps files,
	using ps2eps.

2005-04-21 Sebastian Spaeth <Sebastian@SSpaeth.de>

	* monotone.texi: add command reference docs about kill_rev_locally
	
2005-04-21  Nathaniel Smith  <njs@codesourcery.com>

	* change_set.cc (apply_path_rearrangement_can_fastpath) 
	(apply_path_rearrangement_fastpath) 
	(apply_path_rearrangement_slowpath, apply_path_rearrangement):
	Refactor into pieces, so all versions of apply_path_rearrangement
	can take a fast-path when possible.

2005-04-21  Jeremy Cowgar  <jeremy@cowgar.com>

	* commands.cc: Renamed maybe_show_multiple_heads to
	  notify_if_multiple_heads, renamed headSize to head_size for
	  coding standards/consistency.
	* tests/t_multiple_heads_msg.at: Added to monotone this time.

2005-04-20  Jeremy Cowgar  <jeremy@cowgar.com>

	* commands.cc: Added maybe_show_multiple_heads, update now notifies
	  user of multiple heads if they exist, commit now notifies user
	  if their commit created a divergence.
	* tests/t_multiple_heads_msg.at: Added
	* testsuite.at: Added above test

2005-04-20  Nathaniel Smith  <njs@codesourcery.com>

	* Makefile.am (EXTRA_DIST): Put $(wildcard) around "debian/*", so
	it will actually work.

2005-04-20  Nathaniel Smith  <njs@codesourcery.com>

	* Makefile.am (EXTRA_DIST): Include tests, even when not building
	packages out in the source directory.

2005-04-20  Matthew Gregan  <kinetik@orcon.net.nz>

	* commands.cc (kill_rev_locally): Move up with rest of non-CMD()
	functions.  Mark static.  Minor whitespace cleanup.
	* commands.hh (kill_rev_locally): Declaration not needed now.

2005-04-20 Sebastian Spaeth <Sebastian@SSpaeth.de>
	* automate.cc: fix typo, add sanity check to avoid empty r_id's
	bein passed in. The automate version was bumped to 0.2 due to
	popular request of a single person.
	* t_automate_ancestors.at: adapt test; it passes now

2005-04-20 Sebastian Spaeth <Sebastian@SSpaeth.de>
	* testuite.at:
	* t_automate_ancestors.at: new test; automate ancestors. This is still
	_failing_ as a) it outputs empty newlines when no ancestor exists and
	b) does not output all ancestors if multiple ids are supplied as input
	
2005-04-20 Sebastian Spaeth <Sebastian@SSpaeth.de>

	* commands.cc:
	* automate.cc: new command: automate ancestors
	* monotone.texi: adapt documentation
	
2005-04-20  Nathaniel Smith  <njs@codesourcery.com>

	* tests/t_log_depth_single.at: 
	* tests/t_add_stomp_file.at: 
	* tests/t_log_depth.at: Shorten blurbs.

2005-04-20  Nathaniel Smith  <njs@codesourcery.com>

	* std_hooks.lua (ignore_file): Ignore compiled python files.

2005-04-20  Jon Bright  <jon@siliconcircus.com>
	* tests/t_sticky_branch.at: Really fix this test

2005-04-20  Jon Bright  <jon@siliconcircus.com>
	* tests/t_sticky_branch.at: Canonicalise stdout before comparison
	* tests/t_setup_checkout_modify_new_dir.at: Ditto
	* tests/t_netsync_largish_file.at: Check the file out rather
	than catting it, so that canonicalisation is unneeded.  
	Canonicalisation is bad here, because the file is random
	binary data, not text with line-ending conventions

2005-04-20  Richard Levitte  <richard@levitte.org>

	* contrib/monotone.el: define-after-key's KEY argument has to be a
	vector with only one element.  The code I used is taken directly
	from the Emacs Lisp Reference Manual, section "Modifying Menus".

2005-04-20  Nathaniel Smith  <njs@codesourcery.com>

	* commands.cc (mdelta, mdata, fdelta, fdata, rdata): Check for
	existence of command line arguments.

	* lua.{cc,hh} (hook_use_inodeprints): New hook.
	* std_hooks.lua (use_inodeprints): Default definition.
	* monotone.texi (Inodeprints): New section.
	(Reserved Files): Document MT/inodeprints.
	(Hook Reference): Document use_inodeprints.
	* work.{cc,hh} (enable_inodeprints): New function.
	* app_state.cc (create_working_copy): Maybe call
	enable_inodeprints.
	
	* tests/t_inodeprints_hook.at: New test.
	* tests/t_bad_packets.at: New test.
	* testsuite.at: Add them.

2005-04-20  Nathaniel Smith  <njs@codesourcery.com>

	* AUTHORS: Actually add Joel Reed (oops).

2005-04-20  Nathaniel Smith  <njs@codesourcery.com>

	Most of this patch from Joel Reed, with only small tweaks myself.
	
	* AUTHORS: Add Joel Reed.

	* platform.hh (is_executable): New function.
	* {unix,win32}/process.cc: Define it.

	* lua.cc (monotone_is_executable_for_lua): New function.
	(lua_hooks): Register it.
	(Lua::push_nil): New method.
	(lua_hooks::hook_init_attributes): New hook.
	* lua.hh: Declare it.
	* monotone.texi (Hook Reference): Document it.

	* work.cc (addition_builder): Call new hook, collect attributes
	for added files.
	(build_additions): Set attributes on new files.

	* tests/t_attr_init.at: New test.
	* tests/t_add_executable.at: New test.
	* testsuite.at: Add them.
	
2005-04-19  Nathaniel Smith  <njs@codesourcery.com>

	* file_io.cc (read_localized_data, write_localized_data): Remove
	logging of complete file contents.
	* tests/t_lf_crlf.at: Remove --debugs, clean up, test more.

2005-04-19 Emile Snyder <emile@alumni.reed.edu>
	
	* file_io.cc: Fix bugs with read/write_localized_data when using
	CRLF line ending conversion.
	* transforms.cc: Fix line_end_convert to add correct end of line
	string if the split_into_lines() call causes us to lose one from
	the end.
	* tests/t_lf_crlf.at: Clean up and no longer XFAIL.
 
2005-04-19  Sebastian Spaeth  <Sebastian@SSpaeth.de>

	* monotone.texi: modified documentation to match changes due to
	previous checking.
	* AUTHORS: Adding myself
	
2005-04-19  Sebastian Spaeth  <Sebastian@SSpaeth.de>

	* automate.cc: make BRANCH optional in "automate heads BRANCH"
	we use the default branch as given in MT/options if not specified
	* commands.cc: BRANCH -> [BRANCH] in cmd description

2005-04-19  Richard Levitte  <richard@levitte.org>

	* contrib/monotone-import.pl (my_exit): As in monotone-notify.pl,
	my_exit doesn't close any network connections.

	* testsuite.at (REVERT_TO): Make it possible to revert to a
	specific branch.  This is useful to resolve ambiguities.
	* tests/t_merge_add_del.at: Use it.

2005-04-19  Matthew Gregan  <kinetik@orcon.net.nz>

	* sanity.hh: Mark {naughty,error,invariant,index}_failure methods
	as NORETURN.
	* commands.cc (string_to_datetime): Drop earlier attempt at
	warning fix, it did not work with Boost 1.31.0.  Warning fixed by
	change to sanity.hh.

2005-04-19  Matthew Gregan  <kinetik@orcon.net.nz>

	* lua.cc (default_rcfilename): Use ~/.monotone/monotonerc.  This
	change is to prepare for the upcoming support for storing user
	keys outside of the database (in ~/.monotone/keys/).
	* app_state.cc (load_rcfiles): Refer to new rc file location in
	comments.
	* monotone.cc (options): Refer to new rc file location.
	* monotone.texi: Refer to new rc file location.  Also change bare
	references to the rc file from '.monotonerc' to 'monotonerc'.

2005-04-19  Matthew Gregan  <kinetik@orcon.net.nz>

	* commands.cc (log): 'depth' option did not handle the single file
	case correctly. Also a couple of minor cleanups.
	* tests/t_log_depth_single.at: New test.
	* testsuite.at: Add test.

2005-04-18  Matthew Gregan  <kinetik@orcon.net.nz>

	* commands.cc (string_to_datetime): Fix warning.

2005-04-18  Richard Levitte  <richard@levitte.org>

	* Makefile.am (EXTRA_DIST): Add contrib/monotone-import.pl.

	* contrib/monotone-import.pl: New script to mimic "cvs import".
	* contrib/README: describe it.

	* commands.cc (CMD(attr)): Make it possible to drop file
	attributes.

	* contrib/monotone-notify.pl (my_exit): The comment was incorrect,
	there are no network connections to close gracefully.
	Implement --ignore-merges, which is on by default, and changes the
	behavior to not produce diffs on merges and propagates where the
	ancestors hve already been shown.

	* tests/t_attr_drop.at: New test to check that 'attr drop'
	correctly drops the given entry.
	* tests/t_drop_attr.at: New test, similar to t_rename_attr.at.
	* testsuite.at: Add them.

2005-04-18  Nathaniel Smith  <njs@codesourcery.com>

	* monotone.texi (Dealing with a Fork): Clarify (hopefully) what we
	mean when we say that "update" is a dangerous command.

2005-04-17  Matt Johnston  <matt@ucc.asn.au>

	* change_set.cc (confirm_proper_tree): remove incorrect code
	setting confirmed nodes.

2005-04-17  Matt Johnston  <matt@ucc.asn.au>

	* change_set.cc (confirm_proper_tree): use a std::set rather than
	dynamic_bitset for the ancestor list, improving performance for
	common tree structures.
	* basic_io.cc: reserve() a string

2005-04-17  Matt Johnston  <matt@ucc.asn.au>

	* packet.cc: fix up unit test compilation.
	* transforms.cc: fix up unit test compilation.

2005-04-17  Matt Johnston  <matt@ucc.asn.au>

	* vocab_terms.hh: remove commented out lines.

2005-04-17  Matt Johnston  <matt@ucc.asn.au>

	* Move base64<gzip> code as close to the database as possible,
	to avoid unnecessary inflating and deflating.

2005-04-17  Nathaniel Smith  <njs@codesourcery.com>

	* monotone.texi (Branching and Merging): A few small edits.

2005-04-17  Nathaniel Smith  <njs@codesourcery.com>

	* change_set.cc (path_item, sanity_check_path_item): Mark things
	inline.

2005-04-17  Henrik Holmboe <henrik@holmboe.se>

	* contrib/monotone-notify.pl: Add signal handlers.  Correct some
	typos.
	(my_exit): New function that does a cleanup and exit.

2005-04-17  Olivier Andrieu  <oliv__a@users.sourceforge.net>

	* transforms.cc: fix glob_to_regexp assertions

2005-04-17  Sebastian Spaeth <Sebastian@sspaeth.de>
	
	* tests/t_db_kill_rev_locally.at: new test; 
	make sure that db kill_rev_locally works as intended

2005-04-17  Sebastian Spaeth <Sebastian@sspaeth.de>

	* commands.cc,database.cc: add 'db kill_rev_locally <id>' command
	still missing: documentation and autotests. Otherwise seems ok.
	
2005-04-17  Richard Levitte  <richard@levitte.org>

	* transforms.cc: Remove tabs and make sure emacs doesn't add
	them.

2005-04-17  Nathaniel Smith  <njs@codesourcery.com>

	* sanity.{hh,cc} (E, error_failure): New sort of invariant.
	* netsync.cc (process_hello_cmd): Make initial pull message
	more clear and friendly.
	Also, if the key has changed, that is an error, not naughtiness.
	* database_check.cc (check_db): Database problems are also errors,
	not naughtiness.  Revamp output in case of errors, to better
	distinguish non-serious errors and serious errors.
	* tests/t_database_check.at: Update accordingly.
	* tests/t_database_check_minor.at: New test.
	* testsuite.at: Add it.
	
2005-04-17  Richard Levitte  <richard@levitte.org>

	* transforms.cc (glob_to_regexp): New function that takes a glob
	expression and transforms it into a regexp.  This will be useful
	for globbing branch expressions when collections are exchanged to
	branch globs and regexps.
	(glob_to_regexp_test): A unit test for glob_to_regexp().

2005-04-16  Emile Snyder  <emile@alumni.reed.edu>

	* tests/t_add_stomp_file.at: New test for failing case.  
        If you have a file foo in your working dir (not monotone 
        controlled) and someone else adds a file foo and commits, 
        update should at least warn you before stomping your 
        non-recoverable foo file.
	* testsuite.at: Add it.
	
2005-04-17  Matt Johnston  <matt@ucc.asn.au>

	* commands.cc: warn that dropkey won't truly erase the privkey
	from the database
	* monotone.texi: same

2005-04-17  Matt Johnston  <matt@ucc.asn.au>

	* database.cc: mention that it could be the filesystem that
	is full in the SQLITE_FULL error message

2005-04-16  Derek Scherger  <derek@echologic.com>

	* work.cc (known_preimage_path): rename to...
	(known_path): this, since it's image agnostic
	(build_deletions): update for renamed function
	(build_rename): ensure rename source exists in current revision
	and rename target does not exist in current revision

	* tests/t_no_rename_overwrite.at: un-XFAIL 

2005-04-16  Nathaniel Smith  <njs@codesourcery.com>

	* app_state.{cc,hh} (set_author, set_date): New methods.
	* cert.cc (cert_revision_date): Rename to...
	(cert_revision_date_time): ...an overloaded version of this.
	(cert_revision_author_default): Check app.date.
	* cert.hh: Expose cert_revision_date_time.
	* commands.cc (commit): Handle --date.
	* main.cc: Parse --date and --author options.
	* monotone.1: Document --date, --author.
	* monotone.texi (Working Copy, OPTIONS): Likewise.

	* tests/t_override_author_date.at: New test.
	* testsuite.at: Add it.
	
	This commit heavily based on a patch by Markus Schiltknecht
	<markus@bluegap.ch>.
	
2005-04-16  Nathaniel Smith  <njs@codesourcery.com>

	* ChangeLog: Fixup after merge.

2005-04-17  Matthew Gregan  <kinetik@orcon.net.nz>

	* monotone.cc: Fix warnings: add missing initializers.
	* netsync.cc: Fix warnings: inline static vs static inline.

2005-04-16  Nathaniel Smith  <njs@codesourcery.com>

	* tests/t_update_nonexistent.at: New test.
	* testsuite.at: Add it.
	
	* commands.cc (update): Verify that user's requested revision
	exists.

2005-04-16  Nathaniel Smith  <njs@codesourcery.com>

	* ChangeLog: Fixup after merge.

2005-04-16  Emile Snyder <emile@alumni.reed.edu>

	* tests/t_add_vs_commit.at: New test for failing case.  If you
	add a file in you working dir, someone else adds the same file
	and commits, then you do an update it messes up your working
	directory.
	* testsuite.at: Add it.
	
2005-04-16  Nathaniel Smith  <njs@codesourcery.com>

	* commands.cc (checkout): Move check for existence of revision
	earlier.
	
	* tests/t_netsync_defaults.at, tests/t_netsync_single.at:
	Don't hard-code netsync port.

2005-04-16  Nathaniel Smith  <njs@codesourcery.com>

	* testsuite.at: Use a random server port.
	
	* .mt-attrs, contrib/README: Update for Notify.pl ->
	monotone-notify.pl rename.
	
	* monotone.1: Warn people off rcs_import.
	* monotone.texi (Commands): Likewise.

2005-04-16  Nathaniel Smith  <njs@codesourcery.com>

	* AUTHORS: Add Emile Snyder <emile@alumni.reed.edu>.

2005-04-16  Nathaniel Smith  <njs@codesourcery.com>

	* tests/t_lf_crlf.at: New test from Emile Snyder
	<emile@alumni.reed.edu>, with tweaks.
	* testsuite.at: Add it.

2005-04-16  Nathaniel Smith  <njs@codesourcery.com>

	* ChangeLog: Small fixups.

2005-04-16  Sebastian Spaeth <Sebastian@sspaeth.de>
	
	* tests/t_cvsimport2.at: new test; CVS Attic files fail test
	reported by: hjlipp@web.de 15.04.2005 02:45

2005-04-16  Sebastian Spaeth <Sebastian@sspaeth.de>
	
	* tests/t_rcs_import.at: new test; problematic CVS import as
	reported in the list. However it works just fine here, so it
	really tests for a successful pass

2005-04-16  Sebastian Spaeth <Sebastian@sspaeth.de>

	* tests/README: new file, on how to create/run tests

2005-04-16  Nathaniel Smith  <njs@codesourcery.com>

	* tests/t_rename_dir_add_dir_with_old_name.at: XFAIL.

2005-04-16  Nathaniel Smith  <njs@codesourcery.com>

	* tests/t_diff_binary.at: Un-XFAIL.

2005-04-16  Nathaniel Smith  <njs@codesourcery.com>

	* monotone.texi (Network Service): Rewrite to include former
	Exchanging Keys section.
	(Branching and Merging): New tutorial section, inspired by a patch
	from Martin Kihlgren <zond@troja.ath.cx>.
	(CVS Phrasebook): Add "Importing a New Project".

	* AUTHORS: Add Martin Dvorak.
	
2005-04-15 Martin Dvorak <jezek2@advel.cz>
	
	* tests/t_rename_dir_add_dir_with_old_name.at: New test.
	* testsuite.at: Add it.
	
2005-04-16  Matt Johnston  <matt@ucc.asn.au>

	* change_set.cc (compose_rearrangement): remove logging statements
	that were using noticable CPU time.

2005-04-15  Olivier Andrieu  <oliv__a@users.sourceforge.net>

	* diff_patch.cc(guess_binary): do not use '\x00' as first
	character of a C string ...

2005-04-15  Sebastian Spaeth  <Sebastian@SSpaeth.de>

	* ui.cc: print byte progress to one decimal place
	  in k or M.
	* netsync.cc: update dot ticker every 1024 bytes.

2005-04-15  Matt Johnston  <matt@ucc.asn.au>

	* change_set.cc (confirm_proper_tree): use bitsets rather than maps
	for tracking set membership.
	* smap.hh: return reverse iterators properly, iterate over the vector
	rather than self in ensure_sort()

2005-04-14  Derek Scherger  <derek@echologic.com>

	* database_check.cc (check_db): fail with N(...) when problems are
	detected to exit with a non-zero status

2005-04-14  Derek Scherger  <derek@echologic.com>

	* monotone.texi (Informative): update description of 'diff' with
	two revision arguments
	
2005-04-14  Matthew Gregan  <kinetik@orcon.net.nz>

	* win32/process.cc: Fix build on MingW 3.2.0-rc[123] by adding
	<sstream> include.

2005-04-14  Jon Bright  <jon@siliconcircus.com>
	* win32/process.cc (process_spawn): Add some extra debug info
	* std_hooks.lua (execute): If pid is -1, don't try and wait on
	the process

2005-04-14  Matt Johnston  <matt@ucc.asn.au>

	* change_set.cc (confirm_unique_entries_in_directories): use a
	  std::vector rather than std::map for better performance (only sort
	  once).
	* smap.hh: an invariant

2005-04-14  Nathaniel Smith  <njs@codesourcery.com>

	* tests/t_vcheck.at: Update notes.

2005-04-14  Jeremy Cowgar  <jeremy@cowgar.com>

	* monotone.texi (Making Changes): Fixed duplicate paragraph
	* NEWS: Corrected spelling error in my name.

2005-04-13  Nathaniel Smith  <njs@codesourcery.com>

	* monotone.texi (Informative): 'diff' with two revision arguments
	can now be filtered by file.
	
	* constants.cc (netcmd_payload_limit): Bump to 256 megs.

2005-04-14  Olivier Andrieu  <oliv__a@users.sourceforge.net>

	* Makefile.am: silence cmp

2005-04-14  Matthew Gregan  <kinetik@orcon.net.nz>

	* win32/terminal.cc (have_smart_terminal): Implement for Win32.

2005-04-13  Matthew Gregan  <kinetik@orcon.net.nz>

	* tests/t_netsync_largish_file.at: Add test for netsyncing largish
	(32MB) files.  This test is failing at present.
	* testsuite.at: Add new test.

2005-04-13  Nathaniel Smith  <njs@codesourcery.com>

	* tests/t_setup_checkout_modify_new_dir.at:
	* tests/t_update_off_branch.at: New tests.
	* testsuite.at: Add them.
	
	* commands.cc (checkout): Tweak branch checking logic.
	(update): Make user explicitly switch branches.

2005-04-13  Nathaniel Smith  <njs@codesourcery.com>

	* rcs_import.cc (import_cvs_repo): Check that user isn't trying to
	import a whole CVS repo.
	* tests/t_cvsimport.at: Test new check.
	
2005-04-13  Richard Levitte  <richard@levitte.org>

	* contrib/Notify.pl: Rename ...
	* contrib/monotone-notify.pl: ... to this.
	* Makefile.am (EXTRA_DIST): Take note of the change.
	* debian/docs: Distribute the contributions as well.
	* debian/compat, debian/files, debian/monotone.1: Remove, since
	they are self-generated by debhelper.  They were obviously added
	by mistake.

2005-04-13  Nathaniel Smith  <njs@codesourcery.com>

	* cert.cc (guess_branch): Call app.set_branch.
	* app_state.cc (create_working_copy): Call make_branch_sticky
	here...
	* commands.cc (checkout): ...instead of here.
	(approve, disapprove, fcommit, commit): Don't call app.set_branch
	on guess_branch's output.
	(checkout): Call guess_branch.
	
	* tests/t_sticky_branch.at: 
	* tests/t_checkout_id_sets_branch.at: New tests.
	* testsuite.at: Add them.

2005-04-12  Florian Weimer  <fw@deneb.enyo.de>

	* app_state.cc (app_state::allow_working_copy): Only update
	branch_name from the options file if it has not yet been set.  Log
	the branch name.
	(app_state::set_branch): No longer update the options map.
	(app_state::make_branch_sticky): New function which copies the
	stored branch name to the options map.  Only commands which call
	this function change the branch default stored in the working
	copy.

	* commands.cc (CMD(checkout)): Mark branch argument as sticky.
	(CMD(commit)): Likewise.
	(CMD(update)): Likewise.

	* monotone.texi (Working Copy): Mention that the "commit" and
	"update" commands update the stored default branch ("checkout"
	does, too, but this one should be obvious).

2005-04-13  Matthew Gregan  <kinetik@orcon.net.nz>
	* cryptopp/integer.h: Fix detection of GCC version for SSE2
	builds.

2005-04-12  Jon Bright <jon@siliconcircus.com>
	* rcs_import.cc (find_key_and_state): Fix stupid bug in storing the
	list of files a cvs_key contains.  CVS delta invariant failure now
	really fixed.  The rearrangement failure still exists, though.

2005-04-12  Jon Bright <jon@siliconcircus.com>
	* tests/t_cvsimport_samelog.at: Add test for the deltas.find 
	cvs import problem as sent to the ML by Emile Snyder.
	* testsuite.at: Call it
	* rcs_import.cc (cvs_key): Add an ID for debug output purposes,
	sprinkle a little more debug output about what's being compared to
	what
	* rcs_import.cc (cvs_key): Maintain a map of file paths and CVS
	versions appearing in this CVS key.
	(cvs_key::similar_enough): A key is only similar enough if it doesn't
	include a different version of the same file path.
	(cvs_history::find_key_and_state): Add files to cvs_keys as
	appropriate

2005-04-12  Matthew Gregan <kinetik@orcon.net.nz>

	* win32/terminal.cc (terminal_width): Use
	GetConsoleScreenBufferInfo to request width information for
	terminals.
	
2005-04-12  Nathaniel Smith  <njs@codesourcery.com>

	* ChangeLog: Fixup after merge.

2005-04-12  Nathaniel Smith  <njs@codesourcery.com>

	* platform.hh (terminal_width): New function.
	* {unix,win32}/have_smart_terminal.cc: Rename to...
	* {unix,win32}/terminal.cc: ...these.  Implement terminal_width.
	* ui.cc (write_ticks): Call it.
	* Makefile.am: Update for renames.
	
2005-04-11  Matt Johnston <matt@ucc.asn.au>

	* ui.{cc,hh}, netsync.cc: netsync progress ticker in kilobytes to
	avoid wrapping.

2005-04-11  Jon Bright <jon@siliconcircus.com>
	* Makefile.am (EXTRA_DIST): Add debian/*

2005-04-11  Jon Bright <jon@siliconcircus.com>
	* Makefile.am (EXTRA_DIST): Add win32/monotone.iss, PNG_FIGURES
	(PNG_FIGURES): Add, constructing in same way as EPS_FIGURES
	(monotone.html): Use .perlbak workaround so that this works on Win32

2005-04-10  Nathaniel Smith  <njs@codesourcery.com>

	* Makefile.am (BUILT_SOURCES_CLEAN): Add package_revision.txt.

	This is the 0.18 release.

2005-04-11  Matthew Gregan <kinetik@orcon.net.nz>

	* unix/inodeprint.cc, configure.ac: Use nanosecond time resolution for
	inodeprints on BSDs and other platforms if available.

2005-04-10  Derek Scherger  <derek@echologic.com>

	* monotone.texi (Informative): fix typo in ls known docs

2005-04-10  Nathaniel Smith  <njs@codesourcery.com>

	* Makefile.am: Use pdftops instead of acroread.
	(EXTRA_DIST): Include new contrib/ files, and fix wildcards.
	* NEWS: Update for 0.18.
	* configure.ac: Bump version number.
	* debian/changelog: Mention new release.
	* debian/copyright: Update from AUTHORS.
	* monotone.spec: Mention new release.
	* po/monotone.pot: Regenerate.

2005-04-10  Florian Weimer  <fw@deneb.enyo.de>

	* monotone.texi (Commands): Use "working copy" instead of "working
	directory", to match the rest of the manual.

2005-04-10  Florian Weimer  <fw@deneb.enyo.de>

	* commands.cc (ls_known): New function which prints all known
	files in the working copy.
	(CMD(list)): Invoke ls_known for "list known".  Update help
	message.
	(ALIAS(ls)): Update help message.

	* monotone.texi: Document "list known".
	* tests/t_ls_known.at: New file.
	* testsuite.at: Include it.

2005-04-10  Richard Levitte  <richard@levitte.org>

	* contrib/Notify.pl: Count the number of messages sent, and
	display the count at the end.
	Version bumped to 1.0.

2005-04-10  Matt Johnston  <matt@ucc.asn.au>

	* unix/inodeprint.cc, configure.ac: don't use the nsec time
	on non-Linux-style systems (quick compile fix for OS X and probably
	others, can be made generic later).

2005-04-10  Olivier Andrieu  <oliv__a@users.sourceforge.net>

	* contrib/monotone.el: Some elisp code for running monotone from
	inside Emacs. Supports diff, status, add, drop, revert and commit.

2005-04-09  Richard Levitte  <richard@levitte.org>

	* contrib/Notify.pl: Allow globbing branches.  Make the revision
	records branch specific.  Show what records you would have updated
	even with --noupdate.  Add --before and --since, so users can
	select datetime ranges to create logs for.  Remove --to and add
	--difflogs-to and --nodifflogs-to to send logs with diffs to one
	address and logs without diffs to another (both can be given at
	once).  More and better documentation.

2005-04-08  Nathaniel Smith  <njs@codesourcery.com>

	* change_set.cc (basic_change_set): Remove problematic
	rename_dir/add combination, until directory semantics are
	fixed.

2005-04-08  Nathaniel Smith  <njs@codesourcery.com>

	* commands.cc (revert): Call maybe_update_inodeprints.
	* app_state.cc (set_restriction): Clear any old restrictions
	first.

2005-04-08  Jon Bright <jon@siliconcircus.com>
	* testsuite.at (NOT_ON_WIN32): Add a function to prevent tests from
	running on Win32 (for cases where the functionality being tested 
	makes no sense on Win32.  Not for cases where the functionality
	just isn't there yet on Win32.)
	* tests/t_final_space.at: Use NOT_ON_WIN32.  The filenames "a b" 
	and "a b " refer to the same file on Win32, obviating this test

2005-04-08  Jon Bright <jon@siliconcircus.com>
	* win32/inodeprint.cc (inodeprint_file): Still close the file if
	getting its time failed.
	* tests/t_netsync_sigpipe.at: Don't bother doing a kill -PIPE on
	Win32.  There is no real SIGPIPE on Win32 and sockets don't get this
	signal if their pipe goes away.  MinGW's kill seems to translate
	-PIPE to some signal that *does* kill monotone, so it seems like the
	easiest solution is just not to send the signal in the first place
	here.
	* tests/t_automate_ancestry_difference.at: Remove old 
	CHECK_SAME_STDOUT call which I'd left by accident.
	* tests/t_automate_leaves.at: Canonicalise monotone output before
	passing to CHECK_SAME_STDOUT
	* tests/t_log_depth.at: Check line count with arithmetic comparison
	rather than autotest's string comparison

2005-04-08  Nathaniel Smith  <njs@codesourcery.com>

	* inodeprint.cc (operator<<): Typo.

	* inodeprint.{hh,cc} (build_inodeprint_map,
	build_restricted_inodeprint_map): Remove unused functions.

2005-04-08  Nathaniel Smith  <njs@codesourcery.com>

	* work.cc: Remove doxygen comments.  Comments are good; comments
	that are longer than the function they document, and give less
	information, are not so good...

2005-04-08  Nathaniel Smith  <njs@codesourcery.com>

	* ChangeLog: Fixup after merge.

2005-04-08  Nathaniel Smith  <njs@codesourcery.com>

	* commands.cc (calculate_current_revision): Defer to
	calculate_restricted_revision instead of special casing.
	(put_revision_id): constify argument.
	(maybe_update_inodeprints): New function.
	(commit, update, checkout): Call it.
	
	* manifest.{cc,hh} (build_manifest_map): Remove, since only caller
	was removed.
	(build_restricted_manifest_map): Go faster if the user is using
	inode signatures.

	* tests/t_inodeprints.at:
	* tests/t_inodeprints_update.at: Typoes.
	
	* work.cc (read_inodeprints): Typo.

2005-04-08  Nathaniel Smith  <njs@codesourcery.com>

	* tests/t_inodeprints.at:
	* tests/t_inodeprints_update.at: New tests.
	* testsuite.at: Add them.
	
	* UPGRADE: Document 0.17 -> 0.18 upgrade path.

2005-04-08  Jon Bright <jon@siliconcircus.com>
	* tests/t_cat_file_by_name.at: CHECK_SAME_STDOUT can only be used
	to check two 'cat' processes or two monotone processes on Win32,
	not to check monotone and 'cat'.  Change to go through an 
	intermediate stdout
	* tests/t_automate_erase_ancestors.at: Ditto
	* tests/t_automate_toposort.at: Ditto
	* tests/t_automate_ancestry_difference.at: Ditto
	* tests/t_vars.at: Call CANONICALISE for stdout output.
	* tests/t_netsync_absorbs.at: Ditto.
	* tests/t_empty_env.at: For Win32, copy libiconv-2.dll to the 
	current dir before the test, otherwise Win32 will search the
	(empty) path for it and not find it.
	* tests/t_automate_descendents.at: Ditto
	* win32/inodeprint.cc: Implement inodeprint_file for Win32, based
	on mode, device, size, create time and write time.
	
	
2005-04-08  Jon Bright <jon@siliconcircus.com>
	* win32/inodeprint.cc: Change the function name to match the one
	on Unix.

2005-04-08  Nathaniel Smith  <njs@codesourcery.com>

	* {win32,unix}/fingerprint.cc: Rename to...
	* {win32,unix}/inodeprint.cc: ...this.  Change function name and
	calling conventions.
	* platform.hh (inodeprint_file): Likewise.
	* inodeprint.{cc,hh}: New files.
	* Makefile.am (MOST_SOURCES, UNIX_PLATFORM_SOURCES,
	WIN32_PLATFORM_SOURCES): Fixup accordingly.
	* vocab_terms.hh (inodeprint): New ATOMIC.
	* work.hh: Prototype inodeprint working copy functions.
	* work.cc: Implement them.

	* manifest.{hh,cc} (manifest_file_name): Remove unused variable.

2005-04-07  Nathaniel Smith  <njs@codesourcery.com>

	* manifest.{hh,cc}: Remove some commented out unused functions.

	* win32/have_smart_terminal.cc: Include platform.hh.
	* unix/fingerprint.cc: New file, with new function.
	* win32/fingerprint.cc: New file, with stub function.
	* Makefile.am (UNIX_PLATFORM_SOURCES, WIN32_PLATFORM_SOURCES): Add
	them.

2005-04-07  Nathaniel Smith  <njs@codesourcery.com>

	* manifest.hh, manifest.cc: Remove tabs.

2005-04-08  Jeremy Cowgar  <jeremy@cowgar.com>

	* doxygen.cfg: added
	* Makefile.am: added apidocs target (builds doxygen docs)

2005-04-07  Nathaniel Smith  <njs@codesourcery.com>

	* tests/t_final_space.at: New test.
	* testsuite.at: Add it.

2005-04-07  Nathaniel Smith  <njs@codesourcery.com>

	* monotone.texi (Dealing with a Fork): 'merge' has slightly
	different output.

	* NEWS: Summarize changes of last 2.5 weeks.

2005-04-07  Nathaniel Smith  <njs@codesourcery.com>

	* database.{cc,hh} (space_usage): New method.
	* database.cc (info): Use it.

2005-04-07  Nathaniel Smith  <njs@codesourcery.com>

	* vocab.cc (verify): Cache known-good strings, to speed up
	repeated processing of related changesets.

	* change_set.cc (basic_change_set_test): Revert last change; the
	old version _was_ valid.

2005-04-06  Nathaniel Smith  <njs@codesourcery.com>

	* work.cc (build_deletions): Issue warning when generating
	delete_dir's; they're totally broken, but I don't want to disable
	them, because then our tests won't see when they're fixed...

2005-04-07  Nathaniel Smith  <njs@codesourcery.com>

	* smap.hh (insert): Fix stupid bug in assertion condition.

2005-04-07  Nathaniel Smith  <njs@codesourcery.com>

	* change_set.cc (basic_change_set_test): Test a _valid_
	change_set.
	(directory_node): Make a std::map, instead of an smap.  Add a
	comment explaining the bug that makes this temporarily necessary.

	* smap.hh (smap): Don't check for duplicates at insert time,
	unless we've decided not to mark things damaged; don't return
	iterators from insert.  Do check for duplicates at sort time, and
	always sort, instead of sometimes doing linear search.  This makes
	insert O(1), while still preserving the invariant that keys must
	be unique.
	
	* commands.cc (commit): Explain why we're aborting, in the case
	that we detect that a file has changed under us in the middle of a
	commit.

2005-04-07  Richard Levitte  <richard@levitte.org>

	* cryptopp/config.h: typo...

2005-04-05  Nathaniel Smith  <njs@codesourcery.com>

	* tests/t_db_execute.at (db execute): New test.
	* testsuite.at: Add it.
	* database.cc (debug): Don't printf-interpret %-signs in input.

2005-04-05  Matt Johnston  <matt@ucc.asn.au>

	* database.cc: remove dulicated block introduced
	in rev 9ab3031f390769f1c455ec7764cc9c083f328a1b
	(merge of 76f4291b9fa56a04feb2186074a731848cced81c and
	c7917be7646df52363f39d2fc2f7d1198c9a8c27). Seems to be another
	instance of the case tested in t_merge_5.at

2005-04-05  Matt Johnston  <matt@ucc.asn.au>

	* basic_io.hh: reserve() the string which we're appending to
	frequently. Seems to give ~5% speedup in 
	diff -r t:revision-0.16 -r t:revision-0.17 - can't hurt.

2005-04-04  Nathaniel Smith  <njs@codesourcery.com>

	* monotone.spec, debian/control: We no longer need external popt.
	* INSTALL: Ditto, plus some general updating.
	
2005-04-04  Nathaniel Smith  <njs@codesourcery.com>

	* tests/t_sql_unpack.at: New test.
	* testsuite.at: Add it.

2005-04-04  Nathaniel Smith  <njs@codesourcery.com>

	* contrib/ciabot_monotone.py (config): Genericize again, so lazy
	people using it won't start sending commits for monotone.
	* .mt-attrs: Make it executable.

2005-04-04  Richard Levitte  <richard@levitte.org>

	* Makefile.am (EXTRA_DIST): Add the extra popt files.

	* popt/popt.3, popt/popt.ps, popt/testit.sh: Include a few more
	  files from popt, mostly to have documentation on hand.  post.ps
	  is mentioned in popt/README.

2005-04-03  Nathaniel Smith  <njs@codesourcery.com>

	* Makefile.am (EXTRA_DIST): Add contrib/ stuff to distributed
	files list.
	* contrib/ciabot_monotone.py (config.delivery): Turn on.
	(send_change_for): Don't include "ChangeLog:" line when extracting
	changelog.

2005-04-03  Nathaniel Smith  <njs@codesourcery.com>

	* contrib/ciabot_monotone.py: New file.
	* contrib/README: Describe it.

2005-04-03  Richard Levitte  <richard@levitte.org>

	* AUTHORS: Add information about popt.

	* monotone.cc (my_poptStuffArgFile): Include the bundled popt.h.
	Since we now have a working popt, we can remove the restrictions
	on the use of -@.
	* tests/t_at_sign.at: Test that we can take more tha one -@.
	* monotone.1: Document it.

	* popt/poptint.h (struct poptContext_s): Add field to keep track
	  of the number of allocated leftovers elements.
	* popt/popt.c (poptGetContext): Initialise it and use it.
	  (poptGetNextOpt): Use it and realloc leftovers when needed.
	  Also make sure that the added element is a dynamically allocated
	  copy of the original string, or we may end up with a dangling
	  pointer.  These are huge bugs in popt 1.7, when using
	  poptStuffArgs().
	  (poptFreeContext): Free the leftovers elements when freeing
	  leftovers.
	  (poptSaveLong, poptSaveInt): Apply a small patch from Debian.

	* popt/CHANGES, popt/COPYING, popt/README, popt/findme.c,
	  popt/findme.h, popt/popt.c, popt/poptconfig.c, popt/popt.h,
	  popt/popthelp.c, popt/poptint.h, popt/poptparse.c,
	  popt/system.h, popt/test1.c, popt/test2.c, popt/test3.c: Bundle
	  popt 1.7.
	* configure.ac, Makefile.am: Adapt.

2005-04-01  Richard Levitte  <richard@levitte.org>

	* contrib/Notify.pl: Complete rewrite.  Among other things, it
	  makes better use of some new monotone automate features.  It's
	  also better organised and much more documented.

2005-04-01  Jeremy Cowgar  <jeremy@cowgar.com>

	* tests/t_dropkey_2.at: Updated to test dropkey instead of delkey
	* tests/t_dropkey_1.at: Updated to test dropkey instead of delkey
	* monotone.texi (Key and Cert): Changed references to delkey
	  to dropkey
	  (Commands): Changed references to delkey to dropkey
	* testsuite.at: changed references from t_delkey* to t_dropkey*
	* t_delkey_1.at: renamed to t_dropkey_1.at
	* t_delkey_2.at: renamed to t_dropkey_2.at
	* commands.cc (CMD(delkey)): renamed to dropkey to maintain
	  command consistency (with existing drop command)

2005-04-01  Richard Levitte  <richard@levitte.org>

	* monotone.cc (my_poptStuffArgFile): An argument file might be
	empty, and therefore contain no arguments to be parsed.  That's
	OK.
	* tests/t_at_sign.at: Test it.

2005-04-01  Nathaniel Smith  <njs@codesourcery.com>

	* monotone.cc: Fixup after merge.

2005-04-01  Nathaniel Smith  <njs@codesourcery.com>

	* file_io.cc (read_data_for_command_line): New function.
	(read_data_stdin): New function.
	* file_io.hh (read_data_for_command_line): Add prototype.
	
	* monotone.cc (my_poptStuffArgFile): Clean up a little.  Use
	read_data_for_command_line.  Don't free argv, but rather return
	it.
	(cpp_main): Keep a list of allocated argv's, and free them.
	(options): Tweak wording of help text on -@.
	
2005-04-01  Nathaniel Smith  <njs@codesourcery.com>

	* file_io.hh: Remove tabs.

2005-04-01  Nathaniel Smith  <njs@codesourcery.com>

	* monotone.cc (cpp_main): Actually remove newline.

2005-04-01  Nathaniel Smith  <njs@codesourcery.com>

	* ChangeLog: Fixup after merge.
	* monotone.text (Making Changes): Fix typo.
	
2005-04-01  Nathaniel Smith  <njs@codesourcery.com>

	* monotone.cc (cpp_main): Remove now-unneccessary newline.
	
	* commands.cc (commit): Fix typo.
	
	* monotone.texi (Making Changes): Don't claim that writing to
	MT/log prevents the editor from starting.  Clarify later that
	having written to MT/log still means the editor will pop up
	later.

2005-04-01  Richard Levitte  <richard@levitte.org>

	* monotone.cc: Add the long name --xargs for -@.
	* monotone.1: Document it.
	* tests/t_at_sign.at: Remove extra empty line and test --xargs.

	* monotone.texi (Making Changes): Cleanupy tweaks.

	* monotone.cc (my_poptStuffArgFile): New function to parse a file
	for more arguments and stuff them into the command line.
	(cpp_main): Add the -@ option
	* tests/t_at_sign.at, testsuite.at: Test it
	* monotone.1: Document it.

2005-03-31  Nathaniel Smith  <njs@codesourcery.com>

	* tests/t_log_depth.at: Cleanupy tweaks.

2005-03-31  Jeremy Cowgar  <jeremy@cowgar.com>

	* monotone.texi: Tutorial updated to include example of
	  editing/committing with MT/log
	* work.cc (has_contents_user_log) Added
	* work.hh (has_contents_user_log) Added
	* commands.cc (CMD(commit)): Checks to ensure both MT/log and the
	  --message option does not exist during commit.
	* transforms.hh (prefix_lines_with): Added
	* transforms.cc (prefix_lines_with): Added
	* sanity.cc (naughty_failure): Made use of prefix_lines_with()
	* ui.cc (inform): now handles messages w/embedded newlines
	* tests/t_commit_log_3.at: Created to test new functionality
	  added to CMD(commit)
	* testsuite.at: Added above test

2005-03-31  Richard Levitte  <richard@levitte.org>

	* monotone.cc: Add the --depth option...
	* app_state.hh (class app_state),
	  app_state.cc (app_state::set_depth): ... and the field and
	  method to store and set it.
	* commands.cc (CMD(log)): ... then handle it.

	* tests/t_log_depth.at: Add a test for 'log --depth=n'
	* testsuite.at: Add it.
	* monotone.texi (Informative): Document it.

2005-03-31  Nathaniel Smith  <njs@codesourcery.com>

	* automate.cc (automate_erase_ancestors): Accept zero arguments,
	and in such case print nothing.  (Important for scripting.)
	* commands.cc (automate):
	* monotone.texi (Automation):
	* tests/t_automate_erase_ancestors.at: Update accordingly.

2005-03-31  Nathaniel Smith  <njs@codesourcery.com>

	* automate.cc (automate_toposort): Accept zero arguments, and in
	such case print nothing.  (Important for scripting.)
	* commands.cc (automate):
	* monotone.texi (Automation):
	* tests/t_automate_toposort.at: Update accordingly.

2005-03-30  Richard Levitte  <richard@levitte.org>

	* contrib/Notify.pl: A new Perl hack to send change logs by
	email.

	* contrib/README: Add a quick description.

2005-03-30  Nathaniel Smith  <njs@codesourcery.com>

	* automate.cc (automate_leaves): New function.
	(automate_command): Add it.
	* commands.cc (automate): Synopsify it.
	* monotone.1: Add it.
	* monotone.texi (Automation, Commands): Likewise.
	
	* tests/t_automate_leaves.at: New test.
	* testsuite.at: Add it.

2005-03-30  Nathaniel Smith  <njs@codesourcery.com>

	* monotone.texi (Automation): Make newly added sample outputs
	verbatim also.

2005-03-30  Nathaniel Smith  <njs@codesourcery.com>

	* tests/t_automate_toposort.at: New test.
	* tests/t_automate_ancestry_difference.at: New test.
	* tests/t_diff_first_rev.at: New test.
	* testsuite.at: Add them.
	
	* revision.cc (calculate_ancestors_from_graph): Do not keep an
	"interesting" set and return only ancestors from this set;
	instead, simply return all ancestors.  Returning a limited set of
	ancestors does not speed things up, nor reduce memory usage in
	common cases.  (The only time it would reduce memory usage is when
	examining only a small ancestor set, which the important case,
	'heads', does not; even then, erase_ancestors would need to intern
	the interesting revisions first so they got low numbers, which it
	doesn't.)
	(erase_ancestors): Adjust accordingly.
	(toposort, ancestry_difference): New functions.
	* revision.hh (toposort, ancestry_difference): Declare.
	* automate.cc (automate_toposort, automate_ancestry_difference):
	New functions.
	(automate_command): Add them.
	All functions: clarify in description whether output is sorted
	alphabetically or topologically.
	* commands.cc (automate): Synopsify them.
	* monotone.1: Add them.
	* monotone.texi (Commands): Likewise.
	(Automation): Likewise.  Also, clarify for each command whether
	its output is alphabetically or topologically sorted.
	
2005-03-29  Richard Levitte  <richard@levitte.org>

	* commands.cc (CMD(ls)): Update with the same information as
	CMD(list)

	* monotone.texi (Automation): Make the sample output verbatim

2005-03-26  Nathaniel Smith  <njs@codesourcery.com>

	* automate.cc (automate_erase_ancestors): New function.
	(automate_command): Use it.
	* commands.cc (automate): Document it.

	* tests/t_automate_erase_ancestors.at: New test.
	* testsuite.at: Add it.

	* monotone.texi (Automation, Commands): Document automate
	erase_ancestors.
	* monotone.1: Document automate erase_ancestors.

2005-03-26  Nathaniel Smith  <njs@codesourcery.com>

	* automate.cc (interface_version): Bump to 0.1.
	(automate_descendents): New function.
	(automate_command): Call it.
	* commands.cc (automate): Add it to help text.

	* tests/t_automate_descendents.at: New test.
	* testsuite.at: Add it.
	
	* monotone.texi (Automation, Commands): Document automate
	descendents.
	* monotone.1: Document automate descendents, and vars stuff.

2005-03-26  Nathaniel Smith  <njs@codesourcery.com>

	* tests/t_attr.at: No longer a bug report.
	* tests/t_rename_attr.at: New test.
	* testsuite.at: Add it.

2005-03-26  Joel Crisp  <jcrisp@s-r-s.co.uk>

	* contrib/Log2Gxl.java: New file.

2005-03-26  Nathaniel Smith  <njs@pobox.com>

	* contrib/README: New file.

2005-03-25  Nathaniel Smith  <njs@pobox.com>

	* commands.cc (user_log_file_name): Remove unused variable
	again.  Hopefully it will take this time...

2005-03-25  Nathaniel Smith  <njs@pobox.com>

	* commands.cc (user_log_file_name): Remove unused variable.

2005-03-25  Jeremy Cowgar  <jeremy@cowgar.com>

	* monotone.texi: Added a bit more documentation about MT/log
	  Updated edit_comment hook and addded delkey docs
	* commands.cc: Added delkey command
	* t_delkey_1.at: Tests delkey command on public key
	* t_delkey_2.at: Tests delkey command on public and private key
	* testsuite.at: Added above tests
	* std_hooks.lua: Transposed the MT: lines and user_log_contents,
	  user_log_contents now appears first.

2005-03-25  Jeremy Cowgar  <jeremy@cowgar.com>

	* t_setup_creates_log.at: Ensures that MT/log is created
	  on setup
	* t_checkout_creates_log.at: Ensures that MT/log is created
	  on checkout
	* t_commit_log_1.at: Ensures that:
	  1. Read and entered as the ChangeLog message
	  2. Is blanked after a successful commit
	* t_commit_log_2.at: Ensures that commit works w/o MT/log being
	  present
	* testsuite.at: Added the above tests.

2005-03-25  Matt Johnston  <matt@ucc.asn.au>

        * {unix,win32}/platform_netsync.cc, platform.hh, Makefile.am: new
        functions to disable and enable sigpipe.
        * netsync.cc, main.cc: call the functions from netsync rather than
        globally, so that sigpipe still works for piping output of commands
        such as 'log'.
        * tests/t_netsync_sigpipe.at: test it.
        * testsuite.at: add it.

2005-03-25  Matt Johnston  <matt@ucc.asn.au>

	* monotone.cc: add short options -r, -b, -k, and -m
	for --revision, --branch, --key, and --message respectively.
	* monotone.texi, monotone.1: document them
	* tests/t_short_opts.at: test them
	* testsuite.at: add it

2005-03-24  Nathaniel Smith  <njs@codesourcery.com>

	* tests/t_empty_env.at: New test.
	* testsuite.at: Add it.  Absolutify path to monotone so it will
	work.
	
	* unix/have_smart_terminal.cc (have_smart_terminal): Handle the
	case where TERM is unset or empty.

2005-03-24  Nathaniel Smith  <njs@codesourcery.com>

	* ui.hh (tick_write_nothing): New class.
	* monotone.cc (cpp_main): Enable it.

2005-03-24  Nathaniel Smith  <njs@codesourcery.com>

	* work.cc (build_deletions, build_additions): Fixup after merge.

2005-03-23  Nathaniel Smith  <njs@codesourcery.com>

	* tests/t_cat_file_by_name.at: Check for attempting to cat
	non-existent files.
	* tests/t_empty_id_completion.at: New test.
	* tests/t_empty_path.at: New test.
	* testsuite.at: Add them.
	
	* database.cc (complete): Always generate some sort of limit term,
	even a degenerate one.
	
	* app_state.cc (create_working_copy): Check for null directory.

	* work.cc (build_deletion, build_addition, build_rename): Check
	for null paths.

2005-03-23  Derek Scherger  <derek@echologic.com>

	* Makefile.am UNIX_PLATFORM_SOURCES:
	WIN32_PLATFORM_SOURCES: add have_smart_terminal.cc
	* platform.hh (have_smart_terminal): prototype
	* ui.cc (user_interface): set ticker to dot/count based on
	have_smart_terminal
	* unix/have_smart_terminal.cc: 
	* win32/have_smart_terminal.cc: new file
	
2005-03-23  Derek Scherger  <derek@echologic.com>

	* commands.cc (add): pass list of prefixed file_path's to
	build_additions
	(drop): pass list of prefixed file_path's to build_deletions
	(attr): pass attr_path as a 1 element vector to build_additions
	* work.{cc,hh} (build_addition): rename to...
	(build_additions): this, and accept a vector of paths to be added
	in a single path_rearrangement
	(build_deletion): rename to ...
	(build_deletions): this, and accept a vector of paths to be
	dropped in a single path_rearrangement
	(known_preimage_path): replace manifest and path_rearrangement
	args with a path_set to avoid extracting paths for every file
	(build_rename): adjust for change to known_preimage_path

2005-03-23  Nathaniel Smith  <njs@codesourcery.com>

	* monotone.cc (my_poptFreeContext, cpp_main): Apparently
	poptFreeContext silently changed its return type at some unknown
	time.  Hack around this.

2005-03-23  Nathaniel Smith  <njs@codesourcery.com>

	* monotone.cc (cpp_main): Remove the special code to dump before
	printing exception information, since we no longer dump to the
	screen, so it's always better to have the little status message
	saying what happened to the log buffer at the end of everything.
	* sanity.cc (dump_buffer): Give a hint on how to get debug
	information, when discarding it.
	* work.{hh,cc} (get_local_dump_path): New function.
	* app_state.cc (allow_working_copy): Use it for default
	global_sanity dump path.
	* monotone.texi (Reserved Files): Document MT/debug.
	(Network): Capitalize Bob and Alice (sorry graydon).
	Document new defaulting behavior.

2005-03-23  Nathaniel Smith  <njs@codesourcery.com>

	* work.cc, sanity.cc: Remove tabs.

2005-03-23  Nathaniel Smith  <njs@codesourcery.com>

	* monotone.texi (Network Service): Mention that monotone remembers
	your server/collection.
	(Vars): New section.
	* netsync.cc (process_hello_cmd): Touch more cleaning.
	* tests/t_merge_5.at: More commentary.
	
2005-03-23  Matt Johnston  <matt@ucc.asn.au>

	* tests/t_merge_5.at: new test for a merge which ends up with
	duplicate lines.
	* testsuite.at: add it

2005-03-22  Jeremy Cowgar  <jeremy@cowgar.com>

	* AUTHORS: Added my name
	* app_state.cc, commands.cc, lua.cc, lua.hh, monotone.texi,
	  std_hooks.lua, work.cc, work.hh: Added functionality to
	  read the MT/log file for commit logs. In this revision
	  tests are not yet complete nor is documenation complete
	  but the reading, blanking and creating of MT/log is.

2005-03-22  Nathaniel Smith  <njs@codesourcery.com>

	* vocab_terms.hh: Declare base64<var_name>.
	* database.cc (clear_var, set_var, get_vars): base64-encode
	var_names in the database.
	* monotone.texi (Internationalization): Update description of
	vars.
	* transforms.{cc,hh} ({in,ex}ternalize_var_name): Remove.
	* commands.cc (set, unset, ls_vars): Update accordingly.
	(unset): Error out if the variable doesn't exist.
	* tests/t_vars.at: Verify this works.

	* netcmd.cc (test_netcmd_functions): Properly type arguments to
	{read,write}_hello_cmd_payload.
	(write_hello_cmd_payload): Properly type arguments.
	* netcmd.hh (write_hello_cmd_payload):
	* netsync.cc (queue_hello_cmd): Adjust accordingly.
	(process_hello_cmd): More cleaning.  Also, save new server keys to
	a var, and check old server keys against the var.
	
	* tests/t_netsync_checks_server_key.at: New test.
	* testsuite.at: Add it.  Better docs for some netsync macros,
	while I'm here...
	* tests/t_netsync_absorbs.at: Add 'netsync' keyword.
	
2005-03-22  Nathaniel Smith  <njs@codesourcery.com>

	* tests/t_netsync_absorbs.at: New test.
	* testsuite.at: Add it.

	* netcmd.{cc,hh} (read_hello_cmd_payload): Properly type
	arguments.
	* netsync.cc (dispatch_payload): Adjust accordingly.  Move some
	logic into process_hello_cmd.
	(known_servers_domain): New constant.
	(process_hello_cmd): Tweak arguments appropriately.  Include logic
	formerly in dispatch_payload.  Cleanup.

	No semantic changes.
	
2005-03-21  Nathaniel Smith  <njs@codesourcery.com>

	* monotone.texi (Starting a New Project): Tweak phrasing.

2005-03-21  Nathaniel Smith  <njs@codesourcery.com>

	* commands.cc (process_netsync_client_args): If user specifies
	server/collection and there is no default, set the default.
	* tests/t_netsync_set_defaults.at: New test.
	* testsuite.at: Add it.

2005-03-21  Nathaniel Smith  <njs@codesourcery.com>

	* vocab.hh (var_key): New typedef.
	* database.{cc,hh}: Use it.  Make most var commands take it.
	* commands.cc (set, unset): Adjust accordingly.
	(default_server_key, default_collection_key): New constants.
	(process_netsync_client_args): New function.
	(push, pull, sync): Use it.

	* tests/t_netsync_defaults.at: New test.
	* testsuite.at: Add it.

2005-03-21  Matt Johnston  <matt@ucc.asn.au>

	* change_set.cc: use std::map rather than smap for 
	confirm_unique_entries_in_directories() and confirm_proper_tree()
	since they perform a lot of insert()s.

2005-03-21  Nathaniel Smith  <njs@codesourcery.com>

	* monotone.texi (list tags, list vars, set, unset): Document.
	(Internationalization): Document vars.

2005-03-21  Nathaniel Smith  <njs@codesourcery.com>

	* transforms.{hh,cc} ({in,ex}ternalize_var_{name,domain}): New
	functions.
	* vocab_terms.hh (base64<var_value>): Declare template.
	* database.hh (get_vars): Simplify API.
	* database.cc (get_vars, get_var, var_exists, set_var, clear_var):
	Implement.
	* commands.cc (set, unset): New commands.
	(ls): New "vars" subcommand.
	* tests/t_vars.at: Fix.  Un-XFAIL.
	
2005-03-21  Nathaniel Smith  <njs@codesourcery.com>

	* transforms.{cc,hh}: Remove tabs.

2005-03-20  Nathaniel Smith  <njs@codesourcery.com>

	* tests/t_vars.at: New test.
	* testsuite.at: Add it.

2005-03-20  Nathaniel Smith  <njs@codesourcery.com>

	* schema.sql (db_vars): New table.
	* database.cc (database::database): Update schema id.
	* schema_migration.cc (migrate_client_to_vars): New function.
	(migrate_monotone_schema): Use it.
	* tests/t_migrate_schema.at: Another schema, another test...
	
	* vocab_terms.hh (var_domain, var_name, var_value): New types.
	* database.hh (get_vars, get_var, var_exists, set_var, clear_var):
	Prototype new functions.
	
2005-03-20  Derek Scherger  <derek@echologic.com>

	* file_io.cc (book_keeping_file): return true only if first
	element of path is MT, allowing embedded MT elements
	(walk_tree_recursive): check relative paths for ignoreable book
	keeping files, rather than absolute paths
	(test_book_keeping_file): add fs::path tests for book keeping
	files
	* tests/t_add_intermediate_MT_path.at: un-XFAIL, fix some problems
	with commas, add tests for renames and deletes with embedded MT
	path elements.

2005-03-20  Nathaniel Smith  <njs@codesourcery.com>

	* monotone.texi: Add some missing @sc{}'s.
	* cryptopp/config.h: Use "mt-stdint.h", not <stdint.h>, for
	portability.

2005-03-19  Nathaniel Smith  <njs@codesourcery.com>

	* Makefile.am (EXTRA_DIST): Add UPGRADE and README.changesets.
	* debian/files: Auto-updated by dpkg-buildpackage.

	* This is the 0.17 release.
	
2005-03-18  Nathaniel Smith  <njs@codesourcery.com>

	* Makefile.am (MOST_SOURCES): Add package_{full_,}revision.h.
	* NEWS: Fill in date.
	* debian/copyright: Update from AUTHORS.
	* configure.ac: Bump version number to 0.17.
	* debian/changelog, monotone.spec: Update for release.
	* po/monotone.pot: Auto-updated by distcheck.

2005-03-18  Christof Petig <christof@petig-baender.de>

	* sqlite/*: Imported sqlite version 3.1.6 tree

2005-03-18  Nathaniel Smith  <njs@codesourcery.com>

	* monotone.1, commands.cc, Makefile.am: Fixup after merge.

2005-03-18  Nathaniel Smith  <njs@codesourcery.com>

	* path_component (split_path): Fix bug.
	Also, add unit tests for file.
	* unit_tests.{hh,cc}: Add path_component unit tests.
	
2005-03-18  Nathaniel Smith  <njs@codesourcery.com>

	* Makefile.am: Fixup after merge.
	
2005-03-18  Nathaniel Smith  <njs@codesourcery.com>

	* change_set.cc: Move path_component stuff to...
	* path_component.{hh,cc}: ...these new files.
	* Makefile.am: Add them.

2005-03-18  Matt Johnston  <matt@ucc.asn.au>

	* txt2c.cc: add --no-static option
	* Makefile.am, package_revision.h, package_full_revision.h:
	create revision info files as standalone .c files to speed
	compilation (mt_version.cc doesn't need to recompile each time)

2005-03-17  Derek Scherger  <derek@echologic.com>

	* INSTALL: add note about creating a ./configure script

2005-03-16  Nathaniel Smith  <njs@codesourcery.com>

	* UPGRADE: Finish, hopefully.
	* monotone.texi (db check): Be more clear about what is normally
	checked, and when 'db check' is useful.

2005-03-16  Patrick Mauritz <oxygene@studentenbude.ath.cx>

	* monotone.texi (Hook Reference): Typo.

2005-03-16  Nathaniel Smith  <njs@codesourcery.com>

	* monotone.texi: Add Derek Scherger to the copyright list.
	Various tweaks.
	(Starting a New Project): Rewrite to clarify that only Jim runs
	"setup", and explain why.
	(Network Service): Add a note that most people do use a central
	server, since people on the mailing list seem to perhaps be
	getting the wrong idea.
	(Making Changes): Expand a little on what the "." in "checkout ."
	means, since people seem to accidentally checkout stuff into real
	directories.
	(db check): Add much verbiage on the implications
	of various problems, and how to fix them.  Also clarify some
	wording.
	* NEWS: Small tweaks.
	* UPGRADE: More instructions, not done yet...
	
2005-03-15  Matt Johnston  <matt@ucc.asn.au>

	* commands.cc, monotone.texi, monotone.1: mention that agraph
          output is in VCG format.

2005-03-14  Nathaniel Smith  <njs@codesourcery.com>

	* commands.cc (cat): 'cat file REV PATH'.
	* monotone.texi: Mention it.
	* tests/t_cat_file_by_name.at: New test.
	* testsuite.at: Add it.

2005-03-11  Nathaniel Smith  <njs@codesourcery.com>

	* automate.cc (automate_heads): Remove app.initialize call.
	* revision.cc, revision.hh (calculate_arbitrary_change_set): New
	function.
	(calculate_composite_change_set): Touch more sanity checking.

	* commands.cc (update): Use it.

2005-03-10  Derek Scherger  <derek@echologic.com>

	* app_state.cc (set_restriction): adjust bad path error message
	* commands.cc (get_valid_paths): refactor into ...
	(extract_rearranged_paths): ... this
	(extract_delta_paths): ... this
	(extract_changed_paths): ... this
	(add_intermediate_paths): ... and this
	(restrict_delta_map): new function
	(calculate_restricted_change_set): new function
	(calculate_restricted_revision):
	(ls_missing):
	(revert): rework using new valid path functions
	(do_diff): adjust --revision variants to work with restrictions
	* tests/t_diff_restrict.at: un-XFAIL

2005-03-09  Jon Bright <jon@siliconcircus.com>
	* win32/monotone.iss: Install the many-files version of the
	docs, install the figures, create a start-menu icon for the
	docs.
	* Makefile.am: Make docs generation work with MinGW

2005-03-09  Jon Bright <jon@siliconcircus.com>
	* win32/monotone.iss: Monotone -> monotone

2005-03-09  Jon Bright <jon@siliconcircus.com>
	* win32/monotone.iss: Added an Inno Setup script for 
	generating a Windows installer.  Inno Setup is GPLed, see
	http://www.jrsoftware.org for download

2005-03-09  Jon Bright <jon@siliconcircus.com>
	* t_diff_binary.at: binary.bz.b64 -> binary.gz.b64

2005-03-08  Derek Scherger  <derek@echologic.com>

	* Makefile.am: adjust for fsck rename
	* commands.cc (db fsck): rename to db check and add short help;
	adjust for fsck file renames
	* database.{cc,hh}: minor alignment adjustments
	(get_statistic): remove redundant method
	(info): use count in place of get_statistic
	(count): return unsigned long instead of int
	(get_keys): new method
	(get_public_keys): new method
	(get_private_keys): rewrite using get_keys
	(get_certs): new method to get all certs in database from
	specified table
	(get_revision_certs): ditto
	* fsck.{cc,hh}: rename to...
	* database_check.{cc,hh}: ...this; add key, cert and sane revision
	history checking
	* monotone.1: document db dump/load/check commands
	* monotone.texi: document db check command
	* tests/t_fsck.at: rename to...
	* tests/t_database_check.at: ...this; and add tests for key and
	cert problems
	* testsuite.at: account for new test name

2005-03-08  Nathaniel Smith  <njs@codesourcery.com>

	* ChangeLog: Insert some missing newlines.
	* NEWS: Note file format changes.
	* file_io.cc (tilde_expand): Clarify error message.

2005-03-08  Nathaniel Smith  <njs@codesourcery.com>

	* keys.{cc,hh} (require_password): Simplify interface, do more
	work.
	* rcs_import.cc (import_cvs_repo): Update accordingly.
	* commands.cc (server): Likewise.
	* revision.cc (build_changesets_from_existing_revs) 
	(build_changesets_from_manifest_ancestry): Require passphrase
	early.

2005-03-08  Nathaniel Smith  <njs@codesourcery.com>

	* NEWS, INSTALL, README.changesets: Update in preparation for
	0.17.
	* UPGRADE: New file.
	
	* tests/t_diff_restrict.at: Oops.  XFAIL it.
	
2005-03-08  Jon Bright  <jon@siliconcircus.com>
	
	* win32/process.cc (process_spawn): Escape the parameters,
	surround them with quotes before adding them to the consolidated
	command line string
	* mkstemp.cc (monotone_mkstemp): Now takes a std::string&, and
	returns the *native* form of the path in this.
	* mkstemp.hh: Now always use monotone_mkstemp
	(monotone_mkstemp): Update prototype
	* lua.cc (monotone_mkstemp_for_lua): Use new-style 
	monotone_mkstemp

2005-03-08  Jon Bright  <jon@siliconcircus.com>
	
	* win32/read_password.cc (read_password): Now correctly hides 
	password when run in a Windows console.  Does at least enough in
	a MinGW rxvt console to make sure that you can't see the password.
	* win32/process.cc: Change indentation.
	(process_spawn): Log commands executed, as for unix process.cc

2005-03-07  Nathaniel Smith  <njs@codesourcery.com>

	* tests/t_diff_restrict.at: New test.
	* testsuite.at: Add it.

2005-03-05  Nathaniel Smith  <njs@codesourcery.com>

	* netsync.cc (encountered_error, error): New variable and method.
	(session::session): Initialize encountered_error.
	(write_netcmd_and_try_flush, read_some, write_some): Check it.
	(queue_error_cmd): Consider it like sending a goodbye.
	(process_error_cmd): Throw an exception instead of considering it
	a goodbye.
	(process_data_cmd): Call error() if epochs don't match.
	* tests/t_epoch.at, tests/t_epoch_server.at: More minor tweaks.
	Expect failed pulls to exit with status 0.  This isn't really
	correct, but looks complicated to fix...

2005-03-05  Nathaniel Smith  <njs@codesourcery.com>

	* testsuite.at (NETSYNC_SERVE_N_START): New macro.
	* tests/t_epoch_server.at: Misc. fixes.

	* netsync.cc (session::session): Don't open valve yet.
	(maybe_note_epochs_finished): New method to open
	valve.
	(process_done_cmd, process_data_cmd): Call it.
	(rebuild_merkle_trees): Actually calculate hashes for epoch merkle
	trees.  Also, only include epochs that meet the branch mask.
	(session): Remove unused id_to_epoch map.
	
2005-03-05  Nathaniel Smith  <njs@codesourcery.com>

	* netcmd.cc (read_netcmd_item_type): Handle epoch_item.
	(test_netcmd_functions): Update for new confirm_cmd_payload
	format.
	* netsync.cc (process_confirm_cmd): Cut and paste error.

2005-03-05  Nathaniel Smith  <njs@codesourcery.com>

	* constants.{cc,hh}: Add new epochlen, epochlen_bytes constants.
	* vocab_terms.hh, vocab.hh: Add new epoch_data type.  Add predeclarations
	for it.
	* commands.cc (ls_epochs):
	* revision.cc (
	* database.hh:
	* database.cc: Update for epoch_data.  Add get_epoch, epoch_exists
	methods.
	* epoch.{cc,hh}: New files.
	* netsync.cc: Actually implement epochs-via-merkle code.

2005-03-04  Nathaniel Smith  <njs@codesourcery.com>

	* schema.sql (branch_epochs): Add 'hash' field.
	* schema_migration.cc: Fixup for.
	* database.cc (database): Change schemas.
	* tests/t_migrate_schema.at: Replace epoch db test case with one
	with new schema.

2005-03-03  Nathaniel Smith  <njs@codesourcery.com>

	* netsync.cc (session::id_to_epoch): New variable.
	(session::session): Create refinement and requested item tables
	for epochs.
	(rebuild_merkle_trees): Fill epoch merkle tree and id_to_epoch
	table.

	* netsync.cc (queue_confirm_cmd, process_confirm_cmd) 
	(dispatch_payload, rebuild_merkle_trees): 
	* netcmd.hh:
	* netcmd.cc (read_confirm_cmd_payload, write_confirm_cmd_payload):
	Remove epochs.

2005-02-27  Nathaniel Smith  <njs@codesourcery.com>

	* constants.cc:
	* revision.cc:
	* testsuite.at: 
	* commands.cc:
	* ChangeLog: Fixup after merge.

2005-02-27  Nathaniel Smith  <njs@codesourcery.com>

	* merkle_tree.hh (netcmd_item_type): Add epoch_item.
	* merkle_tree.cc (netcmd_item_type_to_string): Handle epoch_item.

	* packet.hh, packet.cc (struct packet_db_valve): New class.
	* netsync.cc (session): Use a valved writer.

2005-02-26  Nathaniel Smith  <njs@codesourcery.com>

	* merkle_tree.hh: Fix comment.
	Remove prototypes for non-existing functions.

2005-02-26  Nathaniel Smith  <njs@codesourcery.com>

	* tests/t_epoch_unidirectional.at: New test.
	* testsuite.at: Add it.

2005-02-26  Nathaniel Smith  <njs@codesourcery.com>

	* tests/t_epoch.at: Even more paranoid.
	* tests/t_epoch_server.at: New test.
	* testsuite.at: Add it.
	
2005-02-21  Nathaniel Smith  <njs@codesourcery.com>

	* tests/t_epoch.at: Check that netsync only sends relevant
	epochs, and be a little more paranoid.

2005-02-19  Nathaniel Smith  <njs@codesourcery.com>

	* revision.cc (struct anc_graph): Fixup after merge.

2005-02-18  graydon hoare  <graydon@pobox.com>

	* database.cc (set_epoch): Fix SQL.
	* monotone.texi (Rebuilding ancestry): Reword a bit.
	* netcmd.{cc,hh} 
	({read,write}_hello_cmd_payload): Transfer server key with hello.
	({read,write}_confirm_cmd_payload): Transfer epoch list with confirm.
	* netsync.cc: Adapt to changes in netcmd.
	(rebuild_merkle_trees): Set nonexistent epochs to zero before sync.
	* revision.cc (anc_graph): Randomize epochs on rebuild.
	* tests/t_epoch.at: Fix up to test slightly new semantics.

2005-02-07  Nathaniel Smith  <njs@codesourcery.com>

	* monotone.1: Add more db commands.
	* monotone.texi: Document db rebuild.  Add section on rebuilding
	ancestry and epochs.

2005-02-06  graydon hoare  <graydon@pobox.com>

	* commands.cc (db): Add epoch commands.
	(list): Likewise.
	Also remove some unneeded transaction guards.
	* database.{cc,hh} (get_epochs): New function.
	(set_epoch): Likewise.
	(clear_epoch): Likewise.
	Also remove all persistent merkle trie stuff.
	* schema.sql: Add epochs, remove tries.
	* schema_migration.cc: Update.
	* tests/t_epoch.at: New test.
	* tests/t_migrate_schema.at: Update.
	* testsuite.at: Add some new helpers, call t_epoch.at.
	* vocab.hh (epoch_id): Define.
	* vocab_terms.hh (epoch): Define.

2005-02-05  Nathaniel Smith  <njs@codesourcery.com>

	* merkle_tree.hh: Remove mcert_item and fcert_item, rename
	rcert_item to cert_item, renumber to remove gaps left.
	* merkle_tree.cc (netcmd_item_type_to_string):
	* netcmd.cc (read_netcmd_item_type): 
	* netsync.cc: Adjust accordingly.
	
2005-02-05  Nathaniel Smith  <njs@codesourcery.com>

	* constants.cc (constants): Bump netsync protocol version.

2005-03-07  Nathaniel Smith  <njs@codesourcery.com>

	* lua.cc (monotone_spawn_for_lua): Minimal change to get arguments
	in right order.  Still needs hygienic cleanups...
	* tests/t_can_execute.at: Run 'cp' instead of 'touch', because cp
	will actually notice if we pass arguments out of order.
	* testsuite.at: Remove mysterious blank line.
	
2005-03-07  Nathaniel Smith  <njs@codesourcery.com>

	* unix/process.cc (process_spawn): Log command line before
	executing.

2005-03-07  Nathaniel Smith  <njs@codesourcery.com>

	* revision.cc (kill_redundant_edges): Rename back to...
	(kluge_for_3_ancestor_nodes): ...this.  Go back to only cleaning
	up parents of 3+ parent nodes.
	(analyze_manifest_changes): Take a third argument, of files whose
	ancestry needs splitting.
	(construct_revision_from_ancestry): Make more more complex, in
	order to properly track file identity in merges.

2005-03-05  Nathaniel Smith  <njs@codesourcery.com>

	* revision.cc (check_sane_history): Typo.
	
2005-03-05  Nathaniel Smith  <njs@codesourcery.com>

	* revision.hh (check_sane_history): Take an app_state instead of a
	database as an argument.
	* database.cc: Pass an app_state instead of a database as its
	argument. 
	* revision.cc (check_sane_history): Update accordingly.  Add a new
	check for merges, that they are creating consistent changesets
	(even when the common ancestor is outside of the usual
	paranoia-checking search depth).

2005-03-05  Nathaniel Smith  <njs@codesourcery.com>

	* revision.cc (kluge_for_3_ancestor_nodes): Rename to...
	(kill_redundant_edges): ...this.  Kill all redundant edges, not
	just ones on nodes with 3+ parents.  Also, make it actually work.
	
2005-03-05  Nathaniel Smith  <njs@codesourcery.com>

	* revision.cc (kluge_for_3_ancestor_nodes): New method.
	(rebuild_ancestry): Call it.

2005-03-03  Nathaniel Smith  <njs@codesourcery.com>

	* revision.cc (check_sane_history): Print a warning to let the
	user know why things like 'pull' can take so long.
	* netsync.cc: Remove a few tabs.

2005-03-04  Jon Bright  <jon@siliconcircus.com>
	
	* win32/process.cc (process_spawn): Now takes 
	const char * const argv[]
	* unix/process.cc (process_spawn): Ditto.  Cast for call to
	execvp
	(existsonpath): Initialise args in a const way

2005-03-04  Jon Bright  <jon@siliconcircus.com>
	
	* win32/process.cc (process_spawn): Now takes 
	char * const argv[]
	* platform.hh (process_spawn): Ditto
	* unix/process.cc (process_spawn): Ditto
	* lua.cc (monotone_spawn_for_lua): Remove debug code
	* General: Beginning to hate C++'s const rules

2005-03-04  Jon Bright  <jon@siliconcircus.com>
	
	* win32/process.cc (process_spawn): Now takes 
	const char * const *
	* platform.hh (process_spawn): Ditto
	* unix/process.cc (process_spawn): Ditto
	* General: Sorry about all these commits, I'm syncing back and
	forth between Linux and Win32

2005-03-04  Jon Bright  <jon@siliconcircus.com>
	
	* win32/process.cc (process_spawn): Now takes char * const *
	* platform.hh (process_spawn): Ditto
	* unix/process.cc (process_spawn): Ditto
	(existsonpath): argv now const char*[]

2005-03-04  Jon Bright  <jon@siliconcircus.com>
	
	* win32/process.cc: Added forgotten file
	* unix/process.cc: Include stat.h, (process_*) fix compilation
	errors

2005-03-04  Jon Bright  <jon@siliconcircus.com>
	
	* unix/process.cc: Added forgotten file

2005-03-03  Jon Bright  <jon@siliconcircus.com>
	
	* lposix.c: Deleted
	* win32/process.cc: Created, added Win32 versions of functions
	existsonpath, make_executable, process_spawn, process_wait,
	process_kill, process_sleep
	* unix/process.cc: Ditto, for the Unix versions.
	* lua.cc: Add LUA wrappers for the above functions, register
	them with LUA
	* std_hooks.lua (execute, attr_functions->execute, 
	program_exists_in_path): Use the new functions instead of posix
	functions
	* t_can_execute.at (touchhook.lua): Ditto

2005-03-01  Derek Scherger  <derek@echologic.com>

	* app_state.cc (set_restriction): actually ignore ignored files
	rather than trying to validate them

2005-03-01  Derek Scherger  <derek@echologic.com>

	* tests/t_diff_binary.at: new test (bug report)
	* tests/t_command_completion.at: new test
	* tests/t_merge_rename_file_and_rename_dir.at: new test
	* testsuite.at: include new tests
	
2005-02-28  Richard Levitte  <richard@levitte.org>

	* Makefile.am (BUILT_SOURCES_CLEAN): Moved mt-stding.h from here...
	(DISTCLEANFILES): ... to here.  Since mt-stding.h is created by
	config.status, it should only be removed by the distclean target.

2005-02-28  Matt Johnston  <matt@ucc.asn.au>

	* std_hooks.lua: posix.iswin32() == 1, rather than plain boolean
	comparison (0 doesn't compare as false in lua it seems).

2005-02-27  Jon Bright  <jon@siliconcircus.com>
	
	* lposix.c (win32 Pspawn): Search the path
	(win32 Pexistsonpath): Added.  'which' isn't easily available,
	and not available at all from a normal Win32 command shell
	(Piswin32): Added a function for both Unix and Win32 to detect
	if running on Windows
	* std_hooks.lua (program_exists_in_path): Now calls 
	posix.iswin32.  If win32, calls posix.existsonpath, otherwise
	calls which as it always did.

2005-02-27  Jon Bright  <jon@siliconcircus.com>
	
	* lposix.c (win32 Pspawn): Remove dumb strlen bug resulting in
	AVs on commit.

2005-02-27  Jon Bright  <jon@siliconcircus.com>
	
	* t_can_execute.at: Test to see if hooks can execute things
	* testsuite.at: Add t_can_execute

2005-02-27  Jon Bright  <jon@siliconcircus.com>
	
	* lposix.c (win32 Pspawn): Ensure the command string is always
	NUL-terminated.  Also, allocate enough memory for the quotes
	around the command string.

2005-02-27  Jon Bright  <jon@siliconcircus.com>
	
	* xdelta.cc (unittests): Define BOOST_STDC_NO_NAMESPACE, needed
	to compile with the latest MinGW which uses gcc 3.4.2
	* vocab.cc (verify(local_path)): Catch fs::filesystem_error too
	and rethrow this as an informative_failure, thereby fixing the
	Win32 unit tests without disabling anything
	* idna/toutf8.c (stringprep_convert): Fix a potential segfault
	when memory allocation fails.  Potentially security-relevant.
	* tests/t_i18n_file.at: Add a SET_FUNNY_FILENAME macro, which 
	gets a platform-appropriate funny filename (with/without 
	colon).  
	Change references to utf8 to utf-8, iso88591 to iso-8859-1, and
	eucjp to euc-jp, on the grounds that MinGW's iconv knows all
	of the latter and none of the former, but Linux iconv knows all
	of them.  Test now passes one Win32.  I'm presuming we weren't
	deliberately using non-standard names for charsets here.
	* tests/t_i18n_changelog.at: Same charset name changes.
	* tests/t_dump_load.at: Canonicalise dump before loading it
	* tests/t_load_into_existing.at: Ditto
	* tests/t_fmerge.at: Canonicalise fmerge output
	* tests/t_merge_normalization_edge_case.at: Ditto
	* tests/t_unidiff.at: Canonicalise diff output
	* tests/t_largish_file.at: Instead of using dd, which MinGW
	doesn't have, I've generated the file with dd on a nearby Linux
	box, then gziped and b64ed it, and the test case now generates
	it with UNGZB64
	* testsuite.at: Add a comment every 10 tests with the test
	number.  Useful if you're trying to locate which test number
	you're trying to run and only have the filename.  If people 
	hate this, though, please do delete.
	(UNB64_COMMAND) Do special handling for Win32 to avoid
	having to canonicalise the file.
	(UNGZ_COMMAND) Canonicalise the file after ungzipping it.
	* lposix.c: (Pfork, Pexec) Removed, on the grounds that we only
	really want to support fork+exec as a single operation.  fork()
	without exec() could be risky with a child process also having
	our sqlite handles, etc.  exec() could be risky since we 
	wouldn't be exiting gracefully, just dying in the middle of a
	hook.
	(Pspawn) Implemented for both Win32 and Unix.  Does fork/exec
	for Unix, CreateProcess for Win32.  Returns -1 on error, pid on
	success in both cases.
	(Pwait, Pkill, Psleep) Implemented for Win32.  Note that pid is
	not optional for Pwait on Win32.
	* std_hooks.lua: (execute) Now uses spawn()

2005-02-25  Jon Bright  <jon@siliconcircus.com>
	
	* ChangeLog: Add all my previous changes.
	* tests/t_add_owndb.at: Add test for trying to add the db to
	itself.
	* testsuite.at: Call it
	* tests/t_automate_heads.at: Canonicalise stdout output.
	* tests/t_automate_version.at: Use arithmetic comparison against
	wc output instead of string comparison, to avoid problems with
	MinGW's wc, which outputs with initial space-padding
	* tests/t_change_empty_file.at: Canonicalise stdout output 
	and compare manually instead of letting autotest check it
	* tests/t_fmerge_normalize.at: Canonicalise stdout output.
	* tests/t_netsync_single.at: Use NETSYNC_KILLHARD instead of 
	killall, as for the NETSYNC functions in testsuite.at

2005-02-27  Matt Johnston  <matt@ucc.asn.au>

        * main.cc: ignore SIGPIPE so that monotone won't be killed
        unexpectedly upon remote disconnection for netsync

2005-02-27  Nathaniel Smith  <njs@codesourcery.com>

	* idna/idn-int.h: Oops, really add this time.

2005-02-27  Nathaniel Smith  <njs@codesourcery.com>

	* AUTHORS: Add Corey Halpin.
	
	* idna/idn-int.h: New file (don't generate from configure anymore,
	but just ship).
	* configure.ac: Don't generate idna/idn-int.h.  Do generate
	mt-stdint.h.
	* Makefile.am: Adjust for idna/idn-int.h and mt-stdint.h.
	* acinclude.m4: Remove AX_CREATE_STDINT_H, ACX_PTHREAD,
	AC_COMPILE_CHECK_SIZEOF (let aclocal pick them up from m4/
	instead).
	* m4/ax_create_stdint_h.m4:
	* m4/acx_pthread.m4: Update from http://autoconf-archive.cryp.to/
	
	* numeric_vocab.hh: Instead of dancing around which header to
	include, include mt-stdint.h.
	
	* app_state.cc (restriction_includes, set_restriction): Move
	global static 'dot' into these functions, because file_path
	depends on global book_keeping_dir being initialized already, and
	there is no guaranteed order of initialization of C++ statics.
	(Bug reported by Matt Johnston.)
	
2005-02-27  Corey Halpin  <chalpin@cs.wisc.edu>

	* numeric_vocab.hh: Try both stdint.h and inttypes.h.
	* main.cc: OpenBSD has Unix signals too.

2005-02-26  Derek Scherger  <derek@echologic.com>

	* file_io.cc (absolutify): normalize fs::path to remove ..'s
	* tests/t_db_with_dots.at: ensure database path in MT/options
	doesn't contain ..'s

2005-02-25  Jon Bright  <jon@siliconcircus.com>
	
	* ChangeLog: Add all my previous changes.
	* tests/t_add_owndb.at: Add test for trying to add the db to
	itself.
	* testsuite.at: Call it
	* tests/t_automate_heads.at: Canonicalise stdout output.
	* tests/t_automate_version.at: Use arithmetic comparison against
	wc output instead of string comparison, to avoid problems with
	MinGW's wc, which outputs with initial space-padding
	* tests/t_change_empty_file.at: Canonicalise stdout output 
	and compare manually instead of letting autotest check it
	* tests/t_fmerge_normalize.at: Canonicalise stdout output.
	* tests/t_netsync_single.at: Use NETSYNC_KILLHARD instead of 
	killall, as for the NETSYNC functions in testsuite.at

2005-02-25  Nathaniel Smith  <njs@codesourcery.com>

	* vocab.cc (test_file_path_verification): Re-enable some tests
	disabled by Jon Bright, following discussion on IRC concluding
	that they were catching a real bug.

2005-02-24  Nathaniel Smith  <njs@codesourcery.com>

	* tests/t_add_dot.at: Run "add ." in a subdirectory, so as not to
	add the test database.  (Reported by Jon Bright.)

	* AUTHORS: Fix gettext.h copyright note, to not be in the middle
	of libidn copyright note.
	Add Jon Bright.

2005-02-24  Jon Bright  <jon@siliconcircus.com>

	* app_state.cc (prefix): Use string() instead of 
	native_directory_string().  For Unix, these should be equivalent.
	For Win32, I believe string()'s correct (since we compare 
	everywhere against normalized paths with / characters, but 
	native_directory_string produces paths with \ characters on Win32.
	* rcs_file.cc (file_source): Map the map, not the mapping.
	* tests/t_i18n_file.at: Remove colon from filename with symbols.
	I need to return to this and add a proper test for Win32, so we
	only use the colon on non-Win32.
	* testsuite.at: Add a CANONICALISE function, which does nothing
	on Unix and strips out carriage returns from files on Win32.  This
	is useful for being able to compare Monotone's stdout output to
	files on disk.  Add NETSYNC_KILL and NETSYNC_KILLHARD functions,
	to deal with MinGW not having killall (Unix still uses killall,
	though).
	* tests/t_import.at: Add CANONICALISE calls before comparing
	stdout output.
	* tests/t_netsync.at: Likewise
	* tests/t_netsync_single.at: Likewise
	* tests/t_scan.at: Likewise
	* tests/t_versions.at: Likewise
	* tests/t_ls_missing.at: Likewise.  Also, generate missingfoo and
	missingbar files with expected output from ls missing for these
	files being missing and compare against those.

2005-02-24  Derek Scherger  <derek@echologic.com>

	* app_state.{cc,hh} (add_restriction): rename to ...
	(set_restriction) this; and add path validation
	* commands.cc (get_valid_paths): new function
	(get_path_rearrangement) remove restricted include/exclude variant
	(calculate_restricted_revision) get valid paths and use to set up
	restriction
	(status, ls_unknown, commit, do_diff) pass args to
	calculate_restricted_revision to valid restriction paths
	(ls_missing, revert) get valid paths and use to set up restriction
	* tests/t_checkout_options.at: remove bug report priority (it's
	fixed!)
	* tests/t_diff_added_file.at: add --revision options to diff
	* tests/t_restrictions.at: remove invalid paths from ls unknown
	and ls ignored
	* tests/t_restrictions_warn_on_unknown.at: un-XFAIL
	
2005-02-23  Derek Scherger  <derek@echologic.com>

	* commands.cc (ls_missing): replace duplicated code with call to
	calculate_base_revision

2005-02-23  Jon Bright  <jon@siliconcircus.com>
	
	* vocab.cc (test_file_path_verification): Disable foo//nonsense
	test for Win32, add tests for UNC paths.  This was the only
	failing unit test on Win32.

2005-02-23  Jon Bright  <jon@siliconcircus.com>

	* txt2c.cc (main): Don't claim the file was generated from 
	--strip-trailing if that option's used.

2005-02-23  Jon Bright  <jon@siliconcircus.com>

	* app_state.cc: Add include of io.h for Win32, for chdir()
	* file_io.cc (get_homedir): Correct assertion (remove bracket)
	* lua/lposix.c, lua/modemuncher.c: Remove all references to
	functions and modes that don't exist on Win32.
	* monotone.cc: Include libintl.h on Win32
	
2005-02-21  Nathaniel Smith  <njs@codesourcery.com>

	* file_io.cc (get_homedir): Add more comments and logging to Win32
	version.  Also, only check HOME under Cygwin/MinGW.

2005-02-21  Derek Scherger  <derek@echologic.com>

	* Makefile.am: merge fixup
	
2005-02-21  Derek Scherger  <derek@echologic.com>

	* Makefile.am: add fsck.{cc,hh}
	* commands.cc(check_db): move to ...
	* fsck.{cc,hh}: here and do lots more checking
	* database.{cc,hh}(get_ids): new method
	(get_file_ids,get_manifest_ids,get_revision_ids): more new methods
	* tests/t_fsck.at: new test
	* testsuite.at: call it
	
2005-02-21  Nathaniel Smith  <njs@codesourcery.com>

	* commands.cc (commit): Simplify chatter.

2005-02-21  Nathaniel Smith  <njs@codesourcery.com>

	* file_io.cc (get_homedir): Check more environment variables in
	Win32 version.

2005-02-21  Nathaniel Smith  <njs@codesourcery.com>

	* file_io.cc: Remove tabs.

2005-02-21  Nathaniel Smith  <njs@codesourcery.com>

	* smap.hh (smap): Remove leading underscores, add comments.

2005-02-20  Nathaniel Smith  <njs@codesourcery.com>

	* std_hooks.lua (merge2, merge3): Check for DISPLAY before
	invoking gvim.

2005-02-20  Julio M. Merino Vidal  <jmmv@menta.net>

	* ChangeLog: Use tabs for indentation rather than spaces.  Drop
	trailing whitespace.  While here, fix a date by adding zeros before
	the month and the day number.

2005-02-20  Julio M. Merino Vidal  <jmmv@menta.net>

	* gettext.h: Add file.
	* AUTHORS: Mention that it comes from the GNU Gettext package.
	* Makefile.am: Distribute it.
	* sanity.hh: Use gettext.h rather than libintl.h so that --disable-nls
	works.  Also improves portability, according to the GNU Gettext
	manual.

2005-02-19  Derek Scherger  <derek@echologic.com>

	* automate.cc (automate_heads): remove bogus call to 
	app.allow_working_copy() which is called in cpp_main
	* database.cc (check_sqlite_format_version): don't check database
	version when "file" is really a directory; add filename to error
	message
	(sql): check for empty database early, even though this seems
	impossible as absolutify changes "" into path to working dir;
	convert to use N-style assertions; add check to ensure "file" is
	not really a directory
	* tests/t_db_missing.at: new test for above problems
	* testsuite.at: call it

2005-02-19  Nathaniel Smith  <njs@codesourcery.com>

	* tests/t_add_intermediate_MT_path.at: Tighten up.

	* tests/t_merge_3.at: New test.
	* tests/t_merge_4.at: Likewise.
	* testsuite.at: Add them.

2005-02-19  Ole Dalgaard  <josua+monotone@giraffen.dk>

	* configure.ac: Check for 64-bit versions of Boost static
	libraries.

2005-02-18  Julio M. Merino Vidal  <jmmv@menta.net>

	* INSTALL:
	* configure.ac: Improve Boost detection by trying several possible
	library suffixes before aborting.

2005-02-18  graydon hoare  <graydon@pobox.com>

	* change_set.cc
	(apply_change_set): Avoid fast path when there are adds.
	(apply_path_rearrangement): Likewise.

2005-02-18  graydon hoare  <graydon@pobox.com>

	* automate.cc (automate_heads): Fix initialize() call.
	* change_set.{cc,hh}
	(apply_path_rearrangement): Add quick version.
	* revision.cc
	(check_sane_history): Use quick version of apply_change_set.
	* work.cc
	(build_addition): Use quick version of apply_path_rearrangement.
	(known_preimage_path): Likewise.
	* testsuite.at: Fix definitions of _ROOT_DIR, add --norc some
	places.
	* AUTHORS: Mention Daniel.

2005-02-18  Daniel Berlin  <dberlin@dberlin.org>

	* xdelta.cc (compute_delta_insns): Correct 1-byte-source bug.

2005-02-18  graydon hoare  <graydon@pobox.com>

	* Makefile.am (MOST_SOURCES): Add smap.hh.

2005-02-18  graydon hoare  <graydon@pobox.com>

	* basic_io.{cc,hh}: Inline some stuff.
	* change_set.cc: Use smap various places, reduce to 32-bit tids.
	* commands.cc: Use shared_ptr<change_set> everywhere.
	* netsync.cc: Likewise.
	* rcs_import.cc: Likewise.
	* revision.{cc,hh}: Likewise.
	* smap.hh: New file.

2005-02-18  Julio M. Merino Vidal  <jmmv@menta.net>

	* INSTALL:
	* configure.ac: Improve Boost detection by trying several possible
	library suffixes before aborting.

2005-02-17  Derek Scherger  <derek@echologic.com>

	* tests/t_add_intermediate_MT_path.at: new test
	* testsuite.at: call it

2005-02-17  Julio M. Merino Vidal  <jmmv@menta.net>

	* testsuite.at:
	* tests/t_change_empty_file.at: Verify that modifying an empty file
	creates a patch revision rather than an add/delete sequence.  The
	incorrect behavior was reported in bug #9964.

2005-02-17  Derek Scherger  <derek@echologic.com>

	* app_state.{cc,hh} (app_state): initialize search root
	(initialize): boolean signature variant renamed to ...
	(allow_working_copy): this; add explicit search root; move
	requirement for working copy to ...
	(require_working_copy): this new method
	(initialize): string signature variant renamed to ...
	(create_working_copy): this
	(set_root): new method
	* commands.cc: remove app.initialize(false) calls; replace
	app.initialize(true) with app.require_working_copy(); replace
	app.initialize(dir) with app.create_working_copy(dir)
	(checkout): ensure revision is member of specified branch
	* file_io.{cc,hh} (find_working_copy): stop search at --root if
	specified
	* monotone.cc (OPT_ROOT): new option
	(cpp_main): call app.allow_working_copy() before executing
	commands to always read default options
	* monotone.1: add --root option
	* monotone.texi: add --root option
	* tests/t_checkout_noop_on_fail.at: un-XFAIL
	* tests/t_checkout_options.at: un-XFAIL, add check for specified
	revision not in specified branch
	* testsuite.at: add --root option to MONOTONE to prevent searching
	above test dir
	* vocab.cc: remove redundant forward declaration

2005-02-16  Derek Scherger  <derek@echologic.com>

	* commands.cc (revert): don't rewrite unchanged files
	* tests/t_revert_unchanged.at: new test
	* testsuite.at: call it

2005-02-12  Derek Scherger  <derek@echologic.com>

	* database.cc (sqlite3_unpack_fn): new function for viewing
	base64, gzipped data
	(install_functions): install it
	(rehash): remove unused obsolete fcerts ticker

2005-02-17  Nathaniel Smith  <njs@codesourcery.com>

	* debian/changelog: s/graydon@mogo/graydon@pobox.com/, to make
	lintian happy.
	* debian/rules (config.status): Remove --with-bundled-adns.
	* debian/control (Build-Depends): Don't Build-Depend on libpopt,
	only libpopt-dev.
	* .mt-attrs (debian/control): Make executable.

2005-02-17  Nathaniel Smith  <njs@codesourcery.com>

	* tests/t_undo_update.at: Stupid typo.
	* tests/t_largish_file.at: New test.
	* testsuite.at: Add it.

	* commands.cc (push, pull, sync): Remove misleading "..." from
	help text.

2005-02-16  Julio M. Merino Vidal  <jmmv@menta.net>

	* Makefile.am: Append $(BOOST_SUFFIX) to -lboost_unit_test_framework
	to fix 'make check' on systems where boost libraries can only be
	found by passing the exact suffix as part of the name.

2005-02-16  Julio M. Merino Vidal  <jmmv@menta.net>

	* monotone.texi: Fix a typo (hexidecimal to hexadecimal).  Also
	change an example command to append stuff to ~/.monotonerc, instead
	of completely destroying the possibily existing file.  Addresses
	bug #11136.

2005-02-16  Julio M. Merino Vidal  <jmmv@menta.net>

	* cryptopp/config.h: Use uint{8,16,32,64}_t as size types instead of
	trying to match them to unsigned char/int/long/long long respectively.
	Should fix build on FreeBSD/sparc64, as seen in bug #10203.

2005-02-16  Julio M. Merino Vidal  <jmmv@menta.net>

	* INSTALL:
	* Makefile.am:
	* configure.ac: Add the --disable-large-file option to manually
	disable large file support from the builtin sqlite (compatibility
	with old systems and FAT).  Addresses bug #8380.

2005-02-16  Nathaniel Smith  <njs@codesourcery.com>

	* tests/t_undo_update.at: New todo.
	* testsuite.at: Add it.

2005-02-15  Nathaniel Smith  <njs@codesourcery.com>

	* monotone.1: Add cursory note about "automate".
	* monotone.texi: Synchronize with manpage.

2005-02-15  Nathaniel Smith  <njs@codesourcery.com>

	* automate.cc: Add "Error conditions" to the standard comment
	sections.

	* monotone.texi (Scripting): New section.
	(Automation): New section.

	* tests/t_automate_heads.at: Test behavior with nonexistent
	branch.

2005-02-14  Nathaniel Smith  <njs@codesourcery.com>

	* tests/t_merge_normalization_edge_case.at: New test.
	* testsuite.at: Add it.

	* diff_patch.cc (normalize_extents): Soften the warning message
	now that we have one test case.

2005-02-14  Matthew A. Nicholson  <mnicholson@digium.com>

	* std_hooks.lua: Add vimdiff merge hooks.

2005-02-14  Nathaniel Smith  <njs@codesourcery.com>

	* std_hooks.lua: Remove tabs.

2005-02-14  Nathaniel Smith  <njs@codesourcery.com>

	* tests/t_automate_heads.at: New test.
	* tests/t_automate_version.at: New test.
	* testsuite.at: Add then.

	* commands.cc (automate): Fix documentation string.
	* automate.cc: Much more structured documentation comments.

2005-02-13  Nathaniel Smith  <njs@codesourcery.com>

	* automate.{cc,hh}: New files.
	* commands.cc: New command "automate".

2005-02-13  Nathaniel Smith  <njs@codesourcery.com>

	* monotone.texi (Creating a Database): Fix typo, clarify
	conventions for database management following question on mailing
	list.

2005-02-12  graydon hoare  <graydon@pobox.com>

	* change_set.{cc,hh}: Correct code to pass newly-added unit tests.

2005-02-10  Derek Scherger  <derek@echologic.com>

	* monotone.1: update for restrictions
	* monotone.texi: sync with manpage

2005-02-09  Derek Scherger  <derek@echologic.com>

	* cert.cc (cert_revision_testresult): allow pass/fail testresult
	values
	* commands.cc (testresult): likewise
	* commands.cc (do_diff): disallow restriction of non-working copy
	diffs
	* monotone.texi: update for restrictions

2005-02-08  graydon hoare  <graydon@pobox.com>

	* database.cc (version_cache::set): Fix bad expiry logic.

2005-02-08  Nathaniel Smith  <njs@codesourcery.com>

	* change_set.cc (check_sane): Null sources are only valid for
	adds.

2005-02-07  Nathaniel Smith  <njs@codesourcery.com>

	* database.cc (struct version_cache): Fix invariant in cache
	clearing logic.

2005-02-06  Nathaniel Smith  <njs@codesourcery.com>

	* change_set.cc: Add a few more invariants; add lots and lots of
	unit tests.

2005-02-06  graydon hoare  <graydon@pobox.com>

	* change_set.cc: Use hash_map in a few places.
	(confirm_unique_entries_in_directories): Fix invariants.
	* constants.{cc,hh} (db_version_cache_sz): New constant.
	* database.cc (version_cache): New structure.
	(get_version): Use it.
	* interner.hh: Rewrite to use hash_map and vector.
	* tests/t_no_rename_overwrite.at: Tweak return codes.

2005-02-06  Nathaniel Smith  <njs@codesourcery.com>

	* ui.hh (ensure_clean_line): New method.
	* ui.cc (inform): Use it.
	* keys.cc (get_passphrase): Call it before prompting for passphrase.

2005-02-06  Nathaniel Smith  <njs@codesourcery.com>

	* database.cc (info): Report more statistics.

	* ROADMAP: Remove finished items.

	* revision.cc (analyze_manifest_changes): Childs cannot be null,
	that makes no sense.
	(add_node_for_old_manifest): Log node names, don't print it.
	(construct_revision_from_ancestry): Partially rewrite to handle
	root nodes explicitly.
	(build_changesets_from_existing_revs): Don't put the null revision
	in the ancestry graph, to match changesetify logic.
	(add_node_for_old_revision): Enforce decision that the ancestry
	graph not contain the null revision.

	(anc_graph::heads): Remove.
	(add_node_ancestry): Don't try creating it; logic was broken
	anyway.
	(rebuild_from_heads): Rename to...
	(rebuild_ancestry): ...this.  Calculate head set correctly.

2005-02-05  Nathaniel Smith  <njs@codesourcery.com>

	* change_set.cc (compose_path): Add more invariants.

2005-02-05  Nathaniel Smith  <njs@codesourcery.com>

	* monotone.cc (cpp_main): Log command line, to help interpret the
	logs people send in.

2005-02-05  Nathaniel Smith  <njs@codesourcery.com>

	* revision.cc (check_sane): Turn off this invariant when
	global_sanity.relaxed.

2005-02-03  Nathaniel Smith  <njs@codesourcery.com>

	* tests/t_load_into_existing.at: Oops, really add it too, sigh.

2005-02-03  Nathaniel Smith  <njs@codesourcery.com>

	* tests/t_need_mt_revision.at: Oops, really add it.

2005-02-03  Nathaniel Smith  <njs@codesourcery.com>

	* interner.hh (interner::intern): Add version taking a bool&, so
	callers can tell whether this string has previously been checked.
	* change_set.cc: Use new interned string identifier
	'path_component's instead of file_path's for components of paths;
	sanity-check each component exactly once.

2005-02-03  Nathaniel Smith  <njs@codesourcery.com>

	* database.cc (load): Check for existence of target database.
	* tests/t_load_into_existing.at: New test.
	* testsuite.at: Add it.

2005-02-03  Nathaniel Smith  <njs@codesourcery.com>

	* tests/t_checkout_dir.at: Also check that checkout to unwriteable
	directory fails.
	* tests/t_branch_checkout.at: New test.
	* testsuite.at: Add it.

	* app_state.cc (initialize): Simplify working directory
	initialization, and improve error handling.

	* keys.cc (get_passphrase): Disallow empty passphrases early
	(before they trigger an invariant down the line...).

2005-02-03  Nathaniel Smith  <njs@codesourcery.com>

	* update.cc (pick_update_candidates): Add I().
	* commands.cc (calculate_base_revision): Remove 'rev' argument,
	which was never set and callers never used.
	(calculate_base_manifest, calculate_current_revision)
	(calculate_restricted_revision, revert): Update correspondingly.
	(update): Check for null old revision.

	* main.cc (main): Make exit status 3 if we caught an unhandled
	exception, in particular so the testsuite can tell the difference
	between an error handled cleanly and an error caught by an
	invariant.
	* tests/t_update_null_revision.at: New test.
	* testsuite.at: Add it.

2005-02-03  Nathaniel Smith  <njs@codesourcery.com>

	* main.cc: Remove tabs.

2005-02-02  Nathaniel Smith  <njs@codesourcery.com>

	* change_set.cc (extract_first): Rename to...
	(extract_pairs_and_insert): ...this.
	(path_rearrangement::check_sane): Use it to add additional
	checks.

	* work.hh: Update comments (MT/manifest doesn't exist
	anymore...).

	* tests/t_need_mt_revision.at: New test.
	* testsuite.at: Add it.
	* commands.cc (get_revision_id): Require MT/revision to exist.
	(setup): Create MT/revision.

2005-02-02  Nathaniel Smith  <njs@codesourcery.com>

	* work.hh: Remove tabs.

2005-02-03  graydon hoare  <graydon@pobox.com>

	* tests/t_i18n_changelog.at: New test.
	* testsuite.at: Run it.
	* lua/lposix.c: New file.
	* lua/modemuncher.c: New file
	* lua.cc: Load posix library.
	* lua/liolib.c: Disable execute and popen.
	* std_hooks.lua: Remove io.execute uses.
	* AUTHORS: Update to mention lposix.c, modemuncher.c.
	* Makefile.am: Likewise.

2005-02-01  Nathaniel Smith  <njs@codesourcery.com>

	* tests/t_rebuild.at: Beef up test in response to possible
	problems reported by Derek Scherger.

2005-01-31  Nathaniel Smith  <njs@codesourcery.com>

	* rcs_import.cc (store_manifest_edge): Don't try to store deltas
	to the null manifest.
	(import_cvs_repo): Root revision has null manifest, not empty
	manifest.
	* revision.cc (check_sane): More invariants.

2005-01-28  graydon hoare  <graydon@pobox.com>

	* database.{cc,hh}: More netsync speed tweaks.
	* netsync.cc: Likewise.

2005-01-27  Nathaniel Smith  <njs@codesourcery.com>

	* tests/t_restrictions_warn_on_unknown.at: New test.
	* testsuite.at: Add it.

2005-01-27  Derek Scherger  <derek@echologic.com>

	* commands.cc (attr): adjust for subdir; ensure files exist
	* tests/t_attr.at: improve setup description
	* tests/t_attributes.at: improve setup description so that
	testsuite -k attr runs this test; check for attributes on missing
	files
	* tests/t_subdir_attr.at: new test
	* testsuite.at: fix dutch spelling of monotone; call new test

2005-01-27  Nathaniel Smith  <njs@codesourcery.com>

	* change_set.hh (null_id): New function.
	* revision.cc (analyze_manifest_changes): Fix typo, use null_id.
	* tests/t_rebuild.at: Un-XFAIL.

2005-01-27  Nathaniel Smith  <njs@codesourcery.com>

	* tests/t_rebuild.at: Add priority tag.

	* tests/t_cvsimport.at: Be more thorough.

	* rcs_import.cc (store_edge): Rename to...
	(store_manifest_edge): ...this.  Remove revision arguments, and
	remove storing of revision.
	(import_states_recursive): Update accordingly.
	Add 'revisions' argument; update it instead of trying to write
	revisions now.
	(import_states_by_branch): Add 'revisions' argument.
	(import_cvs_repo): Add a stage 3 that writes out the revisions
	accumulated in the 'revisions' vector.

2005-01-27  graydon hoare  <graydon@pobox.com>

	* AUTHORS: Mention Georg.
	* change_set.cc: Null out names which are in null directories.
	* commands.cc (reindex): Remove COLLECTION argument.
	* database.{cc,hh} (get_revision_certs):
	Add brute force "load all certs" method.
	* merkle_tree.{cc,hh}: Modify to use memory rather than disk.
	* netsync.{cc,hh}: Likewise.
	* packet.hh (manifest_edge_analyzer): Kill dead code.

2005-01-26  Nathaniel Smith  <njs@codesourcery.com>

	* mt_version.cc (print_full_version): Include system flavour.

2005-01-26  Nathaniel Smith  <njs@codesourcery.com>

	* tests/t_rebuild.at: New test.
	* testsuite.at: Add it.

2005-01-26  Nathaniel Smith  <njs@codesourcery.com>

	* tests/t_checkout_noop_on_fail.at: Clarify description and XFAIL.

	* tests/t_approval_semantics.at: New TODO.
	* tests/t_monotone_agent.at: New TODO.
	* testsuite.at: Add them.

2005-01-25  Nathaniel Smith  <njs@codesourcery.com>

	* tests/t_checkout_noop_on_fail.at: New test.
	* testsuite.at: Add it.
	(RAW_MONOTONE): Add $PREEXECUTE to definition.

2005-01-25  Nathaniel Smith  <njs@codesourcery.com>

	* change_set.cc (extend_renumbering_from_path_identities): Add
	invariant.
	(extend_renumbering_via_added_files): Likewise.

	* constants.hh (maxbytes, postsz): Remove dead constants.
	(verify_depth): New constant.
	* constants.cc: Likewise.
	* revision.hh (check_sane_history): New function.
	* revision.cc (check_sane_history): Likewise.
	* database.cc (put_revision): Sanity check revision and revision
	history before storing it.
	This breaks cvs import.  Why?

	* update.cc (find_deepest_acceptable_descendent): Remove.
	(acceptable_descendent, calculate_update_set): New functions.
	(pick_update_candidates): Use 'calculate_update_set'.
	* tests/t_update_2.at: Un-XFAIL.
	* tests/t_ambig_update.at: Un-XFAIL.

	* tests/t_no_rename_overwrite.at: New test.
	* tests/t_cdiff.at: New test placeholder.
	* testsuite.at: Add them.
	(MONOTONE): Prefix command line with $PREEXECUTE to e.g. support
	running under Valgrind.

2005-01-25  Matt Johnston  <matt@ucc.asn.au>

	* cert.cc: ignore whitespace when comparing private keys
	from the database and with the lua hook
	* tests/t_lua_privkey.at: new test
	* testsuite.at: run it

2005-01-23  Derek Scherger  <derek@echologic.com>

	* commands.cc (restrict_rename_set): include renames if either
	name is present in restriction
	(calculate_base_revision): remove unused variant
	(calculate_current_revision): remove unsed variable
	(calculate_restricted_revision): remove unsed variable
	(ls_missing): remove unsed variable
	(revert): rewrite with restrictions
	* tests/t_revert.at: test partial reverts adjust MT/work properly
	* tests/t_revert_dirs.at: un-XFAIL
	* tests/t_revert_rename.at: un-XFAIL; revert rename via both names

2005-01-23  Derek Scherger  <derek@echologic.com>

	* tests/t_revert_rename.at: remove extra MONOTONE_SETUP
	attempt revert by both original name and new name

2005-01-23  Derek Scherger  <derek@echologic.com>

	* tests/t_revert_rename.at: New test.
	* testsuite.at: Add it.

2005-01-22  Derek Scherger  <derek@echologic.com>

	* tests/t_revert_dirs.at: New test.
	* testsuite.at: Add it.

2005-01-22  Nathaniel Smith  <njs@codesourcery.com>

	* configure.ac (AC_INIT): Set bug-reporting address to list
	address, rather than Graydon's personal email.
	* diff_patch.cc (normalize_extents): Use it.
	* ui.cc (fatal): Likewise.

	* tests/t_vcheck.at: New priority "todo", tweak descriptive text.

2005-01-22  Nathaniel Smith  <njs@codesourcery.com>

	* tests/t_delete_dir.at: Add more commentary.

	* tests/t_rename_dir_patch.at: New test.
	* tests/t_delete_dir_patch.at: New test.
	* testsuite.at: Add them.

2005-01-22  Nathaniel Smith  <njs@codesourcery.com>

	* change_set.cc (apply_change_set): Add invariants.
	* tests/t_rename_dir_cross_level.at: New test.
	* tests/t_rename_added_in_rename.at: New test.
	* tests/t_rename_conflict.at: New test.
	* testsuite.at: Add them.

2005-01-21  Nathaniel Smith  <njs@codesourcery.com>

	* tests/t_ambig_update.at: Update comments.

	* tests/t_update_2.at: New test from Georg-W. Koltermann
	<Georg.Koltermann@mscsoftware.com>.
	* testsuite.at: Add it.

2005-01-20  Nathaniel Smith  <njs@codesourcery.com>

	* tests/t_lca_1.at: New bug report.
	* testsuite.at: Add it.

2005-01-19  Nathaniel Smith  <njs@codesourcery.com>

	* commands.cc (merge): Improve merge chatter.
	(do_diff): Don't print anything when there are no
	changes.

2005-01-19  Nathaniel Smith  <njs@codesourcery.com>

	* tests/t_db_with_dots.at: New test.
	* testsuite.at: Add it.

2005-01-19  Patrick Mauritz <oxygene@studentenbude.ath.cx>

	* Makefile.am (%.h, package_revision.h, package_full_revision.h):
	Don't update target file if no change has occurred, to reduce
	unnecessary rebuilds.

2005-01-18  Nathaniel Smith  <njs@codesourcery.com>

	* rcs_import.cc (cvs_key): Initialize struct tm to all zeros, to
	stop garbage sneaking in -- thanks to Zack Weinberg for pointing
	this out.  Also, handle 2 digit years properly on WIN32.

2005-01-18  Nathaniel Smith  <njs@codesourcery.com>

	* rcs_import.cc: Remove tabs.

2005-01-19  Matt Johnston  <matt@ucc.asn.au>

	* database.cc: Pass filename to check_sqlite_format_version as a
	fs::path, so that it doesn't get passed as a freshly created fs::path
	with default checker (which disallows '.foo' path components)

2005-01-19  Nathaniel Smith  <njs@codesourcery.com>

	* netsync.cc (session, process_confirm_cmd, dispatch_payload):
	Back out some over-zealous changes that broke netsync
	compatibility.  Probably should redo later, when have a chance to
	bump netsync protocol number, but we're not ready for that now.

2005-01-19  Nathaniel Smith  <njs@codesourcery.com>

	* tests/t_subdir_revert.at: New test.
	* tests/t_subdir_rename.at: New test.
	* testsuite.at: Add them.

2005-01-18  Nathaniel Smith  <njs@codesourcery.com>

	* tests/t_subdir_add.at: New test.
	* tests/t_subdir_drop.at: New test.
	* testsuite.at: Add them.
	* tests/t_delete_dir.at: Implement it.

2005-01-19  Nathaniel Smith  <njs@codesourcery.com>

	* netcmd.cc: Remove tabs.

2005-01-19  Nathaniel Smith  <njs@codesourcery.com>

	* merkle_tree.cc: Remove tabs.

2005-01-18  Nathaniel Smith  <njs@codesourcery.com>

	* rcs_import.cc (cvs_key): Initialize struct tm to all zeros, to
	stop garbage sneaking in -- thanks to Zack Weinberg for pointing
	this out.  Also, handle 2 digit years properly on WIN32.

2005-01-18  Nathaniel Smith  <njs@codesourcery.com>

	* rcs_import.cc: Remove tabs.

2005-01-18  Nathaniel Smith  <njs@codesourcery.com>

	* monotone.texi: Undocument mcerts, fcerts; rename rcerts to
	certs.
	* monotone.1: Likewise.

2005-01-18  Nathaniel Smith  <njs@codesourcery.com>

	* commands.cc (restrict_rename_set): Fix types to compile with old
	rename_set gunk removed.
	Alter logic to yell if a rename crosses the restriction boundary,
	rather than silently ignore it.

2005-01-19  graydon hoare  <graydon@pobox.com>

	* commands.cc: Fix up some merge breakage.
	* tests/t_add_dot.at: Un-XFAIL.
	* testsuite.at: Run "setup ." before "db init".

2005-01-09  Derek Scherger  <derek@echologic.com>

	* commands.cc (get_path_rearrangement): new function/signature for
	splitting restricted rearrangements
	(calculate_restricted_revision): use it and update to work
	similarly to calculate_current_revision
	(trusted): call app.initialize(false)
	(ls_missing): adjust for new get_path_rearrangement
	(attr): call app.initialize(true)
	(diff): merge cleanup
	(lca, lcad, explicit_merge): call app.initialize(false)
	* app_state.cc (constructor): set database app state
	(load_rcfiles): add required booleans
	* lua.{cc,hh} (load_rcfile): add required boolean
	* tests/t_add.at:
	* tests/t_diff_added_file.at:
	* tests/t_disapprove.at:
	* tests/t_drop_missing.at:
	* tests/t_heads.at:
	* tests/t_heads_discontinuous_branch.at:
	* tests/t_i18n_file.at:
	* tests/t_log_nonexistent.at:
	* tests/t_merge_add_del.at:
	* tests/t_netsync.at:
	* tests/t_netsync_pubkey.at:
	* tests/t_netsync_single.at:
	* tests/t_persistent_server_keys.at:
	* tests/t_persistent_server_revision.at:
	* tests/t_remerge.at:
	* tests/t_tags.at:
	* tests/t_update_missing.at:
	* tests/t_update_to_revision.at: add --message option to commits
	* tests/t_merge2_add.at:
	* tests/t_merge2_data.at:
	* tests/t_netsync_unrelated.at: create working directory with new
	setup command
	* tests/t_erename.at: update for revisions
	* tests/t_no_change_deltas.at: add --revision options to diff
	* tests/t_restrictions.at: remove some cruft and update to work
	with revisions
	* tests/t_subdirs.at: pass correct --rcfile and --db options from
	within subdir
	* testsuite.at (REVERT_TO): remove MT dir before checkout, which
	now fails if MT exists, replace checkout MT/options with old
	MT/options
	(COMMIT): add --message option to commit macro
	* work.cc (read_options_map): don't overwrite option settings when
	reading options map so that command line settings take precedence

2005-01-18  Nathaniel Smith  <njs@codesourcery.com>

	* netsync.cc: Partially fix comment (s/manifest/revision/ etc.).
	(dispatch_payload): Ignore mcert and fcert refinement requests,
	instead of dying on them.  Hack, but I think it should let this
	netsync continue to interoperate with old netsync...

2005-01-18  Nathaniel Smith  <njs@codesourcery.com>

	* vocab.hh: Remove file<cert>.
	* vocab.cc: Likewise.
	* packet_types.hh: Remove file.
	* Makefile.am (MOST_SOURCES): Remove packet_types.hh and mac.hh.

2005-01-18  Nathaniel Smith  <njs@codesourcery.com>

	* netsync.cc (process_confirm_cmd): Don't try refining mcert and
	fcert trees.
	Remove other dead/pointless code.

2005-01-18  Nathaniel Smith  <njs@codesourcery.com>

	* database.hh: Remove file cert stuff.
	* netsync.cc (data_exists): We don't have file/manifest certs.
	(load_data): Likewise.

2005-01-18  Nathaniel Smith  <njs@codesourcery.com>

	* netsync.cc (process_data_cmd): Ignore file/manifest certs.

	* database.cc (struct valid_certs): Don't support file certs.
	(rehash): No file certs.
	(file_cert_exists): Remove.
	(put_file_cert): Remove.
	(get_file_certs): Remove.

2005-01-18  Nathaniel Smith  <njs@codesourcery.com>

	* packet.cc (class delayed_manifest_cert_packet):
	(class delayed_file_cert_packet): Remove.
	(packet_db_writer::consume_file_cert, consume_manifest_cert)
	(packet_writer::consume_file_cert, consume_manifest_cert)
	Remove.
	(struct feed_packet_consumer): Don't support mcert/fcert packets.
	(extract_packets): Likewise.
	(packet_roundabout_test): Test revision certs, not manifest/file
	certs.

	* packet.hh (packet_consumer::consume_file_cert):
	(packet_consumer::consume_manifest_cert):
	(packet_writer::consume_file_cert):
	(packet_writer::consume_manifest_cert):
	(packet_db_writer::consume_file_cert):
	(packet_db_writer::consume_manifest_cert):
	Remove.

	* lua.hh (hook_get_file_cert_trust): Remove.
	* lua.cc (hook_get_file_cert_trust): Remove.

2005-01-18  Nathaniel Smith  <njs@codesourcery.com>

	* cert.hh (erase_bogus_certs): Re-add manifest cert version.

	* monotone.texi (Hook Reference): Remove documentation of
	get_{file,manifest}_cert_trust.

2005-01-18  Nathaniel Smith  <njs@codesourcery.com>

	* cert.cc (erase_bogus_certs): Re-add manifest cert version.
	(bogus_cert_p): Likewise.

2005-01-18  Nathaniel Smith  <njs@codesourcery.com>

	* cert.hh (rename_edge):
	(rename_set):
	(calculate_renames):
	(rename_cert_name): Remove.
	(cert_file_comment):
	(cert_manifest_comment): Remove.
	(erase_bogus_certs): Remove manifest and file versions.
	* cert.cc (rename_cert_name): Remove.
	(bogus_cert_p): Remove manifest<cert> and file<cert> variants.
	(erase_bogus_certs): Likewise.
	(put_simple_manifest_cert):
	(put_simple_file_cert):
	(cert_file_comment): Remove.

	* commands.cc (fcerts): Remove.
	(mcerts): Likewise.
	(rcerts): Rename to...
	(certs): ...this.  s/revision certs/certs/ in help text.
	(trusted): s/revision cert/cert/.
	(ls_certs): Don't special-case rename certs.

2005-01-18  Nathaniel Smith  <njs@codesourcery.com>

	* tests/t_vcheck.at: Fix AT_XFAIL_IF typo.

2005-01-18  Nathaniel Smith  <njs@codesourcery.com>

	* monotone.texi (Reserved Certs): Remove 'vcheck'.
	(Key and Cert): Remove 'vcheck'.
	(Accidental collision): Likewise.
	(Commands): Likewise.
	* tests/t_vcheck.at: Add note about manual having useful stuff for
	when vcheck is re-added.

2005-01-18  Nathaniel Smith  <njs@codesourcery.com>

	* mac.hh:
	* cert.cc (vcheck_cert_name):
	(calculate_vcheck_mac):
	(cert_manifest_vcheck
	(check_manifest_vcheck):
	* cert.hh (cert_manifest_vcheck):
	(check_manifest_vcheck):
	* constants.cc (constants::vchecklen):
	* constants.hh (constants::vchecklen):
	* commands.cc (vcheck):
	Remove.

	* tests/t_vcheck.at: New test.
	* testsuite.at: Call it.

2005-01-18  Nathaniel Smith  <njs@codesourcery.com>

	* ROADMAP: Remove 'upgrade to sqlite3' todo item.

2005-01-18  Nathaniel Smith  <njs@codesourcery.com>

	* commands.cc (tag):
	(testresult):
	(approve):
	(disapprove):
	(comment):
	(fload):
	(fmerge):
	(cat):
	(rcs_import): Change grouping for "--help" display, to make more
	informative.
	(rcs_import): Also add more details to help text.

2005-01-17  Nathaniel Smith  <njs@codesourcery.com>

	* diff_patch.cc (normalize_extents): Add missing ')'.

2005-01-17  Nathaniel Smith  <njs@codesourcery.com>

	* tests/t_update_1.at: New test.
	* testsuite.at: Call it.

2005-01-11  Nathaniel Smith  <njs@codesourcery.com>

	* diff_patch.cc (normalize_extents): Add warning for anyone who
	manages to trigger the untested part of the normalization code.

2005-01-14  Christian Kollee <stuka@pestilenz.org>

	* search for and link with sqlite3 when --bundle-sqlite=no

2005-01-12  Derek Scherger  <derek@echologic.com>

	* tests/t_ambig_update.at: add comments from discussion on irc
	* tests/t_status_missing.at: new test
	* testsuite.at: include it

2005-01-10  graydon hoare  <graydon@pboox.com>

	* commands.cc (explicit_merge): Tweak merge message.
	* database.cc (check_sqlite_format_version): New function.
	(database::sql): Call it.
	* sqlite/pager.hh (SQLITE_DEFAULT_PAGE_SIZE): Adjust to 8192.
	(SQLITE_MAX_PAGE_SIZE): Adjust to 65536.
	* schema_migration.cc: Post-merge cleanup.
	* Makefile.am: Likewise.

2005-01-10  Christof Petig <christof@petig-baender.de>

	* sqlite/*: SQLite 3.0.8 CVS import
	* database.{cc,hh}:
	* schema_migration.{cc,hh}: convert to use the SQLite3 API

	This does not yet use any of the more sophisticated API features
	of SQLite3 (query parameters, BLOBs), so there is plenty of room
	for optimization. This also does not change the schema (i.e.
	still uses base64 encoded values in tables)

2005-01-17  graydon hoare  <graydon@pobox.com>

	* AUTHORS: Mention Wojciech and Neil.
	* revision.cc (calculate_ancestors_from_graph): Make non-recursive.

2005-01-17  Wojciech MiÂkowski  <wmilkowski@interia.pl>

	* std_hooks.lua: Teach about meld.

2005-01-17  Neil Conway  <neilc@samurai.com>

	* diff_patch.cc: add a new context diff hunk consumer. Rename
	unidiff() to make_diff().
	* diff_patch.hh: Rename unidiff() to make_diff().
	* command.cc: Add new "cdiff" command, and refactor "diff" to
	invoke a common subroutine that is parameterized on the diff
	type. Unrelated change: make a branch-based checkout default to
	using the same directory name as the branch name, unless a
	branch is specified.

2005-01-17  graydon hoare  <graydon@pobox.com>

	* cryptopp/osrng.cpp (NonblockingRng::GenerateBlock):
	Bring forward patch lost in cryptopp 5.2 upgrade.
	* revision.cc (add_bitset_to_union)
	(calculate_ancestors_from_graph): New functions.
	(erase_ancestors)
	(is_ancestor): Rewrite.
	* cert.cc (get_branch_heads): Rewrite.
	* database.{cc,hh} (get_heads): Remove
	(get_revision_ancestry): Use multimap.
	(install_views): Disable.
	Remove everything related to the trust views. Too slow.
	Also tidy up whitespace formatting in sqlite3 code.
	* views.sql: Clear out all views.
	* commands.cc: Adapt to using multimap for ancestry.
	* AUTHORS: Mention Faheem and Christian.

2005-01-17  Faheem Mitha  <faheem@email.unc.edu>

	* debian/control: Fix up build depends.

2005-01-17  Ulrich Drepper  <drepper@redhat.com>

	* acinclude.m4 (AC_CHECK_INADDR_NONE): Fix quoting.
	* Makefile.am (EXTRA_DIST): Add sqlite/keywordhash.c.

2005-01-14  Christian Kollee  <stuka@pestilenz.org>

	* search for and link with sqlite3 when --bundle-sqlite=no

2005-01-12  Derek Scherger  <derek@echologic.com>

	* tests/t_ambig_update.at: add comments from discussion on irc
	* tests/t_status_missing.at: new test
	* testsuite.at: include it

2005-01-10  graydon hoare  <graydon@pboox.com>

	* commands.cc (explicit_merge): Tweak merge message.
	* database.cc (check_sqlite_format_version): New function.
	(database::sql): Call it.
	* sqlite/pager.hh (SQLITE_DEFAULT_PAGE_SIZE): Adjust to 8192.
	(SQLITE_MAX_PAGE_SIZE): Adjust to 65536.
	* schema_migration.cc: Post-merge cleanup.
	* Makefile.am: Likewise.

2005-01-10  Christof Petig  <christof@petig-baender.de>

	* sqlite/*: SQLite 3.0.8 CVS import
	* database.{cc,hh}:
	* schema_migration.{cc,hh}: convert to use the SQLite3 API

	This does not yet use any of the more sophisticated API features
	of SQLite3 (query parameters, BLOBs), so there is plenty of room
	for optimization. This also does not change the schema (i.e.
	still uses base64 encoded values in tables)

2005-01-11  Nathaniel Smith  <njs@codesourcery.com>

	* tests/t_migrate_schema.at: Switch to using pre-dumped db's, make
	it work, un-XFAIL it.

2005-01-11  Nathaniel Smith  <njs@codesourcery.com>

	* tests/t_persistent_server_keys_2.at: XFAIL it, add commentary on
	solution.

2005-01-11  Nathaniel Smith  <njs@codesourcery.com>

	* tests/t_persistent_server_keys_2.at: New test.
	* testsuite.at: Add it.

2005-01-06  Nathaniel Smith  <njs@codesourcery.com>

	* schema_migration.cc (migrate_monotone_schema): Add comment
	pointing to t_migrate_schema.at.
	* tests/t_migrate_schema.at: Implement, mostly.  (Still broken.)

	* tests/t_heads_discontinuous_branch.at: Remove urgency
	annotation.
	* tests/t_netsync_nocerts.at: Add urgency annotation.

	* testsuite.at: Add UNGZ, UNGZB64 macros.
	* tests/t_fmerge.at: Use them.

2005-01-05  Nathaniel Smith  <njs@codesourcery.com>

	* schema_migration.cc: Update comment about depot code.
	(migrate_depot_split_seqnumbers_into_groups):
	(migrate_depot_make_seqnumbers_non_null):
	(migrate_depot_schema): Remove; all are dead code.

2005-01-05  Nathaniel Smith  <njs@codesourcery.com>

	* schema_migration.cc: Remove tabs.

2005-01-05  Nathaniel Smith  <njs@codesourcery.com>

	* tests/t_check_same_db_contents.at: Uncapitalize title to unbreak
	testsuite.

	* revision.cc (is_ancestor): Add FIXME comment.
	(erase_ancestors): New function.
	* revision.hh (erase_ancestors): Prototype it.
	* cert.cc (get_branch_heads): Call it.
	* tests/t_heads_discontinuous_branch.at: Un-XFAIL it.

	* revision.cc (find_subgraph_for_composite_search): Ignore null
	revision ids.
	* commands.cc (try_one_merge): Add invariant - never create merges
	where the left parent is an ancestor or descendent of the right.
	(explicit_merge): Same check.
	(propagate): Handle cases where no merge is necessary.  Also, make
	generated log message more readable.

	* tests/t_propagate_desc.at: Un-XFAIL it.
	* tests/t_propagate_anc.at: Un-XFAIL it.  Use new
	CHECK_SAME_DB_CONTENTS macros.
	* testsuite.at: Move t_check_same_db_contents.at to run before
	propagation tests.  Make CHECK_SAME_DB_CONTENTS more thorough.

	* tests/t_dump_load.at: Implement test.

2005-01-05  Nathaniel Smith  <njs@codesourcery.com>

	* tests/t_check_same_db_contents.at: New test.
	* testsuite.at: Add it.
	(CHECK_SAME_DB_CONTENTS): New macro.

2005-01-04  Nathaniel Smith  <njs@codesourcery.com>

	* cert.cc: Remove tabs.
	* revision.hh: Likewise.

2005-01-04  Nathaniel Smith  <njs@codesourcery.com>

	* tests/t_propagate_anc.at: Also check the case where we're
	propagating a non-strict ancestor, i.e. the heads are actually
	equal.

2005-01-04  Nathaniel Smith  <njs@codesourcery.com>

	* database.cc (get_revision_parents): Add invariant.
	(get_revision_children): Likewise.
	(get_revision): Likewise.
	(put_revision): Likewise.

	* tests/t_merge_ancestor.at: New test.
	* tests/t_propagate_desc.at: Likewise.
	* tests/t_propagate_anc.at: Likewise.
	* testsuite.at: Call them.

2005-01-04  Nathaniel Smith  <njs@codesourcery.com>

	* tests/t_netsync_diffbranch.at: Add priority, add description of
	problem and solution.
	Also, XFAIL it.
	* tests/t_netsync_unrelated.at: Add reference to discussion.
	* tests/t_cmdline_options.at: Remove priority marking from
	non-bug.
	* tests/t_checkout_dir.at: XFAIL when run as root.

	* tests/t_netsync_nocerts.at: New test.
	* testsuite.at: Call it.

2005-01-03  Matt Johnston  <matt@ucc.asn.au>

	* tests/t_netsync_diffbranch.at: add a new test for pulling a branch
	with a parent from a different branch.
	* testsuite.at: add it

2005-01-02  Derek Scherger  <derek@echologic.com>

	* commands.cc (log_certs): new function
	(log) add Ancestor: and Branch: entries to output; use above new
	function
	* tests/t_cross.at: update to work with changesets

2004-12-30  graydon hoare  <graydon@pobox.com>

	* constants.cc (netcmd_current_protocol_version): Set to 3.
	* tests/t_crlf.at: New test of crlf line encodings.
	* testsuite.at: Call it.
	* monotone.spec: Note 0.16 release.

2004-12-30  graydon hoare  <graydon@pobox.com>

	* win32/get_system_flavour.cc: Fix little compile bugs.

2004-12-30  Julio M. Merino Vidal  <jmmv@menta.net>

	* change_set.{cc,hh}: Add the has_renamed_file_src function in
	change_set::path_rearrangement.
	* commands.cc: Make the 'log' command show nothing for renamed or
	deleted files (when asked to do so) and stop going backwards in
	history when such condition is detected; they don't exist any more,
	so there is no point in showing history (and could drive to incorrect
	logs anyway).
	* tests/t_log_nonexistent.at: New check to verify previous.
	* testsuite.at: Add it.

2004-12-30  graydon hoare  <graydon@pobox.com>

	* Makefile.am: Clean full testsuite directory and full-version.
	* configure.ac: Bump version number.
	* po/monotone.pot: Regenerate.
	* NEWS: Describe new release.

2004-12-29  Julio M. Merino Vidal  <jmmv@menta.net>

	* tests/t_cmdline_options.at: New test for previous: ensure that
	monotone is actually checking for command line correctness.
	* testsuite.at: Add it.

2004-12-29  Julio M. Merino Vidal  <jmmv@menta.net>

	* monotone.cc: Verify that the command line is syntactically correct
	as regards to options (based on error codes from popt).

2004-12-29  Matt Johnston  <matt@ucc.asn.au>

	* tests/t_drop_rename_patch.at: A test to check that deltas on
	renamed files are included in concatenate_change_sets, if there was a
	deletion of a file with the same name as the rename src.
	* testsuite.at: add it

2004-12-29  graydon hoare  <graydon@pobox.com>

	* AUTHORS: Add Jordi.
	* change_set.{cc,hh}: Make sanity helpers const.
	(normalize_change_set): Drop a->a deltas.
	(merge_change_sets): Call normalize.
	(invert_change_set): Likewise.
	* revision.cc
	(find_subgraph_for_composite_search): New fn.
	(calculate_composite_change_set): Call it.
	(calculate_change_sets_recursive): Use results.
	* tests/t_no_change_deltas.at: Fix.

2004-12-29  graydon hoare  <graydon@pobox.com>

	* change_set.cc: Fix unit tests to satisfy sanity checks.
	* std_hooks.lua: Fix status checking on external merges.

2004-12-29  Matt Johnston  <matt@ucc.asn.au>

	* change_set.{cc,hh}: Take account of files which are the
	destination of a rename_file operation, when examining
	file deletions. Added helper methods to clean up related code.

2004-12-29  Matt Johnston  <matt@ucc.asn.au>

	* change_set.cc: added a sanity check for deltas with same src/dst,
	and deleted files with deltas.

2004-12-29  Matt Johnston  <matt@ucc.asn.au>

	* testsuite.at, tests/t_netsync_single.at: don't use -q with
	killall since it isn't portable.

2004-12-28  Julio M. Merino Vidal  <jmmv@menta.net>

	* commands.cc: Make the 'log' command show all affected files
	in each revision in a nice format (easier to read than what
	'cat revision' shows).

2004-12-28  Julio M. Merino Vidal  <jmmv@menta.net>

	* commands.cc: Change the order used by the 'log' command to show
	affected files so that it matches the order in which these changes
	really happen.  Otherwise, a sequence like "rm foo; mv bar foo;
	patch foo" could be difficult to understand by the reader.

2004-12-28  Jordi Vilalta Prat  <jvprat@wanadoo.es>

	* monotone.texi: Fix a typo: "not not" should be "not".

2004-12-28  Julio M. Merino Vidal  <jmmv@menta.net>

	* commands.cc: Make the 'log' command show all affected files
	in each revision in a nice format (easier to read than what
	'cat revision' shows).

2004-12-28  graydon hoare  <graydon@pobox.com>

	* AUTHORS: Add various recent authors.

2004-12-28  Badai Aqrandista <badaiaqrandista@hotmail.com>

	* debian/*: Fix up for package building.

2004-12-28  graydon hoare  <graydon@pobox.com>

	* change_set.{cc,hh}: Add sanity checking, rework
	some of concatenation logic to accomodate.
	* revision.{cc,hh}: Likewise.
	Teach about generalized graph rebuilding.
	* database.cc (delete_existing_revs_and_certs): New fn.
	* commands.cc (db rebuild): New command.
	(db fsck) New command.
	* sanity.{cc,hh} (relaxed): New flag.
	* work.cc: Use new concatenation logic.

2004-12-25  Julio M. Merino Vidal  <jmmv@menta.net>

	* commands.cc: During 'log', print duplicate certificates (by
	different people) in separate lines, rather than showing them
	together without any spacing.  While here, homogenize new lines
	in other messages as well; this also avoids printing some of
	them in case of missing certificates).

2004-12-24  Nathaniel Smith  <njs@codesourcery.com>

	* tests/t_disapprove.at: Enable previously disabled test.

	* tests/t_no_change_deltas.at: New test.
	* testsuite.at: Call it.

2004-12-23  Nathaniel Smith  <njs@codesourcery.com>

	* win32/read_password.c: Remove unused file.

2004-12-22  Julio M. Merino Vidal  <jmmv@menta.net>

	* commands.cc: Verify that the key identifier passed to the pubkey
	and privkey commands exists in the database.  Otherwise exit with
	an informational message instead of an exception.

2004-12-20  Matt Johnston  <matt@ucc.asn.au>

	* keys.cc: don't cache bad passphrases, so prompt for a correct
	password if the first ones fail.

2004-12-19  Matt Johnston  <matt@ucc.asn.au>

	* commands.cc: print out author/date next to ambiguous revision
	lists from selectors.

2004-12-19  Julio M. Merino Vidal  <jmmv@menta.net>

	* testsuite.at:
	* tests/t_fmerge.at:
	* tests/t_netsync.at:
	* tests/t_netsync_single.at:
	* tests/t_revert.at:
	* tests/t_tags.at: Avoid usage of test's == operator.  It's a
	GNUism and causes unexpected failures in many tests.  The correct
	operator to use is just an equal sign (=).
	* tests/t_renamed.at: Don't use cp's -a flag, which is not
	supported by some implementations of this utility (such as the
	one in NetBSD).  Try to add some of its funcionality by using
	the -p flag, although everything could be fine without it.
	* tests/t_unidiff.at: Discard patch's stderr output.  Otherwise
	it's treated as errors, but NetBSD's patch uses it to print
	informative messages.

2004-12-19  Julio M. Merino Vidal  <jmmv@menta.net>

	* tests/t_scan.at: Instead of running sha1sum, use a prestored
	manifest file to do the verification.  This avoids problems in
	systems that do not have the sha1sum tool, like NetBSD.

2004-12-19  Julio M. Merino Vidal  <jmmv@menta.net>

	* Makefile.am: Remove obsolete --with-bundled-adns flag from
	DISTCHECK_CONFIGURE_FLAGS.

2004-12-18  Nathaniel Smith  <njs@codesourcery.com>

	* tests/t_checkout_dir.at: Make the test directory chdir'able
	again after the test.
	* tests/t_delete_dir.at: Add trailing newline.

	* tests/t_dump_load.at: New bug report.
	* tests/t_migrate_schema.at: Likewise.
	* testsuite.at: Call them.

2004-12-18  Nathaniel Smith  <njs@codesourcery.com>

	* change_set.hh: Remove obsolete comment.

2004-12-18  Nathaniel Smith  <njs@codesourcery.com>

	* tests/t_delete_dir.at: New bug report.
	* testsuite.at: Call it.

2004-12-18  Julio M. Merino Vidal  <jmmv@menta.net>

	* commands.cc: Homogenize help message for 'ls' with the one shown
	by 'list'.

2004-12-18  Julio M. Merino Vidal  <jmmv@menta.net>

	* ChangeLog: Add missing entries for several modifications I did
	in December 6th and 3rd.

2004-12-18  Julio M. Merino Vidal  <jmmv@menta.net>

	* tests/t_checkout_dir.at: New test triggering the bug I fixed
	  previously in the checkout command, verifying that directory
	  creation and chdir succeed.
	* testsuite.at: Add new test.

2004-12-18  Nathaniel Smith  <njs@codesourcery.com>

	* ChangeLog: Add log entry for <jmmv@menta.net>'s last change.
	* std_hooks.lua: Check exit status of external merge commands.

2004-12-18  Julio M. Merino Vidal  <jmmv@menta.net>

	* commands.cc: Include cerrno, cstring,
	boost/filesystem/exception.hpp.
	(checkout): Verify that directory creation and chdir succeeded.

2004-12-18  Nathaniel Smith  <njs@codesourcery.com>

	* diff_patch.cc (struct hunk_offset_calculator): Remove dead
	code.  (I believe it was used by the old, non-extent-based
	merging.)
	(calculate_hunk_offsets): Likewise.
	(struct hunk_consumer): Move next to rest of unidiff code.
	(walk_hunk_consumer): Likewise.

2004-12-18  Matt Johnston <matt@ucc.asn.au>

	* change_set.cc (concatenate_change_sets): Be more careful checking
	whether to discard deltas for deleted files (in particular take
	care when files are removed then re-added) - fixes tests
	t_patch_drop_add, t_add_drop_add.at, t_add_patch_drop_add,
	t_merge2_add_drop_add
	* change_set.cc (project_missing_deltas): don't copy deltas
	for deleted files, and handle the case where src file ids vary when
	files are added/removed. (fixes t_patch_vs_drop_add)
	* t_patch_drop_add.at, t_add_drop_add.at, t_add_patch_drop_add.at,
	  t_merge2_add_drop_add.at, t_patch_vs_drop_add.t: don't expect
	to fail any more.

2004-12-17  Nathaniel Smith  <njs@codesourcery.com>

	* tests/t_persistent_server_keys.at:
	* tests/t_attr.at:
	* tests/t_patch_vs_drop_add.at:
	* tests/t_merge2_add_drop_add.at:
	* tests/t_add_drop_add.at:
	* tests/t_add_patch_drop_add.at:
	* tests/t_patch_drop_add.at: Remove priority notes, since these
	are no longer bugs.

2004-12-17  graydon hoare  <graydon@pobox.com>

	* tests/t_merge_2.at: Works now, remove xfail.

2004-12-17  graydon hoare  <graydon@pobox.com>

	* tests/t_merge_1.at: Remove AT_CHECK(false) and xfail.
	* tests/t_fdiff_normalize.at: New test.
	* testsuite.at: Call it.
	* diff_patch.cc (normalize_extents): Fix the normalize bug.
	* revision.{cc,hh} (construct_revisions): Rename to prepare for
	next rebuild-the-graph migration.
	* commands.cc (db): Change call name.

2004-12-16  Joel Rosdahl  <joel@rosdahl.net>

	* revision.cc (is_ancestor): Use std::queue for the queue.

2004-12-14  Joel Rosdahl  <joel@rosdahl.net>

	Generalize the explicit_merge command with an optional ancestor
	argument:
	* revision.cc (is_ancestor): New method.
	* revision.hh (is_ancestor): Add prototype.
	* commands.cc (try_one_merge): Add ancestor argument. Empty
	ancestor means use ancestor from find_common_ancestor_for_merge.
	(merge): Pass empty ancestor to try_one_merge.
	(propagate): Likewise.
	(explicit_merge): Add optional ancestor argument.
	* monotone.texi: Document new explicit_merge argument.

2004-12-13  Joel Rosdahl  <joel@rosdahl.net>

	* tests/t_merge_2.at: New test triggering a bad merge.
	* testsuite.at: Add new test.

2004-12-13  Joel Rosdahl  <joel@rosdahl.net>

	* revision.cc (find_least_common_ancestor): Add a missing "return
	true;" that mysteriously was removed in
	c853237f9d8d155431f88aca12932d2cdaaa31fe.

2004-12-13  Joel Rosdahl  <joel@rosdahl.net>

	* revision.cc (find_least_common_ancestor): Remove unused variable.
	* commands.cc (lca): Correct negative status text.
	* commands.cc (update): Use GNU style braces.

2004-12-12  graydon hoare  <graydon@pobox.com>

	* commands.cc: Fix bug reported in t_attr.at
	* tests/t_attr.at: Remove xfail.
	* change_set.cc: Change unit tests syntax.
	(read_change_set): Assert complete read.
	* revision_ser.cc (read_revision_set): Likewise.
	* os_specific.hh: Drop obsolete file.

2004-12-12  Joel Rosdahl  <joel@rosdahl.net>

	* revision.cc (find_least_common_ancestor): New function for
	finding the vanilla LCA.
	* revision.hh: Added prototype for find_least_common_ancestor.
	* commands.cc (update): Use find_least_common_ancestor for finding
	a common ancestor.
	* commands.cc (diff): Likewise.
	* revision.cc (find_common_ancestor): Rename to...
	(find_common_ancestor_for_merge): ...this, for clarity.
	* revision.hh: find_common_ancestor -->
	find_common_ancestor_for_merge.
	* commands.cc (try_one_merge): Call find_common_ancestor_for_merge
	to find ancestor.
	* commands.cc (lcad): Rename lca command to lcad.
	* commands.cc (lca): New command for finding the vanilla LCA.

2004-12-12  Nathaniel Smith  <njs@codesourcery.com>

	* tests/t_persistent_server_keys.at: Actually test what it's
	supposed to.  Also, un-XFAIL it, since now it seems to pass.

2004-12-12  Nathaniel Smith  <njs@codesourcery.com>

	* tests/t_persistent_server_keys.at: New test.

	* testsuite.at: Call it.
	* tests/t_persistent_server_revision.at: Fix typo.

2004-12-12  Nathaniel Smith  <njs@codesourcery.com>

	* tests/t_persistent_server_revision.at: New test.
	* testsuite.at: Call it.  Tweak NETSYNC macros in support of it.

2004-12-11  Nathaniel Smith  <njs@codesourcery.com>

	* lua.hh (add_rcfile): Add 'required' argument.
	* lua.cc (add_rcfile): Implement it.  Simplify error checking
	logic while I'm there...
	* monotone.cc (cpp_main): Pass new argument to add_rcfile.

	* tests/t_rcfile_required.at: New test.
	* testsuite.at: Call it.
	Revamp netsync support macros, to allow long-running servers.
	Make netsync-killer try first with -TERM, in case that plays nicer
	with gcov.

2004-12-11  Nathaniel Smith  <njs@codesourcery.com>

	* lua.hh: Remove tabs.

2004-12-11  Nathaniel Smith  <njs@codesourcery.com>

	* monotone.texi: Document explicit_merge.

2004-12-11  Nathaniel Smith  <njs@codesourcery.com>

	* Makefile.am: Redo full-revision support again, to properly
	handle 'make dist' and caching.  Hopefully.

2004-12-11  Nathaniel Smith  <njs@codesourcery.com>

	* monotone.texi (File Attributes): Rewrite for new .mt-attrs
	syntax.

2004-12-11  Nathaniel Smith  <njs@codesourcery.com>

	* tests/t_attr.at: New test.
	* testsuite.at: Call it.

2004-12-11  Nathaniel Smith  <njs@codesourcery.com>

	* commands.cc (trusted): Print spaces between key ids.

	* lua.cc (add_rcfile): Errors while loading a user-provided rc
	file are naughtiness, not oopses.

2004-12-11  Nathaniel Smith  <njs@codesourcery.com>

	* commands.cc (commands::explain_usage): Use split_into_lines to
	do formatting of per-command usage; allow multi-line
	descriptions.
	(trusted): New command.
	* monotone.texi (Key and Cert): Document 'trusted' command.
	* tests/t_trusted.at: New test.
	* testsuite.at: Change get_revision_cert_trust to support
	t_trusted.at.  Call t_trusted.at.

2004-12-11  Derek Scherger  <derek@echologic.com>

	* app_state.{cc,hh} (restriction_includes): renamed from
	in_restriction to be less obscure; use path_set rather than
	set<file_path>
	* commands.cc
	(restrict_path_set):
	(restrict_rename_set):
	(restrict_path_rearrangement):
	(calculate_restricted_revision): new restriction functions
	(restrict_patch_set): remove old restrictions machinery
	(status): call calculate_restricted_revision
	(ls_tags): call app.initialize
	(unknown_itemizer): restriction_includes renamed
	(ls_unknown): call calculate_restricted_revision
	(ls_missing): rework for restrictions
	(commit): switch to --message option, optional paths and preserve
	restricted work
	(diff): allow restrictions for zero and one arg variants
	(revert): note some work left to do
	* manifest.{cc,hh} (build_manifest_map): hide unused things
	(build_restricted_manifest_map): new function
	* transforms.{cc,hh} (calculate_ident): clean up merge artifacts
	* work.cc (read_options_map): merge cleanup to preserve command
	line options

2004-12-10  Nathaniel Smith  <njs@codesourcery.com>

	* Makefile.am (package_full_revision.txt): Redo Joel Rosdahl
	<joel@rosdahl.net>'s change below after it got clobbered by
	merge.

2004-12-10  Nathaniel Smith  <njs@codesourcery.com>

	* commands.cc (log): Synopsize optional 'file' argument, and
	describe both arguments in help description.

2004-12-10  Matt Johnston  <matt@ucc.asn.au>

	* cert.cc: Added priv_key_exists() function
	* commands.cc, rcs_import.cc: use new privkey functions
	* netsync.cc: change some bits that were missed

2004-12-09  Derek Scherger  <derek@echologic.com>

	* .mt-nonce: delete obsolete file
	* change_set.cc (merge_deltas): add file paths in call to
	try_to_merge_files
	* commands.cc (propagate): add progress logging similar to merge
	* diff_patch.{cc,hh} (try_to_merge_files): add file paths to
	merge2 and merge3 hooks; add logging of paths before calling merge
	hooks
	* lua.{cc,hh} (hook_merge2, hook_merge3): add file paths to merge
	hooks
	* std_hooks.lua (merge2, merge3, merge2_xxdiff_cmd,
	merge3_xxdiff_cmd): pass file paths to xxdiff for use as titles
	* testsuite.at (MONOTONE_SETUP): add paths to merge2 hook

2004-12-09  Matt Johnston  <matt@ucc.asn.au>

	* cert.cc, cert.hh, lua.cc, lua.hh, netsync.cc:
	Added a new get_priv_key(keyid) lua hook to retrieve
	a private key from ~/.monotonerc

2004-12-09  Matt Johnston  <matt@ucc.asn.au>

	* change_set.cc: Don't include patch deltas on files which
	are being deleted in changesets. (partial fix for bug
	invoked by t_merge_add_del.at)

2004-12-09  Matt Johnston  <matt@ucc.asn.au>

	* configure.ac,Makefile.am: Fix iconv and intl
	handling so that the libraries are used (required for OS X).

2004-12-09  Nathaniel Smith  <njs@codesourcery.com>

	* Makefile.am (BUILT_SOURCES_NOCLEAN): add 'S'.

	* netsync.cc (session): Make ticker pointers into auto_ptr's.  Add
	cert and revision tickers.
	(session::session): Initialize new tickers.
	(session::note_item_sent): New method.  Increment tickers.
	(session::note_item_arrived): Increment tickers.
	(session::read_some): Adjust for auto_ptr.
	(session::write_some): Likewise.
	(call_server): Conditionally initialize cert and revision
	tickers.
	(queue_data_cmd): Call 'note_item_sent'.
	(queue_delta_cmd): Call 'note_item_sent'.

2004-12-09  graydon hoare  <graydon@pobox.com>

	* ROADMAP: Add file.

2004-12-08  Nathaniel Smith  <njs@codesourcery.com>

	* tests/t_patch_vs_drop_add.at:
	* tests/t_patch_drop_add.at:
	* tests/t_netsync_unrelated.at:
	* tests/t_merge_add_del.at:
	* tests/t_merge2_add_drop_add.at:
	* tests/t_merge_1.at:
	* tests/t_heads_discontinuous_branch.at:
	* tests/t_cleanup_empty_dir.at:
	* tests/t_checkout_options.at:
	* tests/t_ambig_update.at:
	* tests/t_add_patch_drop_add.at:
	* tests/t_add_drop_add.at:
	* tests/t_add_dot.at: Add (importance) markers to all bug report
	tests.

2004-12-08  Nathaniel Smith  <njs@codesourcery.com>

	* app_state.hh (write_options): Add 'force' option.
	* app_state.cc: Remove tabs.
	(write_options): Implement.
	* commands.cc (checkout): Pass force=true to 'write_options'.

	* tests/t_checkout_options.at: New test.
	* testsuite.at: Define RAW_MONOTONE.
	(t_checkout_options.at): Call it.

2004-12-08  Nathaniel Smith  <njs@codesourcery.com>

	* update.hh (pick_update_target): Rename to...
	(pick_update_candidates): ...this.  Return a set of candidates,
	rather than a single best.
	* update.cc (pick_update_candidates): Likewise.  Remove logic
	checking for unique candidate.
	* commands.cc (describe_revision): New function.
	(heads): Use it.
	(update): Use new 'pick_update_candidates' function.  Add logic
	checking for unique candidate.  On non-unique candidate, print all
	candidates, using 'describe_revision'.

	* tests/t_ambig_update.at: Check that failure messages describe
	the candidate set.

2004-12-08  Nathaniel Smith  <njs@codesourcery.com>

	* update.cc: Remove tabs.

2004-12-08  Nathaniel Smith  <njs@codesourcery.com>

	* tests/t_ambig_update.at: Also check that update fails when one
	candidate edge is deeper than the other.

2004-12-08  graydon hoare  <graydon@pobox.com>

	* change_set.cc (extend_renumbering_via_added_files):
	Look up parent tid in existing renumbering.
	* commands.cc (attr): Check index for "set" subcommand.
	(lca): New diagnostic command.
	(log): Tidy up output formatting a bit.
	* po/monotone.pot: Regenerate.
	* tests/t_add_edge.at: New test to catch add failure.
	* testsuite.at: Call it.

2004-12-08  Nathaniel Smith  <njs@codesourcery.com>

	* tests/t_ambig_update.at: New test.
	* testsuite.at: Add it.

	* tests/t_explicit_merge.at: Add, having forgotten to last time.

2004-12-08  Nathaniel Smith  <njs@codesourcery.com>

	* tests/t_explicit_merge.at: New test.
	* testsuite.at: Add it.

2004-12-08  Nathaniel Smith  <njs@codesourcery.com>

	* testsuite.at: Remove duplicate line created by merge.
	* ChangeLog: Re-sort after merges.

	* commands.cc (explicit_merge): Remove stray space.  Print id of
	merge result.
	(complete_command): Add back "}" deleted by merge.

2004-12-08  Nathaniel Smith  <njs@codesourcery.com>

	* change_set.cc: Remove tabs.
	* diff_patch.cc: Likewise.

	* commands.cc (explicit_merge): New command.

2004-12-08  graydon hoare  <graydon@pobox.com>

	* change_set.cc (extend_renumbering_via_added_files):
	Look up parent tid in existing renumbering.
	* commands.cc (attr): Check index for "set" subcommand.
	(lca): New diagnostic command.
	(log): Tidy up output formatting a bit.
	* po/monotone.pot: Regenerate.
	* tests/t_add_edge.at: New test to catch add failure.
	* testsuite.at: Call it.

2004-12-07  Richard Levitte  <richard@levitte.org>

	* Makefile.am: Keep package_*revision.{txt,h}, so they are saved
	as part of a distribution, and thereby make as sure as possible
	people who download monotone get historical information on where
	their copy of monotone came from.

2004-12-06  Richard Levitte  <richard@levitte.org>

	* monotone.cc: Add a hint on how to use --ticker.

2004-12-06  Nathaniel Smith  <njs@codesourcery.com>

	* commands.cc (ls_certs): Sort the certs before printing.
	* tests/t_netsync_repeated.at: Actually check that certs were
	transferred correctly.

2004-12-06  Julio M. Merino Vidal  <jmmv@menta.net>

	* figures/cert.pdf:
	* figures/cert.png:
	* figures/oo-figures.sxd:
	* monotone.texi: Use example host names under the
	example.{com,org,net} subdomains instead of invented names.
	These are defined in RFC 2606.

2004-12-06  Julio M. Merino Vidal  <jmmv@menta.net>

	* configure.ac: Now that we depend on GNU Autoconf >= 2.58, we
	can use the AS_HELP_STRING macro everywhere we need to pretty-print
	help strings.  Also convert old calls to AC_HELP_STRING (deprecated)
	to this one.

2004-12-06  Joel Rosdahl  <joel@rosdahl.net>

	* Makefile.am (package_full_revision.txt): Silence error messages
	when deducing full package revision.

2004-12-06  graydon hoare  <graydon@pobox.com>

	* unix/get_system_flavour.cc:
	* win32/get_system_flavour.cc: Add missing files.

2004-12-06  graydon hoare  <graydon@pobox.com>

	* commands.cc (merge): Add newline in output.
	* change_set.cc (project_missing_deltas): Fix very bad
	delta-renaming bug.

2004-12-06  graydon hoare  <graydon@pobox.com>

	* change_set.cc:
	* tests/t_merge_add_del.at:
	* netsync.cc:
	* commands.cc: Clean up from merge.

2004-12-06  Nathaniel Smith  <njs@codesourcery.com>

	* tests/t_add_patch_drop_add.at: New test.
	* tests/t_merge2_add_drop_add.at: New test.
	* tests/t_patch_drop_add.at: New test.
	* tests/t_patch_vs_drop_add.at: New test.
	* testsuite.at: Add them.

	* tests/t_add_drop_add.at: Fix to test what it was supposed to.

	* tests/t_merge2_data.at: Remove extraneous [stdout].

	* tests/t_merge_add_del.at: Fix description.
	XFAIL it.

2004-12-06  Nathaniel Smith  <njs@codesourcery.com>

	* tests/t_add_drop_add.at: New test.
	* testsuite.at: Add it.

2004-12-05  Nathaniel Smith  <njs@codesourcery.com>

	* tests/t_merge_add_del: Shorten name for better display.

2004-12-05  Matt Johnston <matt@ucc.asn.au>

	* tests/t_merge_add_del: added a new test for merging
	  branches where a file is added then removed.
	* testsuite.at: added the new test
	* configure.ac: bumped the prequisite version to 2.58 since
	  some tests use AT_XFAIL_IF

2004-12-05  graydon hoare  <graydon@pobox.com>

	* Makefile.am (package_full_revision.txt): Use top_builddir
	to locate monotone executable.

2004-12-05  Nathaniel Smith  <njs@codesourcery.com>

	* tests/t_merge_add_del: Shorten name for better display.

2004-12-05  Matt Johnston <matt@ucc.asn.au>

	* tests/t_merge_add_del: added a new test for merging
	  branches where a file is added then removed.
	* testsuite.at: added the new test
	* configure.ac: bumped the prequisite version to 2.58 since
	  some tests use AT_XFAIL_IF

2004-12-04  graydon hoare  <graydon@pobox.com>

	* commands.cc (fcommit): New command.
	(update): Finish off merge of update command.

2004-12-04  Derek Scherger  <derek@echologic.com>

	* commands.cc: (complete_command): New function.
	(explain_usage/process): Use it.

2004-12-04  Nathaniel Smith  <njs@codesourcery.com>

	* change_set.cc (merge_deltas): Call correct variant of
	try_to_merge_files depending on whether ancestor is available.
	* diff_patch.cc (try_to_merge_files -- merge3 version): Add
	assertions about ids.
	(try_to_merge_files -- merge2 version): Likewise.

	* testsuite.at: Add a trivial working merge2 hook.
	* tests/t_related_merge2_data.at: Update to use.
	Mark as expected to PASS.
	* tests/t_merge2_data.at: Likewise.

2004-12-04  Nathaniel Smith  <njs@codesourcery.com>

	* change_set.cc (merge_deltas): Call correct variant of
	try_to_merge_files depending on whether ancestor is available.
	* diff_patch.cc (try_to_merge_files -- merge3 version): Add
	assertions about ids.
	(try_to_merge_files -- merge2 version): Likewise.

	* testsuite.at: Add a trivial working merge2 hook.
	* tests/t_related_merge2_data.at: Update to use.
	Mark as expected to PASS.
	* tests/t_merge2_data.at: Likewise.

2004-12-04  Nathaniel Smith  <njs@codesourcery.com>

	* change_set.cc: Remove tabs.
	* diff_patch.cc: Likewise.

2004-12-04  Nathaniel Smith  <njs@codesourcery.com>

	* change_set.cc: Remove tabs.
	* diff_patch.cc: Likewise.

2004-12-03  Julio M. Merino Vidal  <jmmv@menta.net>

	* commands.cc: Add a missing newline to a message.

2004-12-03  Julio M. Merino Vidal  <jmmv@menta.net>

	* cryptopp/config.h:
	* configure.ac: NetBSD does not define __unix__ nor __unix, so the
	build fails.  To solve, check for __NetBSD__ where appropiate to
	detect a Unix system.

2004-12-03  Julio M. Merino Vidal  <jmmv@menta.net>

	* INSTALL: Document my latest changes: --enable-ipv6 option, ability
	to specify static boost prefix through --enable-static-boost and
	BOOST_SUFFIX variable.

2004-12-03  Julio M. Merino Vidal  <jmmv@menta.net>

	* Makefile.am:
	* configure.am: Add a variable, BOOST_SUFFIX, that identifies the
	suffix string that has to be appended to Boost library names to use
	them.  This variable can be defined on configure's command line.

2004-12-03  Julio M. Merino Vidal  <jmmv@menta.net>

	* configure.ac: Let the --enable-static-boost argument take a prefix
	to where boost libraries are located.

2004-12-03  Julio M. Merino Vidal  <jmmv@menta.net>

	* configure.ac: Add a three-state --enable-ipv6 argument to the
	configure script to explicitly enable or disable IPv6 support.

2004-12-03  Julio M. Merino Vidal  <jmmv@menta.net>

	* std_hooks.lua: Add missing newlines to two error messages.

2004-12-02  Derek Scherger  <derek@echologic.com>

	* commands.cc: more tweaking to ease changeset merge

2004-12-01  Derek Scherger  <derek@echologic.com>

	* commands.cc: reordered commands to help merge with changesets
	branch

2004-12-01  graydon hoare  <graydon@pobox.com>

	* {unix,win32}/get_system_flavour.cc: New files.
	* basic_io.{cc,hh}: Give names to input sources.
	* monotone.cc: Move app_state ctor inside try.
	* platform.hh (get_system_flavour): Declare.
	* revision.cc: Name input source "revision".
	* sanity.cc: Log flavour on startup.
	* tests/t_attributes.at: Use new syntax.
	* transforms.{cc,hh} (split_into_lines): New variant, and rewrite.
	* work.{cc,hh}: Rewrite attributes to use basic_io.
	(get_attribute_from_db):
	(get_attribute_from_working_copy): New functions.

2004-11-30  Nathaniel Smith  <njs@codesourcery.com>

	* keys.cc (get_passphrase): Simplify arguments.
	(generate_key_pair): Force new passphrases to come from the user.
	Adapt to new 'get_passphrase' arguments.
	(change_key_passphrase): Likewise.
	(generate_key_pair): Add argument specifying passphrase, for
	exclusive use of the unit tests.
	(signature_round_trip_test): Use it.
	* keys.hh (generate_key_pair): Adjust prototype correspondingly.

	* tests/t_genkey.at: Test that 'genkey' requires the passphrase to
	be entered.
	* tests/t_chkeypass.at: Check that 'chkeypass' fails if no
	passphrase is given.

2004-11-30  Nathaniel Smith  <njs@codesourcery.com>

	* keys.hh: Remove tabs.
	* keys.cc: Likewise.

2004-11-30  Nathaniel Smith  <njs@codesourcery.com>

	* monotone.texi (Hook Reference): Clarify description of
	'get_passphrase', following confusion on IRC.

2004-11-30  Joel Rosdahl  <joel@rosdahl.net>

	* ui.cc (fatal): Added missing newlines in fatal message.

2004-11-29  Nathaniel Smith  <njs@codesourcery.com>

	* monotone.texi: Add more details to documentation of 'update
	<revision>' command.

	* ui.cc (fatal): Typo in previous commit.

2004-11-29  Nathaniel Smith  <njs@codesourcery.com>

	* ui.cc (fatal): On suggestion of Zack Weinberg, add a note to
	fatal error messages 1) telling the user that it's a bug (i.e.,
	not their fault), and 2) requesting a bug report.

2004-11-29  Nathaniel Smith  <njs@codesourcery.com>

	* ui.cc: Remove tabs.

2004-11-30  Matt Johnston  <matt@ucc.asn.au>

	* change_set.cc (merge_disjoint_analyses): Prevent duplicated
	tids being used.
	(merge_disjoint_analyses): Fix typo (s/a_tmp/b_tmp/)

2004-11-24  Nathaniel Smith  <njs@codesourcery.com>

	* tests/t_cleanup_empty_dir.at: Shorten name.

2004-11-24  Nathaniel Smith  <njs@codesourcery.com>

	* Makefile.am (BUILT_SOURCES): List package_*version.{h,txt}.
	* package_{full_,}version.txt: Work when blddir != srcdir.

2004-11-24  Nathaniel Smith  <njs@codesourcery.com>

	* mt_version.hh: New file.
	* mt_version.cc: New file.
	* monotone.cc (package_revision.h): Don't include it.
	(mt_version.hh): Include it.
	(OPT_FULL_VERSION): New option.
	(options): Add it.
	(cpp_main): Implement --version and --full-version in terms of
	mt_version.hh.

	* Makefile.am (package_full_revision.h): Build it.
	(MOST_SOURCES): Add mt_version.{cc,hh}.

2004-11-24  Nathaniel Smith  <njs@codesourcery.com>

	* txt2c.cc (main): Add "--skip-trailing" option to skip trailing
	whitespace.
	* Makefile.am (package_revision.h): Generate it.
	* monotone.cc (package_revision.h): Include it.
	(cpp_main): Print it as part of --version.

2004-11-23  Nathaniel Smith  <njs@codesourcery.com>

	* tests/t_cleanup_empty_dir.at: New test.
	* testsuite.at: Call it.

2004-11-23  Nathaniel Smith  <njs@codesourcery.com>

	* monotone.texi (File Attributes): Document how restricted format
	of .mt-attrs currently is.  Also talk about 'the' .mt-attrs file
	instead of 'an', in response to confusion.

2004-11-23  Nathaniel Smith  <njs@codesourcery.com>

	* work.cc (build_deletion): Add missing newline.
	(build_rename): Likewise.
	(build_rename): Likewise.

2004-11-23  Nathaniel Smith  <njs@codesourcery.com>

	* work.cc: Remove tabs.

2004-11-23  Nathaniel Smith  <njs@codesourcery.com>

	* commands.cc: Remove tabs.

2004-11-23  Nathaniel Smith  <njs@codesourcery.com>

	* tests/t_add_dot.at: New test.
	* testsuite.at: Call it.

2004-11-22  Joel Rosdahl  <joel@rosdahl.net>

	* testsuite.at (NEED_UNB64): Check that python knows how to decode
	strings before using it.

2004-11-21  Joel Rosdahl  <joel@rosdahl.net>

	* testsuite.at (NEED_UNB64): Find more programs for decoding
	base64.

2004-11-20  Nathaniel Smith  <njs@codesourcery.com>

	* tests/t_merge_1.at: New test.
	* testsuite.at: Add it.
	(NEED_UNB64): New macro.
	(UNB64): Likewise.
	* tests/t_unidiff.at: Use them.
	* tests/t_unidiff2.at: Likewise.

2004-11-19  Nathaniel Smith  <njs@codesourcery.com>

	* tests/t_initfork.at: Remove file; redundant with
	t_merge2_add.at.
	* testsuite.at: Don't call it.

2004-11-18  Derek Scherger  <derek@echologic.com>

	* commands.cc (list tags): new command.
	* monotone.1: update.
	* monotone.texi: update.
	* std_hooks.lua: remove unused get_problem_solution hook.
	* test/t_tags.at: new test.
	* testsuite.at: call it.

2004-11-18  Nathaniel Smith  <njs@codesourcery.com>

	* monotone.texi (Committing Work): Remove mistakenly added
	redundant command line argument.

2004-11-17  Joel Rosdahl  <joel@rosdahl.net>

	* commands.cc (diff): Don't print hashes around diff output if
	there is no diff to print.

	Fix bugs #8714 "monotone update working copy to previous version"
	and #9069 "update with multiple candidates":
	* commands.cc (update): Let the update command take an optional
	revision target parameter. Without an explicit revision target,
	the current branch head is used just like before. Added logic for
	updating to an older revision or another revision reachable via a
	common ancestor.
	* tests/t_update_to_revision.at: Add regression tests for new
	update logic.
	* testsuite.at: Add new test.
	* monotone.texi: Document new update argument.

2004-11-17  Nathaniel Smith  <njs@codesourcery.com>

	* netsync.cc (request_fwd_revisions): Rename 'first_attached_edge'
	to 'an_attached_edge', because it does not represent the first
	attached edge.  Likewise for 'first_attached_cset'.
	(analyze_attachment): Remove early exit from loop; we want to
	analyze the entire graph, not just some linear subgraphs.

	* revision.cc (ensure_parents_loaded): Filter out the null
	revision when calculating parents.
	* change_set.hh (null_id): Define for 'revision_id's.

	* tests/t_merge2_add.at: New test.
	* tests/t_merge2_data.at: New test.
	* tests/t_related_merge2_data.at: New test.
	* tests/t_merge_add.at: New test.
	* tests/t_netsync_pubkey.at: New test.
	* tests/t_netsync_repeated.at: New test.
	* tests/t_netsync_unrelated.at: New test.


	* testsuite.at: Add new tests.
	(NETSYNC_SETUP): New macro.
	(MONOTONE2): New macro.
	(RUN_NETSYNC): New macro.
	(ADD_FILE): New macro.
	(SET_FILE): New macro.
	(COMMIT): New macro.
	* tests/t_netsync.at: Use them.

	* tests/t_singlenetsync.at: Add 'netsync' keyword'.  Rename to...
	* tests/t_netsync_single.at: ...this.

	* tests/t_heads_discontinuous_branch.at: XFAIL it.

2004-11-17  Nathaniel Smith  <njs@codesourcery.com>

	* netsync.cc: Remove hard tabs.

2004-11-17  Nathaniel Smith  <njs@codesourcery.com>

	* revision.cc: Remove hard tabs.
	* change_set.hh: Likewise.

2004-11-16  Nathaniel Smith  <njs@codesourcery.com>

	* tests/t_heads.at: Replace last tricky case with a less tricky case.
	* tests/t_heads_discontinuous_branch.at: New test for the really
	tricky case.
	* testsuite.at: Run it.

2004-11-16  Nathaniel Smith  <njs@codesourcery.com>

	* views.sql (trusted_parents_in_branch): Remove.
	(trusted_children_in_branch): Remove.
	(trusted_branch_members): New view.
	(trusted_branch_parents): New view.
	(branch_heads): Use the new views, not the removed ones.

	* database.cc (get_heads): Column name in 'branch_heads'
	unavoidably changed from 'id' to 'parent'; adjust SELECT statement
	to use new name.

2004-11-16  Nathaniel Smith  <njs@codesourcery.com>

	* database.cc: Remove hard tabs.

2004-11-16  Nathaniel Smith  <njs@codesourcery.com>

	* commands.cc (dump_diffs): Fetch delta destination, not source,
	on new files.

2004-11-15  Joel Rosdahl  <joel@rosdahl.net>

	* tests/t_diff_added_file.at: Added testcase exposing a bug in
	"monotone diff x y" where x is an ancestor of y and y adds a new
	file.
	* testsuite.at: Add new test.

2004-11-14  Joel Rosdahl  <joel@rosdahl.net>

	Fix bug #9092 "add command to change passphrase":
	* commands.cc (chkeypass): New command.
	* keys.cc (get_passphrase): Added parameters for prompt beginning and
	disabling hook lookup and passphrase caching.
	* keys.hh, keys.cc (change_key_passphrase): New function.
	* database.hh, database.cc (delete_private_key): New function.
	* monotone.texi (Key and Cert): Document command.
	* tests/t_chkeypass.at: Testcase for the command.
	* testsuite.at: Added new testcase.

2004-11-14  Matt Johnston <matt@ucc.asn.au>

	* tests/t_initfork.at: New test for merging two ancestor-less heads.

2004-11-13  Nathaniel Smith  <njs@codesourcery.com>

	* tests/t_heads.at: New test.
	* testsuite.at: Add it.

2004-11-13  Nathaniel Smith  <njs@codesourcery.com>

	* monotone.texi: Fix various typos.
	(Committing Work): Add missing command line argument.
	(Branch Names): New section.
	Add me to the copyright block.

2004-11-12  Joel Rosdahl  <joel@rosdahl.net>

	* monotone.texi: Fix documentation of the approve and disapprove
	commands. Fix jp.co.juicebot.jb7 branch name in examples. Other
	minor fixes.

2004-11-11  Joel Rosdahl  <joel@rosdahl.net>

	* monotone.texi: Fix typos.

2004-11-08  graydon hoare  <graydon@pobox.com>

	* monotone.texi: Some minor cleanups.
	* netsync.cc: Fix a formatter.

2004-11-07  graydon hoare  <graydon@pobox.com>

	* figures/*.txt: Drop.
	* monotone.texi: Pull ASCII figures back in conditionally.
	* NEWS, AUTHORS, monotone.spec: Update for 0.15.
	* monotone.1: Update.

2004-11-06  graydon hoare  <graydon@pobox.com>

	* README.changesets: New file.
	* config.guess, config.sub: Remove.
	* Makefile.am: Improve document-building brains.
	* cert.cc, netsync.cc: Remove include.
	* configure.ac: Bump version number.
	* merkle_tree.{cc,hh}: Use unsigned char in dynamic_bitset.
	* po/POTFILES.in: Update to remove os_specific.hh.
	* po/monotone.pot: Regenerate.

2004-11-05  graydon hoare  <graydon@pobox.com>

	* constants.cc: Up timeout, connection limit.
	* monotone.texi: Various cleanups.

2004-11-05  Ulrich Drepper  <drepper@redhat.com>

	* configure.ac: Reduce dependencies.
	* lua/lua.h: Include config.h.
	* mkstemp.{cc,hh}: Use system variant when found.
	* netxx/resolve_getaddrinfo.cxx: Check for AI_ADDRCONFIG
	definition.
	* po/POTFILES.in: Update to mention changes.
	* Makefile.am (EXTRA_DIST): Include spec file.
	* commands.cc (diff): No output if empty diff.

2004-10-31  graydon hoare  <graydon@pobox.com>

	* commands.cc (diff): Use guess_binary.
	Fix up some messages to fit on single lines.
	* Makefile.am: Make monotone.pdf depend on figures.
	* change_set.cc: Make inversion drop "delete deltas".
	* texinfo.css: Make images align nicely.
	* netsync.cc: Fix up some messages to be clearer.

2004-10-30  graydon hoare  <graydon@pobox.com>

	* figures/*: New figures.
	* monotone.texi: Rewrite much of the tutorial.

2004-10-30  Nathaniel Smith  <njs@codesourcery.com>

	* netsync.cc (process_hello_cmd): Make clear that when the
	server's key is unknown, we abort the connection.

2004-10-29  Nathaniel Smith  <njs@codesourcery.com>

	* sanity.cc (dump_buffer): Wrap bare string in call to string(),
	to disambiguate conversions (required by Boost 1.30).

2004-10-26  graydon hoare  <graydon@pobox.com>

	* tests/t_update_missing.at: New test from Bruce Stephens
	* testsuite.at: Call it.
	* change_set.cc: Fix the error exposed by it.

2004-10-26  graydon hoare  <graydon@pobox.com>

	* work.{cc,hh}: Comply with Derek's new tests.
	* commands.cc: Likewise.

2004-10-28  Derek Scherger  <derek@echologic.com>

	* tests/t_rename.at: add test for renaming a file after it has
	been moved rather than before
	* tests/t_revert.at: add test for reverting a missing file

2004-10-28  Derek Scherger  <derek@echologic.com>

	* tests/t_drop_missing.at: New test.
	* testsuite.at: Call it.

2004-10-28  Derek Scherger  <derek@echologic.com>

	* tests/t_add.at: New test.
	* testsuite.at: Call it.

2004-10-26  graydon hoare  <graydon@pobox.com>

	* basic_io.{cc,hh}: Rework to use indented stanzas.
	* change_set.cc, revision.cc: Likewise.
	* change_set.cc: Fix formatter bug.
	* commands.cc: Sanity check file ID on delta commit.
	* work.cc: Chatter a bit more on add/drop.

2004-10-17  graydon hoare  <graydon@pobox.com>

	* merkle_tree.cc: Fix bad logging.
	* netsync.cc: Fix transmission bugs.
	* work.cc: Add some progress messages back in.
	* monotone.texi: Change contents of MT/work in example.

2004-10-17  graydon hoare  <graydon@pobox.com>

	* commands.cc (log): Keep a seen list, mask frontier by it.
	* monotone.texi: Updates to cover revision terminology.

	Also various further merges from trunk, see below.

2004-10-17  Derek Scherger  <derek@echologic.com>

	* lua.{cc,hh} (hook_ignore_branch): new hook
	* commands.cc (ls_branches): call it
	* monotone.texi (Hook Reference): describe it

2004-10-17  Richard Levitte  <richard@levitte.org>

	fix bug 8715 and more
	* diff_patch.cc (struct unidiff_hunk_writer,
	unidiff_hunk_writer::flush_hunk): the skew is not just the
	size difference between added and deleted lines in the current
	hunk, it's the size difference between /all/ added and deleted
	lines so far.  Therefore, the skew needs to be a member of the
	struct rather than being something calculated for each hunk.
	Furthermore, we need to add trailing context even if the change
	only consisted of one line.

2004-10-17  Richard Levitte  <richard@levitte.org>

	* monotone.texi (Working Copy): Change the description of
	'monotone revert' to explain what happens when there are
	arguments.

2004-10-17  Richard Levitte  <richard@levitte.org>

	* monotone.texi (OPTIONS): Add a description of --ticker.

	* ui.cc, ui.hh: Rethink the writing conditions as the ticks being
	"dirty" when they have changed since the last print.  That way,
	it's very easy to see when they need being printed.  This fixes a
	small bug where, in some cases, the exact same tick output is
	produced twice, once before a separate message, and once after,
	when a ticker is actually being removed.
	(tick_write_dot::write_ticks): Add a line that describes the
	ticks, including the amount of each tick per short name.

2004-10-17  Richard Levitte  <richard@levitte.org>

	fix bug 8733
	* ui.cc, ui.hh: Define a separate tick writer struct, and two
	subclasses, one that write counters, and one that writes progress
	characters.  As a consequence, move the count to the ticker class
	itself, and have the user interface contain a map of pointers to
	tickers instead of a map of counters, so data is easier to expand
	and access in a consistent manner.  Finally, correct a few errors
	in the checks for when ticks should be written, and make sure the
	final value gets written when the tickers are removed.

	* cert.cc (write_ancestry_paths):
	* database.cc (rehash):
	* netsync.cc (call_server, rebuild_merkle_trees):
	* rcs_import.cc (import_cvs_repo, cvs_history): Adapt to the new
	tickers.

	* monotone.cc: Add the option '--ticker' which takes the values
	"dot" or "count" to express which type of tick writer to use.  As
	a result, set the tick writer to be the progress dot kind or the
	counting type.

2004-10-15  graydon hoare  <graydon@pobox.com>

	* std_hooks.lua (get_revision_cert_trust): Add.

2004-10-14  graydon hoare  <graydon@pobox.com>

	* main.cc (UNIX_STYLE_SIGNAL_HANDLING): Enable on OSX.
	* cryptopp/*: Upgrade to 5.2.1
	* Makefile.am: Adjust for a couple new files.

2004-10-13  graydon hoare  <graydon@pobox.com>

	* change_set.cc (__STDC_CONSTANT_MACROS): Further hammering.
	* commands.cc (changesetify): New subcommand to db.
	* database.{cc,hh} (sql): Install views.
	(install_views): New function.
	(get_manifest_certs): Restore old variant.
	* numeric_vocab.hh: Use stdint.h.
	* revision.{cc,hh} (analyze_manifest_changes)
	(construct_revisions)
	(build_changesets): New functions.
	* schema.sql: Remove views stuff.
	* views.sql: Put views here.
	* schema_migration.cc: Add migration code for revisions.
	* Makefile.am: Mention views.sql.

2004-10-12  graydon hoare  <graydon@pobox.com>

	* unix/read_password.cc: Don't force echo on.

2004-10-10  graydon hoare  <graydon@pobox.com>

	merge a batch of changes from trunk, see below.
	* monotone.spec: Bump to 0.14.

2004-10-10  graydon hoare  <graydon@pobox.com>

	fix bug 9884
	* tests/t_singlenetsync.at: sleep 5
	* tests/t_netsync.at: sleep 5

2004-10-10  graydon hoare  <graydon@pobox.com>

	* AUTHORS: Mention Richard Levitte.
	* Makefile.am: Remove nonce stuff.
	* NEWS: Describe changes from last release.
	* cert.cc (cert_manifest_testresult): Teach about other ways
	of writing a boolean value.
	* commands.cc (commit): Don't commit when no change.
	(debug): Rename to "db execute".
	(serve): Require passphrase on startup.
	(bump): Remove command.
	(ls keys): Handle no keys.
	* configure.ac: Bump version number.
	* keys.cc (get_passphrase): Reject empty passphrase nicely,
	from user and from hook.
	* lua.{cc,hh} (hook_get_sorter): Dead code, remove.
	* main.cc (main_with_many_flavours_of_exception): s/char/int/.
	* monotone.cc (OPT_DUMP): New option.
	(OPT_VERBOSE): Rename as OPT_DEBUG.
	* monotone.{texi,1}: Document changes, s/rdiff/xdelta/.
	* nonce.{cc,hh}: Drop.
	* sanity.hh (sanity::filename): New field.
	* sanity.cc (dump_buffer): Dump to file or be silent.
	* testsuite.at (persist_phrase_ok): Define as true.
	* tests/t_null.at: Adjust for new option names.
	* unit_tests.cc: Set debug, not verbose.

2004-10-10  graydon hoare  <graydon@pobox.com>

	* tests/t_remerge.at: New test.
	* testsuite.at: Call it.

2004-10-10  graydon hoare  <graydon@pobox.com>

	* cryptopp/algebra.cpp:
	* cryptopp/asn.h:
	* cryptopp/hmac.h:
	* cryptopp/iterhash.h:
	* cryptopp/mdc.h:
	* cryptopp/modes.h:
	* cryptopp/osrng.h:
	* cryptopp/pubkey.h:
	* cryptopp/seckey.h:
	* cryptopp/simple.h:
	* cryptopp/smartptr.h:
	* cryptopp/strciphr.cpp:
	* cryptopp/strciphr.h:
	* lcs.cc:
	* lua.cc: Fixes for g++ 3.4 from Michael Scherer.
	* AUTHORS: Mention Michael.

2004-10-10  graydon hoare  <graydon@pobox.com>

	* tests/t_movedel.at: New test.
	* testsuite.at: Call it.

2004-10-10  graydon hoare  <graydon@pobox.com>

	* tests/t_movepatch.at: New test.
	* testsuite.at: Call it.

2004-10-10  graydon hoare  <graydon@pobox.com>

	* change_set.cc:
	* file_io.{cc,hh}: Bug Fixes.

2004-10-10  graydon hoare  <graydon@pobox.com>

	* cert.{cc,hh} (cert_revision_manifest): Bug fixes.
	* commands.cc (approve)
	(disapprove)
	(testresult): Teach about revisions.
	* tests/t_disapprove.at:
	* tests/t_i18n_file.at:
	* tests/t_ls_missing.at:
	* tests/t_testresult.at: Bug fixes.

2004-10-09  graydon hoare  <graydon@pobox.com>

	* netsync.cc:
	* packet.cc:
	* tests/t_i18n_file.at:
	* tests/t_netsync.at:
	* tests/t_single_char_filenames.at:
	* tests/t_singlenetsync.at: Bug fixes.

2004-10-04  graydon hoare  <graydon@pobox.com>

	* Makefile.am: Re-enable rcs stuff.
	* cert.{cc,hh}: Bug fixes.
	* change_set.{cc,hh} (apply_change_set)
	(apply_change_set_inverse): New helper functions.
	* commands.cc (log)
	(rcs_import)
	(cvs_import): Teach about revisions.
	* database.cc (get_version): Block reconstruction loops.
	* diff_patch.cc:
	* lua.cc:
	* netsync.cc: Remove references to obsolete includes.
	* rcs_file.cc: Pick up bug fix from trunk.
	* rcs_import.cc: Teach about revisions.

2004-10-03  graydon hoare  <graydon@pobox.com>

	* change_set.{cc,hh}: Lots of little bug fixes.
	* commands.cc: Likewise.
	* database.cc: Comment some chatter.
	* file_io.{cc,hh}: Bug fixes, remove unlink / hardlink stuff.
	* netcmd.cc: Bug fixes.
	* netsync.cc: Likewise.
	* tests/t_*.at: Teach about revisions.
	* testsuite.at: Likewise.
	* work.cc: Bug fixes.

2004-09-30  graydon hoare  <graydon@pobox.com>

	* app_state.cc: Inform db of app.
	* change_set.cc: Bug fixes.
	* commands.cc: Use delete_file not unlink.
	* database.{cc,hh}: Bug fixes in trust function machinery.
	* revisions.cc: Skip consideration of empty parents.
	* file_io.{cc,hh}: Remove unlink function.
	* schema.sql: Pass pubkey data into trust call.

2004-09-29  graydon hoare  <graydon@pobox.com>

	* change_set.cc: Various bug fixes, merge unit tests.

2004-09-26  graydon hoare  <graydon@pobox.com>

	* predicament.{cc,hh}: Remove.
	* Makefile.am: Update.
	* change_set.{cc,hh}: Compilation fixes.
	* commands.cc: Likewise.
	* file_io.{cc,hh}: Likewise, and implement link/unlink.
	* lua.{cc,hh}: Implement conflict resolver hooks.

2004-09-25  graydon hoare  <graydon@pobox.com>

	* change_set.{cc,hh}: Rewrite entirely.
	* work.cc: Adjust to compensate.
	* commands.cc: Likewise.
	* numeric_vocab.hh: Ask for C99 constant ctor macros.

2004-09-24  Derek Scherger  <derek@echologic.com>

	* app_state.{cc,hh} (initialize,prefix,in_restriction): rename
	restriction vars; require explicit subdir restriction with ".";
	remove restriction if any path evaluates to working copy root
	* commands.cc (update): disallow restricted updates
	(diff): use --manifest options for initialization
	* tests/t_restrictions.at: remove restricted update test
	* tests/t_subdirs.at: added (missed previously)
	* vocab.cc (verify): allow "." elements in local_path
	(test_file_path_verification): test for "." in paths

2004-09-20  Derek Scherger  <derek@echologic.com>

	* app_state.{cc,hh}: add message and manifest options; add subdir
	restriction; use set instead of vector for path restrictions
	(prefix): new method
	(add_restriction): change signature for set of path restrictions
	(in_restriction): renamed from is_restricted; adjust path matching
	(set_message): new method
	(add_manifest): new method
	(initialize): remove code to adjust restrictions from old options
	* commands.cc
	(restrict_patch_set, struct unknown_itemizer): rename
	app.is_restricted to app.in_restriction
	(add,drop,rename,revert): prefix file args with current subdir
	(update,status,ls_unknown,ls_missing): build restriction from args
	(commit): build restriction from args; use --message option
	(diff): build restriction from args; use --manifest options
	* file_io.cc (find_working_copy): logging tweaks
	* monotone.cc: remove --include/--exclude options; add --manifest
	and --message options
	* tests/t_attributes.at: add commit --message option
	* tests/t_cross.at: commit --message
	* tests/t_cwork.at: commit --message
	* tests/t_disapprove.at: commit --message
	* tests/t_drop.at: commit --message
	* tests/t_erename.at: commit --message; diff --manifest
	* tests/t_fork.at: commit --message
	* tests/t_genkey.at: commit --message
	* tests/t_i18n_file.at: commit --message
	* tests/t_import.at: commit --message
	* tests/t_ls_missing.at: commit --message
	* tests/t_merge.at: commit --message
	* tests/t_movedel.at: commit --message
	* tests/t_movepatch.at: commit --message
	* tests/t_netsync.at: commit --message
	* tests/t_persist_phrase.at: commit --message
	* tests/t_rename.at: commit --message
	* tests/t_renamed.at: commit --message
	* tests/t_restrictions.at: remove --include/--exlclude options
	* tests/t_revert.at: commit --message
	* tests/t_scan.at: commit --message
	* tests/t_single_char_filenames.at: commit --message
	* tests/t_testresult.at: commit --message
	* tests/t_unidiff.at: commit --message
	* tests/t_unidiff2.at: commit --message
	* tests/t_update.at: commit --message
	* tests/t_versions.at: commit --message

2004-09-19  graydon hoare  <graydon@pobox.com>

	* change_set.cc: More bug fixes.
	* basic_io.cc: Improve error reporting.
	* commands.cc (complete): Teach about revisions.
	* database.{cc,hh}: Add complete variant for revisions.

2004-09-19  graydon hoare  <graydon@pobox.com>

	* change_set.cc: Add a unit test, fix some bugs.

2004-09-18  graydon hoare  <graydon@pobox.com>

	* change_set.{cc,hh} (subtract_change_sets): New function.
	(build_pure_addition_change_set): New function.
	* commands.cc (try_one_merge): Teach about revisions
	(merge): Likewise.
	(propagate): Likewise.
	(update): Change from changeset inversion to negation.
	* database.{cc,hh} (get_manifest): New function.
	* cert.cc: Use it.

2004-09-13  graydon hoare  <graydon@pobox.com>

	* change_set.cc: Bug fixes.
	* commands.cc: Likewise.

2004-09-13  graydon hoare  <graydon@pobox.com>

	* change_set.{cc,hh}: Implement delta renaming and merging.
	* commands.cc
	(update): Teach about revisions.
	(agraph): Likewise.
	* diff_patch.{cc,hh}: Tidy up interface a bit.
	* database.{cc,hh} (get_revision_ancestry): New helper.
	* file_io.{cc,hh}
	(move_dir): New function.
	(delete_dir_recursive): New function.

2004-09-10  graydon hoare  <graydon@pobox.com>

	* basic_io.{cc,hh}: Move to more "normal" looking
	quoted output.
	* change_set.{cc,hh}: Extend, bugfix.
	* commands.cc (diff): Teach about revisions.
	* revision.{cc,hh}: Extend, bugfix.

2004-09-07  Derek Scherger  <derek@echologic.com>

	subdirectory restrictions

	* file_io.{hh,cc} (find_working_copy): new function
	(absolutify) use fs::current_path
	* work.cc (add_to_options_map): use options.insert to preserve
	previous settings
	* work.hh: add note about MT/options file to header comment
	* lua.{hh,cc} (load_rcfile): renamed from add_rcfile
	* app_state.{cc,hh} (constructor): remove read of MT/options
	(initialize): new methods to find/create working copy
	(set_stdhooks,set_rcfiles,add_rcfile,load_rcfiles,read_options):
	new methods
	(set_database,set_branch,set_signing_key): update for new options
	reading
	* monotone.cc: update help for --norc option
	(cpp_main): move loading of lua hooks to app_state after book
	keeping dir is found
	* commands.cc: all commands call app initialize to relocate to
	working copy directory
	(bookdir_exists,ensure_bookdir) remove
	(setup) new command to create working copy
	* tests/t_subdirs.at: new test
	* testsuite.at: call new setup command to initialize working copy;
	call new test
	(PROBE_NODE): adjust for new checkout requirement that MT dir does
	not exist
	* tests/t_attributes.at: ditto
	* tests/t_cwork.at: ditto
	* tests/t_single_char_filenames.at: ditto
	* tests/t_versions.at: ditto

2004-09-06  graydon hoare  <graydon@pobox.com>

	* Makefile.am: Revise,
	* cert.{cc,hh}: Minor bug fixes.
	* change_set.{cc,hh}
	(apply_path_rearrangement): New variant.
	(read_path_rearrangement): New function.
	(write_path_rearrangement): New function.
	* commands.cc: Partially teach about revisions.
	* database.{cc,hh}: Bug fixes.
	* revision.cc: Print new manifest as hex.
	* schema.sql: Fix typos.
	* update.{cc,hh}: Teach about revisions.

2004-09-06  graydon hoare  <graydon@pobox.com>

	* Makefile.am (unit_tests): Revise.
	* change_set.{cc,hh}: Move accessors to header.
	* constants.cc (netcmd_current_protocol_version): Bump.
	(netcmd_minimum_bytes_to_bother_with_gzip): Expand to 0xfff.
	* database.{cc,hh}: Teach about reverse deltas, bug fixes.
	* diff_patch.{cc,hh}: Remove dead code.
	* merkle_tree.{cc,hh}: Teach about revisions.
	* netsync.cc: Teach about revisions, reverse deltas.
	* packet.{cc,hh}: Likewise.
	* unit_tests.{cc,hh}: Reactivate tests.

2004-09-02  Derek Scherger  <derek@echologic.com>

	* tests/t_restrictions.at: rework and attempt to clean things up a
	bit; add test for bug in restrict_patch_set
	* commands.cc (restrict_patch_set): fix bug in removal of
	restricted adds/dels/moves/deltas

2004-08-28  graydon hoare  <graydon@pobox.com>

	* Makefile.am (unit_tests): Split out working parts.
	* basic_io.{cc,hh}: Minor fixes.
	* cert.{cc,hh}: Fixes, remove major algorithms.
	* revision.{cc,hh}: Rewrite algorithms from cert.cc.
	* change_set.{cc,hh}: Extensive surgery, unit tests.
	* database.{cc,hh}: Minor fixes.
	* file_io.{cc,hh}: Likewise.
	* lua.cc: Likewise.
	* packet.{cc,hh}: Teach about revisions.
	* schema.sql: Drop some optimistic tables.
	* unit_tests.{cc,hh}: Add revision, change_set tests.
	* vocab.cc: Instantiate revision<cert>.
	* work.{cc,hh}: Rewrite in terms of path_rearrangement.

2004-08-17  graydon hoare  <graydon@pobox.com>

	* database.cc: Simplified.
	* schema.sql: Simplified.
	* transforms.cc: Fixed bug.
	* revision.{hh,cc}: Stripped out tid_source.
	* change_set.{cc,hh}: Oops, never committed!

2004-08-16  graydon hoare  <graydon@pobox.com>

	* change_set.{hh,cc}: Simplified, finished i/o.
	* revision.{hh,cc}: Fix to match, redo i/o.
	* basic_io.cc (basic_io::parser::key): Print trailing colon.
	* vocab.hh: Whitespace tweak.

2004-08-09  graydon hoare  <graydon@pobox.com>

	* change_set.{hh,cc}: New files.
	* basic_io.{hh,cc}: New files.
	* predicament.{hh,cc}: New files.
	* revision.{hh,cc}: Break completely, need to fix.
	* diff_patch.{hh,cc}: Minor touchups.
	* lua.{hh,cc}, std_hooks.lua: Model predicaments.
	* Makefile.am: Update.

2004-07-10  graydon hoare  <graydon@pobox.com>

	* lcs.{hh,cc}: Move lcs.hh body into lcs.cc.
	* diff_patch.cc: Modify to compensate.
	* revision.{hh,cc}: New files.
	* Makefile.am: Update
	* patch_set.{hh,cc}: Remove.
	* {cert,database,lua,packets}.{hh,cc}, commands.cc:
	Modify partially (incomplete) to use revisions.
	* manifest.{hh,cc}: Cleanup, remove dead code.
	* schema.sql: Declare new revision tables.
	* schema_migration.cc: Incomplete migrator.
	* {transforms.{hh,cc}, vocab{,_terms}.hh:
	Infrastructure for revisions.

2004-07-20  Derek Scherger  <derek@echologic.com>

	* tests/t_restrictions.at: new test
	* testsuite.at: run it
	* app_state.{cc,hh} (add_restriction, is_restricted): new functions
	* monotone.cc (--include,--exclude): new options
	* commands.cc (restrict_patch_set): new function. called by
	commit, update, status, diff commands

2004-07-05  graydon hoare  <graydon@pobox.com>

	* cert.cc (operator<): Fix wrong ordering of
	fields.

2004-06-07  graydon hoare  <graydon@pobox.com>

	* cryptopp/algebra.cpp:
	* cryptopp/asn.h:
	* cryptopp/hmac.h:
	* cryptopp/iterhash.h:
	* cryptopp/mdc.h:
	* cryptopp/modes.h:
	* cryptopp/osrng.h:
	* cryptopp/pubkey.h:
	* cryptopp/seckey.h:
	* cryptopp/simple.h:
	* cryptopp/smartptr.h:
	* cryptopp/strciphr.cpp:
	* cryptopp/strciphr.h:
	* lcs.hh:
	* lua.cc: Fixes for g++ 3.4 from Michael Scherer.
	* AUTHORS: Mention Michael.

2004-05-28  graydon hoare  <graydon@pobox.com>

	* tests/t_movedel.at: New test.
	* testsuite.at: Call it.
	* diff_patch.cc (adjust_deletes_under_renames): New function.
	(merge3): Use it.

2004-05-27  graydon hoare  <graydon@pobox.com>

	* tests/t_movepatch.at: New test.
	* testsuite.at: Call it.
	* diff_patch.cc (adjust_deltas_under_renames): New function.
	(merge3): Use it.

2004-05-20  graydon hoare  <graydon@pobox.com>

	* NEWS: Note 0.13 release.
	* configure.ac: Bump version number.
	* monotone.spec: Likewise.

2004-05-19  graydon hoare  <graydon@pobox.com>

	* file_io.cc (tilde_expand): Fix fs::path use.

2004-05-18  graydon hoare  <graydon@pobox.com>

	* diff_patch.cc (apply_directory_moves): Fix fs::path use.
	* file_io.cc (write_data_impl): Likewise.
	* packet.cc: Use explicit true/false maps in caches.
	* sanity.cc (dump_buffer): Write to clog (buffered).

2004-05-16  graydon hoare  <graydon@pobox.com>

	* keys.cc (get_passphrase): Reimplement.
	* unix/read_password.c: Remove.
	* {unix,win32}/read_password.cc: Add.
	* constants.{hh,cc} (maxpasswd): New constant.
	* Makefile.am: Teach about platform specific stuff.

2004-05-16  graydon hoare  <graydon@pobox.com>

	* diff_patch.cc (merge2): Don't discard files on one side.
	* std_hooks.lua (merge2_xxdiff_cmd): Specify merge filename.

2004-05-14  Joel Rosdahl  <joel@rosdahl.net>

	* std_hooks.lua (ignore_file): Quote dots in .svn patterns.
	* monotone.texi: Updated ignore_file hook example.

2004-05-13  Nathaniel Smith  <njs@codesourcery.com>

	* commands.cc: Include boost/filesystem/path.hpp,
	boost/filesystem/convenience.hpp.
	(checkout): Make checkout directory an fs::path, not a local_path.

2004-05-13  Nathaniel Smith  <njs@codesourcery.com>

	* testsuite.at (test_hooks.lua): Add a 'test_attr' attribute
	hook.  Add tests t_attributes and t_single_char_filenames.
	* tests/t_attributes.at: New test.
	* tests/t_single_char_filenames.at: New test.
	* manifest.cc (read_manifest_map): Replace ".+" with ".*" to
	support single-character filenames.
	* work.cc (read_work_set): Likewise.
	(read_attr_map): Likewise.

2004-05-13  Nathaniel Smith  <njs@codesourcery.com>

	* monotone.texi (Hook Reference): Update documented default
	definitions of 'merge2' and 'merge3'.

2004-05-12  graydon hoare  <graydon@pobox.com>

	* AUTHORS: Rename Netxx back to netxx. Really, look in
	the manifest; it's been renamed!
	* configure.ac: Remove prg_exec_monitor checks.

2004-05-12  Nathaniel Smith  <njs@pobox.com>

	* AUTHORS: Remove discussion of adns, since we no longer
	distribute it.  Fix capitalization of "Netxx".

2004-05-12  Nathaniel Smith  <njs@pobox.com>

	* std_hooks.lua (merge2): Support xemacs.  Add error message
	if no merge tool is found.
	(merge3): Likewise.  Also add (disabled) hook to use CVS
	'merge' command, as a demonstration of how to.

2004-05-12  graydon hoare  <graydon@pobox.com>

	* std_hooks.lua (get_author): Remove standard definition.
	* monotone.texi: Document change.

2004-05-12  graydon hoare  <graydon@pobox.com>

	* cert.cc (cert_manifest_author_default): Use default signing key
	name for default author, if lua hook fails.

2004-05-12  Joel Rosdahl  <joel@rosdahl.net>

	* file_io.cc (walk_tree): Removed extraneous newline in error
	message.

	* std_hooks.lua (edit_comment): Added missing newline in log
	message template.

	* tests/t_ls_missing.at: New test case.
	* testsuite.at: Added t_ls_missing.at.

2004-05-10  graydon hoare  <graydon@pobox.com>

	* nonce.cc, nonce.hh: New files.
	* Makefile.am: Note new files.
	* lua.cc, lua.hh (hook_get_nonce): New hook.
	* commands.cc (bump): New command.
	* commands.cc: Remove "(file|manifest)" args most places.
	* tests/t_disapprove.at
	* tests/t_genkey.at
	* tests/t_singlenetsync.at
	* tests/t_netsync.at
	* tests/t_persist_phrase.at: Adjust to compensate.
	* monotone.texi, monotone.1: Adjust to compensate.
	* work.cc, work.hh: Constify some arguments.

2004-05-09  graydon hoare  <graydon@pobox.com>

	* diff_patch.cc: Remove recording of file merge ancestry.

2004-05-09  graydon hoare  <graydon@pobox.com>

	* commands.cc (ls_missing): Modify to account for work.

2004-05-09  graydon hoare  <graydon@pobox.com>

	* commands.cc (list missing): New command.
	* monotone.texi, monotone.1: Update to document.

2004-05-08  graydon hoare  <graydon@pobox.com>

	* main.cc: New file encompassing prg_exec_monitor.
	* mkstemp.cc, mkstemp.hh: New portable implementation.
	* lua.cc: Use mkstemp from bundled version.
	* lua/liolib.c: Remove old mkstemp definition.
	* monotone.cc (cpp_main): Remove prg_exec env setting.
	* sanity.cc (sanity::dump_buffer): Dump logbuf to stderr, not stdout.
	* std_hooks.lua (temp_file): Use mkstemp not io.mkstemp.
	* Makefile.am (MOST_SOURCES): Add new files.

2004-05-03  Joel Rosdahl  <joel@rosdahl.net>

	* monotone.texi: Removed extraneous @ftable directive.

2004-05-02  graydon hoare  <graydon@pobox.com>

	* monotone.texi: Add stuff on selectors, new hooks.
	* AUTHORS: Typo fix.
	* configure.ac: Bump version number.

	Release point (v 0.12).

2004-05-02  Joel Rosdahl  <joel@rosdahl.net>

	Made it possible to rename a rename target and to undo a rename.
	I.e.: Given a rename set A -> B, "monotone rename B C" gives the
	rename set A -> C and "monotone rename B A" gives the empty rename
	set.
	* work.cc (visit_file): Implement new behavior.
	* tests/t_rename.at: Added test cases for new behavior.
	* monotone.texi: Note that a rename can be undone.

	Fix bug #8458:
	* file_io.hh, file_io.cc (walk_tree): Added require_existing_path
	parameter.
	* work.cc (build_deletion): Pass new parameter to walk_tree.
	* work.cc (build_rename): Ditto.

	* manifest.cc (build_manifest_map): Fix missing file check for
	i18n paths.

2004-05-01  Joel Rosdahl  <joel@rosdahl.net>

	Fix bug #7220:
	* manifest.cc (build_manifest_map): Handle missing file
	gracefully.

	* file_io.cc (walk_tree): Handle nonexistent file/directory
	gracefully.

2004-04-30  Christof Petig <christof@petig-baender.de>

	* rcs_import.cc (store_trunk_manifest_edge):
		skip ancestry to empty manifest
	* rcs_import.cc (process_branch):
		also follow branches of last/first versions

2004-04-29  graydon hoare  <graydon@pobox.com>

	* configure.ac: Fix up windows probe and bundling checks.
	* netxx/resolve_getaddrinfo.cxx: Local hack for stream addresses.
	* netsync.cc: Report address before listening.

2004-04-29  graydon hoare  <graydon@pobox.com>

	* cert.cc (get_branch_heads): Calculate a "disapproved version"
	attribute which culls a version with only disapproved ancestry
	edges.
	* monotone.texi: Fix some ascii-art diagrams.

2004-04-28  Christof Petig <christof@petig-baender.de>

	* command.cc (heads):
	show date and author certificates for each head

2004-04-28  Christof Petig <christof@petig-baender.de>

	* configure.ac:
	default to using the bundled SQLite

2004-04-28  Christof Petig <christof@petig-baender.de>

	* commands.cc (log):
	support optional file argument to show change log for
	e.g. monotone log [ID] cert.cc

2004-04-26  Christof Petig <christof@petig-baender.de>

	* rcs_import.cc (process branch):
	insert dummy cvs_edge to mark newly added file
	as previously non existant

2004-04-25  Joel Rosdahl  <joel@rosdahl.net>

	* po/stamp-po: Removed since it's generated.
	* std_hooks.lua (ignore_file): Corrected name of Subversion's
	administrative directory.
	* work.hh: Ditto.
	* monotone.texi (Hook Reference): Updated default definition of
	ignore_file.

2004-04-23  Christof Petig <christof@petig-baender.de>

	* rcs_import.cc (build_parent_state, build_child_state):
	remove dying files from manifest
	* rcs_import.cc (cvs_file_edge, note_file_edge):
	calculate state and remember it (alive or dead)

2004-04-23  Christof Petig <christof@petig-baender.de>

	* rcs_import.cc (import_rcs_file_with_cvs):
	do not include dead files in head_manifest

2004-04-22  Christof Petig <christof@petig-baender.de>

	* rcs_file.cc, rcs_file.hh: read and remember 'state' of revision
	* rcs_import.cc: remove Attic/ part from path

2004-04-21  Christof Petig <christof@petig-baender.de>

	* configure.ac: enable use of installed SQLite library

2004-04-20  graydon hoare  <graydon@pobox.com>

	* lua.hh, lua.cc (hook_note_commit): New hook.
	* commands.cc (commit): Call it.

2004-04-19  graydon hoare  <graydon@pobox.com>

	* cert.cc: Make trust messages nicer.
	* merkle_tree.cc: Clarify logging messages.
	* netsync.cc: Reorganize tickers, put client in txn.
	* packet.cc, packet.hh: Teach about constructability.

2004-04-16  graydon hoare  <graydon@pobox.com>

	* netsync.cc (session::extra_manifests): New member.
	(session::analyze_ancestry_graph): Use it.
	* tests/t_singlenetsync.at: New test for single manifest sync.
	* testsuite.at: Call it.

2004-04-14  Tom Tromey  <tromey@redhat.com>

	* rcs_import.cc (import_cvs_repo): Use require_password.
	Include keys.hh.
	* keys.hh (require_password): Declare.
	* keys.cc (require_password): New function.

2004-04-13  Tom Tromey  <tromey@redhat.com>

	* monotone.texi: Typo fixes.

2004-04-10  graydon hoare  <graydon@pobox.com>

	* netsync.cc: Minor bug fixes.

2004-04-10  graydon hoare  <graydon@pobox.com>

	* database.{cc,hh}:
	* commands.{cc,hh}:
	* lua.{cc,hh}:
	* std_hooks.lua:
	* vocab_terms.hh:
	Implement first cut at selectors.

2004-04-10  graydon hoare  <graydon@pobox.com>

	* cert.cc (operator<): Include name in compare.
	(operator==): Likewise.
	* packet.cc: Include shared_ptr.
	* rcs_file.cc: Rewrite by hand, no spirit.
	* rcs_import.cc: Change ticker names a bit.

2004-04-09  graydon hoare  <graydon@pobox.com>

	* app_state.cc: Fix a couple file path constructions.
	* file_io.cc (book_keeping_file): Make one variant static.
	* manifest.cc: Remove some dead code in walkers.
	* work.cc: Ditto.
	* rcs_file.cc: fcntl fix from Paul Snively for OSX.

2004-04-09  graydon hoare  <graydon@pobox.com>

	* file_io.cc: Fix boost filesystem "." and ".." breakage.
	* lua.cc: Fix format of log entry.
	* monotone.cc: Log locale settings on startup.
	* sanity.cc: Dump prefix on --verbose activation.
	* testsuite/t_i18n_file.at: Fix autotest LANG breakage.
	* testsuite/t_null.at: Account for chatter with --verbose.

2004-04-09  graydon hoare  <graydon@pobox.com>

	* configure.ac: Comment out check for sse2,
	set bundling to true by default.
	* INSTALL: describe changes to bundling.
	* Makefile.am: Remove vestiges of depot.

2004-04-07  graydon hoare  <graydon@pobox.com>

	* adns/*:
	* network.{cc,hh}:
	* proto_machine.{cc,hh}:
	* {http,smtp,nntp}_tasks.{cc,hh}:
	* tests/t_{http,smtp,nntp,proxy}.at:
	* url.{cc,hh}:
	* depot.cc:
	Delete files.
	* commands.cc:
	* lua.{cc,hh}:
	* database.{cc,hh}: Remove network/queue stuff.
	* configure.ac:
	* constants.{cc,hh}:
	* tests/t_{netsync,singlecvs,cvsimport}.at:
	* testsuite.at:
	* transforms.{cc,hh}:
	* unit_tests.{cc,hh}:
	* vocab_terms.hh:
	* vocab.{cc,hh}:
	* Makefile.am: Adjust for deletions.
	* app_state.hh: Cleanup.
	* monotone.texi: Fix some typos.
	* packet.{cc,hh}: Implement database ordering.
	* netsync.cc: Massage to use new packet logic.
	* commands.cc:
	* std_hooks.lua: Add initial selector stuff.

2004-03-29  graydon hoare  <graydon@pobox.com>

	* monotone.spec: Update for 0.11 release.

	Release point (v 0.11).

2004-03-29  graydon hoare  <graydon@pobox.com>

	* Makefile.am (DISTCHECK_CONFIGURE_FLAGS): Set.
	* commands.cc: Tidy up / narrow output width.
	* patch_set.cc: Likewise.
	* monotone.texi: Cleanups for PDF generation.

2004-03-28  graydon hoare  <graydon@pobox.com>

	* NEWS: Mention 0.11 release.
	* AUTHORS: Mention Robert.

2004-03-28  Robert Bihlmeyer  <robbe+mt@orcus.priv.at>

	* file_io.cc (walk_tree_recursive): Ignore broken symlinks.

2004-03-27  graydon hoare  <graydon@pobox.com>

	* monotone.texi: Flesh out netsync stuff, remove old network stuff.
	* monotone.1: Likewise.

2004-03-27  Robert Helgesson  <rycee@home.se>

	* Makefile.am:
	* configure.ac:
	* database.cc:
	* depot.cc:
	* lua.cc:
	* network.cc:
	* schema_migration.cc: Bundled library switch logic.

2004-03-27  graydon hoare  <graydon@pobox.com>

	* depot.cc (dump): Implement.
	* tests/t_http.at, test/t_proxy.at: Use "depot.cgi dump" rather than sqlite.
	* sqlite/pager.h: Change page size.
	* README: Massage slightly.
	* INSTALL: Write real installation instructions.
	* Makefile.am: Include build of "one big page" docs.
	* boost/circular_buffer_base.hpp: Another boost version insulation fix.
	* vocab.cc (verify): Normalize local_path's during verification on boost 1.31.0.
	* monotone.texi: Rip out some of the pre-netsync networking docs.

2004-03-24  graydon hoare  <graydon@pobox.com>

	* boost/circular_buffer_base.hpp: Boost version insulation.
	* cert.cc, cert.hh, commands.cc: Differentiate "unknown" keys from "bad".
	* xdelta.cc, proto_machine.cc: Fix boost version insulation.

2004-03-24  graydon hoare  <graydon@pobox.com>

	* rcs_import.cc (import_substates): Filter by branch.
	* xdelta.cc: Minor bits of insulation.

2004-03-24  graydon hoare  <graydon@pobox.com>

	* AUTHORS: Mention Robert.
	* configure.ac: Enable sse2 stuff.
	* monotone.spec: Adjust CFLAGS and CXXFLAGS
	* monotone.texi (Network Service): Expand a bit.

2004-03-24  Robert Helgesson  <rycee@home.se>

	* commands.cc:
	* http_tasks.cc:
	* lua.cc:
	* manifest.cc:
	* netsync.cc:
	* nntp_tasks.cc:
	* proto_machine.cc:
	* work.cc:
	* xdelta.cc:
	Portability fixes for boost 1.31.0

2004-03-22  graydon hoare  <graydon@pobox.com>

	* cryptopp/integer.cpp, integer.h: Enable SSE2 multiply code.
	* database.cc, database.hh, certs.cc: Speed up 'heads'.

2004-03-21  graydon hoare  <graydon@pobox.com>

	* lcs.hh, sanity.hh: Minor performance tweaks.

2004-03-20  graydon hoare  <graydon@pobox.com>

	* rcs_import.cc: Teach how to aggregate branches.
	* monotone.texi: Start section on netsync.

2004-03-20  Olivier Andrieu  <oliv__a@users.sourceforge.net>

	* commands.cc (log): Show tags in log.
	* AUTHORS: Mention Olivier.

2004-03-17  Nathan Myers  <ncm@cantrip.org>

	* boost/circular_buffer.hpp:
	* commands.cc:
	* cryptopp/fltrimpl.h:
	* cryptopp/iterhash.cpp:
	* quick_alloc.hh:
	Fixes for gcc 3.4 compat and warnings.

2004-03-17  graydon hoare  <graydon@pobox.com>
	* cryptopp/config.h: Fix for gcc aliasing optimization error.
	* rcs_import.cc (cvs_history::note_file_edge):
	Fix for first changelog import bug (#5813).

2004-03-15  graydon hoare  <graydon@pobox.com>

	* rcs_import.cc: Import lone versions properly.
	* tests/t_singlecvs.at: New test for it.
	* testsuite.at: Call it.

2004-03-14  graydon hoare  <graydon@pobox.com>

	* commands.cc (diff): Show added files too.
	* monotone.texi: Fix typo.

2004-03-08  graydon hoare  <graydon@pobox.com>

	* netsync.cc (analyze_manifest_edge): Fix broken formatter.

2004-03-07  graydon hoare  <graydon@pobox.com>

	* Makefile.am (BOOST_SANDBOX_SOURCES): Remove boost::socket entries.
	(NETXX_SOURCES): Predicate on IP6 support in OS (from Paul Snively).
	* boost/socket/*.[hc]pp: Remove.
	* boost/io/streambuf_wrapping.hpp: Remove.
	* AUTHORS: Remove copyright notice for boost::socket.
	* acinclude.m4 (ACX_PTHREAD): Add.
	* network.cc: Replace boost::socket machinery with Netxx.
	* network.hh (open_connection): Remove prototype, static function.
	* sanity.hh, sanity.cc: Make log formatters give file:line coords,
	throw log offending coordinate if formatting fails.

2004-03-07  graydon hoare  <graydon@pobox.com>

	* sqlite/date.c, sqlite/vdbeInt.h, sqlite/vdbeaux.c: Add.
	* sqlite/*.c: Upgrade to 2.8.12.
	* Makefile.am: Update to mention new files.
	* cert.cc
	(expand_ancestors)
	(expand_dominators): Resize child bitmaps to cover parent.

2004-03-06  graydon hoare  <graydon@pobox.com>

	* netsync.cc (get_root_prefix): Fix from Paul Snively
	to fix static initialization order on mac OSX.
	* montone.texi: Typo fix from Anders Petersson.
	* *.cc: Move all function defs into column 0.

2004-03-04  graydon hoare  <graydon@pobox.com>

	* std_hooks.lua: Fix merger execution pessimism.

2004-03-04  graydon hoare  <graydon@pobox.com>

	* adler32.hh: Modify to use u8.
	* depot.cc, netcmd.cc, xdelta.cc: Modify to use u8.
	* netio.hh, numeric_vocab.hh (widen): Move between headers.
	* netsync.cc: Correct role-assumption bugs.
	* schema_migration.cc: Strip whitespace in sha1.
	(changes received from Christof Petig)

2004-03-01  graydon hoare  <graydon@pobox.com>

	* commands.cc: Handle anonymous pulling.
	* netsync.cc: Ditto.

	Release point (v 0.10).

2004-03-01  graydon hoare  <graydon@pobox.com>

	* NEWS: Mention impending 0.10 release.
	* cert.cc, cert.hh: Bug fixes, implement trust function, QA stuff.
	* commands.cc: Tweak disapprove, approve, testresult, push, pull.
	* configure.ac: Bump version number.
	* cryptopp/rng.h, cryptopp/rng.cpp
	(MaurerRandomnessTest): Fix bitrot.
	* keys.cc: Add Maurer PRNG randomness test.
	* lua.cc, lua.hh: Add trust, testresult, anonymous netsync hooks.
	* monotone.1: Update to follow changes to commands.
	* monotone.texi: Include QA section, adjust some UI drift, clarify
	reserved cert names, document new hooks and commands.
	* netcmd.hh, netcmd.cc: Add anonymous, error commands; fix bugs.
	* netsync.cc: Process new commands, factor server loop a bit.
	* std_hooks.lua: Add new hook defaults, factor mergers.
	* tests/t_netsync.at: Check SHA1 of each edge.
	* tests/t_null.at: Call with --norc to skip ~/.monotonerc
	* tests/t_update.at: Fix glaring error.
	* tests/t_disapprove.at, tests/t_testresult.at: New tests.
	* testsuite.at: Call them.
	* ui.cc (sanitize): Clean escape chars from output (optional?)
	* update.cc: Rewrite entirely in terms of new QA definitions.

2004-02-24  graydon hoare  <graydon@pobox.com>

	* commands.cc (ls_keys): Write key hash codes.
	* constands.cc (netsync_timeout_seconds): Up to 120.
	* netsync.cc: Fix a bunch of bugs.
	* patch_set.cc (manifests_to_patch_set): Fix bug in overload
	default construction.

2004-02-22  graydon hoare  <graydon@pobox.com>

	* patch_set.cc, patch_set.hh: Parameterize yet further.
	* netsync.cc: Fix a lot of bugs, add manifest and file grovelling.
	* tests/t_netsync.at: A new test (which runs!)
	* testsuite.at: Call it.

2004-02-20  graydon hoare  <graydon@pobox.com>

	* cert.cc, cert.hh, key.cc, key.hh, database.cc, database.hh:
	Add lots of little netsync support routines.
	* commands.cc (rebuild): Rehash everything too.
	* constants.cc (netcmd_minsz): Recalculate.
	* cryptopp/osrng.cpp (NonblockingRng::GenerateBlock): Handle
	/dev/urandom a bit better.
	* netcmd.cc, netcmd.hh: Remove describe cmds, add nonexistant cmd.
	* netio.hh: Add uleb128 stuff.
	* xdelta.cc: Add randomizing unit test suite.
	* diff_patch.cc: Remove commented-out dead line-merger code.
	* merkle_tree.cc: Fix various bugs.
	* netcmd.cc: Switch everything over to uleb128s.
	* netsync.cc: Implement lots of missing stuff.

2004-02-09  graydon hoare  <graydon@pobox.com>

	* netsync.cc (ROOT_PREFIX): New variable.
	* commands.cc (merkle): New command.

2004-02-09  Ben Elliston  <bje@wasabisystems.com>

	* monotone.texi: Spelling corrections.

2004-02-09  graydon hoare  <graydon@pobox.com>

	* database.cc, database.hh
	(get_version_size)
	(get_file_version_size)
	(get_manifest_version_size): New functions.
	* xdelta.cc, xdelta.hh (measure_delta_target_size): New function.
	* merkle_tree.cc, merkle_tree.hh, netcmd.cc, netcmd.hh:
	Cleanup and typesafety.
	* netsync.cc: Cleanup, typesafety, implement refine phase.

2004-02-01  graydon hoare  <graydon@pobox.com>

	* netsync.cc: Remove a lot of stuff, implement auth phase.
	* constants.cc, constants.hh: Move constants from netsync.cc.
	* netcmd.cc, netcmd.hh: Split out of netsync.cc.
	* merkle_tree.cc, merkle_tree.hh: Likewise.
	* numeric_vocab.hh: New header.
	* adler32.hh: include numeric_vocab.hh.
	* netio.hh: Likewise.
	* unit_tests.cc, unit_tests.hh: Update.
	* Makefile.am: Likewise.
	* commands.cc: Guess signing key for auth phase.
	* database.cc, database.hh (public_key_exists)
	(get_pubkey): New functions based on key hashes.

2004-01-31  graydon hoare  <graydon@pobox.com>

	* Netxx/*: New files.
	* AUTHORS: Mention Netxx.
	* Makefile.am: Mention Netxx and netsync.{cc,hh}
	* adler32.hh: Delegate typedefs to boost.
	* cert.hh, cert.cc (cert_hash_code): New function.
	* commands.cc (find_oldest_ancestors): Block cycles.
	(netsync): New command.
	* database.cc, database.hh (schema): Update.
	(put_key): Calculate key hash on the fly.
	(put_cert): Likewise.
	(merkle_node_exists)
	(get_merkle_node)
	(put_merkle_node)
	(erase_merkle_nodes): New functions.
	* keys.hh, keys.cc (key_hash_code): New function.
	* lua.cc, lua.hh
	(hook_get_netsync_read_permitted)
	(hook_get_netsync_write_permitted): New hooks.
	* monotone.spec: Update for FC1 info conventions.
	* monotone.texi (Quality Assurance): New section.
	* netsync.cc, netsync.hh: New files, preliminary
	netsync infrastructure. Command bodies still missing.
	* schema.sql: Add intrinsic key and cert hashes, merkle nodes.
	* schema_migration.cc: Add code to migrate to new schema.
	* unit_tests.cc: Handle command-line args to limit test set.
	* vocab_terms.hh: Add merkle and prefix as new terms.

2004-01-13  Nathaniel Smith  <njs@codesourcery.com>

	* idna/idn-int.h: Remove (generated by configure).

2004-01-13  Nathaniel Smith  <njs@codesourcery.com>

	* configure.ac: Switch "if" and "else" branches in pthreads
	checks.

2004-01-12  Nathaniel Smith  <njs@codesourcery.com>

	* configure.ac: Remove check for -lpthread.
	Add check for pthread_mutex_lock and ACX_PTHREAD.
	* m4/acx_pthread.m4: New file.

2004-01-07  graydon hoare  <graydon@pobox.com>

	* Makefile.am:
	* po/POTFILES.in:
	* po/monotone.pot: Minor tweaks for distclean.
	* adns/config.h:
	* boost/socket/src/interface.cpp:
	* boost/socket/src/ip4/address.cpp:
	* boost/socket/src/ip4/protocol.cpp: OSX portability.
	* AUTHORS: Mention new contributors.
	* monotone.texi (Hook Reference): Document i18n hooks.

	Release point (v 0.9).

2004-01-07  graydon hoare  <graydon@pobox.com>

	* cert.cc (ensure_parents_loaded)
	(expand_dominators)
	(expand_ancestors)
	(find_intersecting_node): New functions.
	(find_common_ancestor): Reimplement in terms of dominator
	and ancestor bitset intersection.

2004-01-05  Christof Petig <christof@petig-baender.de>

	* vocab.cc (verify<local_path>) Fix use of val() / iterator.
	* constants.cc (illegal_path_bytes): NUL-terminate.

2004-01-02  graydon hoare  <graydon@pobox.com>

	* diff_patch.cc (normalize_extents): Improve to handle an odd case.
	* tests/t_fmerge.at: New test, to test it.
	* commands.cc (fload, fmerge): Permanently enable, for test.
	* testsuite.at: Call new test.

2004-01-01  graydon hoare  <graydon@pobox.com>

	* file_io.hh, file_io.cc (read_localized_data, write_localized_data):
	New functions
	* commands.cc, manifest.cc, transforms.cc: Use them.
	* monotone.texi: Minor update to i18n docs.
	* lua.hh, lua.cc (hook_get_linesep_conv, hook_get_charset_conv):
	New hooks.
	* acinclude.m4: Move AX_CREATE_STDINT_H in here.
	* po/monotone.pot: Regenerate.
	* NEWS, configure.ac: Prep for 0.9 release.

2003-12-30  graydon hoare  <graydon@pobox.com>

	* file_io.hh, file_io.cc (mkpath): New function.
	* commands.cc, database.cc, diff_patch.cc, file_io.cc,
	lua.cc, vocab.cc, work.cc: Use it.
	* constants.cc (illegal_path_bytes_arr): Remove leading null.
	* monotone.texi: Include i18n docs.
	* tests/t_i18n_file.at: Check colon in filename.

2003-12-29  graydon hoare  <graydon@pobox.com>

	* file_io.cc: Localize names before touching fs.
	* lua.hh, lua.cc (hook_get_system_charset): Remove useless fn.
	* test_hooks.lua: Likewise.
	* monotone.cc, transforms.cc, transforms.hh:
	Remove lua from system charset conv.
	* tests/t_i18n_file.at: New test.
	* testsuite.at: Call it.

2003-12-28  graydon hoare  <graydon@pobox.com>

	* app_state.cc, app_state.hh: Massage to use i18n vocab.
	* cert.cc, commands.cc, commands.hh, rcs_import.cc,
	update.cc, update.hh, url.cc, url.hh: Likewise.

	* work.cc, work.hh: --> Likewise, and break file format! <--

	* constants.hh, constants.cc (legal_ace_bytes): New constant.
	* vocab.cc (verify<ace>): Use it.
	(verify<urlenc>) New function.
	* vocab_terms.hh (ace, urlenc, utf8): New terms.
	* transforms.hh, transforms.cc: Use them.
	* monotone.cc (utf8_argv): Charconv argv.
	* network.hh, network.cc: Use url.{hh,cc}.

2003-12-28  graydon hoare  <graydon@pobox.com>

	* constants.hh, constants.cc (idlen): New constant.
	* commands.cc, vocab.cc: Use it.
	* manifest.cc (read_manifest_map): Tighten up regex.
	* packet.cc: Likewise.
	* transforms.cc (uppercase)
	(lowercase): Rewrite.
	(utf8_to_urlenc)
	(urlenc_to_utf8)
	(internalize_url)
	(internalize_cert_name)
	(internalize_rsa_keypair_id)
	(externalize_url)
	(externalize_cert_name)
	(externalize_rsa_keypair_id): New functions.
	* url.hh, url.cc (parse_utf8_url): New function.

2003-12-20  graydon hoare  <graydon@pobox.com>

	* diff_patch.cc (normalize_extents): New function.
	(merge_via_edit_scripts): Use it.

2003-12-19  graydon hoare  <graydon@pobox.com>

	[net.venge.monotone.i18n branch]

	* idna/*.[ch]: New files.
	* po/*: New files.
	* url.cc, url.hh, constants.cc: New files.
	* Makefile.am, configure.ac: Various fiddling for gettext.
	* lua.hh, lua.cc (hook_get_system_charset): New hook.
	(hook_get_system_linesep): New hook.
	* transforms.hh, transforms.cc
	(charset_convert)
	(system_to_utf8)
	(utf8_to_system)
	(ace_to_utf8)
	(utf8_to_ace)
	(line_end_convert): New functions.
	* vocab.cc: Refine constraints.
	* vocab_terms.hh (external): New atomic type.
	* monotone.cc (cpp_main): Initialize gettext.
	* sanity.hh (F): Call gettext() on format strings.
	* commands.cc, depot.cc, database.cc, http_tasks.cc, keys.cc,
	network.cc, rcs_import.cc, sanity.cc, mac.hh : Update to use
	'constants::' namespace.
	* config.h.in: Remove.
	* commands.cc: Various formatting cleanups.
	* unit_tests.cc, unit_tests.hh: Connect to url tests.

2003-12-19  graydon hoare  <graydon@pobox.com>

	* diff_patch.cc (merge3): Skip patches to deleted files.

2003-12-16  graydon hoare  <graydon@pobox.com>

	* commands.cc (ls_ignored, ignored_itemizer): Fold in as subcases of unknown.

2003-12-16  graydon hoare  <graydon@pobox.com>

	* lua.cc (working_copy_rcfilename): MT/monotonerc not MT/.monotonerc.

2003-12-16  graydon hoare  <graydon@pobox.com>

	* lua.hh, lua.cc (working_copy_rcfilename): New function.
	* monotone.cc: Add working copy rcfiles.
	* commands.cc (ls_unknown, unknown_itemizer): Skip ignored files.

2003-12-16  graydon hoare  <graydon@pobox.com>

	* file_io.cc (walk_tree_recursive): continue on book-keeping file.

2003-12-15  graydon hoare  <graydon@pobox.com>

	* tests/t_unidiff.at, t_unidiff2.at: Check for mimencode.

2003-12-15  graydon hoare  <graydon@pobox.com>

	* configure.ac: Add --enable-static-boost.
	* Makefile.am: Likewise.
	* AUTHORS: Mention new contributors.

2003-12-14  Lorenzo Campedelli <lorenzo.campedelli@libero.it>

	* work.cc (add_to_attr_map): Finish change to attr map format.

2003-12-10  Tom Tromey  <tromey@redhat.com>

	* commands.cc (checkout): Give better error message if branch is
	empty.

2003-12-07  Eric Kidd  <eric.kidd@pobox.com>

	* commands.cc (agraph): Handle repositories with a single version.
	* database.cc (get_head_candidates): Handle heads with no ancestors.
	* cert.cc (get_branch_heads): Handle heads with no ancestors.

2003-12-06  Eric Kidd  <eric.kidd@pobox.com>

	* update.hh, update.cc (pick_update_target): Return current
	version if no better update candidates available.
	* update.cc (pick_update_target): Always do branch filtering.
	* commands.cc (update): Notice when we're already up-to-date.
	* commands.cc (propagate): Assign branch name correctly when merging.

2003-12-05  graydon hoare  <graydon@pobox.com>

	* lcs.hh (edit_script): New entry point.
	* diff_patch.cc: Rewrite merge in terms of edit scripts.
	* network.cc (post_queued_blobs_to_network): Tidy up transient
	failure message.
	* randomfile.hh: Prohibit deletes on end of chunks.
	* sanity.cc: EOL-terminate truncated long lines.

2003-12-02  graydon hoare  <graydon@pobox.com>

	* database.cc, database.hh (reverse_queue): Copy constructor.
	* std_hooks.lua (merge3): Remove afile, not ancestor.
	* monotone.cc: Remove debugging message.
	* ui.cc (finish_ticking): Set last_write_was_a_tick to false.

2003-12-01  graydon hoare  <graydon@pobox.com>

	* app_state.hh, app_state.cc (set_signing_key): New fn, persist key.
	* monotone.cc (cpp_main): Permit commuting the --help argument around.

2003-11-30  graydon hoare  <graydon@pobox.com>

	* network.cc (post_queued_blobs_to_network): Fail when posted_ok is false.
	* database.cc (initialize): Fail when -journal file exists.
	* keys.cc (make_signature): Nicer message when privkey decrypt fails.

2003-11-29  Tom Tromey  <tromey@redhat.com>

	* rcs_import.cc (store_auxiliary_certs): Renamed to fix typo.
	Updated all callers.

	* http_tasks.cc (check_received_bytes): Allow "-" as well.
	* depot.cc (execute_post_query): Allow "-" as well.

2003-11-28  Tom Tromey  <tromey@redhat.com>

	* http_tasks.cc (check_received_bytes): Allow "-" as well.
	* depot.cc (execute_post_query): Allow "-" as well.

2003-11-28  graydon hoare  <graydon@pobox.com>

	* cert.cc: Various speedups.
	* cycle_detector.hh (edge_makes_cycle): Use visited set, too.
	* database.hh, database.cc (get_head_candidates): New, complex query.
	* keys.hh, keys.cc (check_signature): Cache verifiers.
	* sqlite/os.c (sqliteOsRandomSeed): Harmless valgrind purification.
	* tests/t_fork.at, tests/t_merge.at: Ignore stderr chatter on 'heads'.

2003-11-27  graydon hoare  <graydon@pobox.com>

	* Makefile.am (AM_LDFLAGS): No more -static, sigh.
	* cert.cc (find_relevant_edges): Keep dynamic-programming caches.
	(calculate_renames_recursive): Likewise.
	* cert.cc, cert.hh (rename_edge): Add constructor, copy constructor.
	* commands.cc (list certs): Note rename certs are binary.

2003-11-24  graydon hoare  <graydon@pobox.com>

	* network.cc: Continue fetch, post loops even if one target has
	an exception.

2003-11-24  graydon hoare  <graydon@pobox.com>

	* database.hh, database.cc (delete_posting): Change to take queue
	sequence numbers.
	* commands.cc (queue): Use new API.
	* network.cc (post_queued_blobs_to_network): Use new API.

2003-11-24  graydon hoare  <graydon@pobox.com>

	* std_hooks.lua (get_http_proxy): Return nil when no ENV var.
	* monotone.texi (get_http_proxY): Document change.

2003-11-24  graydon hoare  <graydon@pobox.com>

	* tests/t_proxy.at: Add a test for proxying with tinyproxy.
	* testsuite.at: Call it.
	* lua.cc: Fix dumb error breaking proxying.
	* network.cc: Be verbose about proxying.

2003-11-23  graydon hoare  <graydon@pobox.com>

	* http_tasks.cc (read_chunk): Tolerate 0x20* after chunk len.

2003-11-23  graydon hoare  <graydon@pobox.com>

	* network.cc: Make more informative error policy.
	* boost/socket/socketstream.hpp: Pass SocketType to streambuf template.
	* boost/socket/src/default_socket_impl.cpp: Translate EINTR.

2003-11-22  graydon hoare  <graydon@pobox.com>

	* lua.cc, lua.hh (hook_get_http_proxy): New hook.
	* std_hooks.lua (get_http_proxy): Default uses HTTP_PROXY.
	(get_connect_addr): Undefine, it's for tunnels alone now.
	* network.cc: Use new hook.
	* http_tasks.hh, http_tasks.cc: Teach about proxies (sigh).
	* monotone.texi: Document new hooks.

2003-11-22  graydon hoare  <graydon@pobox.com>

	* lua.cc, lua.hh (hook_get_connect_addr): New hook.
	* std_hooks.lua (get_connect_addr): Default uses HTTP_PROXY.
	* network.cc, network.hh: Use new hook.
	* http_tasks.cc: Teach about HTTP/1.1.
	* cert.cc (bogus_cert_p): Fix UI ugly.

2003-11-21  graydon hoare  <graydon@pobox.com>

	* constants.hh (postsz): New constant for suggested post size.
	* database.cc, database.hh (queue*): Change db API slightly.
	* commands.cc (queue): Adjust to changed db API.
	* network.cc (post_queued_blobs_to_network): Switch to doing
	incremental posts.
	* cert.cc (write_rename_edge, read_rename_edge): Put files on
	separate lines to accomodate future i18n work.
	* work.cc (add_to_attr_map, write_attr_map): Reorder fields to
	accomodate future i18n work.
	* monotone.texi: Document it.
	* configure.ac, NEWS: Mention 0.8 release.

	Release point (v 0.8).

2003-11-16  Tom Tromey  <tromey@redhat.com>

	* missing: Removed generated file.

2003-11-14  graydon hoare  <graydon@pobox.com>

	* commands.cc (vcheck): Add.
	* cert.cc, cert.hh (cert_manifest_vcheck): Add.
	(check_manifest_vcheck): Add.
	(calculate_vcheck_mac): Add.
	* constants.hh (vchecklen): New constant.
	* mac.hh: Re-add.
	* monotone.texi (Hash Integrity): New section.
	* monotone.1: Document vcheck.

2003-11-14  graydon hoare  <graydon@pobox.com>

	* database.cc, database.hh (reverse_queue): New class.
	(compute_older_version): New functions.
	(get_manifest_delta): Remove.
	* network.cc, network.hh (queue_blob_for_network): Remove.
	* packet.cc, packet.hh (queueing_packet_writer): Change UI,
	write to queue directly, accept optional<reverse_queue>.
	* cert.cc (write_paths_recursive): Rewrite to use constant
	memory.
	* commands.cc (queue, queue_edge_for_target_ancestor):
	Install optional<reverse_queue> in qpw.
	* tests/t_cross.at: Ignore new UI chatter.
	* monotone.texi (Transmitting Changes): Change UI output.

2003-11-13  graydon hoare  <graydon@pobox.com>

	* Makefile.am (AUTOMAKE_OPTIONS): Require 1.7.1
	* commands.cc (addtree): Wrap in transaction guard.
	* database.cc, database.hh (manifest_delta_exists): Add.
	(get_manifest_delta): Add.
	* cert.cc (write_paths_recursive): Use partial deltas.
	* manifest.cc, manifest.hh (read_manifest_map): New variant.
	* patch_set.cc, patch_set.hh (patch_set): Add map_new, map_old
	fields.
	(manifests_to_patch_set) Store new field.
	(patch_set_to_packets) Don't read manifest versions from db.
	* std_hooks.lua (ignore_file): ignore .a, .so, .lo, .la, ~ files.
	* tests/t_cvsimport.at: New test.
	* testsuite.at: Call it.

2003-11-10  graydon hoare  <graydon@pobox.com>

	* commands.cc (find_oldest_ancestors): New function.
	(queue): New "addtree" subcommand.
	* monotone.texi: Document it.
	* monotone.1: Document it.

2003-11-10  graydon hoare  <graydon@pobox.com>

	* file_io.cc (walk_tree_recursive): Ignore MT/

2003-11-09  graydon hoare  <graydon@pobox.com>

	* database.cc (dump, load): Implement.
	* commands.cc (db): Call db.dump, load.
	* cycle_detector.hh: Skip when no in-edge on src.
	* monotone.texi: Document dump and load, add some
	special sections.
	* monotone.1: Mention dump and load.

2003-11-09  graydon hoare  <graydon@pobox.com>

	* rcs_file.hh (rcs_symbol): New structure.
	* rcs_file.cc (symbol): New rule.
	* rcs_import.cc (find_branch_for_version): New function.
	(cvs_key::branch): New field.
	(store_auxilliary_certs): Cert branch tag.
	* cycle_detector.hh: Fix bugs, don't use quick_alloc.
	* commands.cc (checkout): Add --branch based version.
	* monotone.texi: Document new command variant.
	* monotone.1: Ditto.

2003-11-09  graydon hoare  <graydon@pobox.com>

	* quick_alloc.hh: New file.
	* Makefile.am: Add it.
	* cycle_detector.hh: Rewrite.
	* manifest.hh: Use quick_alloc.
	* vocab.cc: Relax path name requirements a bit.
	* sqlite/sqliteInt.h: Up size of row to 16mb.

2003-11-02  graydon hoare  <graydon@pobox.com>

	* commands.cc (post): Post everything if no URL given; don't base
	decision off branch name presence.
	* app_state.cc, monotone.cc, file_io.cc, file_io.hh: Support
	absolutifying args.
	* lua.hh, lua.cc, std_hooks.lua (hook_get_mail_hostname): New hook.
	* monotone.texi: Document it.
	* monotone.texi, monotone.1: Minor corrections, new sections.
	* monotone.cc: Don't look in $ENV at all.
	* network.cc: Correct MX logic.
	* nntp_tasks.cc, smtp_tasks.cc: Separate postlines state.
	* smtp_tasks.cc: Correct some SMTP logic.
	* configure.ac, NEWS: Mention 0.7 release.

	Release point (v 0.7).

2003-11-01  graydon hoare  <graydon@pobox.com>

	* http_tasks.cc: Drop extra leading slashes in HTTP messages.

2003-10-31  graydon hoare  <graydon@pobox.com>

	* commands.cc, database.cc, database.hh, lua.cc, lua.hh,
	network.cc, network.hh, packet.cc, packet.hh, schema.sql,
	schema_migration.cc, tests/t_http.at, tests/t_nntp.at, vocab.cc:
	Eliminate "groupname", use lone URL.
	* monotone.texi: Update to cover new URL rules.
	* network.cc, network.hh, lua.cc, lua.hh, smtp_tasks.cc:
	Implement "mailto" URLs.
	* tests/t_smtp.at: New test.
	* testsuite.at: Call it.

2003-10-31  graydon hoare  <graydon@pobox.com>

	* patch_set.cc (manifests_to_patch_set): Second form with explicit renames.
	(manifests_to_patch_set): Split edit+rename events when we see them.
	* commands.cc (status, commit): Include explicit rename set.
	* diff_patch.cc (merge3): Accept edit+rename events split by patch_set.cc.
	* smtp_tasks.hh, smtp_tasks.cc: New files.
	* nntp_machine.hh, nntp_machine.cc: Rename to proto_machine.{hh,cc} (woo!)
	* nntp_tasks.cc: Adjust to use proto_ prefix in various places.
	* proto_machine.cc (read_line): get() into streambuf.
	* Makefile.am: Cover renames and adds.

2003-10-31  graydon hoare  <graydon@pobox.com>

	* diff_patch.cc (merge3): Extract renames.
	* commands.cc (calculate_new_manifest_map): Extract renames.
	(try_one_merge): Extract renames, propagate to merge target.
	(commit): Extract renames, propagate to commit target.
	* cert.cc (calculate_renames_recursive): Fix wrong logic.
	(find_common_ancestor_recursive): Stall advances at top of graph.
	* patch_set.cc: (manifests_to_patch_set): Teach about historical
	renames.
	* tests/t_erename.at: New test for edit+rename events.
	* testsuite.at: Call t_erename.at.

2003-10-30  graydon hoare  <graydon@pobox.com>

	* patch_set.cc (operator<): s/a/b/ in a few places, yikes!
	* cert.cc: Add machinery for rename edge certs.
	* commands.cc: Call diff(manifest,manifest) directly.
	* tests/t_nntp.at: Kill tcpserver DNS lookups on nntp test.
	* network.cc (parse_url): Character class typo fix, from
	Johannes Winkelmann.
	* app_state.hh, cert.hh, commands.hh, cycle_detector.hh,
	database.hh, diff_patch.cc, diff_patch.hh, http_tasks.hh,
	interner.hh, keys.hh, lua.hh, manifest.hh, network.hh,
	nntp_machine.hh, nntp_tasks.hh, packet.hh, patch_set.hh,
	transforms.hh, update.hh, vocab.hh, work.hh, xdelta.hh:
	fix use of std:: prefix / "using namespace" pollution.

2003-10-27  graydon hoare  <graydon@pobox.com>

	* lua/liolib.c (io_mkstemp): Portability fix
	from Ian Main.
	* xdelta.cc,hh (compute_delta): New manifest-specific variant.
	* transforms.cc,hh (diff): Same.
	* rcs_import.cc: Various speedups to cvs import.

2003-10-26  graydon hoare  <graydon@pobox.com>

	* cert.cc (get_parents): New function.
	(write_paths_recursive): New function.
	(write_ancestry_paths): New function.
	* cert.hh (write_ancestry_paths): Declare.
	* commands.cc (queue_edge_for_target_ancestor):
	Call write_ancestry_paths for "reposting" queue
	strategy.

2003-10-25  graydon hoare  <graydon@pobox.com>

	* commands.cc (log): Skip looking inside nonexistent
	manifests for file comments.

2003-10-24  graydon hoare  <graydon@pobox.com>

	* adns/*.c, adns/*.h: Import adns library.
	* Makefile.am: Update to build adns into lib3rdparty.a.
	* AUTHORS: Mention adns.
	* network.cc: Call adns functions, not gethostbyname.

2003-10-20  Nathaniel Smith  <njs@codesourcery.com>

	* patch_set.cc (patch_set_to_text_summary): Give more detailed
	output.
	* commands.cc (get_log_message, status, diff): Use
	patch_set_to_text_summary for complete description.

2003-10-22  graydon hoare  <graydon@pobox.com>

	* monotone.texi: Document 'queue' command.
	* monotone.1: Likewise.

2003-10-22  graydon hoare  <graydon@pobox.com>

	* diff_patch.cc
	(infer_directory_moves): New function.
	(rebuild_under_directory_moves): New function.
	(apply_directory_moves): New function.
	(merge3): Handle directory moves.
	* tests/t_renamed.at: New test for dir renames.
	* testsuite.at: Call it.

2003-10-21  graydon hoare  <graydon@pobox.com>

	* commands.cc (queue): New command.
	(list): Add "queue" subcommand, too.

2003-10-21  graydon hoare  <graydon@pobox.com>

	* diff_patch.cc (merge_deltas): New function.
	(check_map_inclusion): New function.
	(check_no_intersect): New function.
	(merge3): Rewrite completely.
	* tests/t_rename.at: New test.
	* testsuite.at: Call it.
	* file_io.cc, file_io.hh (make_dir_for): New function.
	* commands.cc (update): Call make_dir_for on update.

2003-10-20  graydon hoare  <graydon@pobox.com>

	* commands.cc: Replace [] with idx() everywhere.

2003-10-20  Tom Tromey  <tromey@redhat.com>

	* cert.hh (get_branch_heads): Updated.
	Include <set>.
	* commands.cc (head): Updated for new get_branch_heads.
	(merge): Likewise.
	(propagate): Likewise.
	* cert.cc (get_branch_heads): Use set<manifest_id>.

	* commands.cc (merge): Use all caps for metasyntactic variable.
	(heads): Likewise.

	* network.cc (post_queued_blobs_to_network): Do nothing if no
	packets to post.

2003-10-20  graydon hoare  <graydon@pobox.com>

	* cert.cc (get_branch_heads): Fix dumb bug.
	* diff_patch.cc (merge3): Fix dumb bug.
	(merge2): Fix dumb bug.
	(try_to_merge_files): Fix dumb bug.

2003-10-20  graydon hoare  <graydon@pobox.com>

	* file_io.cc (tilde_expand): New function.
	* monotone.cc (cpp_main): Expand tildes in
	db and rcfile arguments.

2003-10-20  graydon hoare  <graydon@pobox.com>

	* rcs_import.cc (import_cvs_repo): Check key existence
	at beginning of import pass, to avoid wasted work.

2003-10-19  Tom Tromey  <tromey@redhat.com>

	* commands.cc (log): Add each seen id to `cycles'.

2003-10-19  graydon hoare  <graydon@pobox.com>

	* AUTHORS: Mention Tecgraf PUC-Rio and their
	copyright.
	* Makefile.am: Mention circular buffer stuff.
	* configure.ac, NEWS: Mention 0.6 release.
	* cert.hh, cert.cc (erase_bogus_certs): file<cert> variant.
	* commands.cc (log): Erase bogus certs before writing,
	cache comment-less file IDs.
	* monotone.spec: Don't specify install-info args,
	do build with optimization on RHL.

	Release point (v 0.6).

2003-10-19  Matt Kraai  <kraai@ftbfs.org>

	* commands.cc (merge): Use app.branch_name instead of args[0] for
	the branch name.

2003-10-17  graydon hoare  <graydon@pobox.com>

	* commands.cc (log): New command.
	Various other bug fixes.
	* monotone.1, monotone.texi: Minor updates.

2003-10-17  graydon hoare  <graydon@pobox.com>

	* monotone.texi: Expand command and hook references.
	* commands.cc: Disable db dump / load commands for now.

2003-10-16  graydon hoare  <graydon@pobox.com>

	* sanity.hh: Add a const version of idx().
	* diff_patch.cc: Change to using idx() everywhere.
	* cert.cc (find_common_ancestor): Rewrite to recursive
	form, stepping over historic merges.
	* tests/t_cross.at: New test for merging merges.
	* testsuite.at: Call t_cross.at.

2003-10-10  graydon hoare  <graydon@pobox.com>

	* lua.hh, lua.cc (hook_apply_attribute): New hook.
	* work.hh, work.cc (apply_attributes): New function.
	* commands.cc (update_any_attrs): Update attrs when writing to
	working copy.
	* std_hooks.lua (temp_file): Use some env vars.
	(attr_functions): Make table of attr-setting functions.

2003-10-10  graydon hoare  <graydon@pobox.com>

	* work.cc: Fix add/drop inversion bug.
	* lua/*.{c,h}: Import lua 5.0 sources.
	* lua.cc: Rewrite lua interface completely.
	* std_hooks.lua, test_hooks.lua, testsuite,
	tests/t_persist_phrase.at, configure.ac, config.h.in, Makefile.am:
	Modify to handle presence of lua 5.0.

2003-10-08  graydon hoare  <graydon@pobox.com>

	* rcs_import.cc: Attach aux certs to child, not parent.
	* manifest.cc: Speed up some calculations.
	* keys.cc: Optionally cache decoded keys.

2003-10-07  graydon hoare  <graydon@pobox.com>

	* manifest.hh, manifest.cc, rcs_import.cc: Write manifests w/o
	compression.
	* vocab.hh, vocab.cc: Don't re-verify verified data.
	* ui.hh, ui.cc: Minor efficiency tweaks.

2003-10-07  graydon hoare  <graydon@pobox.com>

	* commands.cc, work.cc, work.hh: Add some preliminary stuff
	to support explicit renaming, .mt-attrs.
	* monotone.texi: Add skeletal sections for command reference,
	hook reference, CVS phrasebook. Fill in some parts.

2003-10-02  graydon hoare  <graydon@pobox.com>

	* boost/circular_buffer*.hpp: Add.
	* AUTHORS, cert.cc, commands.cc, database.cc,
	diff_patch.cc, http_tasks.cc, keys.cc, lua.cc, manifest.cc,
	network.cc, nntp_machine.cc, packet.cc, patch_set.cc,
	rcs_import.cc, sanity.cc, sanity.hh, ui.hh, update.cc,
	vocab_terms.hh, work.cc:
	remove existing circular buffer code, replace all
	logging and asserty stuff with boost::format objects
	rather than vsnprintf.

2003-10-01  graydon hoare  <graydon@pobox.com>

	* testsuite.at: Don't use getenv("HOSTNAME").
	* database.cc (exec, fetch): Do va_end/va_start again in between
	logging and executing query.

2003-09-28  Tom Tromey  <tromey@redhat.com>

	* monotone.texi: Added @direntry.

2003-09-27  Nathaniel Smith  <njs@pobox.com>

	* monotone.cc: Remove "monotone.db" default to --db
	option in help text.

2003-09-27  graydon hoare  <graydon@pobox.com>

	* diff_patch.cc: Rework conflict detection.
	* rcs_import.cc: Remove some pointless slowness.
	* monotone.spec: Install info files properly.

	Release point (v 0.5).

2003-09-27  graydon hoare  <graydon@pobox.com>

	* AUTHORS, NEWS, configure.ac: Update for 0.5 release.
	* monotone.texi: Various updates.
	* xdelta.cc (compute_delta): Fix handling of empty data.
	* database.cc (sql): Require --db for init.
	* work.cc (read_options_map): Fix options regex.

2003-09-27  graydon hoare  <graydon@pobox.com>

	* lcs.hh: New jaffer LCS algorithm.
	* interner.hh, rcs_import.cc: Templatize interner.
	* diff_patch.hh: Use interner, new LCS.

2003-09-27  Tom Tromey  <tromey@redhat.com>

	* commands.cc (fetch): Always try lua hook; then default to all
	known URLs.

2003-09-26  Tom Tromey  <tromey@redhat.com>

	* commands.cc (tag): Use all-caps for meta-syntactic variables.
	(comment, add, cat, complete, mdelta, fdata): Likewise.

	* monotone.1: There's no default database.
	* monotone.texi (OPTIONS): There's no default database.

	* database.cc (sql): Throw informative error if database name not
	set.
	* app_state.cc (app_state): Default to no database.

2003-09-26  graydon hoare  <graydon@pobox.com>

	* debian/*, monotone.spec: Add packaging control files.

2003-09-24  graydon hoare  <graydon@pobox.com>

	* database.cc, database.hh (debug): New function.
	* commands.cc (debug): New command.
	* cert.cc, cert.hh (guess_branch): New function.
	* commands.cc (cert): Queue certs to network servers.
	* commands.cc (cert, commit): Use guess_branch.
	* commands.cc (list): List unknown, ignored files.
	* monotone.texi, monotone.1: Document.

2003-09-24  graydon hoare  <graydon@pobox.com>

	* commands.cc (queue_edge_for_target_ancestor): Queue the
	correct ancestry cert, from child to target, as well as
	patch_set.

2003-09-22  graydon hoare  <graydon@pobox.com>

	* depot_schema.sql, schema_migration.cc,
	schema_migration.hh: Add.
	* database.cc, depot.cc: Implement schema migration.
	* database.cc, commands.cc: Change to db ... cmd.
	* monotone.texi, monotone.1: Document command change.
	* depot.cc: Fix various query bugs.

2003-09-21  Nathaniel Smith  <njs@codesourcery.com>

	* depot.cc (depot_schema): Remove unique constraint on (contents),
	replace with unique constraint on (groupname, contents).

2003-09-21  Nathaniel Smith  <njs@codesourcery.com>

	* commands.cc (diff): Take manifest ids as arguments.  Add
	explanatory text on files added, removed, modified.

2003-09-19  Tom Tromey  <tromey@redhat.com>

	* commands.cc (genkey): Use all-caps for meta-syntactic variable.
	(cert, tag, approve, disapprove, comment, add, drop, commit,
	update, revert, cat, checkout, co, propagate, complete, list, ls,
	mdelta, fdelta, mdata, fdata, mcerts, fcerts, pubkey, privkey,
	fetch, post, rcs_import, rcs): Likewise.
	(explain_usage): Indent explanatory text past the command names.

2003-09-17  Tom Tromey  <tromey@redhat.com>

	* commands.cc (list): Don't compute or use "subname".

	* commands.cc (revert): Handle case where argument is a
	directory.
	* tests/t_revert.at: Test for revert of directory.

	* testsuite.at (MONOTONE_SETUP): Use "monotone initdb".
	* monotone.1: Document "initdb".
	* monotone.texi (Commands): Document initdb.
	(Creating a Database): New node.
	(Getting Started): Refer to it.
	* commands.cc (initdb): New command.
	* database.cc (database::sql): New argument `init'.
	(database::initialize): New method.
	* database.hh (database::initalize): Declare.
	(database::sql): New argument `init'.

2003-09-17  Tom Tromey  <tromey@redhat.com>

	* tests/t_persist_phrase.at: Use "ls certs".
	* tests/t_nntp.at: Use "ls certs".
	* tests/t_genkey.at: Use "ls keys" and "ls certs".

2003-09-16  Tom Tromey  <tromey@redhat.com>

	* monotone.1: Document "list branches".
	* commands.cc (ls_certs): New function, from `lscerts' command.
	(ls_keys): New function, from `lskeys' command.
	(ls_branches): New function.
	(list): New command.
	(ls): New alias.
	(explain_usage): Split parameter info at \n.
	* monotone.texi (Adding Files): Use "list certs".
	(Committing Changes): Likewise.
	(Forking and Merging): Likewise.
	(Commands): Likewise.
	(Generating Keys): Use "list keys".
	(Commands): Likewise.
	(Commands): Mention "list branches".
	(Branches): Likewise.

2003-09-15  graydon hoare  <graydon@redhat.com>

	* http_tasks.cc: Fix networking to handle long input.

	* ui.cc, ui.hh: Only pad with blanks enough to cover old output
	when ticking.

	* update.cc, cert.cc, commands.cc: Fix cert fetching functions to
	remove bogus certs.

2003-09-15  Tom Tromey  <tromey@redhat.com>

	* monotone.1: Don't mention MT_KEY or MT_BRANCH.

	* monotone.texi (Getting Started): Don't mention MT_DB or
	MT_BRANCH.
	(Adding Files): Explicitly use --db and --branch.
	* app_state.hh (app_state): New fields options, options_changed.
	Declare new methods.  Include work.hh.
	* work.cc (work_file_name): New constant.
	(add_to_options_map): New structure.
	(get_options_path): New function.
	(read_options_map, write_options_map): Likewise.
	* work.hh (options_map): New type.
	(get_options_path, read_options_map, write_options_map): Declare.
	* commands.cc (add, drop, commit, update, revert, checkout,
	merge): Write options file.
	* app_state.cc (database_option, branch_option): New constants.
	(app_state::app_state): Read options file.
	(app_state::set_database): New method.
	(app_state::set_branch): Likewise.
	(app_state::write_options): Likewise.
	Include work.hh.
	* monotone.cc (cpp_main): Don't set initial database name on
	app.  Use new settor methods.  Don't look at MT_BRANCH or MT_DB.

2003-09-14  graydon hoare  <graydon@pobox.com>

	* vocab.cc, vocab.hh: Add streamers for vocab terms in preparation
	for switch to formatter.

	* cert.cc (check_signature): Treat missing key as failed check.
	* commands.cc (lscerts): Warn when keys are missing.

	* rcs_import.cc, nntp_tasks.cc, http_tasks.cc: Tick progress.

	* sanity.cc, monotone.cc: Tidy up output a bit.

	* xdelta.cc: Add code to handle empty files. Maybe correct?

	* ui.cc, ui.hh: Add.

2003-09-13  Tom Tromey  <tromey@redhat.com>

	* tests/t_nntp.at: If we can't find tcpserver or snntpd, skip the
	test.
	* tests/t_http.at: If we can't find boa or depot.cgi, skip the
	test.

2003-09-12  graydon hoare  <graydon@pobox.com>

	* update.cc (pick_update_target): Only insert base rev as update
	candidate if it actually exists in db.

	* commands.cc, database.cc, database.hh: Implement id completion
	command, and general id completion in all other commands.

2003-09-12  Tom Tromey  <tromey@redhat.com>

	* commands.cc (revert): A deleted file always appears in the
	manifest.
	* tests/t_revert.at: Check reverting a change plus a delete; also
	test reverting by file name.

	* work.cc (deletion_builder::visit_file): Check for file in
	working add set before looking in manifest.
	* tests/t_drop.at: Added add-then-drop test.

	* testsuite.at: Include t_drop.at.
	* tests/t_drop.at: New test.
	* work.cc (visit_file): Check for file in working delete set
	before looking in manifest.

2003-09-12  Tom Tromey  <tromey@redhat.com>

	* Makefile.am ($(srcdir)/testsuite): tests/atconfig and
	tests/atlocal are not in srcdir.

	* Makefile.am (TESTS): unit_tests is not in srcdir.

2003-09-11  graydon hoare  <graydon@pobox.com>

	* commands.cc: Check for MT directory in status.
	* commands.cc: Require directory for checkout.
	* commands.cc: Delete MT/work file after checkout.
	* commands.cc: Implement 'revert', following tromey's lead.
	* commands.cc: Print base, working manifest ids in status.

	* diff_patch.cc: Further merge corrections.
	* diff_patch.cc (unidiff): Compensate for occasional miscalculation
	of LCS.

	* tests/t_merge.at: Check that heads works after a merge.
	* tests/t_fork.at:  Check that heads works after a fork.
	* tests/t_genkey.at: Remove use of 'import'.
	* tests/t_cwork.at: Check deletion of work file on checkout.
	* tests/t_revert.at: Check that revert works.

	* commands.cc, monotone.cc: Report unknown commands nicely.

2003-09-08  graydon hoare  <graydon@pobox.com>

	* tests/merge.at: Accept tromey's non-error case for update.

	* commands.cc(try_one_merge): Write merged version to packet
	writer, not directly to db.
	(merge): Write branch, changelog cert on merged version to db.

	* std_hooks.lua(merge3): Open result in mode "r", not "w+".

2003-09-06  Tom Tromey  <tromey@redhat.com>

	* update.cc (pick_update_target): Not an error if nothing to
	update.

	* monotone.texi: Use VERSION; include version.texi.

	* monotone.1: Document "co".
	* monotone.texi (Commands): Document "co".
	* commands.cc (ALIAS): New macro.
	(co): New alias.

	* README: Updated.

	* txt2c.cc: Added missing file.

	* texinfo.tex, INSTALL, Makefile.in, aclocal.m4, compile, depcomp,
	install-sh, missing, mkinstalldirs: Removed generated files.

2003-09-04  graydon hoare  <graydon@pobox.com>

	* Makefile.am, depot.cc, http_tasks.cc, http_tasks.hh,
	lua.cc, lua.hh, monotone.texi, network.cc, tests/t_http.at,
	vocab_terms.hh:

	Use public key signatures to talk to depot, not mac keys.

	* commands.cc, file_io.cc, monotone.texi, monotone.1,
	tests/t_scan.at, tests/t_import.at, work.cc, work.hh:

	Remove the 'import' and 'scan' commands, in favour of generalized
	'add' which chases subdirectories.

	* configure.ac, NEWS:

	Release point (v 0.4).

2003-09-03  graydon hoare  <graydon@pobox.com>

	* monotone.texi: Expand notes about setting up depot.

	* update.cc: Update by ancestry. Duh.

2003-09-02  graydon hoare  <graydon@pobox.com>

	* boost/socket/streambuf.hpp: Bump ppos on overflow.

	* packet.cc, transforms.cc, transforms.hh: Add function for
	canonicalization of base64 encoded strings. Use on incoming cert
	packet values.

	* commands.cc: Change fetch and post to take URL/groupname params
	rather than branchname.

	* network.cc, network.hh, depot.cc, http_tasks.cc: Fix URL parser,
	improve logging, change signatures to match needs of commands.cc

	* Makefile.am: Don't install txt2c or unit_tests.

	* Makefile.am: Build depot.cgi not depot.

	* database.cc, database.hh: Add "all known sources" fetching support.

	* patch_set.cc: Sort in a path-lexicographic order for nicer summaries.

	* monotone.texi: Expand coverage of packets and networking.

	* tests/t_nntp.at, tests/t_http.at: Update to provide URL/groupname
	pairs.

2003-09-02  Tom Tromey  <tromey@redhat.com>

	* aclocal.m4, monotone.info: Removed generated files.

2003-08-31  Nathaniel Smith  <njs@codesourcery.com>

	* configure.ac: Check for lua40/lua.h, lua40/lualib.h and -llua40,
	-lliblua40.
	* config.h.in: Add LUA_H, LIBLUA_H templates, remove HAVE_LIBLUA,
	HAVE_LIBLUALIB templates.
	* lua.cc: Include config.h.  Use LUA_H, LIBLUA_H macros.

2003-08-29  graydon hoare  <graydon@pobox.com>

	* Makefile.am, txt2c.cc, lua.cc, database.cc:
	Use a C constant-building converter rather than objcopy.

	* cert.cc, cert.hh, packet.cc, packet.hh, diff_patch.cc,
	rcs_import.cc:
	Modify cert functions to require a packet consumer, do no implicit
	database writing.

	* commands.cc, database.cc, database.hh, schema.sql, network.cc:
	Modify packet queueing strategy to select ancestors from known
	network server content, rather than most recent edge.

2003-08-25  graydon hoare  <graydon@pobox.com>

	* AUTHORS, ChangeLog, Makefile.am, NEWS, configure.ac,
	tests/t_http.at: Release point (v 0.3)

2003-08-24  graydon hoare  <graydon@pobox.com>

	* nntp_tasks.cc: Measure success from postlines state.
	* network.cc: Print summary counts of transmissions.
	* packet.cc: Count packets into database.
	* depot.cc: Add administrative commands, fix a bunch of
	little bugs.
	* t_http.at: Testcase for depot-driven communication.
	* monotone.texi: Update to reflect depot existence.
	* http_tasks.cc: Pick bugs out.

2003-08-24  graydon hoare  <graydon@pobox.com>

	* commands.cc: Wash certs before output.
	* *.cc,*.hh: Adjust cert packet format to
	be more readable, avoid superfluous gzipping.

2003-08-24  graydon hoare  <graydon@pobox.com>

	* configure, Makefile.in: Remove generated files, oops.
	* commands.cc: Implement 'propagate'.
	* lua.cc, lua.hh, network.cc, network.hh: Remove
	'aggregate posting' stuff.
	* network.cc: Batch postings into larger articles.
	* diff_patch.hh, diff_patch.cc: Implement basic
	merge2-on-manifest.

2003-08-23  graydon hoare  <graydon@pobox.com>

	* monotone.cc: Handle user-defined lua hooks as
	overriding internal / .monotonerc hooks no matter
	where on cmd line they occur.
	* update.cc: Made failures more user-friendly.
	* lua.cc: Improve logging a bit.
	* testsuite.at, tests/*.{at,in}, testsuite/: Rewrite tests in
	autotest framework, move to tests/ directory.
	* boost/io/*, cryptopp/hmac.h: Add missing files.

2003-08-23  Tom Tromey  <tromey@redhat.com>

	* monotone.cc (OPT_VERSION): New macro.
	(cpp_main): Handle OPT_VERSION.
	(options): Added `version' entry.
	Include config.h.

2003-08-21  Tom Tromey  <tromey@redhat.com>

	* database.cc: Include "sqlite/sqlite.h", not <sqlite.h>.

2003-08-20  graydon hoare  <graydon@pobox.com>

	* boost/*:
	incorporate boost sandbox bits, for now.

	* Makefile.am, Makefile.in, configure, configure.ac, diff_patch.cc,
	http_tasks.cc, http_tasks.hh, network.cc, nntp_machine.cc,
	nntp_machine.hh, nntp_tasks.cc, nntp_tasks.hh, testsuite/t_nntp.sh:

	fix up networking layer to pass nntp tests again

2003-08-19  graydon hoare  <graydon@pobox.com>

	* Makefile.am, Makefile.in, app_state.hh, cert.cc, commands.cc,
	constants.hh, cryptopp/misc.h, database.cc, depot.cc,
	http_tasks.cc, http_tasks.hh, keys.cc, lua.cc, lua.hh, monotone.cc,
	network.cc, network.hh, nntp_machine.cc, nntp_machine.hh,
	nntp_tasks.cc, nntp_tasks.hh, packet.cc, packet.hh, rcs_import.cc,
	sanity.cc, sanity.hh, schema.sql, test_hooks.lua,
	testsuite/runtest.sh, testsuite/t_null.sh, vocab_terms.hh:

	major surgery time
	- move to multi-protocol posting and fetching.
	- implement nicer failure modes for sanity.
	- redo commands to print nicer, fail nicer.

2003-08-18  graydon hoare  <graydon@pobox.com>

	* Makefile.am, Makefile.in, adler32.hh, database.cc, depot.cc,
	mac.hh, xdelta.cc, Makefile.am, Makefile.in:

	first pass at a depot (CGI-based packet service)

2003-08-08  graydon hoare  <graydon@pobox.com>

	* Makefile.am, Makefile.in AUTHORS, ChangeLog, Makefile.am,
	Makefile.in, NEWS, monotone.1, monotone.info, monotone.texi:

	release point (v 0.2)

2003-08-08  graydon hoare  <graydon@pobox.com>

	* cert.cc, cert.hh, interner.hh, rcs_import.cc:

	auxilliary certs

	* cert.cc, cert.hh, cycle_detector.hh, interner.hh, patch_set.cc,
	rcs_import.cc:

	improvements to cycle detection stuff

2003-08-05  graydon hoare  <graydon@pobox.com>

	* rcs_import.cc:

	almost even more seemingly correct CVS graph reconstruction (still slow)

	* sqlite/* cryptopp/* Makefile.am, Makefile.in, aclocal.m4,
	config.h.in, configure, configure.ac, file_io.cc, keys.cc,
	sanity.cc, sanity.hh, transforms.cc:

	minimizing dependencies on 3rd party libs by importing the
	necessary bits and rewriting others.

	* cert.cc, cert.hh, rcs_import.cc:

	cvs import seems to be working, but several linear algorithms need
	replacement

2003-07-28  graydon hoare  <graydon@pobox.com>

	* Makefile.am, Makefile.in, cert.cc, commands.cc, database.cc,
	database.hh, manifest.cc, rcs_file.cc, rcs_import.cc,
	rcs_import.hh, vocab.cc, xdelta.cc:

	cvs graph reconstruction hobbling along.

2003-07-21  graydon hoare  <graydon@pobox.com>

	* database.cc, xdelta.cc, xdelta.hh:

	piecewise xdelta; improves speed a fair bit.

2003-07-11  graydon hoare  <graydon@pobox.com>

	* Makefile.am, Makefile.in, config.h.in, configure, configure.ac,
	transforms.cc, xdelta.cc, xdelta.hh:

	implement xdelta by hand, forget 3rd party delta libs.

2003-07-02  graydon hoare  <graydon@pobox.com>

	* database.cc, rcs_import.cc, transforms.cc, transforms.hh:

	speedups all around in the storage system

2003-07-01  graydon hoare  <graydon@pobox.com>

	* database.hh, rcs_import.cc, transforms.cc, transforms.hh: speed

	improvements to RCS import

2003-06-30  graydon hoare  <graydon@pobox.com>

	* rcs_import.cc, transforms.cc:

	some speed improvements to RCS import

2003-06-29  graydon hoare  <graydon@pobox.com>

	* commands.cc, database.hh, rcs_import.cc, transforms.cc:

	RCS file import successfully (albeit slowly) pulls in some pretty
	large (multi-hundred revision, >1MB) test cases from GCC CVS

	* Makefile.in, commands.cc, rcs_file.cc, rcs_file.hh,
	rcs_import.cc, rcs_import.hh,

	Makefile.am: preliminary support for reading and walking RCS files

2003-04-09  graydon hoare  <graydon@pobox.com>

	* autogen.sh: oops
	* */*: savannah import

2003-04-06  graydon hoare  <graydon@pobox.com>

	* initial release.
<|MERGE_RESOLUTION|>--- conflicted
+++ resolved
@@ -1,4 +1,3 @@
-<<<<<<< HEAD
 2005-04-2008  Emile Snyder <emile@alumni.reed.edu>
 
 	* annotate.cc: Fix broken build after propagate from .annotate
@@ -56,7 +55,1116 @@
 	* commands.cc (complete): Don't talk of there really was no
 	expansion.
 
-=======
+2005-04-28  Richard Levitte  <richard@levitte.org>
+
+	* commands.cc, commands.hh: Selector functions and type are moved
+	to...
+	* selectors.cc, selectors.hh: ... these files.
+	* database.cc, database.hh: Adapt to this change.
+	* automate.cc (automate_select): New function, implements
+	'automate select'.
+	(automate_command): Use it.
+	* monotone.texi (Automation): Document it.
+
+	* tests/t_automate_select.at: New test.
+	* testsuite.at: Use it.
+
+	* Makefile.am (MOST_SOURCES): reorganise.  Add selectors.{cc,hh}.
+
+2005-04-27  Richard Levitte  <richard@levitte.org>
+
+	* quick_alloc.hh: Define QA_SUPPORTED when quick allocation is
+	supported.
+	* sanity.hh: Only defined the QA(T) variants of checked_index()
+	when QA_SUPPORTED is defined.
+
+2005-04-27  Joel Reed  <joelwreed@comcast.com>
+
+	* work.cc: on rename move attributes as well.
+	* tests/t_rename_attr.at: No longer a bug.
+
+2005-04-27  Nathaniel Smith  <njs@codesourcery.com>
+
+	* monotone.texi (Working Copy, Commands): Document update_inodeprints.
+	* monotone.1: Likewise.
+
+	* tests/t_update_inodeprints.at: New test.
+	* testsuite.at: Add it.
+
+2005-04-27  Richard Levitte  <richard@levitte.org>
+
+	* database.cc (selector_to_certname): Add a case for
+	commands::sel_cert.
+
+2005-04-27  Richard Levitte  <richard@levitte.org>
+
+	* sanity.hh: Add a couple of variants of checked_index() to
+	accomodate for indexes over vector<T, QA(T)>.
+
+	* commands.hh: Add new selector to find arbitrary cert name and
+	value pairs.  The syntax is 'c:{name}={value}'.
+	* commands.cc (decode_selector): Recognise it.
+	* database.cc (complete): Parse it.
+	* std_hooks.lua (expand_selector): Add an expansion for it.
+	* monotone.texi (Selectors): Document it.
+
+	* tests/t_select_cert.at: Add test.
+	* testsuite.at: Use it.
+
+2005-04-27  Matt Johnston  <matt@ucc.asn.au>
+
+	* vocab.cc (verify(file_path)): don't find() twice.
+	* change_set.cc (extend_state): remove commented out line 
+
+2005-04-27  Matthew Gregan  <kinetik@orcon.net.nz>
+
+	* tests/t_cvsimport_manifest_cycle.at: New test.
+	* testsuite.at: Add test.
+	* AUTHORS: Add self.
+
+2005-04-27  Nathaniel Smith  <njs@codesourcery.com>
+
+	* AUTHORS: Add Timothy Brownawell.
+
+2005-04-27  Timothy Brownawell  <tbrownaw@gmail.com>
+
+	* ui.{cc,hh}: Delegate tick line blanking to tick_writers.
+
+2005-04-26  Nathaniel Smith  <njs@codesourcery.com>
+
+	* work.cc: Don't include boost/regex.hpp.
+
+2005-04-26  Nathaniel Smith  <njs@codesourcery.com>
+
+	* manifest.cc, inodeprint.cc: Don't include boost/regex.hpp.
+
+2005-04-26  Nathaniel Smith  <njs@codesourcery.com>
+
+	* sqlite/vdbeaux.c (MAX_6BYTE): Apply patch from
+	http://www.sqlite.org/cvstrac/chngview?cn=2445.  It shouldn't
+	affect monotone's usage, but just in case.
+
+2005-04-26  Nathaniel Smith  <njs@codesourcery.com>
+
+	* rcs_import.cc (struct cvs_key, process_branch): Fix
+	indentation.
+	(build_change_set): Handle the case where a file is "added dead".
+
+	* tests/t_cvsimport2.at: Un-XFAIL, improve description.
+
+2005-04-22  Christof Petig <christof@petig-baender.de>
+
+	* sqlite/*: update to sqlite 3.2.1
+
+2005-04-25  Nathaniel Smith  <njs@codesourcery.com>
+
+	* tests/t_i18n_file_data.at: New test.
+	* testsuite.at: Add it.
+
+2005-04-27  Matt Johnston  <matt@ucc.asn.au>
+
+	* change_set.cc (extend_state): don't mix find() and insert() on
+	the path_state, to avoid hitting the smap's worst-case.
+
+2005-04-27  Matt Johnston  <matt@ucc.asn.au>
+
+	* change_set.cc (confirm_proper_tree): move things out of the loops
+	for better performance.
+
+2005-04-26  Matt Johnston  <matt@ucc.asn.au>
+
+	* change_set.cc (analyze_rearrangement): get rid of damaged_in_first
+	since it is not used.
+
+2005-04-26  Matt Johnston  <matt@ucc.asn.au>
+
+	* monotone.texi: fix mashed up merge of docs for kill_rev_locally
+	and db check.
+
+2005-04-25  Nathaniel Smith  <njs@codesourcery.com>
+
+	* automate.cc (automate_parents, automate_children) 
+	(automate_graph): New automate commands.
+	(automate_command): Add them.
+	* commands.cc (automate): Synopsisfy them.
+	* monotone.texi (Automation): Document them.
+	* tests/t_automate_graph.at, test/t_parents_children.at: Test
+	them.
+	* testsuite.at: Add the tests.
+
+	* tests/t_automate_ancestors.at: Remove obsolete comment.
+	
+2005-04-24  Derek Scherger  <derek@echologic.com>
+
+	* tests/t_rename_file_to_dir.at:
+	* tests/t_replace_file_with_dir.at:
+	* tests/t_replace_dir_with_file.at: new bug reports
+	* testsuite.at: include new tests
+
+2005-04-24  Derek Scherger  <derek@echologic.com>
+
+	* app_state.{cc,hh} (app_state): add all_files flag to the constructor
+	(set_all_files): new method for setting flag
+
+	* basic_io.{cc,hh} (escape): expose public method to quote and
+	escape file_paths
+	(push_str_pair): use it internally
+
+	* commands.cc (calculate_restricted_rearrangement): new function
+	factored out of calculate_restricted_revision
+	(calculate_restricted_revision): use new function
+	(struct unknown_itemizer): rename to ...
+	(struct file_itemizer): ... this; use a path_set rather than a
+	manifest map; build path sets of unknown and ignored files, rather
+	than simply printing them
+	(ls_unknown): adjust to compensate for itemizer changes
+	(print_inventory): new functions for printing inventory lines from
+	path sets and rename maps
+	(inventory): new command for printing inventory of working copy
+	files
+
+	* manifest.cc (inodeprint_unchanged): new function factored out
+	from build_restricted_manifest_map
+	(classify_paths): new function to split paths from an old manifest
+	into unchanged, changed or missing sets for inventory
+	(build_restricted_manifest_map): adjust to use
+	inodeprint_unchanged
+	* manifest.hh (classify_paths): new public function
+	
+	* monotone.1: document new inventory command and associated
+	--all-files option
+
+	* monotone.cc: add new --all-files option which will be specific
+	to the inventory command asap
+
+	* monotone.texi (Informative): document new inventory command
+	(Commands): add manpage entry for inventory
+	(OPTIONS): add entries for --xargs, -@ and --all-files
+
+	* tests/t_status_missing.at: remove bug priority flag
+	* tests/t_inventory.at: new test
+	* testsuite.at: include new test
+	
+2005-04-24  Nathaniel Smith  <njs@codesourcery.com>
+
+	* monotone.texi (Database): Document 'db kill_rev_locally'.
+
+2005-04-24  Nathaniel Smith  <njs@codesourcery.com>
+
+	* ChangeLog: Fixup after merge.
+
+2005-04-24  Nathaniel Smith  <njs@codesourcery.com>
+
+	* manifest.cc (build_restricted_manifest_map): Careful to only
+	stat things once on the inodeprints fast-path.
+	(read_manifest_map): Hand-code a parser, instead of using
+	boost::regex.
+	* inodeprint.cc (read_inodeprint_map): Likewise.
+
+2005-04-23  Derek Scherger  <derek@echologic.com>
+
+	* (calculate_restricted_revision): remove redundant variables,
+	avoiding path_rearrangement assignments and associated sanity
+	checks
+	(calculate_current_revision): rename empty to empty_args for
+	clarity
+
+2005-04-23  Derek Scherger  <derek@echologic.com>
+
+	* commands.cc (calculate_base_revision): rename to ...
+	(get_base_revision): ... this, since it's not calculating anything
+	(calculate_base_manifest): rename to ...
+	(get_base_manifest): ... this, and call get_base_revision
+	(calculate_restricted_revision): call get_base_revision and remove
+	missing files stuff
+	(add):
+	(drop):
+	(rename):
+	(attr): call get_base_manifest
+	(ls_missing): 
+	(revert): call get_base_revision
+	* manifest.{cc,hh} (build_restricted_manifest_map): don't return
+	missing files and don't produce invalid manifests; do report on
+	all missing files before failing
+	
+2005-04-23  Derek Scherger  <derek@echologic.com>
+
+	* app_state.cc:
+	* database.cc:
+	* file_io.{cc, hh}: fix bad merge
+
+2005-04-23  Nathaniel Smith  <njs@codesourcery.com>
+
+	* database.cc (put_key): Check for existence of keys with
+	conflicting key ids, give more informative message than former SQL
+	constraint error.
+
+2005-04-23  Nathaniel Smith  <njs@codesourcery.com>
+
+	* transforms.cc (filesystem_is_ascii_extension_impl): Add EUC to
+	the list of ascii-extending encodings.
+
+	* tests/t_multiple_heads_msg.at: Make more robust, add tests for
+	branching.
+
+2005-04-23  Nathaniel Smith  <njs@codesourcery.com>
+
+	* app_state.cc (restriction_includes): Remove some L()'s that were
+	taking 5-6% of time in large tree diff.
+
+2005-04-23  Nathaniel Smith  <njs@codesourcery.com>
+
+	* file_io.{cc,hh} (localized): Move from here...
+	* transforms.{cc,hh} (localized): ...to here.  Add lots of gunk to
+	avoid calling iconv whenever possible.
+
+2005-04-22  Nathaniel Smith  <njs@codesourcery.com>
+
+	* manifest.cc (build_restricted_manifest_map): Fixup after merge
+	-- use file_exists instead of fs::exists.
+
+2005-04-22  Derek Scherger  <derek@echologic.com>
+
+	* manifest.{cc,hh} (build_restricted_manifest_map): keep and
+	return a set of missing files rather than failing on first missing
+	file
+	* commands.cc (calculate_restricted_revision): handle set of
+	missing files
+	* revision.hh: update comment on the format of a revision
+	* tests/t_status_missing.at: un-XFAIL and add a few tests
+	
+2005-04-22  Nathaniel Smith  <njs@codesourcery.com>
+
+	* vocab.cc (verify(file_path), verify(local_path)): Normalize
+	paths on the way in.
+	* tests/t_normalized_filenames.at: Fix to match behavior
+	eventually declared "correct".
+
+2005-04-22  Nathaniel Smith  <njs@codesourcery.com>
+
+	* vocab.{cc,hh}: Make verify functions public, make ATOMIC(foo)'s
+	verify function a friend of foo, add ATOMIC_NOVERIFY macro, add
+	long comment explaining all this.
+	* vocab_terms.hh: Add _NOVERIFY to some types.
+
+2005-04-22  Nathaniel Smith  <njs@codesourcery.com>
+
+	* file_io.{cc,hh} (localized): Take file_path/local_path instead
+	of string; expose in public interface.  Adjust rest of file to
+	match.
+	(walk_tree): Don't convert the (OS-supplied) current directory
+	from UTF-8 to current locale.
+	
+	* transforms.{cc,hh} (charset_convert): Be more informative on
+	error.
+	(calculate_ident): Localize the filename, even on the fast-path.
+	Also assert file exists and is not a directory, since Crypto++
+	will happily hash directories.  (They are like empty files,
+	apparently.)
+	
+	* manifest.cc (build_restricted_manifest_map): Use file_exists
+	instead of fs::exists, to handle localized paths.
+	* {win32,unix}/inodeprint.cc (inodeprint_file): Use localized
+	filenames to stat.
+
+	* tests/t_i18n_file.at: Rewrite to work right.
+
+	* tests/t_normalized_filenames.at: New test.
+	* testsuite.at: Add it.
+	* vocab.cc (test_file_path_verification): MT/path is not a valid
+	file_path either.
+	(test_file_path_normalization): New unit-test.
+
+2005-04-23  Matthew Gregan  <kinetik@orcon.net.nz>
+
+	* tests/t_diff_currev.at: Use CHECK_SAME_STDOUT.
+
+2005-04-23  Matthew Gregan  <kinetik@orcon.net.nz>
+
+	* tests/t_diff_currev.at: New test.
+	* testsuite.at: Add new test.
+
+2005-04-22  Joel Reed  <joelwreed@comcast.net>
+
+	* work.cc (build_deletions) : on drop FILE also drop attributes.
+	* tests/t_drop_attr.at : test for success now, fixed bug.
+
+2005-04-22  Jon Bright <jon@siliconcircus.com>
+	* monotone.texi: Changed all quoting of example command lines to
+	use " instead of ', since this works everywhere, but ' doesn't
+	work on Win32
+
+2005-04-21  Jeremy Cowgar  <jeremy@cowgar.com>
+
+	* tests/t_multiple_heads_msg.at: Now checks to ensure 'multiple head'
+	  message does not occur on first commit (which creates a new head
+	  but not multiple heads).
+	* commands.cc (CMD(commit)): renamed head_size to better described
+	  old_head_size, now checks that old_head_size is larger than 0 as
+	  well otherwise, on commit of a brand new project, a new head was
+	  detected and a divergence message was displayed.
+
+2005-04-21  Richard Levitte  <richard@levitte.org>
+
+	* commands.cc (ALIAS): refactor so you don't have to repeat all
+	the strings given to the original command.
+	(ALIAS(ci)): added as a short form for CMD(commit).
+
+	* Makefile.am (%.eps): create .eps files directly from .ps files,
+	using ps2eps.
+
+2005-04-21 Sebastian Spaeth <Sebastian@SSpaeth.de>
+
+	* monotone.texi: add command reference docs about kill_rev_locally
+	
+2005-04-21  Nathaniel Smith  <njs@codesourcery.com>
+
+	* change_set.cc (apply_path_rearrangement_can_fastpath) 
+	(apply_path_rearrangement_fastpath) 
+	(apply_path_rearrangement_slowpath, apply_path_rearrangement):
+	Refactor into pieces, so all versions of apply_path_rearrangement
+	can take a fast-path when possible.
+
+2005-04-21  Jeremy Cowgar  <jeremy@cowgar.com>
+
+	* commands.cc: Renamed maybe_show_multiple_heads to
+	  notify_if_multiple_heads, renamed headSize to head_size for
+	  coding standards/consistency.
+	* tests/t_multiple_heads_msg.at: Added to monotone this time.
+
+2005-04-20  Jeremy Cowgar  <jeremy@cowgar.com>
+
+	* commands.cc: Added maybe_show_multiple_heads, update now notifies
+	  user of multiple heads if they exist, commit now notifies user
+	  if their commit created a divergence.
+	* tests/t_multiple_heads_msg.at: Added
+	* testsuite.at: Added above test
+
+2005-04-20  Nathaniel Smith  <njs@codesourcery.com>
+
+	* Makefile.am (EXTRA_DIST): Put $(wildcard) around "debian/*", so
+	it will actually work.
+
+2005-04-20  Nathaniel Smith  <njs@codesourcery.com>
+
+	* Makefile.am (EXTRA_DIST): Include tests, even when not building
+	packages out in the source directory.
+
+2005-04-20  Matthew Gregan  <kinetik@orcon.net.nz>
+
+	* commands.cc (kill_rev_locally): Move up with rest of non-CMD()
+	functions.  Mark static.  Minor whitespace cleanup.
+	* commands.hh (kill_rev_locally): Declaration not needed now.
+
+2005-04-20 Sebastian Spaeth <Sebastian@SSpaeth.de>
+	* automate.cc: fix typo, add sanity check to avoid empty r_id's
+	bein passed in. The automate version was bumped to 0.2 due to
+	popular request of a single person.
+	* t_automate_ancestors.at: adapt test; it passes now
+
+2005-04-20 Sebastian Spaeth <Sebastian@SSpaeth.de>
+	* testuite.at:
+	* t_automate_ancestors.at: new test; automate ancestors. This is still
+	_failing_ as a) it outputs empty newlines when no ancestor exists and
+	b) does not output all ancestors if multiple ids are supplied as input
+	
+2005-04-20 Sebastian Spaeth <Sebastian@SSpaeth.de>
+
+	* commands.cc:
+	* automate.cc: new command: automate ancestors
+	* monotone.texi: adapt documentation
+	
+2005-04-20  Nathaniel Smith  <njs@codesourcery.com>
+
+	* tests/t_log_depth_single.at: 
+	* tests/t_add_stomp_file.at: 
+	* tests/t_log_depth.at: Shorten blurbs.
+
+2005-04-20  Nathaniel Smith  <njs@codesourcery.com>
+
+	* std_hooks.lua (ignore_file): Ignore compiled python files.
+
+2005-04-20  Jon Bright  <jon@siliconcircus.com>
+	* tests/t_sticky_branch.at: Really fix this test
+
+2005-04-20  Jon Bright  <jon@siliconcircus.com>
+	* tests/t_sticky_branch.at: Canonicalise stdout before comparison
+	* tests/t_setup_checkout_modify_new_dir.at: Ditto
+	* tests/t_netsync_largish_file.at: Check the file out rather
+	than catting it, so that canonicalisation is unneeded.  
+	Canonicalisation is bad here, because the file is random
+	binary data, not text with line-ending conventions
+
+2005-04-20  Richard Levitte  <richard@levitte.org>
+
+	* contrib/monotone.el: define-after-key's KEY argument has to be a
+	vector with only one element.  The code I used is taken directly
+	from the Emacs Lisp Reference Manual, section "Modifying Menus".
+
+2005-04-20  Nathaniel Smith  <njs@codesourcery.com>
+
+	* commands.cc (mdelta, mdata, fdelta, fdata, rdata): Check for
+	existence of command line arguments.
+
+	* lua.{cc,hh} (hook_use_inodeprints): New hook.
+	* std_hooks.lua (use_inodeprints): Default definition.
+	* monotone.texi (Inodeprints): New section.
+	(Reserved Files): Document MT/inodeprints.
+	(Hook Reference): Document use_inodeprints.
+	* work.{cc,hh} (enable_inodeprints): New function.
+	* app_state.cc (create_working_copy): Maybe call
+	enable_inodeprints.
+	
+	* tests/t_inodeprints_hook.at: New test.
+	* tests/t_bad_packets.at: New test.
+	* testsuite.at: Add them.
+
+2005-04-20  Nathaniel Smith  <njs@codesourcery.com>
+
+	* AUTHORS: Actually add Joel Reed (oops).
+
+2005-04-20  Nathaniel Smith  <njs@codesourcery.com>
+
+	Most of this patch from Joel Reed, with only small tweaks myself.
+	
+	* AUTHORS: Add Joel Reed.
+
+	* platform.hh (is_executable): New function.
+	* {unix,win32}/process.cc: Define it.
+
+	* lua.cc (monotone_is_executable_for_lua): New function.
+	(lua_hooks): Register it.
+	(Lua::push_nil): New method.
+	(lua_hooks::hook_init_attributes): New hook.
+	* lua.hh: Declare it.
+	* monotone.texi (Hook Reference): Document it.
+
+	* work.cc (addition_builder): Call new hook, collect attributes
+	for added files.
+	(build_additions): Set attributes on new files.
+
+	* tests/t_attr_init.at: New test.
+	* tests/t_add_executable.at: New test.
+	* testsuite.at: Add them.
+	
+2005-04-19  Nathaniel Smith  <njs@codesourcery.com>
+
+	* file_io.cc (read_localized_data, write_localized_data): Remove
+	logging of complete file contents.
+	* tests/t_lf_crlf.at: Remove --debugs, clean up, test more.
+
+2005-04-19 Emile Snyder <emile@alumni.reed.edu>
+	
+	* file_io.cc: Fix bugs with read/write_localized_data when using
+	CRLF line ending conversion.
+	* transforms.cc: Fix line_end_convert to add correct end of line
+	string if the split_into_lines() call causes us to lose one from
+	the end.
+	* tests/t_lf_crlf.at: Clean up and no longer XFAIL.
+ 
+2005-04-19  Sebastian Spaeth  <Sebastian@SSpaeth.de>
+
+	* monotone.texi: modified documentation to match changes due to
+	previous checking.
+	* AUTHORS: Adding myself
+	
+2005-04-19  Sebastian Spaeth  <Sebastian@SSpaeth.de>
+
+	* automate.cc: make BRANCH optional in "automate heads BRANCH"
+	we use the default branch as given in MT/options if not specified
+	* commands.cc: BRANCH -> [BRANCH] in cmd description
+
+2005-04-19  Richard Levitte  <richard@levitte.org>
+
+	* contrib/monotone-import.pl (my_exit): As in monotone-notify.pl,
+	my_exit doesn't close any network connections.
+
+	* testsuite.at (REVERT_TO): Make it possible to revert to a
+	specific branch.  This is useful to resolve ambiguities.
+	* tests/t_merge_add_del.at: Use it.
+
+2005-04-19  Matthew Gregan  <kinetik@orcon.net.nz>
+
+	* sanity.hh: Mark {naughty,error,invariant,index}_failure methods
+	as NORETURN.
+	* commands.cc (string_to_datetime): Drop earlier attempt at
+	warning fix, it did not work with Boost 1.31.0.  Warning fixed by
+	change to sanity.hh.
+
+2005-04-19  Matthew Gregan  <kinetik@orcon.net.nz>
+
+	* lua.cc (default_rcfilename): Use ~/.monotone/monotonerc.  This
+	change is to prepare for the upcoming support for storing user
+	keys outside of the database (in ~/.monotone/keys/).
+	* app_state.cc (load_rcfiles): Refer to new rc file location in
+	comments.
+	* monotone.cc (options): Refer to new rc file location.
+	* monotone.texi: Refer to new rc file location.  Also change bare
+	references to the rc file from '.monotonerc' to 'monotonerc'.
+
+2005-04-19  Matthew Gregan  <kinetik@orcon.net.nz>
+
+	* commands.cc (log): 'depth' option did not handle the single file
+	case correctly. Also a couple of minor cleanups.
+	* tests/t_log_depth_single.at: New test.
+	* testsuite.at: Add test.
+
+2005-04-18  Matthew Gregan  <kinetik@orcon.net.nz>
+
+	* commands.cc (string_to_datetime): Fix warning.
+
+2005-04-18  Richard Levitte  <richard@levitte.org>
+
+	* Makefile.am (EXTRA_DIST): Add contrib/monotone-import.pl.
+
+	* contrib/monotone-import.pl: New script to mimic "cvs import".
+	* contrib/README: describe it.
+
+	* commands.cc (CMD(attr)): Make it possible to drop file
+	attributes.
+
+	* contrib/monotone-notify.pl (my_exit): The comment was incorrect,
+	there are no network connections to close gracefully.
+	Implement --ignore-merges, which is on by default, and changes the
+	behavior to not produce diffs on merges and propagates where the
+	ancestors hve already been shown.
+
+	* tests/t_attr_drop.at: New test to check that 'attr drop'
+	correctly drops the given entry.
+	* tests/t_drop_attr.at: New test, similar to t_rename_attr.at.
+	* testsuite.at: Add them.
+
+2005-04-18  Nathaniel Smith  <njs@codesourcery.com>
+
+	* monotone.texi (Dealing with a Fork): Clarify (hopefully) what we
+	mean when we say that "update" is a dangerous command.
+
+2005-04-17  Matt Johnston  <matt@ucc.asn.au>
+
+	* change_set.cc (confirm_proper_tree): remove incorrect code
+	setting confirmed nodes.
+
+2005-04-17  Matt Johnston  <matt@ucc.asn.au>
+
+	* change_set.cc (confirm_proper_tree): use a std::set rather than
+	dynamic_bitset for the ancestor list, improving performance for
+	common tree structures.
+	* basic_io.cc: reserve() a string
+
+2005-04-17  Matt Johnston  <matt@ucc.asn.au>
+
+	* packet.cc: fix up unit test compilation.
+	* transforms.cc: fix up unit test compilation.
+
+2005-04-17  Matt Johnston  <matt@ucc.asn.au>
+
+	* vocab_terms.hh: remove commented out lines.
+
+2005-04-17  Matt Johnston  <matt@ucc.asn.au>
+
+	* Move base64<gzip> code as close to the database as possible,
+	to avoid unnecessary inflating and deflating.
+
+2005-04-17  Nathaniel Smith  <njs@codesourcery.com>
+
+	* monotone.texi (Branching and Merging): A few small edits.
+
+2005-04-17  Nathaniel Smith  <njs@codesourcery.com>
+
+	* change_set.cc (path_item, sanity_check_path_item): Mark things
+	inline.
+
+2005-04-17  Henrik Holmboe <henrik@holmboe.se>
+
+	* contrib/monotone-notify.pl: Add signal handlers.  Correct some
+	typos.
+	(my_exit): New function that does a cleanup and exit.
+
+2005-04-17  Olivier Andrieu  <oliv__a@users.sourceforge.net>
+
+	* transforms.cc: fix glob_to_regexp assertions
+
+2005-04-17  Sebastian Spaeth <Sebastian@sspaeth.de>
+	
+	* tests/t_db_kill_rev_locally.at: new test; 
+	make sure that db kill_rev_locally works as intended
+
+2005-04-17  Sebastian Spaeth <Sebastian@sspaeth.de>
+
+	* commands.cc,database.cc: add 'db kill_rev_locally <id>' command
+	still missing: documentation and autotests. Otherwise seems ok.
+	
+2005-04-17  Richard Levitte  <richard@levitte.org>
+
+	* transforms.cc: Remove tabs and make sure emacs doesn't add
+	them.
+
+2005-04-17  Nathaniel Smith  <njs@codesourcery.com>
+
+	* sanity.{hh,cc} (E, error_failure): New sort of invariant.
+	* netsync.cc (process_hello_cmd): Make initial pull message
+	more clear and friendly.
+	Also, if the key has changed, that is an error, not naughtiness.
+	* database_check.cc (check_db): Database problems are also errors,
+	not naughtiness.  Revamp output in case of errors, to better
+	distinguish non-serious errors and serious errors.
+	* tests/t_database_check.at: Update accordingly.
+	* tests/t_database_check_minor.at: New test.
+	* testsuite.at: Add it.
+	
+2005-04-17  Richard Levitte  <richard@levitte.org>
+
+	* transforms.cc (glob_to_regexp): New function that takes a glob
+	expression and transforms it into a regexp.  This will be useful
+	for globbing branch expressions when collections are exchanged to
+	branch globs and regexps.
+	(glob_to_regexp_test): A unit test for glob_to_regexp().
+
+2005-04-16  Emile Snyder  <emile@alumni.reed.edu>
+
+	* tests/t_add_stomp_file.at: New test for failing case.  
+        If you have a file foo in your working dir (not monotone 
+        controlled) and someone else adds a file foo and commits, 
+        update should at least warn you before stomping your 
+        non-recoverable foo file.
+	* testsuite.at: Add it.
+	
+2005-04-17  Matt Johnston  <matt@ucc.asn.au>
+
+	* commands.cc: warn that dropkey won't truly erase the privkey
+	from the database
+	* monotone.texi: same
+
+2005-04-17  Matt Johnston  <matt@ucc.asn.au>
+
+	* database.cc: mention that it could be the filesystem that
+	is full in the SQLITE_FULL error message
+
+2005-04-16  Derek Scherger  <derek@echologic.com>
+
+	* work.cc (known_preimage_path): rename to...
+	(known_path): this, since it's image agnostic
+	(build_deletions): update for renamed function
+	(build_rename): ensure rename source exists in current revision
+	and rename target does not exist in current revision
+
+	* tests/t_no_rename_overwrite.at: un-XFAIL 
+
+2005-04-16  Nathaniel Smith  <njs@codesourcery.com>
+
+	* app_state.{cc,hh} (set_author, set_date): New methods.
+	* cert.cc (cert_revision_date): Rename to...
+	(cert_revision_date_time): ...an overloaded version of this.
+	(cert_revision_author_default): Check app.date.
+	* cert.hh: Expose cert_revision_date_time.
+	* commands.cc (commit): Handle --date.
+	* main.cc: Parse --date and --author options.
+	* monotone.1: Document --date, --author.
+	* monotone.texi (Working Copy, OPTIONS): Likewise.
+
+	* tests/t_override_author_date.at: New test.
+	* testsuite.at: Add it.
+	
+	This commit heavily based on a patch by Markus Schiltknecht
+	<markus@bluegap.ch>.
+	
+2005-04-16  Nathaniel Smith  <njs@codesourcery.com>
+
+	* ChangeLog: Fixup after merge.
+
+2005-04-17  Matthew Gregan  <kinetik@orcon.net.nz>
+
+	* monotone.cc: Fix warnings: add missing initializers.
+	* netsync.cc: Fix warnings: inline static vs static inline.
+
+2005-04-16  Nathaniel Smith  <njs@codesourcery.com>
+
+	* tests/t_update_nonexistent.at: New test.
+	* testsuite.at: Add it.
+	
+	* commands.cc (update): Verify that user's requested revision
+	exists.
+
+2005-04-16  Nathaniel Smith  <njs@codesourcery.com>
+
+	* ChangeLog: Fixup after merge.
+
+2005-04-16  Emile Snyder <emile@alumni.reed.edu>
+
+	* tests/t_add_vs_commit.at: New test for failing case.  If you
+	add a file in you working dir, someone else adds the same file
+	and commits, then you do an update it messes up your working
+	directory.
+	* testsuite.at: Add it.
+	
+2005-04-16  Nathaniel Smith  <njs@codesourcery.com>
+
+	* commands.cc (checkout): Move check for existence of revision
+	earlier.
+	
+	* tests/t_netsync_defaults.at, tests/t_netsync_single.at:
+	Don't hard-code netsync port.
+
+2005-04-16  Nathaniel Smith  <njs@codesourcery.com>
+
+	* testsuite.at: Use a random server port.
+	
+	* .mt-attrs, contrib/README: Update for Notify.pl ->
+	monotone-notify.pl rename.
+	
+	* monotone.1: Warn people off rcs_import.
+	* monotone.texi (Commands): Likewise.
+
+2005-04-16  Nathaniel Smith  <njs@codesourcery.com>
+
+	* AUTHORS: Add Emile Snyder <emile@alumni.reed.edu>.
+
+2005-04-16  Nathaniel Smith  <njs@codesourcery.com>
+
+	* tests/t_lf_crlf.at: New test from Emile Snyder
+	<emile@alumni.reed.edu>, with tweaks.
+	* testsuite.at: Add it.
+
+2005-04-16  Nathaniel Smith  <njs@codesourcery.com>
+
+	* ChangeLog: Small fixups.
+
+2005-04-16  Sebastian Spaeth <Sebastian@sspaeth.de>
+	
+	* tests/t_cvsimport2.at: new test; CVS Attic files fail test
+	reported by: hjlipp@web.de 15.04.2005 02:45
+
+2005-04-16  Sebastian Spaeth <Sebastian@sspaeth.de>
+	
+	* tests/t_rcs_import.at: new test; problematic CVS import as
+	reported in the list. However it works just fine here, so it
+	really tests for a successful pass
+
+2005-04-16  Sebastian Spaeth <Sebastian@sspaeth.de>
+
+	* tests/README: new file, on how to create/run tests
+
+2005-04-16  Nathaniel Smith  <njs@codesourcery.com>
+
+	* tests/t_rename_dir_add_dir_with_old_name.at: XFAIL.
+
+2005-04-16  Nathaniel Smith  <njs@codesourcery.com>
+
+	* tests/t_diff_binary.at: Un-XFAIL.
+
+2005-04-16  Nathaniel Smith  <njs@codesourcery.com>
+
+	* monotone.texi (Network Service): Rewrite to include former
+	Exchanging Keys section.
+	(Branching and Merging): New tutorial section, inspired by a patch
+	from Martin Kihlgren <zond@troja.ath.cx>.
+	(CVS Phrasebook): Add "Importing a New Project".
+
+	* AUTHORS: Add Martin Dvorak.
+	
+2005-04-15 Martin Dvorak <jezek2@advel.cz>
+	
+	* tests/t_rename_dir_add_dir_with_old_name.at: New test.
+	* testsuite.at: Add it.
+	
+2005-04-16  Matt Johnston  <matt@ucc.asn.au>
+
+	* change_set.cc (compose_rearrangement): remove logging statements
+	that were using noticable CPU time.
+
+2005-04-15  Olivier Andrieu  <oliv__a@users.sourceforge.net>
+
+	* diff_patch.cc(guess_binary): do not use '\x00' as first
+	character of a C string ...
+
+2005-04-15  Sebastian Spaeth  <Sebastian@SSpaeth.de>
+
+	* ui.cc: print byte progress to one decimal place
+	  in k or M.
+	* netsync.cc: update dot ticker every 1024 bytes.
+
+2005-04-15  Matt Johnston  <matt@ucc.asn.au>
+
+	* change_set.cc (confirm_proper_tree): use bitsets rather than maps
+	for tracking set membership.
+	* smap.hh: return reverse iterators properly, iterate over the vector
+	rather than self in ensure_sort()
+
+2005-04-14  Derek Scherger  <derek@echologic.com>
+
+	* database_check.cc (check_db): fail with N(...) when problems are
+	detected to exit with a non-zero status
+
+2005-04-14  Derek Scherger  <derek@echologic.com>
+
+	* monotone.texi (Informative): update description of 'diff' with
+	two revision arguments
+	
+2005-04-14  Matthew Gregan  <kinetik@orcon.net.nz>
+
+	* win32/process.cc: Fix build on MingW 3.2.0-rc[123] by adding
+	<sstream> include.
+
+2005-04-14  Jon Bright  <jon@siliconcircus.com>
+	* win32/process.cc (process_spawn): Add some extra debug info
+	* std_hooks.lua (execute): If pid is -1, don't try and wait on
+	the process
+
+2005-04-14  Matt Johnston  <matt@ucc.asn.au>
+
+	* change_set.cc (confirm_unique_entries_in_directories): use a
+	  std::vector rather than std::map for better performance (only sort
+	  once).
+	* smap.hh: an invariant
+
+2005-04-14  Nathaniel Smith  <njs@codesourcery.com>
+
+	* tests/t_vcheck.at: Update notes.
+
+2005-04-14  Jeremy Cowgar  <jeremy@cowgar.com>
+
+	* monotone.texi (Making Changes): Fixed duplicate paragraph
+	* NEWS: Corrected spelling error in my name.
+
+2005-04-13  Nathaniel Smith  <njs@codesourcery.com>
+
+	* monotone.texi (Informative): 'diff' with two revision arguments
+	can now be filtered by file.
+	
+	* constants.cc (netcmd_payload_limit): Bump to 256 megs.
+
+2005-04-14  Olivier Andrieu  <oliv__a@users.sourceforge.net>
+
+	* Makefile.am: silence cmp
+
+2005-04-14  Matthew Gregan  <kinetik@orcon.net.nz>
+
+	* win32/terminal.cc (have_smart_terminal): Implement for Win32.
+
+2005-04-13  Matthew Gregan  <kinetik@orcon.net.nz>
+
+	* tests/t_netsync_largish_file.at: Add test for netsyncing largish
+	(32MB) files.  This test is failing at present.
+	* testsuite.at: Add new test.
+
+2005-04-13  Nathaniel Smith  <njs@codesourcery.com>
+
+	* tests/t_setup_checkout_modify_new_dir.at:
+	* tests/t_update_off_branch.at: New tests.
+	* testsuite.at: Add them.
+	
+	* commands.cc (checkout): Tweak branch checking logic.
+	(update): Make user explicitly switch branches.
+
+2005-04-13  Nathaniel Smith  <njs@codesourcery.com>
+
+	* rcs_import.cc (import_cvs_repo): Check that user isn't trying to
+	import a whole CVS repo.
+	* tests/t_cvsimport.at: Test new check.
+	
+2005-04-13  Richard Levitte  <richard@levitte.org>
+
+	* contrib/Notify.pl: Rename ...
+	* contrib/monotone-notify.pl: ... to this.
+	* Makefile.am (EXTRA_DIST): Take note of the change.
+	* debian/docs: Distribute the contributions as well.
+	* debian/compat, debian/files, debian/monotone.1: Remove, since
+	they are self-generated by debhelper.  They were obviously added
+	by mistake.
+
+2005-04-13  Nathaniel Smith  <njs@codesourcery.com>
+
+	* cert.cc (guess_branch): Call app.set_branch.
+	* app_state.cc (create_working_copy): Call make_branch_sticky
+	here...
+	* commands.cc (checkout): ...instead of here.
+	(approve, disapprove, fcommit, commit): Don't call app.set_branch
+	on guess_branch's output.
+	(checkout): Call guess_branch.
+	
+	* tests/t_sticky_branch.at: 
+	* tests/t_checkout_id_sets_branch.at: New tests.
+	* testsuite.at: Add them.
+
+2005-04-12  Florian Weimer  <fw@deneb.enyo.de>
+
+	* app_state.cc (app_state::allow_working_copy): Only update
+	branch_name from the options file if it has not yet been set.  Log
+	the branch name.
+	(app_state::set_branch): No longer update the options map.
+	(app_state::make_branch_sticky): New function which copies the
+	stored branch name to the options map.  Only commands which call
+	this function change the branch default stored in the working
+	copy.
+
+	* commands.cc (CMD(checkout)): Mark branch argument as sticky.
+	(CMD(commit)): Likewise.
+	(CMD(update)): Likewise.
+
+	* monotone.texi (Working Copy): Mention that the "commit" and
+	"update" commands update the stored default branch ("checkout"
+	does, too, but this one should be obvious).
+
+2005-04-13  Matthew Gregan  <kinetik@orcon.net.nz>
+	* cryptopp/integer.h: Fix detection of GCC version for SSE2
+	builds.
+
+2005-04-12  Jon Bright <jon@siliconcircus.com>
+	* rcs_import.cc (find_key_and_state): Fix stupid bug in storing the
+	list of files a cvs_key contains.  CVS delta invariant failure now
+	really fixed.  The rearrangement failure still exists, though.
+
+2005-04-12  Jon Bright <jon@siliconcircus.com>
+	* tests/t_cvsimport_samelog.at: Add test for the deltas.find 
+	cvs import problem as sent to the ML by Emile Snyder.
+	* testsuite.at: Call it
+	* rcs_import.cc (cvs_key): Add an ID for debug output purposes,
+	sprinkle a little more debug output about what's being compared to
+	what
+	* rcs_import.cc (cvs_key): Maintain a map of file paths and CVS
+	versions appearing in this CVS key.
+	(cvs_key::similar_enough): A key is only similar enough if it doesn't
+	include a different version of the same file path.
+	(cvs_history::find_key_and_state): Add files to cvs_keys as
+	appropriate
+
+2005-04-12  Matthew Gregan <kinetik@orcon.net.nz>
+
+	* win32/terminal.cc (terminal_width): Use
+	GetConsoleScreenBufferInfo to request width information for
+	terminals.
+	
+2005-04-12  Nathaniel Smith  <njs@codesourcery.com>
+
+	* ChangeLog: Fixup after merge.
+
+2005-04-12  Nathaniel Smith  <njs@codesourcery.com>
+
+	* platform.hh (terminal_width): New function.
+	* {unix,win32}/have_smart_terminal.cc: Rename to...
+	* {unix,win32}/terminal.cc: ...these.  Implement terminal_width.
+	* ui.cc (write_ticks): Call it.
+	* Makefile.am: Update for renames.
+	
+2005-04-11  Matt Johnston <matt@ucc.asn.au>
+
+	* ui.{cc,hh}, netsync.cc: netsync progress ticker in kilobytes to
+	avoid wrapping.
+
+2005-04-11  Jon Bright <jon@siliconcircus.com>
+	* Makefile.am (EXTRA_DIST): Add debian/*
+
+2005-04-11  Jon Bright <jon@siliconcircus.com>
+	* Makefile.am (EXTRA_DIST): Add win32/monotone.iss, PNG_FIGURES
+	(PNG_FIGURES): Add, constructing in same way as EPS_FIGURES
+	(monotone.html): Use .perlbak workaround so that this works on Win32
+
+2005-04-10  Nathaniel Smith  <njs@codesourcery.com>
+
+	* Makefile.am (BUILT_SOURCES_CLEAN): Add package_revision.txt.
+
+	This is the 0.18 release.
+
+2005-04-11  Matthew Gregan <kinetik@orcon.net.nz>
+
+	* unix/inodeprint.cc, configure.ac: Use nanosecond time resolution for
+	inodeprints on BSDs and other platforms if available.
+
+2005-04-10  Derek Scherger  <derek@echologic.com>
+
+	* monotone.texi (Informative): fix typo in ls known docs
+
+2005-04-10  Nathaniel Smith  <njs@codesourcery.com>
+
+	* Makefile.am: Use pdftops instead of acroread.
+	(EXTRA_DIST): Include new contrib/ files, and fix wildcards.
+	* NEWS: Update for 0.18.
+	* configure.ac: Bump version number.
+	* debian/changelog: Mention new release.
+	* debian/copyright: Update from AUTHORS.
+	* monotone.spec: Mention new release.
+	* po/monotone.pot: Regenerate.
+
+2005-04-10  Florian Weimer  <fw@deneb.enyo.de>
+
+	* monotone.texi (Commands): Use "working copy" instead of "working
+	directory", to match the rest of the manual.
+
+2005-04-10  Florian Weimer  <fw@deneb.enyo.de>
+
+	* commands.cc (ls_known): New function which prints all known
+	files in the working copy.
+	(CMD(list)): Invoke ls_known for "list known".  Update help
+	message.
+	(ALIAS(ls)): Update help message.
+
+	* monotone.texi: Document "list known".
+	* tests/t_ls_known.at: New file.
+	* testsuite.at: Include it.
+
+2005-04-10  Richard Levitte  <richard@levitte.org>
+
+	* contrib/Notify.pl: Count the number of messages sent, and
+	display the count at the end.
+	Version bumped to 1.0.
+
+2005-04-10  Matt Johnston  <matt@ucc.asn.au>
+
+	* unix/inodeprint.cc, configure.ac: don't use the nsec time
+	on non-Linux-style systems (quick compile fix for OS X and probably
+	others, can be made generic later).
+
+2005-04-10  Olivier Andrieu  <oliv__a@users.sourceforge.net>
+
+	* contrib/monotone.el: Some elisp code for running monotone from
+	inside Emacs. Supports diff, status, add, drop, revert and commit.
+
+2005-04-09  Richard Levitte  <richard@levitte.org>
+
+	* contrib/Notify.pl: Allow globbing branches.  Make the revision
+	records branch specific.  Show what records you would have updated
+	even with --noupdate.  Add --before and --since, so users can
+	select datetime ranges to create logs for.  Remove --to and add
+	--difflogs-to and --nodifflogs-to to send logs with diffs to one
+	address and logs without diffs to another (both can be given at
+	once).  More and better documentation.
+
+2005-04-08  Nathaniel Smith  <njs@codesourcery.com>
+
+	* change_set.cc (basic_change_set): Remove problematic
+	rename_dir/add combination, until directory semantics are
+	fixed.
+
+2005-04-08  Nathaniel Smith  <njs@codesourcery.com>
+
+	* commands.cc (revert): Call maybe_update_inodeprints.
+	* app_state.cc (set_restriction): Clear any old restrictions
+	first.
+
+2005-04-08  Jon Bright <jon@siliconcircus.com>
+	* testsuite.at (NOT_ON_WIN32): Add a function to prevent tests from
+	running on Win32 (for cases where the functionality being tested 
+	makes no sense on Win32.  Not for cases where the functionality
+	just isn't there yet on Win32.)
+	* tests/t_final_space.at: Use NOT_ON_WIN32.  The filenames "a b" 
+	and "a b " refer to the same file on Win32, obviating this test
+
+2005-04-08  Jon Bright <jon@siliconcircus.com>
+	* win32/inodeprint.cc (inodeprint_file): Still close the file if
+	getting its time failed.
+	* tests/t_netsync_sigpipe.at: Don't bother doing a kill -PIPE on
+	Win32.  There is no real SIGPIPE on Win32 and sockets don't get this
+	signal if their pipe goes away.  MinGW's kill seems to translate
+	-PIPE to some signal that *does* kill monotone, so it seems like the
+	easiest solution is just not to send the signal in the first place
+	here.
+	* tests/t_automate_ancestry_difference.at: Remove old 
+	CHECK_SAME_STDOUT call which I'd left by accident.
+	* tests/t_automate_leaves.at: Canonicalise monotone output before
+	passing to CHECK_SAME_STDOUT
+	* tests/t_log_depth.at: Check line count with arithmetic comparison
+	rather than autotest's string comparison
+
 2005-04-27  Derek Scherger  <derek@echologic.com>
 
 	* commands.cc (ls_unknown): remove unneeded braces
@@ -67,7 +1175,6 @@
 	* monotone.texi (Informative): update for new status codes
 	* tests/t_inventory.at: update for two column status codes
 	
->>>>>>> 693fb438
 2005-04-28  Richard Levitte  <richard@levitte.org>
 
 	* commands.cc, commands.hh: Selector functions and type are moved
