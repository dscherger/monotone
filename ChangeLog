<<<<<<< HEAD
2005-04-17  Matt Johnston  <matt@ucc.asn.au>

	* packet.cc: fix up unit test compilation.
	* transforms.cc: fix up unit test compilation.

2005-04-17  Matt Johnston  <matt@ucc.asn.au>

	* vocab_terms.hh: remove commented out lines.

2005-04-17  Matt Johnston  <matt@ucc.asn.au>

	* Move base64<gzip> code as close to the database as possible,
	to avoid unnecessary inflating and deflating.
=======
2005-04-18  Nathaniel Smith  <njs@codesourcery.com>

	* monotone.texi (Dealing with a Fork): Clarify (hopefully) what we
	mean when we say that "update" is a dangerous command.
>>>>>>> f445eb50

2005-04-17  Nathaniel Smith  <njs@codesourcery.com>

	* monotone.texi (Branching and Merging): A few small edits.

2005-04-17  Nathaniel Smith  <njs@codesourcery.com>

	* change_set.cc (path_item, sanity_check_path_item): Mark things
	inline.

2005-04-17  Henrik Holmboe <henrik@holmboe.se>

	* contrib/monotone-notify.pl: Add signal handlers.  Correct some
	typos.
	(my_exit): New function that does a cleanup and exit.

2005-04-17  Olivier Andrieu  <oliv__a@users.sourceforge.net>

	* transforms.cc: fix glob_to_regexp assertions

2005-04-17  Sebastian Spaeth <Sebastian@sspaeth.de>
	
	* tests/t_db_kill_rev_locally.at: new test; 
	make sure that db kill_rev_locally works as intended

2005-04-17  Sebastian Spaeth <Sebastian@sspaeth.de>

	* commands.cc,database.cc: add 'db kill_rev_locally <id>' command
	still missing: documentation and autotests. Otherwise seems ok.
	
2005-04-17  Richard Levitte  <richard@levitte.org>

	* transforms.cc: Remove tabs and make sure emacs doesn't add
	them.

2005-04-17  Nathaniel Smith  <njs@codesourcery.com>

	* sanity.{hh,cc} (E, error_failure): New sort of invariant.
	* netsync.cc (process_hello_cmd): Make initial pull message
	more clear and friendly.
	Also, if the key has changed, that is an error, not naughtiness.
	* database_check.cc (check_db): Database problems are also errors,
	not naughtiness.  Revamp output in case of errors, to better
	distinguish non-serious errors and serious errors.
	* tests/t_database_check.at: Update accordingly.
	* tests/t_database_check_minor.at: New test.
	* testsuite.at: Add it.
	
2005-04-17  Richard Levitte  <richard@levitte.org>

	* transforms.cc (glob_to_regexp): New function that takes a glob
	expression and transforms it into a regexp.  This will be useful
	for globbing branch expressions when collections are exchanged to
	branch globs and regexps.
	(glob_to_regexp_test): A unit test for glob_to_regexp().

2005-04-16  Emile Snyder  <emile@alumni.reed.edu>

	* tests/t_add_stomp_file.at: New test for failing case.  
        If you have a file foo in your working dir (not monotone 
        controlled) and someone else adds a file foo and commits, 
        update should at least warn you before stomping your 
        non-recoverable foo file.
	* testsuite.at: Add it.
	
2005-04-17  Matt Johnston  <matt@ucc.asn.au>

	* commands.cc: warn that dropkey won't truly erase the privkey
	from the database
	* monotone.texi: same

2005-04-17  Matt Johnston  <matt@ucc.asn.au>

	* database.cc: mention that it could be the filesystem that
	is full in the SQLITE_FULL error message

2005-04-16  Derek Scherger  <derek@echologic.com>

	* work.cc (known_preimage_path): rename to...
	(known_path): this, since it's image agnostic
	(build_deletions): update for renamed function
	(build_rename): ensure rename source exists in current revision
	and rename target does not exist in current revision

	* tests/t_no_rename_overwrite.at: un-XFAIL 

2005-04-16  Nathaniel Smith  <njs@codesourcery.com>

	* app_state.{cc,hh} (set_author, set_date): New methods.
	* cert.cc (cert_revision_date): Rename to...
	(cert_revision_date_time): ...an overloaded version of this.
	(cert_revision_author_default): Check app.date.
	* cert.hh: Expose cert_revision_date_time.
	* commands.cc (commit): Handle --date.
	* main.cc: Parse --date and --author options.
	* monotone.1: Document --date, --author.
	* monotone.texi (Working Copy, OPTIONS): Likewise.

	* tests/t_override_author_date.at: New test.
	* testsuite.at: Add it.
	
	This commit heavily based on a patch by Markus Schiltknecht
	<markus@bluegap.ch>.
	
2005-04-16  Nathaniel Smith  <njs@codesourcery.com>

	* ChangeLog: Fixup after merge.

2005-04-17  Matthew Gregan  <kinetik@orcon.net.nz>

	* monotone.cc: Fix warnings: add missing initializers.
	* netsync.cc: Fix warnings: inline static vs static inline.

2005-04-16  Nathaniel Smith  <njs@codesourcery.com>

	* tests/t_update_nonexistent.at: New test.
	* testsuite.at: Add it.
	
	* commands.cc (update): Verify that user's requested revision
	exists.

2005-04-16  Nathaniel Smith  <njs@codesourcery.com>

	* ChangeLog: Fixup after merge.

2005-04-16  Emile Snyder <emile@alumni.reed.edu>

	* tests/t_add_vs_commit.at: New test for failing case.  If you
	add a file in you working dir, someone else adds the same file
	and commits, then you do an update it messes up your working
	directory.
	* testsuite.at: Add it.
	
2005-04-16  Nathaniel Smith  <njs@codesourcery.com>

	* commands.cc (checkout): Move check for existence of revision
	earlier.
	
	* tests/t_netsync_defaults.at, tests/t_netsync_single.at:
	Don't hard-code netsync port.

2005-04-16  Nathaniel Smith  <njs@codesourcery.com>

	* testsuite.at: Use a random server port.
	
	* .mt-attrs, contrib/README: Update for Notify.pl ->
	monotone-notify.pl rename.
	
	* monotone.1: Warn people off rcs_import.
	* monotone.texi (Commands): Likewise.

2005-04-16  Nathaniel Smith  <njs@codesourcery.com>

	* AUTHORS: Add Emile Snyder <emile@alumni.reed.edu>.

2005-04-16  Nathaniel Smith  <njs@codesourcery.com>

	* tests/t_lf_crlf.at: New test from Emile Snyder
	<emile@alumni.reed.edu>, with tweaks.
	* testsuite.at: Add it.

2005-04-16  Nathaniel Smith  <njs@codesourcery.com>

	* ChangeLog: Small fixups.

2005-04-16  Sebastian Spaeth <Sebastian@sspaeth.de>
	
	* tests/t_cvsimport2.at: new test; CVS Attic files fail test
	reported by: hjlipp@web.de 15.04.2005 02:45

2005-04-16  Sebastian Spaeth <Sebastian@sspaeth.de>
	
	* tests/t_rcs_import.at: new test; problematic CVS import as
	reported in the list. However it works just fine here, so it
	really tests for a successful pass

2005-04-16  Sebastian Spaeth <Sebastian@sspaeth.de>

	* tests/README: new file, on how to create/run tests

2005-04-16  Nathaniel Smith  <njs@codesourcery.com>

	* tests/t_rename_dir_add_dir_with_old_name.at: XFAIL.

2005-04-16  Nathaniel Smith  <njs@codesourcery.com>

	* tests/t_diff_binary.at: Un-XFAIL.

2005-04-16  Nathaniel Smith  <njs@codesourcery.com>

	* monotone.texi (Network Service): Rewrite to include former
	Exchanging Keys section.
	(Branching and Merging): New tutorial section, inspired by a patch
	from Martin Kihlgren <zond@troja.ath.cx>.
	(CVS Phrasebook): Add "Importing a New Project".

	* AUTHORS: Add Martin Dvorak.
	
2005-04-15 Martin Dvorak <jezek2@advel.cz>
	
	* tests/t_rename_dir_add_dir_with_old_name.at: New test.
	* testsuite.at: Add it.
	
2005-04-16  Matt Johnston  <matt@ucc.asn.au>

	* change_set.cc (compose_rearrangement): remove logging statements
	that were using noticable CPU time.

2005-04-15  Olivier Andrieu  <oliv__a@users.sourceforge.net>

	* diff_patch.cc(guess_binary): do not use '\x00' as first
	character of a C string ...

2005-04-15  Sebastian Spaeth  <Sebastian@SSpaeth.de>

	* ui.cc: print byte progress to one decimal place
	  in k or M.
	* netsync.cc: update dot ticker every 1024 bytes.

2005-04-15  Matt Johnston  <matt@ucc.asn.au>

	* change_set.cc (confirm_proper_tree): use bitsets rather than maps
	for tracking set membership.
	* smap.hh: return reverse iterators properly, iterate over the vector
	rather than self in ensure_sort()

2005-04-14  Derek Scherger  <derek@echologic.com>

	* database_check.cc (check_db): fail with N(...) when problems are
	detected to exit with a non-zero status

2005-04-14  Derek Scherger  <derek@echologic.com>

	* monotone.texi (Informative): update description of 'diff' with
	two revision arguments
	
2005-04-14  Matthew Gregan  <kinetik@orcon.net.nz>

	* win32/process.cc: Fix build on MingW 3.2.0-rc[123] by adding
	<sstream> include.

2005-04-14  Jon Bright  <jon@siliconcircus.com>
	* win32/process.cc (process_spawn): Add some extra debug info
	* std_hooks.lua (execute): If pid is -1, don't try and wait on
	the process

2005-04-14  Matt Johnston  <matt@ucc.asn.au>

	* change_set.cc (confirm_unique_entries_in_directories): use a
	  std::vector rather than std::map for better performance (only sort
	  once).
	* smap.hh: an invariant

2005-04-14  Nathaniel Smith  <njs@codesourcery.com>

	* tests/t_vcheck.at: Update notes.

2005-04-14  Jeremy Cowgar  <jeremy@cowgar.com>

	* monotone.texi (Making Changes): Fixed duplicate paragraph
	* NEWS: Corrected spelling error in my name.

2005-04-13  Nathaniel Smith  <njs@codesourcery.com>

	* monotone.texi (Informative): 'diff' with two revision arguments
	can now be filtered by file.
	
	* constants.cc (netcmd_payload_limit): Bump to 256 megs.

2005-04-14  Olivier Andrieu  <oliv__a@users.sourceforge.net>

	* Makefile.am: silence cmp

2005-04-14  Matthew Gregan  <kinetik@orcon.net.nz>

	* win32/terminal.cc (have_smart_terminal): Implement for Win32.

2005-04-13  Matthew Gregan  <kinetik@orcon.net.nz>

	* tests/t_netsync_largish_file.at: Add test for netsyncing largish
	(32MB) files.  This test is failing at present.
	* testsuite.at: Add new test.

2005-04-13  Nathaniel Smith  <njs@codesourcery.com>

	* tests/t_setup_checkout_modify_new_dir.at:
	* tests/t_update_off_branch.at: New tests.
	* testsuite.at: Add them.
	
	* commands.cc (checkout): Tweak branch checking logic.
	(update): Make user explicitly switch branches.

2005-04-13  Nathaniel Smith  <njs@codesourcery.com>

	* rcs_import.cc (import_cvs_repo): Check that user isn't trying to
	import a whole CVS repo.
	* tests/t_cvsimport.at: Test new check.
	
2005-04-13  Richard Levitte  <richard@levitte.org>

	* contrib/Notify.pl: Rename ...
	* contrib/monotone-notify.pl: ... to this.
	* Makefile.am (EXTRA_DIST): Take note of the change.
	* debian/docs: Distribute the contributions as well.
	* debian/compat, debian/files, debian/monotone.1: Remove, since
	they are self-generated by debhelper.  They were obviously added
	by mistake.

2005-04-13  Nathaniel Smith  <njs@codesourcery.com>

	* cert.cc (guess_branch): Call app.set_branch.
	* app_state.cc (create_working_copy): Call make_branch_sticky
	here...
	* commands.cc (checkout): ...instead of here.
	(approve, disapprove, fcommit, commit): Don't call app.set_branch
	on guess_branch's output.
	(checkout): Call guess_branch.
	
	* tests/t_sticky_branch.at: 
	* tests/t_checkout_id_sets_branch.at: New tests.
	* testsuite.at: Add them.

2005-04-12  Florian Weimer  <fw@deneb.enyo.de>

	* app_state.cc (app_state::allow_working_copy): Only update
	branch_name from the options file if it has not yet been set.  Log
	the branch name.
	(app_state::set_branch): No longer update the options map.
	(app_state::make_branch_sticky): New function which copies the
	stored branch name to the options map.  Only commands which call
	this function change the branch default stored in the working
	copy.

	* commands.cc (CMD(checkout)): Mark branch argument as sticky.
	(CMD(commit)): Likewise.
	(CMD(update)): Likewise.

	* monotone.texi (Working Copy): Mention that the "commit" and
	"update" commands update the stored default branch ("checkout"
	does, too, but this one should be obvious).

2005-04-13  Matthew Gregan  <kinetik@orcon.net.nz>
	* cryptopp/integer.h: Fix detection of GCC version for SSE2
	builds.

2005-04-12  Jon Bright <jon@siliconcircus.com>
	* rcs_import.cc (find_key_and_state): Fix stupid bug in storing the
	list of files a cvs_key contains.  CVS delta invariant failure now
	really fixed.  The rearrangement failure still exists, though.

2005-04-12  Jon Bright <jon@siliconcircus.com>
	* tests/t_cvsimport_samelog.at: Add test for the deltas.find 
	cvs import problem as sent to the ML by Emile Snyder.
	* testsuite.at: Call it
	* rcs_import.cc (cvs_key): Add an ID for debug output purposes,
	sprinkle a little more debug output about what's being compared to
	what
	* rcs_import.cc (cvs_key): Maintain a map of file paths and CVS
	versions appearing in this CVS key.
	(cvs_key::similar_enough): A key is only similar enough if it doesn't
	include a different version of the same file path.
	(cvs_history::find_key_and_state): Add files to cvs_keys as
	appropriate

2005-04-12  Matthew Gregan <kinetik@orcon.net.nz>

	* win32/terminal.cc (terminal_width): Use
	GetConsoleScreenBufferInfo to request width information for
	terminals.
	
2005-04-12  Nathaniel Smith  <njs@codesourcery.com>

	* ChangeLog: Fixup after merge.

2005-04-12  Nathaniel Smith  <njs@codesourcery.com>

	* platform.hh (terminal_width): New function.
	* {unix,win32}/have_smart_terminal.cc: Rename to...
	* {unix,win32}/terminal.cc: ...these.  Implement terminal_width.
	* ui.cc (write_ticks): Call it.
	* Makefile.am: Update for renames.
	
2005-04-11  Matt Johnston <matt@ucc.asn.au>

	* ui.{cc,hh}, netsync.cc: netsync progress ticker in kilobytes to
	avoid wrapping.

2005-04-11  Jon Bright <jon@siliconcircus.com>
	* Makefile.am (EXTRA_DIST): Add debian/*

2005-04-11  Jon Bright <jon@siliconcircus.com>
	* Makefile.am (EXTRA_DIST): Add win32/monotone.iss, PNG_FIGURES
	(PNG_FIGURES): Add, constructing in same way as EPS_FIGURES
	(monotone.html): Use .perlbak workaround so that this works on Win32

2005-04-10  Nathaniel Smith  <njs@codesourcery.com>

	* Makefile.am (BUILT_SOURCES_CLEAN): Add package_revision.txt.

	This is the 0.18 release.

2005-04-11  Matthew Gregan <kinetik@orcon.net.nz>

	* unix/inodeprint.cc, configure.ac: Use nanosecond time resolution for
	inodeprints on BSDs and other platforms if available.

2005-04-10  Derek Scherger  <derek@echologic.com>

	* monotone.texi (Informative): fix typo in ls known docs

2005-04-10  Nathaniel Smith  <njs@codesourcery.com>

	* Makefile.am: Use pdftops instead of acroread.
	(EXTRA_DIST): Include new contrib/ files, and fix wildcards.
	* NEWS: Update for 0.18.
	* configure.ac: Bump version number.
	* debian/changelog: Mention new release.
	* debian/copyright: Update from AUTHORS.
	* monotone.spec: Mention new release.
	* po/monotone.pot: Regenerate.

2005-04-10  Florian Weimer  <fw@deneb.enyo.de>

	* monotone.texi (Commands): Use "working copy" instead of "working
	directory", to match the rest of the manual.

2005-04-10  Florian Weimer  <fw@deneb.enyo.de>

	* commands.cc (ls_known): New function which prints all known
	files in the working copy.
	(CMD(list)): Invoke ls_known for "list known".  Update help
	message.
	(ALIAS(ls)): Update help message.

	* monotone.texi: Document "list known".
	* tests/t_ls_known.at: New file.
	* testsuite.at: Include it.

2005-04-10  Richard Levitte  <richard@levitte.org>

	* contrib/Notify.pl: Count the number of messages sent, and
	display the count at the end.
	Version bumped to 1.0.

2005-04-10  Matt Johnston  <matt@ucc.asn.au>

	* unix/inodeprint.cc, configure.ac: don't use the nsec time
	on non-Linux-style systems (quick compile fix for OS X and probably
	others, can be made generic later).

2005-04-10  Olivier Andrieu  <oliv__a@users.sourceforge.net>

	* contrib/monotone.el: Some elisp code for running monotone from
	inside Emacs. Supports diff, status, add, drop, revert and commit.

2005-04-09  Richard Levitte  <richard@levitte.org>

	* contrib/Notify.pl: Allow globbing branches.  Make the revision
	records branch specific.  Show what records you would have updated
	even with --noupdate.  Add --before and --since, so users can
	select datetime ranges to create logs for.  Remove --to and add
	--difflogs-to and --nodifflogs-to to send logs with diffs to one
	address and logs without diffs to another (both can be given at
	once).  More and better documentation.

2005-04-08  Nathaniel Smith  <njs@codesourcery.com>

	* change_set.cc (basic_change_set): Remove problematic
	rename_dir/add combination, until directory semantics are
	fixed.

2005-04-08  Nathaniel Smith  <njs@codesourcery.com>

	* commands.cc (revert): Call maybe_update_inodeprints.
	* app_state.cc (set_restriction): Clear any old restrictions
	first.

2005-04-08  Jon Bright <jon@siliconcircus.com>
	* testsuite.at (NOT_ON_WIN32): Add a function to prevent tests from
	running on Win32 (for cases where the functionality being tested 
	makes no sense on Win32.  Not for cases where the functionality
	just isn't there yet on Win32.)
	* tests/t_final_space.at: Use NOT_ON_WIN32.  The filenames "a b" 
	and "a b " refer to the same file on Win32, obviating this test

2005-04-08  Jon Bright <jon@siliconcircus.com>
	* win32/inodeprint.cc (inodeprint_file): Still close the file if
	getting its time failed.
	* tests/t_netsync_sigpipe.at: Don't bother doing a kill -PIPE on
	Win32.  There is no real SIGPIPE on Win32 and sockets don't get this
	signal if their pipe goes away.  MinGW's kill seems to translate
	-PIPE to some signal that *does* kill monotone, so it seems like the
	easiest solution is just not to send the signal in the first place
	here.
	* tests/t_automate_ancestry_difference.at: Remove old 
	CHECK_SAME_STDOUT call which I'd left by accident.
	* tests/t_automate_leaves.at: Canonicalise monotone output before
	passing to CHECK_SAME_STDOUT
	* tests/t_log_depth.at: Check line count with arithmetic comparison
	rather than autotest's string comparison

2005-04-08  Nathaniel Smith  <njs@codesourcery.com>

	* inodeprint.cc (operator<<): Typo.

	* inodeprint.{hh,cc} (build_inodeprint_map,
	build_restricted_inodeprint_map): Remove unused functions.

2005-04-08  Nathaniel Smith  <njs@codesourcery.com>

	* work.cc: Remove doxygen comments.  Comments are good; comments
	that are longer than the function they document, and give less
	information, are not so good...

2005-04-08  Nathaniel Smith  <njs@codesourcery.com>

	* ChangeLog: Fixup after merge.

2005-04-08  Nathaniel Smith  <njs@codesourcery.com>

	* commands.cc (calculate_current_revision): Defer to
	calculate_restricted_revision instead of special casing.
	(put_revision_id): constify argument.
	(maybe_update_inodeprints): New function.
	(commit, update, checkout): Call it.
	
	* manifest.{cc,hh} (build_manifest_map): Remove, since only caller
	was removed.
	(build_restricted_manifest_map): Go faster if the user is using
	inode signatures.

	* tests/t_inodeprints.at:
	* tests/t_inodeprints_update.at: Typoes.
	
	* work.cc (read_inodeprints): Typo.

2005-04-08  Nathaniel Smith  <njs@codesourcery.com>

	* tests/t_inodeprints.at:
	* tests/t_inodeprints_update.at: New tests.
	* testsuite.at: Add them.
	
	* UPGRADE: Document 0.17 -> 0.18 upgrade path.

2005-04-08  Jon Bright <jon@siliconcircus.com>
	* tests/t_cat_file_by_name.at: CHECK_SAME_STDOUT can only be used
	to check two 'cat' processes or two monotone processes on Win32,
	not to check monotone and 'cat'.  Change to go through an 
	intermediate stdout
	* tests/t_automate_erase_ancestors.at: Ditto
	* tests/t_automate_toposort.at: Ditto
	* tests/t_automate_ancestry_difference.at: Ditto
	* tests/t_vars.at: Call CANONICALISE for stdout output.
	* tests/t_netsync_absorbs.at: Ditto.
	* tests/t_empty_env.at: For Win32, copy libiconv-2.dll to the 
	current dir before the test, otherwise Win32 will search the
	(empty) path for it and not find it.
	* tests/t_automate_descendents.at: Ditto
	* win32/inodeprint.cc: Implement inodeprint_file for Win32, based
	on mode, device, size, create time and write time.
	
	
2005-04-08  Jon Bright <jon@siliconcircus.com>
	* win32/inodeprint.cc: Change the function name to match the one
	on Unix.

2005-04-08  Nathaniel Smith  <njs@codesourcery.com>

	* {win32,unix}/fingerprint.cc: Rename to...
	* {win32,unix}/inodeprint.cc: ...this.  Change function name and
	calling conventions.
	* platform.hh (inodeprint_file): Likewise.
	* inodeprint.{cc,hh}: New files.
	* Makefile.am (MOST_SOURCES, UNIX_PLATFORM_SOURCES,
	WIN32_PLATFORM_SOURCES): Fixup accordingly.
	* vocab_terms.hh (inodeprint): New ATOMIC.
	* work.hh: Prototype inodeprint working copy functions.
	* work.cc: Implement them.

	* manifest.{hh,cc} (manifest_file_name): Remove unused variable.

2005-04-07  Nathaniel Smith  <njs@codesourcery.com>

	* manifest.{hh,cc}: Remove some commented out unused functions.

	* win32/have_smart_terminal.cc: Include platform.hh.
	* unix/fingerprint.cc: New file, with new function.
	* win32/fingerprint.cc: New file, with stub function.
	* Makefile.am (UNIX_PLATFORM_SOURCES, WIN32_PLATFORM_SOURCES): Add
	them.

2005-04-07  Nathaniel Smith  <njs@codesourcery.com>

	* manifest.hh, manifest.cc: Remove tabs.

2005-04-08  Jeremy Cowgar  <jeremy@cowgar.com>

	* doxygen.cfg: added
	* Makefile.am: added apidocs target (builds doxygen docs)

2005-04-07  Nathaniel Smith  <njs@codesourcery.com>

	* tests/t_final_space.at: New test.
	* testsuite.at: Add it.

2005-04-07  Nathaniel Smith  <njs@codesourcery.com>

	* monotone.texi (Dealing with a Fork): 'merge' has slightly
	different output.

	* NEWS: Summarize changes of last 2.5 weeks.

2005-04-07  Nathaniel Smith  <njs@codesourcery.com>

	* database.{cc,hh} (space_usage): New method.
	* database.cc (info): Use it.

2005-04-07  Nathaniel Smith  <njs@codesourcery.com>

	* vocab.cc (verify): Cache known-good strings, to speed up
	repeated processing of related changesets.

	* change_set.cc (basic_change_set_test): Revert last change; the
	old version _was_ valid.

2005-04-06  Nathaniel Smith  <njs@codesourcery.com>

	* work.cc (build_deletions): Issue warning when generating
	delete_dir's; they're totally broken, but I don't want to disable
	them, because then our tests won't see when they're fixed...

2005-04-07  Nathaniel Smith  <njs@codesourcery.com>

	* smap.hh (insert): Fix stupid bug in assertion condition.

2005-04-07  Nathaniel Smith  <njs@codesourcery.com>

	* change_set.cc (basic_change_set_test): Test a _valid_
	change_set.
	(directory_node): Make a std::map, instead of an smap.  Add a
	comment explaining the bug that makes this temporarily necessary.

	* smap.hh (smap): Don't check for duplicates at insert time,
	unless we've decided not to mark things damaged; don't return
	iterators from insert.  Do check for duplicates at sort time, and
	always sort, instead of sometimes doing linear search.  This makes
	insert O(1), while still preserving the invariant that keys must
	be unique.
	
	* commands.cc (commit): Explain why we're aborting, in the case
	that we detect that a file has changed under us in the middle of a
	commit.

2005-04-07  Richard Levitte  <richard@levitte.org>

	* cryptopp/config.h: typo...

2005-04-05  Nathaniel Smith  <njs@codesourcery.com>

	* tests/t_db_execute.at (db execute): New test.
	* testsuite.at: Add it.
	* database.cc (debug): Don't printf-interpret %-signs in input.

2005-04-05  Matt Johnston  <matt@ucc.asn.au>

	* database.cc: remove dulicated block introduced
	in rev 9ab3031f390769f1c455ec7764cc9c083f328a1b
	(merge of 76f4291b9fa56a04feb2186074a731848cced81c and
	c7917be7646df52363f39d2fc2f7d1198c9a8c27). Seems to be another
	instance of the case tested in t_merge_5.at

2005-04-05  Matt Johnston  <matt@ucc.asn.au>

	* basic_io.hh: reserve() the string which we're appending to
	frequently. Seems to give ~5% speedup in 
	diff -r t:revision-0.16 -r t:revision-0.17 - can't hurt.

2005-04-04  Nathaniel Smith  <njs@codesourcery.com>

	* monotone.spec, debian/control: We no longer need external popt.
	* INSTALL: Ditto, plus some general updating.
	
2005-04-04  Nathaniel Smith  <njs@codesourcery.com>

	* tests/t_sql_unpack.at: New test.
	* testsuite.at: Add it.

2005-04-04  Nathaniel Smith  <njs@codesourcery.com>

	* contrib/ciabot_monotone.py (config): Genericize again, so lazy
	people using it won't start sending commits for monotone.
	* .mt-attrs: Make it executable.

2005-04-04  Richard Levitte  <richard@levitte.org>

	* Makefile.am (EXTRA_DIST): Add the extra popt files.

	* popt/popt.3, popt/popt.ps, popt/testit.sh: Include a few more
	  files from popt, mostly to have documentation on hand.  post.ps
	  is mentioned in popt/README.

2005-04-03  Nathaniel Smith  <njs@codesourcery.com>

	* Makefile.am (EXTRA_DIST): Add contrib/ stuff to distributed
	files list.
	* contrib/ciabot_monotone.py (config.delivery): Turn on.
	(send_change_for): Don't include "ChangeLog:" line when extracting
	changelog.

2005-04-03  Nathaniel Smith  <njs@codesourcery.com>

	* contrib/ciabot_monotone.py: New file.
	* contrib/README: Describe it.

2005-04-03  Richard Levitte  <richard@levitte.org>

	* AUTHORS: Add information about popt.

	* monotone.cc (my_poptStuffArgFile): Include the bundled popt.h.
	Since we now have a working popt, we can remove the restrictions
	on the use of -@.
	* tests/t_at_sign.at: Test that we can take more tha one -@.
	* monotone.1: Document it.

	* popt/poptint.h (struct poptContext_s): Add field to keep track
	  of the number of allocated leftovers elements.
	* popt/popt.c (poptGetContext): Initialise it and use it.
	  (poptGetNextOpt): Use it and realloc leftovers when needed.
	  Also make sure that the added element is a dynamically allocated
	  copy of the original string, or we may end up with a dangling
	  pointer.  These are huge bugs in popt 1.7, when using
	  poptStuffArgs().
	  (poptFreeContext): Free the leftovers elements when freeing
	  leftovers.
	  (poptSaveLong, poptSaveInt): Apply a small patch from Debian.

	* popt/CHANGES, popt/COPYING, popt/README, popt/findme.c,
	  popt/findme.h, popt/popt.c, popt/poptconfig.c, popt/popt.h,
	  popt/popthelp.c, popt/poptint.h, popt/poptparse.c,
	  popt/system.h, popt/test1.c, popt/test2.c, popt/test3.c: Bundle
	  popt 1.7.
	* configure.ac, Makefile.am: Adapt.

2005-04-01  Richard Levitte  <richard@levitte.org>

	* contrib/Notify.pl: Complete rewrite.  Among other things, it
	  makes better use of some new monotone automate features.  It's
	  also better organised and much more documented.

2005-04-01  Jeremy Cowgar  <jeremy@cowgar.com>

	* tests/t_dropkey_2.at: Updated to test dropkey instead of delkey
	* tests/t_dropkey_1.at: Updated to test dropkey instead of delkey
	* monotone.texi (Key and Cert): Changed references to delkey
	  to dropkey
	  (Commands): Changed references to delkey to dropkey
	* testsuite.at: changed references from t_delkey* to t_dropkey*
	* t_delkey_1.at: renamed to t_dropkey_1.at
	* t_delkey_2.at: renamed to t_dropkey_2.at
	* commands.cc (CMD(delkey)): renamed to dropkey to maintain
	  command consistency (with existing drop command)

2005-04-01  Richard Levitte  <richard@levitte.org>

	* monotone.cc (my_poptStuffArgFile): An argument file might be
	empty, and therefore contain no arguments to be parsed.  That's
	OK.
	* tests/t_at_sign.at: Test it.

2005-04-01  Nathaniel Smith  <njs@codesourcery.com>

	* monotone.cc: Fixup after merge.

2005-04-01  Nathaniel Smith  <njs@codesourcery.com>

	* file_io.cc (read_data_for_command_line): New function.
	(read_data_stdin): New function.
	* file_io.hh (read_data_for_command_line): Add prototype.
	
	* monotone.cc (my_poptStuffArgFile): Clean up a little.  Use
	read_data_for_command_line.  Don't free argv, but rather return
	it.
	(cpp_main): Keep a list of allocated argv's, and free them.
	(options): Tweak wording of help text on -@.
	
2005-04-01  Nathaniel Smith  <njs@codesourcery.com>

	* file_io.hh: Remove tabs.

2005-04-01  Nathaniel Smith  <njs@codesourcery.com>

	* monotone.cc (cpp_main): Actually remove newline.

2005-04-01  Nathaniel Smith  <njs@codesourcery.com>

	* ChangeLog: Fixup after merge.
	* monotone.text (Making Changes): Fix typo.
	
2005-04-01  Nathaniel Smith  <njs@codesourcery.com>

	* monotone.cc (cpp_main): Remove now-unneccessary newline.
	
	* commands.cc (commit): Fix typo.
	
	* monotone.texi (Making Changes): Don't claim that writing to
	MT/log prevents the editor from starting.  Clarify later that
	having written to MT/log still means the editor will pop up
	later.

2005-04-01  Richard Levitte  <richard@levitte.org>

	* monotone.cc: Add the long name --xargs for -@.
	* monotone.1: Document it.
	* tests/t_at_sign.at: Remove extra empty line and test --xargs.

	* monotone.texi (Making Changes): Cleanupy tweaks.

	* monotone.cc (my_poptStuffArgFile): New function to parse a file
	for more arguments and stuff them into the command line.
	(cpp_main): Add the -@ option
	* tests/t_at_sign.at, testsuite.at: Test it
	* monotone.1: Document it.

2005-03-31  Nathaniel Smith  <njs@codesourcery.com>

	* tests/t_log_depth.at: Cleanupy tweaks.

2005-03-31  Jeremy Cowgar  <jeremy@cowgar.com>

	* monotone.texi: Tutorial updated to include example of
	  editing/committing with MT/log
	* work.cc (has_contents_user_log) Added
	* work.hh (has_contents_user_log) Added
	* commands.cc (CMD(commit)): Checks to ensure both MT/log and the
	  --message option does not exist during commit.
	* transforms.hh (prefix_lines_with): Added
	* transforms.cc (prefix_lines_with): Added
	* sanity.cc (naughty_failure): Made use of prefix_lines_with()
	* ui.cc (inform): now handles messages w/embedded newlines
	* tests/t_commit_log_3.at: Created to test new functionality
	  added to CMD(commit)
	* testsuite.at: Added above test

2005-03-31  Richard Levitte  <richard@levitte.org>

	* monotone.cc: Add the --depth option...
	* app_state.hh (class app_state),
	  app_state.cc (app_state::set_depth): ... and the field and
	  method to store and set it.
	* commands.cc (CMD(log)): ... then handle it.

	* tests/t_log_depth.at: Add a test for 'log --depth=n'
	* testsuite.at: Add it.
	* monotone.texi (Informative): Document it.

2005-03-31  Nathaniel Smith  <njs@codesourcery.com>

	* automate.cc (automate_erase_ancestors): Accept zero arguments,
	and in such case print nothing.  (Important for scripting.)
	* commands.cc (automate):
	* monotone.texi (Automation):
	* tests/t_automate_erase_ancestors.at: Update accordingly.

2005-03-31  Nathaniel Smith  <njs@codesourcery.com>

	* automate.cc (automate_toposort): Accept zero arguments, and in
	such case print nothing.  (Important for scripting.)
	* commands.cc (automate):
	* monotone.texi (Automation):
	* tests/t_automate_toposort.at: Update accordingly.

2005-03-30  Richard Levitte  <richard@levitte.org>

	* contrib/Notify.pl: A new Perl hack to send change logs by
	email.

	* contrib/README: Add a quick description.

2005-03-30  Nathaniel Smith  <njs@codesourcery.com>

	* automate.cc (automate_leaves): New function.
	(automate_command): Add it.
	* commands.cc (automate): Synopsify it.
	* monotone.1: Add it.
	* monotone.texi (Automation, Commands): Likewise.
	
	* tests/t_automate_leaves.at: New test.
	* testsuite.at: Add it.

2005-03-30  Nathaniel Smith  <njs@codesourcery.com>

	* monotone.texi (Automation): Make newly added sample outputs
	verbatim also.

2005-03-30  Nathaniel Smith  <njs@codesourcery.com>

	* tests/t_automate_toposort.at: New test.
	* tests/t_automate_ancestry_difference.at: New test.
	* tests/t_diff_first_rev.at: New test.
	* testsuite.at: Add them.
	
	* revision.cc (calculate_ancestors_from_graph): Do not keep an
	"interesting" set and return only ancestors from this set;
	instead, simply return all ancestors.  Returning a limited set of
	ancestors does not speed things up, nor reduce memory usage in
	common cases.  (The only time it would reduce memory usage is when
	examining only a small ancestor set, which the important case,
	'heads', does not; even then, erase_ancestors would need to intern
	the interesting revisions first so they got low numbers, which it
	doesn't.)
	(erase_ancestors): Adjust accordingly.
	(toposort, ancestry_difference): New functions.
	* revision.hh (toposort, ancestry_difference): Declare.
	* automate.cc (automate_toposort, automate_ancestry_difference):
	New functions.
	(automate_command): Add them.
	All functions: clarify in description whether output is sorted
	alphabetically or topologically.
	* commands.cc (automate): Synopsify them.
	* monotone.1: Add them.
	* monotone.texi (Commands): Likewise.
	(Automation): Likewise.  Also, clarify for each command whether
	its output is alphabetically or topologically sorted.
	
2005-03-29  Richard Levitte  <richard@levitte.org>

	* commands.cc (CMD(ls)): Update with the same information as
	CMD(list)

	* monotone.texi (Automation): Make the sample output verbatim

2005-03-26  Nathaniel Smith  <njs@codesourcery.com>

	* automate.cc (automate_erase_ancestors): New function.
	(automate_command): Use it.
	* commands.cc (automate): Document it.

	* tests/t_automate_erase_ancestors.at: New test.
	* testsuite.at: Add it.

	* monotone.texi (Automation, Commands): Document automate
	erase_ancestors.
	* monotone.1: Document automate erase_ancestors.

2005-03-26  Nathaniel Smith  <njs@codesourcery.com>

	* automate.cc (interface_version): Bump to 0.1.
	(automate_descendents): New function.
	(automate_command): Call it.
	* commands.cc (automate): Add it to help text.

	* tests/t_automate_descendents.at: New test.
	* testsuite.at: Add it.
	
	* monotone.texi (Automation, Commands): Document automate
	descendents.
	* monotone.1: Document automate descendents, and vars stuff.

2005-03-26  Nathaniel Smith  <njs@codesourcery.com>

	* tests/t_attr.at: No longer a bug report.
	* tests/t_rename_attr.at: New test.
	* testsuite.at: Add it.

2005-03-26  Joel Crisp  <jcrisp@s-r-s.co.uk>

	* contrib/Log2Gxl.java: New file.

2005-03-26  Nathaniel Smith  <njs@pobox.com>

	* contrib/README: New file.

2005-03-25  Nathaniel Smith  <njs@pobox.com>

	* commands.cc (user_log_file_name): Remove unused variable
	again.  Hopefully it will take this time...

2005-03-25  Nathaniel Smith  <njs@pobox.com>

	* commands.cc (user_log_file_name): Remove unused variable.

2005-03-25  Jeremy Cowgar  <jeremy@cowgar.com>

	* monotone.texi: Added a bit more documentation about MT/log
	  Updated edit_comment hook and addded delkey docs
	* commands.cc: Added delkey command
	* t_delkey_1.at: Tests delkey command on public key
	* t_delkey_2.at: Tests delkey command on public and private key
	* testsuite.at: Added above tests
	* std_hooks.lua: Transposed the MT: lines and user_log_contents,
	  user_log_contents now appears first.

2005-03-25  Jeremy Cowgar  <jeremy@cowgar.com>

	* t_setup_creates_log.at: Ensures that MT/log is created
	  on setup
	* t_checkout_creates_log.at: Ensures that MT/log is created
	  on checkout
	* t_commit_log_1.at: Ensures that:
	  1. Read and entered as the ChangeLog message
	  2. Is blanked after a successful commit
	* t_commit_log_2.at: Ensures that commit works w/o MT/log being
	  present
	* testsuite.at: Added the above tests.

2005-03-25  Matt Johnston  <matt@ucc.asn.au>

        * {unix,win32}/platform_netsync.cc, platform.hh, Makefile.am: new
        functions to disable and enable sigpipe.
        * netsync.cc, main.cc: call the functions from netsync rather than
        globally, so that sigpipe still works for piping output of commands
        such as 'log'.
        * tests/t_netsync_sigpipe.at: test it.
        * testsuite.at: add it.

2005-03-25  Matt Johnston  <matt@ucc.asn.au>

	* monotone.cc: add short options -r, -b, -k, and -m
	for --revision, --branch, --key, and --message respectively.
	* monotone.texi, monotone.1: document them
	* tests/t_short_opts.at: test them
	* testsuite.at: add it

2005-03-24  Nathaniel Smith  <njs@codesourcery.com>

	* tests/t_empty_env.at: New test.
	* testsuite.at: Add it.  Absolutify path to monotone so it will
	work.
	
	* unix/have_smart_terminal.cc (have_smart_terminal): Handle the
	case where TERM is unset or empty.

2005-03-24  Nathaniel Smith  <njs@codesourcery.com>

	* ui.hh (tick_write_nothing): New class.
	* monotone.cc (cpp_main): Enable it.

2005-03-24  Nathaniel Smith  <njs@codesourcery.com>

	* work.cc (build_deletions, build_additions): Fixup after merge.

2005-03-23  Nathaniel Smith  <njs@codesourcery.com>

	* tests/t_cat_file_by_name.at: Check for attempting to cat
	non-existent files.
	* tests/t_empty_id_completion.at: New test.
	* tests/t_empty_path.at: New test.
	* testsuite.at: Add them.
	
	* database.cc (complete): Always generate some sort of limit term,
	even a degenerate one.
	
	* app_state.cc (create_working_copy): Check for null directory.

	* work.cc (build_deletion, build_addition, build_rename): Check
	for null paths.

2005-03-23  Derek Scherger  <derek@echologic.com>

	* Makefile.am UNIX_PLATFORM_SOURCES:
	WIN32_PLATFORM_SOURCES: add have_smart_terminal.cc
	* platform.hh (have_smart_terminal): prototype
	* ui.cc (user_interface): set ticker to dot/count based on
	have_smart_terminal
	* unix/have_smart_terminal.cc: 
	* win32/have_smart_terminal.cc: new file
	
2005-03-23  Derek Scherger  <derek@echologic.com>

	* commands.cc (add): pass list of prefixed file_path's to
	build_additions
	(drop): pass list of prefixed file_path's to build_deletions
	(attr): pass attr_path as a 1 element vector to build_additions
	* work.{cc,hh} (build_addition): rename to...
	(build_additions): this, and accept a vector of paths to be added
	in a single path_rearrangement
	(build_deletion): rename to ...
	(build_deletions): this, and accept a vector of paths to be
	dropped in a single path_rearrangement
	(known_preimage_path): replace manifest and path_rearrangement
	args with a path_set to avoid extracting paths for every file
	(build_rename): adjust for change to known_preimage_path

2005-03-23  Nathaniel Smith  <njs@codesourcery.com>

	* monotone.cc (my_poptFreeContext, cpp_main): Apparently
	poptFreeContext silently changed its return type at some unknown
	time.  Hack around this.

2005-03-23  Nathaniel Smith  <njs@codesourcery.com>

	* monotone.cc (cpp_main): Remove the special code to dump before
	printing exception information, since we no longer dump to the
	screen, so it's always better to have the little status message
	saying what happened to the log buffer at the end of everything.
	* sanity.cc (dump_buffer): Give a hint on how to get debug
	information, when discarding it.
	* work.{hh,cc} (get_local_dump_path): New function.
	* app_state.cc (allow_working_copy): Use it for default
	global_sanity dump path.
	* monotone.texi (Reserved Files): Document MT/debug.
	(Network): Capitalize Bob and Alice (sorry graydon).
	Document new defaulting behavior.

2005-03-23  Nathaniel Smith  <njs@codesourcery.com>

	* work.cc, sanity.cc: Remove tabs.

2005-03-23  Nathaniel Smith  <njs@codesourcery.com>

	* monotone.texi (Network Service): Mention that monotone remembers
	your server/collection.
	(Vars): New section.
	* netsync.cc (process_hello_cmd): Touch more cleaning.
	* tests/t_merge_5.at: More commentary.
	
2005-03-23  Matt Johnston  <matt@ucc.asn.au>

	* tests/t_merge_5.at: new test for a merge which ends up with
	duplicate lines.
	* testsuite.at: add it

2005-03-22  Jeremy Cowgar  <jeremy@cowgar.com>

	* AUTHORS: Added my name
	* app_state.cc, commands.cc, lua.cc, lua.hh, monotone.texi,
	  std_hooks.lua, work.cc, work.hh: Added functionality to
	  read the MT/log file for commit logs. In this revision
	  tests are not yet complete nor is documenation complete
	  but the reading, blanking and creating of MT/log is.

2005-03-22  Nathaniel Smith  <njs@codesourcery.com>

	* vocab_terms.hh: Declare base64<var_name>.
	* database.cc (clear_var, set_var, get_vars): base64-encode
	var_names in the database.
	* monotone.texi (Internationalization): Update description of
	vars.
	* transforms.{cc,hh} ({in,ex}ternalize_var_name): Remove.
	* commands.cc (set, unset, ls_vars): Update accordingly.
	(unset): Error out if the variable doesn't exist.
	* tests/t_vars.at: Verify this works.

	* netcmd.cc (test_netcmd_functions): Properly type arguments to
	{read,write}_hello_cmd_payload.
	(write_hello_cmd_payload): Properly type arguments.
	* netcmd.hh (write_hello_cmd_payload):
	* netsync.cc (queue_hello_cmd): Adjust accordingly.
	(process_hello_cmd): More cleaning.  Also, save new server keys to
	a var, and check old server keys against the var.
	
	* tests/t_netsync_checks_server_key.at: New test.
	* testsuite.at: Add it.  Better docs for some netsync macros,
	while I'm here...
	* tests/t_netsync_absorbs.at: Add 'netsync' keyword.
	
2005-03-22  Nathaniel Smith  <njs@codesourcery.com>

	* tests/t_netsync_absorbs.at: New test.
	* testsuite.at: Add it.

	* netcmd.{cc,hh} (read_hello_cmd_payload): Properly type
	arguments.
	* netsync.cc (dispatch_payload): Adjust accordingly.  Move some
	logic into process_hello_cmd.
	(known_servers_domain): New constant.
	(process_hello_cmd): Tweak arguments appropriately.  Include logic
	formerly in dispatch_payload.  Cleanup.

	No semantic changes.
	
2005-03-21  Nathaniel Smith  <njs@codesourcery.com>

	* monotone.texi (Starting a New Project): Tweak phrasing.

2005-03-21  Nathaniel Smith  <njs@codesourcery.com>

	* commands.cc (process_netsync_client_args): If user specifies
	server/collection and there is no default, set the default.
	* tests/t_netsync_set_defaults.at: New test.
	* testsuite.at: Add it.

2005-03-21  Nathaniel Smith  <njs@codesourcery.com>

	* vocab.hh (var_key): New typedef.
	* database.{cc,hh}: Use it.  Make most var commands take it.
	* commands.cc (set, unset): Adjust accordingly.
	(default_server_key, default_collection_key): New constants.
	(process_netsync_client_args): New function.
	(push, pull, sync): Use it.

	* tests/t_netsync_defaults.at: New test.
	* testsuite.at: Add it.

2005-03-21  Matt Johnston  <matt@ucc.asn.au>

	* change_set.cc: use std::map rather than smap for 
	confirm_unique_entries_in_directories() and confirm_proper_tree()
	since they perform a lot of insert()s.

2005-03-21  Nathaniel Smith  <njs@codesourcery.com>

	* monotone.texi (list tags, list vars, set, unset): Document.
	(Internationalization): Document vars.

2005-03-21  Nathaniel Smith  <njs@codesourcery.com>

	* transforms.{hh,cc} ({in,ex}ternalize_var_{name,domain}): New
	functions.
	* vocab_terms.hh (base64<var_value>): Declare template.
	* database.hh (get_vars): Simplify API.
	* database.cc (get_vars, get_var, var_exists, set_var, clear_var):
	Implement.
	* commands.cc (set, unset): New commands.
	(ls): New "vars" subcommand.
	* tests/t_vars.at: Fix.  Un-XFAIL.
	
2005-03-21  Nathaniel Smith  <njs@codesourcery.com>

	* transforms.{cc,hh}: Remove tabs.

2005-03-20  Nathaniel Smith  <njs@codesourcery.com>

	* tests/t_vars.at: New test.
	* testsuite.at: Add it.

2005-03-20  Nathaniel Smith  <njs@codesourcery.com>

	* schema.sql (db_vars): New table.
	* database.cc (database::database): Update schema id.
	* schema_migration.cc (migrate_client_to_vars): New function.
	(migrate_monotone_schema): Use it.
	* tests/t_migrate_schema.at: Another schema, another test...
	
	* vocab_terms.hh (var_domain, var_name, var_value): New types.
	* database.hh (get_vars, get_var, var_exists, set_var, clear_var):
	Prototype new functions.
	
2005-03-20  Derek Scherger  <derek@echologic.com>

	* file_io.cc (book_keeping_file): return true only if first
	element of path is MT, allowing embedded MT elements
	(walk_tree_recursive): check relative paths for ignoreable book
	keeping files, rather than absolute paths
	(test_book_keeping_file): add fs::path tests for book keeping
	files
	* tests/t_add_intermediate_MT_path.at: un-XFAIL, fix some problems
	with commas, add tests for renames and deletes with embedded MT
	path elements.

2005-03-20  Nathaniel Smith  <njs@codesourcery.com>

	* monotone.texi: Add some missing @sc{}'s.
	* cryptopp/config.h: Use "mt-stdint.h", not <stdint.h>, for
	portability.

2005-03-19  Nathaniel Smith  <njs@codesourcery.com>

	* Makefile.am (EXTRA_DIST): Add UPGRADE and README.changesets.
	* debian/files: Auto-updated by dpkg-buildpackage.

	* This is the 0.17 release.
	
2005-03-18  Nathaniel Smith  <njs@codesourcery.com>

	* Makefile.am (MOST_SOURCES): Add package_{full_,}revision.h.
	* NEWS: Fill in date.
	* debian/copyright: Update from AUTHORS.
	* configure.ac: Bump version number to 0.17.
	* debian/changelog, monotone.spec: Update for release.
	* po/monotone.pot: Auto-updated by distcheck.

2005-03-18  Christof Petig <christof@petig-baender.de>

	* sqlite/*: Imported sqlite version 3.1.6 tree

2005-03-18  Nathaniel Smith  <njs@codesourcery.com>

	* monotone.1, commands.cc, Makefile.am: Fixup after merge.

2005-03-18  Nathaniel Smith  <njs@codesourcery.com>

	* path_component (split_path): Fix bug.
	Also, add unit tests for file.
	* unit_tests.{hh,cc}: Add path_component unit tests.
	
2005-03-18  Nathaniel Smith  <njs@codesourcery.com>

	* Makefile.am: Fixup after merge.
	
2005-03-18  Nathaniel Smith  <njs@codesourcery.com>

	* change_set.cc: Move path_component stuff to...
	* path_component.{hh,cc}: ...these new files.
	* Makefile.am: Add them.

2005-03-18  Matt Johnston  <matt@ucc.asn.au>

	* txt2c.cc: add --no-static option
	* Makefile.am, package_revision.h, package_full_revision.h:
	create revision info files as standalone .c files to speed
	compilation (mt_version.cc doesn't need to recompile each time)

2005-03-17  Derek Scherger  <derek@echologic.com>

	* INSTALL: add note about creating a ./configure script

2005-03-16  Nathaniel Smith  <njs@codesourcery.com>

	* UPGRADE: Finish, hopefully.
	* monotone.texi (db check): Be more clear about what is normally
	checked, and when 'db check' is useful.

2005-03-16  Patrick Mauritz <oxygene@studentenbude.ath.cx>

	* monotone.texi (Hook Reference): Typo.

2005-03-16  Nathaniel Smith  <njs@codesourcery.com>

	* monotone.texi: Add Derek Scherger to the copyright list.
	Various tweaks.
	(Starting a New Project): Rewrite to clarify that only Jim runs
	"setup", and explain why.
	(Network Service): Add a note that most people do use a central
	server, since people on the mailing list seem to perhaps be
	getting the wrong idea.
	(Making Changes): Expand a little on what the "." in "checkout ."
	means, since people seem to accidentally checkout stuff into real
	directories.
	(db check): Add much verbiage on the implications
	of various problems, and how to fix them.  Also clarify some
	wording.
	* NEWS: Small tweaks.
	* UPGRADE: More instructions, not done yet...
	
2005-03-15  Matt Johnston  <matt@ucc.asn.au>

	* commands.cc, monotone.texi, monotone.1: mention that agraph
          output is in VCG format.

2005-03-14  Nathaniel Smith  <njs@codesourcery.com>

	* commands.cc (cat): 'cat file REV PATH'.
	* monotone.texi: Mention it.
	* tests/t_cat_file_by_name.at: New test.
	* testsuite.at: Add it.

2005-03-11  Nathaniel Smith  <njs@codesourcery.com>

	* automate.cc (automate_heads): Remove app.initialize call.
	* revision.cc, revision.hh (calculate_arbitrary_change_set): New
	function.
	(calculate_composite_change_set): Touch more sanity checking.

	* commands.cc (update): Use it.

2005-03-10  Derek Scherger  <derek@echologic.com>

	* app_state.cc (set_restriction): adjust bad path error message
	* commands.cc (get_valid_paths): refactor into ...
	(extract_rearranged_paths): ... this
	(extract_delta_paths): ... this
	(extract_changed_paths): ... this
	(add_intermediate_paths): ... and this
	(restrict_delta_map): new function
	(calculate_restricted_change_set): new function
	(calculate_restricted_revision):
	(ls_missing):
	(revert): rework using new valid path functions
	(do_diff): adjust --revision variants to work with restrictions
	* tests/t_diff_restrict.at: un-XFAIL

2005-03-09  Jon Bright <jon@siliconcircus.com>
	* win32/monotone.iss: Install the many-files version of the
	docs, install the figures, create a start-menu icon for the
	docs.
	* Makefile.am: Make docs generation work with MinGW

2005-03-09  Jon Bright <jon@siliconcircus.com>
	* win32/monotone.iss: Monotone -> monotone

2005-03-09  Jon Bright <jon@siliconcircus.com>
	* win32/monotone.iss: Added an Inno Setup script for 
	generating a Windows installer.  Inno Setup is GPLed, see
	http://www.jrsoftware.org for download

2005-03-09  Jon Bright <jon@siliconcircus.com>
	* t_diff_binary.at: binary.bz.b64 -> binary.gz.b64

2005-03-08  Derek Scherger  <derek@echologic.com>

	* Makefile.am: adjust for fsck rename
	* commands.cc (db fsck): rename to db check and add short help;
	adjust for fsck file renames
	* database.{cc,hh}: minor alignment adjustments
	(get_statistic): remove redundant method
	(info): use count in place of get_statistic
	(count): return unsigned long instead of int
	(get_keys): new method
	(get_public_keys): new method
	(get_private_keys): rewrite using get_keys
	(get_certs): new method to get all certs in database from
	specified table
	(get_revision_certs): ditto
	* fsck.{cc,hh}: rename to...
	* database_check.{cc,hh}: ...this; add key, cert and sane revision
	history checking
	* monotone.1: document db dump/load/check commands
	* monotone.texi: document db check command
	* tests/t_fsck.at: rename to...
	* tests/t_database_check.at: ...this; and add tests for key and
	cert problems
	* testsuite.at: account for new test name

2005-03-08  Nathaniel Smith  <njs@codesourcery.com>

	* ChangeLog: Insert some missing newlines.
	* NEWS: Note file format changes.
	* file_io.cc (tilde_expand): Clarify error message.

2005-03-08  Nathaniel Smith  <njs@codesourcery.com>

	* keys.{cc,hh} (require_password): Simplify interface, do more
	work.
	* rcs_import.cc (import_cvs_repo): Update accordingly.
	* commands.cc (server): Likewise.
	* revision.cc (build_changesets_from_existing_revs) 
	(build_changesets_from_manifest_ancestry): Require passphrase
	early.

2005-03-08  Nathaniel Smith  <njs@codesourcery.com>

	* NEWS, INSTALL, README.changesets: Update in preparation for
	0.17.
	* UPGRADE: New file.
	
	* tests/t_diff_restrict.at: Oops.  XFAIL it.
	
2005-03-08  Jon Bright  <jon@siliconcircus.com>
	
	* win32/process.cc (process_spawn): Escape the parameters,
	surround them with quotes before adding them to the consolidated
	command line string
	* mkstemp.cc (monotone_mkstemp): Now takes a std::string&, and
	returns the *native* form of the path in this.
	* mkstemp.hh: Now always use monotone_mkstemp
	(monotone_mkstemp): Update prototype
	* lua.cc (monotone_mkstemp_for_lua): Use new-style 
	monotone_mkstemp

2005-03-08  Jon Bright  <jon@siliconcircus.com>
	
	* win32/read_password.cc (read_password): Now correctly hides 
	password when run in a Windows console.  Does at least enough in
	a MinGW rxvt console to make sure that you can't see the password.
	* win32/process.cc: Change indentation.
	(process_spawn): Log commands executed, as for unix process.cc

2005-03-07  Nathaniel Smith  <njs@codesourcery.com>

	* tests/t_diff_restrict.at: New test.
	* testsuite.at: Add it.

2005-03-05  Nathaniel Smith  <njs@codesourcery.com>

	* netsync.cc (encountered_error, error): New variable and method.
	(session::session): Initialize encountered_error.
	(write_netcmd_and_try_flush, read_some, write_some): Check it.
	(queue_error_cmd): Consider it like sending a goodbye.
	(process_error_cmd): Throw an exception instead of considering it
	a goodbye.
	(process_data_cmd): Call error() if epochs don't match.
	* tests/t_epoch.at, tests/t_epoch_server.at: More minor tweaks.
	Expect failed pulls to exit with status 0.  This isn't really
	correct, but looks complicated to fix...

2005-03-05  Nathaniel Smith  <njs@codesourcery.com>

	* testsuite.at (NETSYNC_SERVE_N_START): New macro.
	* tests/t_epoch_server.at: Misc. fixes.

	* netsync.cc (session::session): Don't open valve yet.
	(maybe_note_epochs_finished): New method to open
	valve.
	(process_done_cmd, process_data_cmd): Call it.
	(rebuild_merkle_trees): Actually calculate hashes for epoch merkle
	trees.  Also, only include epochs that meet the branch mask.
	(session): Remove unused id_to_epoch map.
	
2005-03-05  Nathaniel Smith  <njs@codesourcery.com>

	* netcmd.cc (read_netcmd_item_type): Handle epoch_item.
	(test_netcmd_functions): Update for new confirm_cmd_payload
	format.
	* netsync.cc (process_confirm_cmd): Cut and paste error.

2005-03-05  Nathaniel Smith  <njs@codesourcery.com>

	* constants.{cc,hh}: Add new epochlen, epochlen_bytes constants.
	* vocab_terms.hh, vocab.hh: Add new epoch_data type.  Add predeclarations
	for it.
	* commands.cc (ls_epochs):
	* revision.cc (
	* database.hh:
	* database.cc: Update for epoch_data.  Add get_epoch, epoch_exists
	methods.
	* epoch.{cc,hh}: New files.
	* netsync.cc: Actually implement epochs-via-merkle code.

2005-03-04  Nathaniel Smith  <njs@codesourcery.com>

	* schema.sql (branch_epochs): Add 'hash' field.
	* schema_migration.cc: Fixup for.
	* database.cc (database): Change schemas.
	* tests/t_migrate_schema.at: Replace epoch db test case with one
	with new schema.

2005-03-03  Nathaniel Smith  <njs@codesourcery.com>

	* netsync.cc (session::id_to_epoch): New variable.
	(session::session): Create refinement and requested item tables
	for epochs.
	(rebuild_merkle_trees): Fill epoch merkle tree and id_to_epoch
	table.

	* netsync.cc (queue_confirm_cmd, process_confirm_cmd) 
	(dispatch_payload, rebuild_merkle_trees): 
	* netcmd.hh:
	* netcmd.cc (read_confirm_cmd_payload, write_confirm_cmd_payload):
	Remove epochs.

2005-02-27  Nathaniel Smith  <njs@codesourcery.com>

	* constants.cc:
	* revision.cc:
	* testsuite.at: 
	* commands.cc:
	* ChangeLog: Fixup after merge.

2005-02-27  Nathaniel Smith  <njs@codesourcery.com>

	* merkle_tree.hh (netcmd_item_type): Add epoch_item.
	* merkle_tree.cc (netcmd_item_type_to_string): Handle epoch_item.

	* packet.hh, packet.cc (struct packet_db_valve): New class.
	* netsync.cc (session): Use a valved writer.

2005-02-26  Nathaniel Smith  <njs@codesourcery.com>

	* merkle_tree.hh: Fix comment.
	Remove prototypes for non-existing functions.

2005-02-26  Nathaniel Smith  <njs@codesourcery.com>

	* tests/t_epoch_unidirectional.at: New test.
	* testsuite.at: Add it.

2005-02-26  Nathaniel Smith  <njs@codesourcery.com>

	* tests/t_epoch.at: Even more paranoid.
	* tests/t_epoch_server.at: New test.
	* testsuite.at: Add it.
	
2005-02-21  Nathaniel Smith  <njs@codesourcery.com>

	* tests/t_epoch.at: Check that netsync only sends relevant
	epochs, and be a little more paranoid.

2005-02-19  Nathaniel Smith  <njs@codesourcery.com>

	* revision.cc (struct anc_graph): Fixup after merge.

2005-02-18  graydon hoare  <graydon@pobox.com>

	* database.cc (set_epoch): Fix SQL.
	* monotone.texi (Rebuilding ancestry): Reword a bit.
	* netcmd.{cc,hh} 
	({read,write}_hello_cmd_payload): Transfer server key with hello.
	({read,write}_confirm_cmd_payload): Transfer epoch list with confirm.
	* netsync.cc: Adapt to changes in netcmd.
	(rebuild_merkle_trees): Set nonexistent epochs to zero before sync.
	* revision.cc (anc_graph): Randomize epochs on rebuild.
	* tests/t_epoch.at: Fix up to test slightly new semantics.

2005-02-07  Nathaniel Smith  <njs@codesourcery.com>

	* monotone.1: Add more db commands.
	* monotone.texi: Document db rebuild.  Add section on rebuilding
	ancestry and epochs.

2005-02-06  graydon hoare  <graydon@pobox.com>

	* commands.cc (db): Add epoch commands.
	(list): Likewise.
	Also remove some unneeded transaction guards.
	* database.{cc,hh} (get_epochs): New function.
	(set_epoch): Likewise.
	(clear_epoch): Likewise.
	Also remove all persistent merkle trie stuff.
	* schema.sql: Add epochs, remove tries.
	* schema_migration.cc: Update.
	* tests/t_epoch.at: New test.
	* tests/t_migrate_schema.at: Update.
	* testsuite.at: Add some new helpers, call t_epoch.at.
	* vocab.hh (epoch_id): Define.
	* vocab_terms.hh (epoch): Define.

2005-02-05  Nathaniel Smith  <njs@codesourcery.com>

	* merkle_tree.hh: Remove mcert_item and fcert_item, rename
	rcert_item to cert_item, renumber to remove gaps left.
	* merkle_tree.cc (netcmd_item_type_to_string):
	* netcmd.cc (read_netcmd_item_type): 
	* netsync.cc: Adjust accordingly.
	
2005-02-05  Nathaniel Smith  <njs@codesourcery.com>

	* constants.cc (constants): Bump netsync protocol version.

2005-03-07  Nathaniel Smith  <njs@codesourcery.com>

	* lua.cc (monotone_spawn_for_lua): Minimal change to get arguments
	in right order.  Still needs hygienic cleanups...
	* tests/t_can_execute.at: Run 'cp' instead of 'touch', because cp
	will actually notice if we pass arguments out of order.
	* testsuite.at: Remove mysterious blank line.
	
2005-03-07  Nathaniel Smith  <njs@codesourcery.com>

	* unix/process.cc (process_spawn): Log command line before
	executing.

2005-03-07  Nathaniel Smith  <njs@codesourcery.com>

	* revision.cc (kill_redundant_edges): Rename back to...
	(kluge_for_3_ancestor_nodes): ...this.  Go back to only cleaning
	up parents of 3+ parent nodes.
	(analyze_manifest_changes): Take a third argument, of files whose
	ancestry needs splitting.
	(construct_revision_from_ancestry): Make more more complex, in
	order to properly track file identity in merges.

2005-03-05  Nathaniel Smith  <njs@codesourcery.com>

	* revision.cc (check_sane_history): Typo.
	
2005-03-05  Nathaniel Smith  <njs@codesourcery.com>

	* revision.hh (check_sane_history): Take an app_state instead of a
	database as an argument.
	* database.cc: Pass an app_state instead of a database as its
	argument. 
	* revision.cc (check_sane_history): Update accordingly.  Add a new
	check for merges, that they are creating consistent changesets
	(even when the common ancestor is outside of the usual
	paranoia-checking search depth).

2005-03-05  Nathaniel Smith  <njs@codesourcery.com>

	* revision.cc (kluge_for_3_ancestor_nodes): Rename to...
	(kill_redundant_edges): ...this.  Kill all redundant edges, not
	just ones on nodes with 3+ parents.  Also, make it actually work.
	
2005-03-05  Nathaniel Smith  <njs@codesourcery.com>

	* revision.cc (kluge_for_3_ancestor_nodes): New method.
	(rebuild_ancestry): Call it.

2005-03-03  Nathaniel Smith  <njs@codesourcery.com>

	* revision.cc (check_sane_history): Print a warning to let the
	user know why things like 'pull' can take so long.
	* netsync.cc: Remove a few tabs.

2005-03-04  Jon Bright  <jon@siliconcircus.com>
	
	* win32/process.cc (process_spawn): Now takes 
	const char * const argv[]
	* unix/process.cc (process_spawn): Ditto.  Cast for call to
	execvp
	(existsonpath): Initialise args in a const way

2005-03-04  Jon Bright  <jon@siliconcircus.com>
	
	* win32/process.cc (process_spawn): Now takes 
	char * const argv[]
	* platform.hh (process_spawn): Ditto
	* unix/process.cc (process_spawn): Ditto
	* lua.cc (monotone_spawn_for_lua): Remove debug code
	* General: Beginning to hate C++'s const rules

2005-03-04  Jon Bright  <jon@siliconcircus.com>
	
	* win32/process.cc (process_spawn): Now takes 
	const char * const *
	* platform.hh (process_spawn): Ditto
	* unix/process.cc (process_spawn): Ditto
	* General: Sorry about all these commits, I'm syncing back and
	forth between Linux and Win32

2005-03-04  Jon Bright  <jon@siliconcircus.com>
	
	* win32/process.cc (process_spawn): Now takes char * const *
	* platform.hh (process_spawn): Ditto
	* unix/process.cc (process_spawn): Ditto
	(existsonpath): argv now const char*[]

2005-03-04  Jon Bright  <jon@siliconcircus.com>
	
	* win32/process.cc: Added forgotten file
	* unix/process.cc: Include stat.h, (process_*) fix compilation
	errors

2005-03-04  Jon Bright  <jon@siliconcircus.com>
	
	* unix/process.cc: Added forgotten file

2005-03-03  Jon Bright  <jon@siliconcircus.com>
	
	* lposix.c: Deleted
	* win32/process.cc: Created, added Win32 versions of functions
	existsonpath, make_executable, process_spawn, process_wait,
	process_kill, process_sleep
	* unix/process.cc: Ditto, for the Unix versions.
	* lua.cc: Add LUA wrappers for the above functions, register
	them with LUA
	* std_hooks.lua (execute, attr_functions->execute, 
	program_exists_in_path): Use the new functions instead of posix
	functions
	* t_can_execute.at (touchhook.lua): Ditto

2005-03-01  Derek Scherger  <derek@echologic.com>

	* app_state.cc (set_restriction): actually ignore ignored files
	rather than trying to validate them

2005-03-01  Derek Scherger  <derek@echologic.com>

	* tests/t_diff_binary.at: new test (bug report)
	* tests/t_command_completion.at: new test
	* tests/t_merge_rename_file_and_rename_dir.at: new test
	* testsuite.at: include new tests
	
2005-02-28  Richard Levitte  <richard@levitte.org>

	* Makefile.am (BUILT_SOURCES_CLEAN): Moved mt-stding.h from here...
	(DISTCLEANFILES): ... to here.  Since mt-stding.h is created by
	config.status, it should only be removed by the distclean target.

2005-02-28  Matt Johnston  <matt@ucc.asn.au>

	* std_hooks.lua: posix.iswin32() == 1, rather than plain boolean
	comparison (0 doesn't compare as false in lua it seems).

2005-02-27  Jon Bright  <jon@siliconcircus.com>
	
	* lposix.c (win32 Pspawn): Search the path
	(win32 Pexistsonpath): Added.  'which' isn't easily available,
	and not available at all from a normal Win32 command shell
	(Piswin32): Added a function for both Unix and Win32 to detect
	if running on Windows
	* std_hooks.lua (program_exists_in_path): Now calls 
	posix.iswin32.  If win32, calls posix.existsonpath, otherwise
	calls which as it always did.

2005-02-27  Jon Bright  <jon@siliconcircus.com>
	
	* lposix.c (win32 Pspawn): Remove dumb strlen bug resulting in
	AVs on commit.

2005-02-27  Jon Bright  <jon@siliconcircus.com>
	
	* t_can_execute.at: Test to see if hooks can execute things
	* testsuite.at: Add t_can_execute

2005-02-27  Jon Bright  <jon@siliconcircus.com>
	
	* lposix.c (win32 Pspawn): Ensure the command string is always
	NUL-terminated.  Also, allocate enough memory for the quotes
	around the command string.

2005-02-27  Jon Bright  <jon@siliconcircus.com>
	
	* xdelta.cc (unittests): Define BOOST_STDC_NO_NAMESPACE, needed
	to compile with the latest MinGW which uses gcc 3.4.2
	* vocab.cc (verify(local_path)): Catch fs::filesystem_error too
	and rethrow this as an informative_failure, thereby fixing the
	Win32 unit tests without disabling anything
	* idna/toutf8.c (stringprep_convert): Fix a potential segfault
	when memory allocation fails.  Potentially security-relevant.
	* tests/t_i18n_file.at: Add a SET_FUNNY_FILENAME macro, which 
	gets a platform-appropriate funny filename (with/without 
	colon).  
	Change references to utf8 to utf-8, iso88591 to iso-8859-1, and
	eucjp to euc-jp, on the grounds that MinGW's iconv knows all
	of the latter and none of the former, but Linux iconv knows all
	of them.  Test now passes one Win32.  I'm presuming we weren't
	deliberately using non-standard names for charsets here.
	* tests/t_i18n_changelog.at: Same charset name changes.
	* tests/t_dump_load.at: Canonicalise dump before loading it
	* tests/t_load_into_existing.at: Ditto
	* tests/t_fmerge.at: Canonicalise fmerge output
	* tests/t_merge_normalization_edge_case.at: Ditto
	* tests/t_unidiff.at: Canonicalise diff output
	* tests/t_largish_file.at: Instead of using dd, which MinGW
	doesn't have, I've generated the file with dd on a nearby Linux
	box, then gziped and b64ed it, and the test case now generates
	it with UNGZB64
	* testsuite.at: Add a comment every 10 tests with the test
	number.  Useful if you're trying to locate which test number
	you're trying to run and only have the filename.  If people 
	hate this, though, please do delete.
	(UNB64_COMMAND) Do special handling for Win32 to avoid
	having to canonicalise the file.
	(UNGZ_COMMAND) Canonicalise the file after ungzipping it.
	* lposix.c: (Pfork, Pexec) Removed, on the grounds that we only
	really want to support fork+exec as a single operation.  fork()
	without exec() could be risky with a child process also having
	our sqlite handles, etc.  exec() could be risky since we 
	wouldn't be exiting gracefully, just dying in the middle of a
	hook.
	(Pspawn) Implemented for both Win32 and Unix.  Does fork/exec
	for Unix, CreateProcess for Win32.  Returns -1 on error, pid on
	success in both cases.
	(Pwait, Pkill, Psleep) Implemented for Win32.  Note that pid is
	not optional for Pwait on Win32.
	* std_hooks.lua: (execute) Now uses spawn()

2005-02-25  Jon Bright  <jon@siliconcircus.com>
	
	* ChangeLog: Add all my previous changes.
	* tests/t_add_owndb.at: Add test for trying to add the db to
	itself.
	* testsuite.at: Call it
	* tests/t_automate_heads.at: Canonicalise stdout output.
	* tests/t_automate_version.at: Use arithmetic comparison against
	wc output instead of string comparison, to avoid problems with
	MinGW's wc, which outputs with initial space-padding
	* tests/t_change_empty_file.at: Canonicalise stdout output 
	and compare manually instead of letting autotest check it
	* tests/t_fmerge_normalize.at: Canonicalise stdout output.
	* tests/t_netsync_single.at: Use NETSYNC_KILLHARD instead of 
	killall, as for the NETSYNC functions in testsuite.at

2005-02-27  Matt Johnston  <matt@ucc.asn.au>

        * main.cc: ignore SIGPIPE so that monotone won't be killed
        unexpectedly upon remote disconnection for netsync

2005-02-27  Nathaniel Smith  <njs@codesourcery.com>

	* idna/idn-int.h: Oops, really add this time.

2005-02-27  Nathaniel Smith  <njs@codesourcery.com>

	* AUTHORS: Add Corey Halpin.
	
	* idna/idn-int.h: New file (don't generate from configure anymore,
	but just ship).
	* configure.ac: Don't generate idna/idn-int.h.  Do generate
	mt-stdint.h.
	* Makefile.am: Adjust for idna/idn-int.h and mt-stdint.h.
	* acinclude.m4: Remove AX_CREATE_STDINT_H, ACX_PTHREAD,
	AC_COMPILE_CHECK_SIZEOF (let aclocal pick them up from m4/
	instead).
	* m4/ax_create_stdint_h.m4:
	* m4/acx_pthread.m4: Update from http://autoconf-archive.cryp.to/
	
	* numeric_vocab.hh: Instead of dancing around which header to
	include, include mt-stdint.h.
	
	* app_state.cc (restriction_includes, set_restriction): Move
	global static 'dot' into these functions, because file_path
	depends on global book_keeping_dir being initialized already, and
	there is no guaranteed order of initialization of C++ statics.
	(Bug reported by Matt Johnston.)
	
2005-02-27  Corey Halpin  <chalpin@cs.wisc.edu>

	* numeric_vocab.hh: Try both stdint.h and inttypes.h.
	* main.cc: OpenBSD has Unix signals too.

2005-02-26  Derek Scherger  <derek@echologic.com>

	* file_io.cc (absolutify): normalize fs::path to remove ..'s
	* tests/t_db_with_dots.at: ensure database path in MT/options
	doesn't contain ..'s

2005-02-25  Jon Bright  <jon@siliconcircus.com>
	
	* ChangeLog: Add all my previous changes.
	* tests/t_add_owndb.at: Add test for trying to add the db to
	itself.
	* testsuite.at: Call it
	* tests/t_automate_heads.at: Canonicalise stdout output.
	* tests/t_automate_version.at: Use arithmetic comparison against
	wc output instead of string comparison, to avoid problems with
	MinGW's wc, which outputs with initial space-padding
	* tests/t_change_empty_file.at: Canonicalise stdout output 
	and compare manually instead of letting autotest check it
	* tests/t_fmerge_normalize.at: Canonicalise stdout output.
	* tests/t_netsync_single.at: Use NETSYNC_KILLHARD instead of 
	killall, as for the NETSYNC functions in testsuite.at

2005-02-25  Nathaniel Smith  <njs@codesourcery.com>

	* vocab.cc (test_file_path_verification): Re-enable some tests
	disabled by Jon Bright, following discussion on IRC concluding
	that they were catching a real bug.

2005-02-24  Nathaniel Smith  <njs@codesourcery.com>

	* tests/t_add_dot.at: Run "add ." in a subdirectory, so as not to
	add the test database.  (Reported by Jon Bright.)

	* AUTHORS: Fix gettext.h copyright note, to not be in the middle
	of libidn copyright note.
	Add Jon Bright.

2005-02-24  Jon Bright  <jon@siliconcircus.com>

	* app_state.cc (prefix): Use string() instead of 
	native_directory_string().  For Unix, these should be equivalent.
	For Win32, I believe string()'s correct (since we compare 
	everywhere against normalized paths with / characters, but 
	native_directory_string produces paths with \ characters on Win32.
	* rcs_file.cc (file_source): Map the map, not the mapping.
	* tests/t_i18n_file.at: Remove colon from filename with symbols.
	I need to return to this and add a proper test for Win32, so we
	only use the colon on non-Win32.
	* testsuite.at: Add a CANONICALISE function, which does nothing
	on Unix and strips out carriage returns from files on Win32.  This
	is useful for being able to compare Monotone's stdout output to
	files on disk.  Add NETSYNC_KILL and NETSYNC_KILLHARD functions,
	to deal with MinGW not having killall (Unix still uses killall,
	though).
	* tests/t_import.at: Add CANONICALISE calls before comparing
	stdout output.
	* tests/t_netsync.at: Likewise
	* tests/t_netsync_single.at: Likewise
	* tests/t_scan.at: Likewise
	* tests/t_versions.at: Likewise
	* tests/t_ls_missing.at: Likewise.  Also, generate missingfoo and
	missingbar files with expected output from ls missing for these
	files being missing and compare against those.

2005-02-24  Derek Scherger  <derek@echologic.com>

	* app_state.{cc,hh} (add_restriction): rename to ...
	(set_restriction) this; and add path validation
	* commands.cc (get_valid_paths): new function
	(get_path_rearrangement) remove restricted include/exclude variant
	(calculate_restricted_revision) get valid paths and use to set up
	restriction
	(status, ls_unknown, commit, do_diff) pass args to
	calculate_restricted_revision to valid restriction paths
	(ls_missing, revert) get valid paths and use to set up restriction
	* tests/t_checkout_options.at: remove bug report priority (it's
	fixed!)
	* tests/t_diff_added_file.at: add --revision options to diff
	* tests/t_restrictions.at: remove invalid paths from ls unknown
	and ls ignored
	* tests/t_restrictions_warn_on_unknown.at: un-XFAIL
	
2005-02-23  Derek Scherger  <derek@echologic.com>

	* commands.cc (ls_missing): replace duplicated code with call to
	calculate_base_revision

2005-02-23  Jon Bright  <jon@siliconcircus.com>
	
	* vocab.cc (test_file_path_verification): Disable foo//nonsense
	test for Win32, add tests for UNC paths.  This was the only
	failing unit test on Win32.

2005-02-23  Jon Bright  <jon@siliconcircus.com>

	* txt2c.cc (main): Don't claim the file was generated from 
	--strip-trailing if that option's used.

2005-02-23  Jon Bright  <jon@siliconcircus.com>

	* app_state.cc: Add include of io.h for Win32, for chdir()
	* file_io.cc (get_homedir): Correct assertion (remove bracket)
	* lua/lposix.c, lua/modemuncher.c: Remove all references to
	functions and modes that don't exist on Win32.
	* monotone.cc: Include libintl.h on Win32
	
2005-02-21  Nathaniel Smith  <njs@codesourcery.com>

	* file_io.cc (get_homedir): Add more comments and logging to Win32
	version.  Also, only check HOME under Cygwin/MinGW.

2005-02-21  Derek Scherger  <derek@echologic.com>

	* Makefile.am: merge fixup
	
2005-02-21  Derek Scherger  <derek@echologic.com>

	* Makefile.am: add fsck.{cc,hh}
	* commands.cc(check_db): move to ...
	* fsck.{cc,hh}: here and do lots more checking
	* database.{cc,hh}(get_ids): new method
	(get_file_ids,get_manifest_ids,get_revision_ids): more new methods
	* tests/t_fsck.at: new test
	* testsuite.at: call it
	
2005-02-21  Nathaniel Smith  <njs@codesourcery.com>

	* commands.cc (commit): Simplify chatter.

2005-02-21  Nathaniel Smith  <njs@codesourcery.com>

	* file_io.cc (get_homedir): Check more environment variables in
	Win32 version.

2005-02-21  Nathaniel Smith  <njs@codesourcery.com>

	* file_io.cc: Remove tabs.

2005-02-21  Nathaniel Smith  <njs@codesourcery.com>

	* smap.hh (smap): Remove leading underscores, add comments.

2005-02-20  Nathaniel Smith  <njs@codesourcery.com>

	* std_hooks.lua (merge2, merge3): Check for DISPLAY before
	invoking gvim.

2005-02-20  Julio M. Merino Vidal  <jmmv@menta.net>

	* ChangeLog: Use tabs for indentation rather than spaces.  Drop
	trailing whitespace.  While here, fix a date by adding zeros before
	the month and the day number.

2005-02-20  Julio M. Merino Vidal  <jmmv@menta.net>

	* gettext.h: Add file.
	* AUTHORS: Mention that it comes from the GNU Gettext package.
	* Makefile.am: Distribute it.
	* sanity.hh: Use gettext.h rather than libintl.h so that --disable-nls
	works.  Also improves portability, according to the GNU Gettext
	manual.

2005-02-19  Derek Scherger  <derek@echologic.com>

	* automate.cc (automate_heads): remove bogus call to 
	app.allow_working_copy() which is called in cpp_main
	* database.cc (check_sqlite_format_version): don't check database
	version when "file" is really a directory; add filename to error
	message
	(sql): check for empty database early, even though this seems
	impossible as absolutify changes "" into path to working dir;
	convert to use N-style assertions; add check to ensure "file" is
	not really a directory
	* tests/t_db_missing.at: new test for above problems
	* testsuite.at: call it

2005-02-19  Nathaniel Smith  <njs@codesourcery.com>

	* tests/t_add_intermediate_MT_path.at: Tighten up.

	* tests/t_merge_3.at: New test.
	* tests/t_merge_4.at: Likewise.
	* testsuite.at: Add them.

2005-02-19  Ole Dalgaard  <josua+monotone@giraffen.dk>

	* configure.ac: Check for 64-bit versions of Boost static
	libraries.

2005-02-18  Julio M. Merino Vidal  <jmmv@menta.net>

	* INSTALL:
	* configure.ac: Improve Boost detection by trying several possible
	library suffixes before aborting.

2005-02-18  graydon hoare  <graydon@pobox.com>

	* change_set.cc
	(apply_change_set): Avoid fast path when there are adds.
	(apply_path_rearrangement): Likewise.

2005-02-18  graydon hoare  <graydon@pobox.com>

	* automate.cc (automate_heads): Fix initialize() call.
	* change_set.{cc,hh}
	(apply_path_rearrangement): Add quick version.
	* revision.cc
	(check_sane_history): Use quick version of apply_change_set.
	* work.cc
	(build_addition): Use quick version of apply_path_rearrangement.
	(known_preimage_path): Likewise.
	* testsuite.at: Fix definitions of _ROOT_DIR, add --norc some
	places.
	* AUTHORS: Mention Daniel.

2005-02-18  Daniel Berlin  <dberlin@dberlin.org>

	* xdelta.cc (compute_delta_insns): Correct 1-byte-source bug.

2005-02-18  graydon hoare  <graydon@pobox.com>

	* Makefile.am (MOST_SOURCES): Add smap.hh.

2005-02-18  graydon hoare  <graydon@pobox.com>

	* basic_io.{cc,hh}: Inline some stuff.
	* change_set.cc: Use smap various places, reduce to 32-bit tids.
	* commands.cc: Use shared_ptr<change_set> everywhere.
	* netsync.cc: Likewise.
	* rcs_import.cc: Likewise.
	* revision.{cc,hh}: Likewise.
	* smap.hh: New file.

2005-02-18  Julio M. Merino Vidal  <jmmv@menta.net>

	* INSTALL:
	* configure.ac: Improve Boost detection by trying several possible
	library suffixes before aborting.

2005-02-17  Derek Scherger  <derek@echologic.com>

	* tests/t_add_intermediate_MT_path.at: new test
	* testsuite.at: call it

2005-02-17  Julio M. Merino Vidal  <jmmv@menta.net>

	* testsuite.at:
	* tests/t_change_empty_file.at: Verify that modifying an empty file
	creates a patch revision rather than an add/delete sequence.  The
	incorrect behavior was reported in bug #9964.

2005-02-17  Derek Scherger  <derek@echologic.com>

	* app_state.{cc,hh} (app_state): initialize search root
	(initialize): boolean signature variant renamed to ...
	(allow_working_copy): this; add explicit search root; move
	requirement for working copy to ...
	(require_working_copy): this new method
	(initialize): string signature variant renamed to ...
	(create_working_copy): this
	(set_root): new method
	* commands.cc: remove app.initialize(false) calls; replace
	app.initialize(true) with app.require_working_copy(); replace
	app.initialize(dir) with app.create_working_copy(dir)
	(checkout): ensure revision is member of specified branch
	* file_io.{cc,hh} (find_working_copy): stop search at --root if
	specified
	* monotone.cc (OPT_ROOT): new option
	(cpp_main): call app.allow_working_copy() before executing
	commands to always read default options
	* monotone.1: add --root option
	* monotone.texi: add --root option
	* tests/t_checkout_noop_on_fail.at: un-XFAIL
	* tests/t_checkout_options.at: un-XFAIL, add check for specified
	revision not in specified branch
	* testsuite.at: add --root option to MONOTONE to prevent searching
	above test dir
	* vocab.cc: remove redundant forward declaration

2005-02-16  Derek Scherger  <derek@echologic.com>

	* commands.cc (revert): don't rewrite unchanged files
	* tests/t_revert_unchanged.at: new test
	* testsuite.at: call it

2005-02-12  Derek Scherger  <derek@echologic.com>

	* database.cc (sqlite3_unpack_fn): new function for viewing
	base64, gzipped data
	(install_functions): install it
	(rehash): remove unused obsolete fcerts ticker

2005-02-17  Nathaniel Smith  <njs@codesourcery.com>

	* debian/changelog: s/graydon@mogo/graydon@pobox.com/, to make
	lintian happy.
	* debian/rules (config.status): Remove --with-bundled-adns.
	* debian/control (Build-Depends): Don't Build-Depend on libpopt,
	only libpopt-dev.
	* .mt-attrs (debian/control): Make executable.

2005-02-17  Nathaniel Smith  <njs@codesourcery.com>

	* tests/t_undo_update.at: Stupid typo.
	* tests/t_largish_file.at: New test.
	* testsuite.at: Add it.

	* commands.cc (push, pull, sync): Remove misleading "..." from
	help text.

2005-02-16  Julio M. Merino Vidal  <jmmv@menta.net>

	* Makefile.am: Append $(BOOST_SUFFIX) to -lboost_unit_test_framework
	to fix 'make check' on systems where boost libraries can only be
	found by passing the exact suffix as part of the name.

2005-02-16  Julio M. Merino Vidal  <jmmv@menta.net>

	* monotone.texi: Fix a typo (hexidecimal to hexadecimal).  Also
	change an example command to append stuff to ~/.monotonerc, instead
	of completely destroying the possibily existing file.  Addresses
	bug #11136.

2005-02-16  Julio M. Merino Vidal  <jmmv@menta.net>

	* cryptopp/config.h: Use uint{8,16,32,64}_t as size types instead of
	trying to match them to unsigned char/int/long/long long respectively.
	Should fix build on FreeBSD/sparc64, as seen in bug #10203.

2005-02-16  Julio M. Merino Vidal  <jmmv@menta.net>

	* INSTALL:
	* Makefile.am:
	* configure.ac: Add the --disable-large-file option to manually
	disable large file support from the builtin sqlite (compatibility
	with old systems and FAT).  Addresses bug #8380.

2005-02-16  Nathaniel Smith  <njs@codesourcery.com>

	* tests/t_undo_update.at: New todo.
	* testsuite.at: Add it.

2005-02-15  Nathaniel Smith  <njs@codesourcery.com>

	* monotone.1: Add cursory note about "automate".
	* monotone.texi: Synchronize with manpage.

2005-02-15  Nathaniel Smith  <njs@codesourcery.com>

	* automate.cc: Add "Error conditions" to the standard comment
	sections.

	* monotone.texi (Scripting): New section.
	(Automation): New section.

	* tests/t_automate_heads.at: Test behavior with nonexistent
	branch.

2005-02-14  Nathaniel Smith  <njs@codesourcery.com>

	* tests/t_merge_normalization_edge_case.at: New test.
	* testsuite.at: Add it.

	* diff_patch.cc (normalize_extents): Soften the warning message
	now that we have one test case.

2005-02-14  Matthew A. Nicholson  <mnicholson@digium.com>

	* std_hooks.lua: Add vimdiff merge hooks.

2005-02-14  Nathaniel Smith  <njs@codesourcery.com>

	* std_hooks.lua: Remove tabs.

2005-02-14  Nathaniel Smith  <njs@codesourcery.com>

	* tests/t_automate_heads.at: New test.
	* tests/t_automate_version.at: New test.
	* testsuite.at: Add then.

	* commands.cc (automate): Fix documentation string.
	* automate.cc: Much more structured documentation comments.

2005-02-13  Nathaniel Smith  <njs@codesourcery.com>

	* automate.{cc,hh}: New files.
	* commands.cc: New command "automate".

2005-02-13  Nathaniel Smith  <njs@codesourcery.com>

	* monotone.texi (Creating a Database): Fix typo, clarify
	conventions for database management following question on mailing
	list.

2005-02-12  graydon hoare  <graydon@pobox.com>

	* change_set.{cc,hh}: Correct code to pass newly-added unit tests.

2005-02-10  Derek Scherger  <derek@echologic.com>

	* monotone.1: update for restrictions
	* monotone.texi: sync with manpage

2005-02-09  Derek Scherger  <derek@echologic.com>

	* cert.cc (cert_revision_testresult): allow pass/fail testresult
	values
	* commands.cc (testresult): likewise
	* commands.cc (do_diff): disallow restriction of non-working copy
	diffs
	* monotone.texi: update for restrictions

2005-02-08  graydon hoare  <graydon@pobox.com>

	* database.cc (version_cache::set): Fix bad expiry logic.

2005-02-08  Nathaniel Smith  <njs@codesourcery.com>

	* change_set.cc (check_sane): Null sources are only valid for
	adds.

2005-02-07  Nathaniel Smith  <njs@codesourcery.com>

	* database.cc (struct version_cache): Fix invariant in cache
	clearing logic.

2005-02-06  Nathaniel Smith  <njs@codesourcery.com>

	* change_set.cc: Add a few more invariants; add lots and lots of
	unit tests.

2005-02-06  graydon hoare  <graydon@pobox.com>

	* change_set.cc: Use hash_map in a few places.
	(confirm_unique_entries_in_directories): Fix invariants.
	* constants.{cc,hh} (db_version_cache_sz): New constant.
	* database.cc (version_cache): New structure.
	(get_version): Use it.
	* interner.hh: Rewrite to use hash_map and vector.
	* tests/t_no_rename_overwrite.at: Tweak return codes.

2005-02-06  Nathaniel Smith  <njs@codesourcery.com>

	* ui.hh (ensure_clean_line): New method.
	* ui.cc (inform): Use it.
	* keys.cc (get_passphrase): Call it before prompting for passphrase.

2005-02-06  Nathaniel Smith  <njs@codesourcery.com>

	* database.cc (info): Report more statistics.

	* ROADMAP: Remove finished items.

	* revision.cc (analyze_manifest_changes): Childs cannot be null,
	that makes no sense.
	(add_node_for_old_manifest): Log node names, don't print it.
	(construct_revision_from_ancestry): Partially rewrite to handle
	root nodes explicitly.
	(build_changesets_from_existing_revs): Don't put the null revision
	in the ancestry graph, to match changesetify logic.
	(add_node_for_old_revision): Enforce decision that the ancestry
	graph not contain the null revision.

	(anc_graph::heads): Remove.
	(add_node_ancestry): Don't try creating it; logic was broken
	anyway.
	(rebuild_from_heads): Rename to...
	(rebuild_ancestry): ...this.  Calculate head set correctly.

2005-02-05  Nathaniel Smith  <njs@codesourcery.com>

	* change_set.cc (compose_path): Add more invariants.

2005-02-05  Nathaniel Smith  <njs@codesourcery.com>

	* monotone.cc (cpp_main): Log command line, to help interpret the
	logs people send in.

2005-02-05  Nathaniel Smith  <njs@codesourcery.com>

	* revision.cc (check_sane): Turn off this invariant when
	global_sanity.relaxed.

2005-02-03  Nathaniel Smith  <njs@codesourcery.com>

	* tests/t_load_into_existing.at: Oops, really add it too, sigh.

2005-02-03  Nathaniel Smith  <njs@codesourcery.com>

	* tests/t_need_mt_revision.at: Oops, really add it.

2005-02-03  Nathaniel Smith  <njs@codesourcery.com>

	* interner.hh (interner::intern): Add version taking a bool&, so
	callers can tell whether this string has previously been checked.
	* change_set.cc: Use new interned string identifier
	'path_component's instead of file_path's for components of paths;
	sanity-check each component exactly once.

2005-02-03  Nathaniel Smith  <njs@codesourcery.com>

	* database.cc (load): Check for existence of target database.
	* tests/t_load_into_existing.at: New test.
	* testsuite.at: Add it.

2005-02-03  Nathaniel Smith  <njs@codesourcery.com>

	* tests/t_checkout_dir.at: Also check that checkout to unwriteable
	directory fails.
	* tests/t_branch_checkout.at: New test.
	* testsuite.at: Add it.

	* app_state.cc (initialize): Simplify working directory
	initialization, and improve error handling.

	* keys.cc (get_passphrase): Disallow empty passphrases early
	(before they trigger an invariant down the line...).

2005-02-03  Nathaniel Smith  <njs@codesourcery.com>

	* update.cc (pick_update_candidates): Add I().
	* commands.cc (calculate_base_revision): Remove 'rev' argument,
	which was never set and callers never used.
	(calculate_base_manifest, calculate_current_revision)
	(calculate_restricted_revision, revert): Update correspondingly.
	(update): Check for null old revision.

	* main.cc (main): Make exit status 3 if we caught an unhandled
	exception, in particular so the testsuite can tell the difference
	between an error handled cleanly and an error caught by an
	invariant.
	* tests/t_update_null_revision.at: New test.
	* testsuite.at: Add it.

2005-02-03  Nathaniel Smith  <njs@codesourcery.com>

	* main.cc: Remove tabs.

2005-02-02  Nathaniel Smith  <njs@codesourcery.com>

	* change_set.cc (extract_first): Rename to...
	(extract_pairs_and_insert): ...this.
	(path_rearrangement::check_sane): Use it to add additional
	checks.

	* work.hh: Update comments (MT/manifest doesn't exist
	anymore...).

	* tests/t_need_mt_revision.at: New test.
	* testsuite.at: Add it.
	* commands.cc (get_revision_id): Require MT/revision to exist.
	(setup): Create MT/revision.

2005-02-02  Nathaniel Smith  <njs@codesourcery.com>

	* work.hh: Remove tabs.

2005-02-03  graydon hoare  <graydon@pobox.com>

	* tests/t_i18n_changelog.at: New test.
	* testsuite.at: Run it.
	* lua/lposix.c: New file.
	* lua/modemuncher.c: New file
	* lua.cc: Load posix library.
	* lua/liolib.c: Disable execute and popen.
	* std_hooks.lua: Remove io.execute uses.
	* AUTHORS: Update to mention lposix.c, modemuncher.c.
	* Makefile.am: Likewise.

2005-02-01  Nathaniel Smith  <njs@codesourcery.com>

	* tests/t_rebuild.at: Beef up test in response to possible
	problems reported by Derek Scherger.

2005-01-31  Nathaniel Smith  <njs@codesourcery.com>

	* rcs_import.cc (store_manifest_edge): Don't try to store deltas
	to the null manifest.
	(import_cvs_repo): Root revision has null manifest, not empty
	manifest.
	* revision.cc (check_sane): More invariants.

2005-01-28  graydon hoare  <graydon@pobox.com>

	* database.{cc,hh}: More netsync speed tweaks.
	* netsync.cc: Likewise.

2005-01-27  Nathaniel Smith  <njs@codesourcery.com>

	* tests/t_restrictions_warn_on_unknown.at: New test.
	* testsuite.at: Add it.

2005-01-27  Derek Scherger  <derek@echologic.com>

	* commands.cc (attr): adjust for subdir; ensure files exist
	* tests/t_attr.at: improve setup description
	* tests/t_attributes.at: improve setup description so that
	testsuite -k attr runs this test; check for attributes on missing
	files
	* tests/t_subdir_attr.at: new test
	* testsuite.at: fix dutch spelling of monotone; call new test

2005-01-27  Nathaniel Smith  <njs@codesourcery.com>

	* change_set.hh (null_id): New function.
	* revision.cc (analyze_manifest_changes): Fix typo, use null_id.
	* tests/t_rebuild.at: Un-XFAIL.

2005-01-27  Nathaniel Smith  <njs@codesourcery.com>

	* tests/t_rebuild.at: Add priority tag.

	* tests/t_cvsimport.at: Be more thorough.

	* rcs_import.cc (store_edge): Rename to...
	(store_manifest_edge): ...this.  Remove revision arguments, and
	remove storing of revision.
	(import_states_recursive): Update accordingly.
	Add 'revisions' argument; update it instead of trying to write
	revisions now.
	(import_states_by_branch): Add 'revisions' argument.
	(import_cvs_repo): Add a stage 3 that writes out the revisions
	accumulated in the 'revisions' vector.

2005-01-27  graydon hoare  <graydon@pobox.com>

	* AUTHORS: Mention Georg.
	* change_set.cc: Null out names which are in null directories.
	* commands.cc (reindex): Remove COLLECTION argument.
	* database.{cc,hh} (get_revision_certs):
	Add brute force "load all certs" method.
	* merkle_tree.{cc,hh}: Modify to use memory rather than disk.
	* netsync.{cc,hh}: Likewise.
	* packet.hh (manifest_edge_analyzer): Kill dead code.

2005-01-26  Nathaniel Smith  <njs@codesourcery.com>

	* mt_version.cc (print_full_version): Include system flavour.

2005-01-26  Nathaniel Smith  <njs@codesourcery.com>

	* tests/t_rebuild.at: New test.
	* testsuite.at: Add it.

2005-01-26  Nathaniel Smith  <njs@codesourcery.com>

	* tests/t_checkout_noop_on_fail.at: Clarify description and XFAIL.

	* tests/t_approval_semantics.at: New TODO.
	* tests/t_monotone_agent.at: New TODO.
	* testsuite.at: Add them.

2005-01-25  Nathaniel Smith  <njs@codesourcery.com>

	* tests/t_checkout_noop_on_fail.at: New test.
	* testsuite.at: Add it.
	(RAW_MONOTONE): Add $PREEXECUTE to definition.

2005-01-25  Nathaniel Smith  <njs@codesourcery.com>

	* change_set.cc (extend_renumbering_from_path_identities): Add
	invariant.
	(extend_renumbering_via_added_files): Likewise.

	* constants.hh (maxbytes, postsz): Remove dead constants.
	(verify_depth): New constant.
	* constants.cc: Likewise.
	* revision.hh (check_sane_history): New function.
	* revision.cc (check_sane_history): Likewise.
	* database.cc (put_revision): Sanity check revision and revision
	history before storing it.
	This breaks cvs import.  Why?

	* update.cc (find_deepest_acceptable_descendent): Remove.
	(acceptable_descendent, calculate_update_set): New functions.
	(pick_update_candidates): Use 'calculate_update_set'.
	* tests/t_update_2.at: Un-XFAIL.
	* tests/t_ambig_update.at: Un-XFAIL.

	* tests/t_no_rename_overwrite.at: New test.
	* tests/t_cdiff.at: New test placeholder.
	* testsuite.at: Add them.
	(MONOTONE): Prefix command line with $PREEXECUTE to e.g. support
	running under Valgrind.

2005-01-25  Matt Johnston  <matt@ucc.asn.au>

	* cert.cc: ignore whitespace when comparing private keys
	from the database and with the lua hook
	* tests/t_lua_privkey.at: new test
	* testsuite.at: run it

2005-01-23  Derek Scherger  <derek@echologic.com>

	* commands.cc (restrict_rename_set): include renames if either
	name is present in restriction
	(calculate_base_revision): remove unused variant
	(calculate_current_revision): remove unsed variable
	(calculate_restricted_revision): remove unsed variable
	(ls_missing): remove unsed variable
	(revert): rewrite with restrictions
	* tests/t_revert.at: test partial reverts adjust MT/work properly
	* tests/t_revert_dirs.at: un-XFAIL
	* tests/t_revert_rename.at: un-XFAIL; revert rename via both names

2005-01-23  Derek Scherger  <derek@echologic.com>

	* tests/t_revert_rename.at: remove extra MONOTONE_SETUP
	attempt revert by both original name and new name

2005-01-23  Derek Scherger  <derek@echologic.com>

	* tests/t_revert_rename.at: New test.
	* testsuite.at: Add it.

2005-01-22  Derek Scherger  <derek@echologic.com>

	* tests/t_revert_dirs.at: New test.
	* testsuite.at: Add it.

2005-01-22  Nathaniel Smith  <njs@codesourcery.com>

	* configure.ac (AC_INIT): Set bug-reporting address to list
	address, rather than Graydon's personal email.
	* diff_patch.cc (normalize_extents): Use it.
	* ui.cc (fatal): Likewise.

	* tests/t_vcheck.at: New priority "todo", tweak descriptive text.

2005-01-22  Nathaniel Smith  <njs@codesourcery.com>

	* tests/t_delete_dir.at: Add more commentary.

	* tests/t_rename_dir_patch.at: New test.
	* tests/t_delete_dir_patch.at: New test.
	* testsuite.at: Add them.

2005-01-22  Nathaniel Smith  <njs@codesourcery.com>

	* change_set.cc (apply_change_set): Add invariants.
	* tests/t_rename_dir_cross_level.at: New test.
	* tests/t_rename_added_in_rename.at: New test.
	* tests/t_rename_conflict.at: New test.
	* testsuite.at: Add them.

2005-01-21  Nathaniel Smith  <njs@codesourcery.com>

	* tests/t_ambig_update.at: Update comments.

	* tests/t_update_2.at: New test from Georg-W. Koltermann
	<Georg.Koltermann@mscsoftware.com>.
	* testsuite.at: Add it.

2005-01-20  Nathaniel Smith  <njs@codesourcery.com>

	* tests/t_lca_1.at: New bug report.
	* testsuite.at: Add it.

2005-01-19  Nathaniel Smith  <njs@codesourcery.com>

	* commands.cc (merge): Improve merge chatter.
	(do_diff): Don't print anything when there are no
	changes.

2005-01-19  Nathaniel Smith  <njs@codesourcery.com>

	* tests/t_db_with_dots.at: New test.
	* testsuite.at: Add it.

2005-01-19  Patrick Mauritz <oxygene@studentenbude.ath.cx>

	* Makefile.am (%.h, package_revision.h, package_full_revision.h):
	Don't update target file if no change has occurred, to reduce
	unnecessary rebuilds.

2005-01-18  Nathaniel Smith  <njs@codesourcery.com>

	* rcs_import.cc (cvs_key): Initialize struct tm to all zeros, to
	stop garbage sneaking in -- thanks to Zack Weinberg for pointing
	this out.  Also, handle 2 digit years properly on WIN32.

2005-01-18  Nathaniel Smith  <njs@codesourcery.com>

	* rcs_import.cc: Remove tabs.

2005-01-19  Matt Johnston  <matt@ucc.asn.au>

	* database.cc: Pass filename to check_sqlite_format_version as a
	fs::path, so that it doesn't get passed as a freshly created fs::path
	with default checker (which disallows '.foo' path components)

2005-01-19  Nathaniel Smith  <njs@codesourcery.com>

	* netsync.cc (session, process_confirm_cmd, dispatch_payload):
	Back out some over-zealous changes that broke netsync
	compatibility.  Probably should redo later, when have a chance to
	bump netsync protocol number, but we're not ready for that now.

2005-01-19  Nathaniel Smith  <njs@codesourcery.com>

	* tests/t_subdir_revert.at: New test.
	* tests/t_subdir_rename.at: New test.
	* testsuite.at: Add them.

2005-01-18  Nathaniel Smith  <njs@codesourcery.com>

	* tests/t_subdir_add.at: New test.
	* tests/t_subdir_drop.at: New test.
	* testsuite.at: Add them.
	* tests/t_delete_dir.at: Implement it.

2005-01-19  Nathaniel Smith  <njs@codesourcery.com>

	* netcmd.cc: Remove tabs.

2005-01-19  Nathaniel Smith  <njs@codesourcery.com>

	* merkle_tree.cc: Remove tabs.

2005-01-18  Nathaniel Smith  <njs@codesourcery.com>

	* rcs_import.cc (cvs_key): Initialize struct tm to all zeros, to
	stop garbage sneaking in -- thanks to Zack Weinberg for pointing
	this out.  Also, handle 2 digit years properly on WIN32.

2005-01-18  Nathaniel Smith  <njs@codesourcery.com>

	* rcs_import.cc: Remove tabs.

2005-01-18  Nathaniel Smith  <njs@codesourcery.com>

	* monotone.texi: Undocument mcerts, fcerts; rename rcerts to
	certs.
	* monotone.1: Likewise.

2005-01-18  Nathaniel Smith  <njs@codesourcery.com>

	* commands.cc (restrict_rename_set): Fix types to compile with old
	rename_set gunk removed.
	Alter logic to yell if a rename crosses the restriction boundary,
	rather than silently ignore it.

2005-01-19  graydon hoare  <graydon@pobox.com>

	* commands.cc: Fix up some merge breakage.
	* tests/t_add_dot.at: Un-XFAIL.
	* testsuite.at: Run "setup ." before "db init".

2005-01-09  Derek Scherger  <derek@echologic.com>

	* commands.cc (get_path_rearrangement): new function/signature for
	splitting restricted rearrangements
	(calculate_restricted_revision): use it and update to work
	similarly to calculate_current_revision
	(trusted): call app.initialize(false)
	(ls_missing): adjust for new get_path_rearrangement
	(attr): call app.initialize(true)
	(diff): merge cleanup
	(lca, lcad, explicit_merge): call app.initialize(false)
	* app_state.cc (constructor): set database app state
	(load_rcfiles): add required booleans
	* lua.{cc,hh} (load_rcfile): add required boolean
	* tests/t_add.at:
	* tests/t_diff_added_file.at:
	* tests/t_disapprove.at:
	* tests/t_drop_missing.at:
	* tests/t_heads.at:
	* tests/t_heads_discontinuous_branch.at:
	* tests/t_i18n_file.at:
	* tests/t_log_nonexistent.at:
	* tests/t_merge_add_del.at:
	* tests/t_netsync.at:
	* tests/t_netsync_pubkey.at:
	* tests/t_netsync_single.at:
	* tests/t_persistent_server_keys.at:
	* tests/t_persistent_server_revision.at:
	* tests/t_remerge.at:
	* tests/t_tags.at:
	* tests/t_update_missing.at:
	* tests/t_update_to_revision.at: add --message option to commits
	* tests/t_merge2_add.at:
	* tests/t_merge2_data.at:
	* tests/t_netsync_unrelated.at: create working directory with new
	setup command
	* tests/t_erename.at: update for revisions
	* tests/t_no_change_deltas.at: add --revision options to diff
	* tests/t_restrictions.at: remove some cruft and update to work
	with revisions
	* tests/t_subdirs.at: pass correct --rcfile and --db options from
	within subdir
	* testsuite.at (REVERT_TO): remove MT dir before checkout, which
	now fails if MT exists, replace checkout MT/options with old
	MT/options
	(COMMIT): add --message option to commit macro
	* work.cc (read_options_map): don't overwrite option settings when
	reading options map so that command line settings take precedence

2005-01-18  Nathaniel Smith  <njs@codesourcery.com>

	* netsync.cc: Partially fix comment (s/manifest/revision/ etc.).
	(dispatch_payload): Ignore mcert and fcert refinement requests,
	instead of dying on them.  Hack, but I think it should let this
	netsync continue to interoperate with old netsync...

2005-01-18  Nathaniel Smith  <njs@codesourcery.com>

	* vocab.hh: Remove file<cert>.
	* vocab.cc: Likewise.
	* packet_types.hh: Remove file.
	* Makefile.am (MOST_SOURCES): Remove packet_types.hh and mac.hh.

2005-01-18  Nathaniel Smith  <njs@codesourcery.com>

	* netsync.cc (process_confirm_cmd): Don't try refining mcert and
	fcert trees.
	Remove other dead/pointless code.

2005-01-18  Nathaniel Smith  <njs@codesourcery.com>

	* database.hh: Remove file cert stuff.
	* netsync.cc (data_exists): We don't have file/manifest certs.
	(load_data): Likewise.

2005-01-18  Nathaniel Smith  <njs@codesourcery.com>

	* netsync.cc (process_data_cmd): Ignore file/manifest certs.

	* database.cc (struct valid_certs): Don't support file certs.
	(rehash): No file certs.
	(file_cert_exists): Remove.
	(put_file_cert): Remove.
	(get_file_certs): Remove.

2005-01-18  Nathaniel Smith  <njs@codesourcery.com>

	* packet.cc (class delayed_manifest_cert_packet):
	(class delayed_file_cert_packet): Remove.
	(packet_db_writer::consume_file_cert, consume_manifest_cert)
	(packet_writer::consume_file_cert, consume_manifest_cert)
	Remove.
	(struct feed_packet_consumer): Don't support mcert/fcert packets.
	(extract_packets): Likewise.
	(packet_roundabout_test): Test revision certs, not manifest/file
	certs.

	* packet.hh (packet_consumer::consume_file_cert):
	(packet_consumer::consume_manifest_cert):
	(packet_writer::consume_file_cert):
	(packet_writer::consume_manifest_cert):
	(packet_db_writer::consume_file_cert):
	(packet_db_writer::consume_manifest_cert):
	Remove.

	* lua.hh (hook_get_file_cert_trust): Remove.
	* lua.cc (hook_get_file_cert_trust): Remove.

2005-01-18  Nathaniel Smith  <njs@codesourcery.com>

	* cert.hh (erase_bogus_certs): Re-add manifest cert version.

	* monotone.texi (Hook Reference): Remove documentation of
	get_{file,manifest}_cert_trust.

2005-01-18  Nathaniel Smith  <njs@codesourcery.com>

	* cert.cc (erase_bogus_certs): Re-add manifest cert version.
	(bogus_cert_p): Likewise.

2005-01-18  Nathaniel Smith  <njs@codesourcery.com>

	* cert.hh (rename_edge):
	(rename_set):
	(calculate_renames):
	(rename_cert_name): Remove.
	(cert_file_comment):
	(cert_manifest_comment): Remove.
	(erase_bogus_certs): Remove manifest and file versions.
	* cert.cc (rename_cert_name): Remove.
	(bogus_cert_p): Remove manifest<cert> and file<cert> variants.
	(erase_bogus_certs): Likewise.
	(put_simple_manifest_cert):
	(put_simple_file_cert):
	(cert_file_comment): Remove.

	* commands.cc (fcerts): Remove.
	(mcerts): Likewise.
	(rcerts): Rename to...
	(certs): ...this.  s/revision certs/certs/ in help text.
	(trusted): s/revision cert/cert/.
	(ls_certs): Don't special-case rename certs.

2005-01-18  Nathaniel Smith  <njs@codesourcery.com>

	* tests/t_vcheck.at: Fix AT_XFAIL_IF typo.

2005-01-18  Nathaniel Smith  <njs@codesourcery.com>

	* monotone.texi (Reserved Certs): Remove 'vcheck'.
	(Key and Cert): Remove 'vcheck'.
	(Accidental collision): Likewise.
	(Commands): Likewise.
	* tests/t_vcheck.at: Add note about manual having useful stuff for
	when vcheck is re-added.

2005-01-18  Nathaniel Smith  <njs@codesourcery.com>

	* mac.hh:
	* cert.cc (vcheck_cert_name):
	(calculate_vcheck_mac):
	(cert_manifest_vcheck
	(check_manifest_vcheck):
	* cert.hh (cert_manifest_vcheck):
	(check_manifest_vcheck):
	* constants.cc (constants::vchecklen):
	* constants.hh (constants::vchecklen):
	* commands.cc (vcheck):
	Remove.

	* tests/t_vcheck.at: New test.
	* testsuite.at: Call it.

2005-01-18  Nathaniel Smith  <njs@codesourcery.com>

	* ROADMAP: Remove 'upgrade to sqlite3' todo item.

2005-01-18  Nathaniel Smith  <njs@codesourcery.com>

	* commands.cc (tag):
	(testresult):
	(approve):
	(disapprove):
	(comment):
	(fload):
	(fmerge):
	(cat):
	(rcs_import): Change grouping for "--help" display, to make more
	informative.
	(rcs_import): Also add more details to help text.

2005-01-17  Nathaniel Smith  <njs@codesourcery.com>

	* diff_patch.cc (normalize_extents): Add missing ')'.

2005-01-17  Nathaniel Smith  <njs@codesourcery.com>

	* tests/t_update_1.at: New test.
	* testsuite.at: Call it.

2005-01-11  Nathaniel Smith  <njs@codesourcery.com>

	* diff_patch.cc (normalize_extents): Add warning for anyone who
	manages to trigger the untested part of the normalization code.

2005-01-14  Christian Kollee <stuka@pestilenz.org>

	* search for and link with sqlite3 when --bundle-sqlite=no

2005-01-12  Derek Scherger  <derek@echologic.com>

	* tests/t_ambig_update.at: add comments from discussion on irc
	* tests/t_status_missing.at: new test
	* testsuite.at: include it

2005-01-10  graydon hoare  <graydon@pboox.com>

	* commands.cc (explicit_merge): Tweak merge message.
	* database.cc (check_sqlite_format_version): New function.
	(database::sql): Call it.
	* sqlite/pager.hh (SQLITE_DEFAULT_PAGE_SIZE): Adjust to 8192.
	(SQLITE_MAX_PAGE_SIZE): Adjust to 65536.
	* schema_migration.cc: Post-merge cleanup.
	* Makefile.am: Likewise.

2005-01-10  Christof Petig <christof@petig-baender.de>

	* sqlite/*: SQLite 3.0.8 CVS import
	* database.{cc,hh}:
	* schema_migration.{cc,hh}: convert to use the SQLite3 API

	This does not yet use any of the more sophisticated API features
	of SQLite3 (query parameters, BLOBs), so there is plenty of room
	for optimization. This also does not change the schema (i.e.
	still uses base64 encoded values in tables)

2005-01-17  graydon hoare  <graydon@pobox.com>

	* AUTHORS: Mention Wojciech and Neil.
	* revision.cc (calculate_ancestors_from_graph): Make non-recursive.

2005-01-17  Wojciech Miłkowski  <wmilkowski@interia.pl>

	* std_hooks.lua: Teach about meld.

2005-01-17  Neil Conway  <neilc@samurai.com>

	* diff_patch.cc: add a new context diff hunk consumer. Rename
	unidiff() to make_diff().
	* diff_patch.hh: Rename unidiff() to make_diff().
	* command.cc: Add new "cdiff" command, and refactor "diff" to
	invoke a common subroutine that is parameterized on the diff
	type. Unrelated change: make a branch-based checkout default to
	using the same directory name as the branch name, unless a
	branch is specified.

2005-01-17  graydon hoare  <graydon@pobox.com>

	* cryptopp/osrng.cpp (NonblockingRng::GenerateBlock):
	Bring forward patch lost in cryptopp 5.2 upgrade.
	* revision.cc (add_bitset_to_union)
	(calculate_ancestors_from_graph): New functions.
	(erase_ancestors)
	(is_ancestor): Rewrite.
	* cert.cc (get_branch_heads): Rewrite.
	* database.{cc,hh} (get_heads): Remove
	(get_revision_ancestry): Use multimap.
	(install_views): Disable.
	Remove everything related to the trust views. Too slow.
	Also tidy up whitespace formatting in sqlite3 code.
	* views.sql: Clear out all views.
	* commands.cc: Adapt to using multimap for ancestry.
	* AUTHORS: Mention Faheem and Christian.

2005-01-17  Faheem Mitha  <faheem@email.unc.edu>

	* debian/control: Fix up build depends.

2005-01-17  Ulrich Drepper  <drepper@redhat.com>

	* acinclude.m4 (AC_CHECK_INADDR_NONE): Fix quoting.
	* Makefile.am (EXTRA_DIST): Add sqlite/keywordhash.c.

2005-01-14  Christian Kollee  <stuka@pestilenz.org>

	* search for and link with sqlite3 when --bundle-sqlite=no

2005-01-12  Derek Scherger  <derek@echologic.com>

	* tests/t_ambig_update.at: add comments from discussion on irc
	* tests/t_status_missing.at: new test
	* testsuite.at: include it

2005-01-10  graydon hoare  <graydon@pboox.com>

	* commands.cc (explicit_merge): Tweak merge message.
	* database.cc (check_sqlite_format_version): New function.
	(database::sql): Call it.
	* sqlite/pager.hh (SQLITE_DEFAULT_PAGE_SIZE): Adjust to 8192.
	(SQLITE_MAX_PAGE_SIZE): Adjust to 65536.
	* schema_migration.cc: Post-merge cleanup.
	* Makefile.am: Likewise.

2005-01-10  Christof Petig  <christof@petig-baender.de>

	* sqlite/*: SQLite 3.0.8 CVS import
	* database.{cc,hh}:
	* schema_migration.{cc,hh}: convert to use the SQLite3 API

	This does not yet use any of the more sophisticated API features
	of SQLite3 (query parameters, BLOBs), so there is plenty of room
	for optimization. This also does not change the schema (i.e.
	still uses base64 encoded values in tables)

2005-01-11  Nathaniel Smith  <njs@codesourcery.com>

	* tests/t_migrate_schema.at: Switch to using pre-dumped db's, make
	it work, un-XFAIL it.

2005-01-11  Nathaniel Smith  <njs@codesourcery.com>

	* tests/t_persistent_server_keys_2.at: XFAIL it, add commentary on
	solution.

2005-01-11  Nathaniel Smith  <njs@codesourcery.com>

	* tests/t_persistent_server_keys_2.at: New test.
	* testsuite.at: Add it.

2005-01-06  Nathaniel Smith  <njs@codesourcery.com>

	* schema_migration.cc (migrate_monotone_schema): Add comment
	pointing to t_migrate_schema.at.
	* tests/t_migrate_schema.at: Implement, mostly.  (Still broken.)

	* tests/t_heads_discontinuous_branch.at: Remove urgency
	annotation.
	* tests/t_netsync_nocerts.at: Add urgency annotation.

	* testsuite.at: Add UNGZ, UNGZB64 macros.
	* tests/t_fmerge.at: Use them.

2005-01-05  Nathaniel Smith  <njs@codesourcery.com>

	* schema_migration.cc: Update comment about depot code.
	(migrate_depot_split_seqnumbers_into_groups):
	(migrate_depot_make_seqnumbers_non_null):
	(migrate_depot_schema): Remove; all are dead code.

2005-01-05  Nathaniel Smith  <njs@codesourcery.com>

	* schema_migration.cc: Remove tabs.

2005-01-05  Nathaniel Smith  <njs@codesourcery.com>

	* tests/t_check_same_db_contents.at: Uncapitalize title to unbreak
	testsuite.

	* revision.cc (is_ancestor): Add FIXME comment.
	(erase_ancestors): New function.
	* revision.hh (erase_ancestors): Prototype it.
	* cert.cc (get_branch_heads): Call it.
	* tests/t_heads_discontinuous_branch.at: Un-XFAIL it.

	* revision.cc (find_subgraph_for_composite_search): Ignore null
	revision ids.
	* commands.cc (try_one_merge): Add invariant - never create merges
	where the left parent is an ancestor or descendent of the right.
	(explicit_merge): Same check.
	(propagate): Handle cases where no merge is necessary.  Also, make
	generated log message more readable.

	* tests/t_propagate_desc.at: Un-XFAIL it.
	* tests/t_propagate_anc.at: Un-XFAIL it.  Use new
	CHECK_SAME_DB_CONTENTS macros.
	* testsuite.at: Move t_check_same_db_contents.at to run before
	propagation tests.  Make CHECK_SAME_DB_CONTENTS more thorough.

	* tests/t_dump_load.at: Implement test.

2005-01-05  Nathaniel Smith  <njs@codesourcery.com>

	* tests/t_check_same_db_contents.at: New test.
	* testsuite.at: Add it.
	(CHECK_SAME_DB_CONTENTS): New macro.

2005-01-04  Nathaniel Smith  <njs@codesourcery.com>

	* cert.cc: Remove tabs.
	* revision.hh: Likewise.

2005-01-04  Nathaniel Smith  <njs@codesourcery.com>

	* tests/t_propagate_anc.at: Also check the case where we're
	propagating a non-strict ancestor, i.e. the heads are actually
	equal.

2005-01-04  Nathaniel Smith  <njs@codesourcery.com>

	* database.cc (get_revision_parents): Add invariant.
	(get_revision_children): Likewise.
	(get_revision): Likewise.
	(put_revision): Likewise.

	* tests/t_merge_ancestor.at: New test.
	* tests/t_propagate_desc.at: Likewise.
	* tests/t_propagate_anc.at: Likewise.
	* testsuite.at: Call them.

2005-01-04  Nathaniel Smith  <njs@codesourcery.com>

	* tests/t_netsync_diffbranch.at: Add priority, add description of
	problem and solution.
	Also, XFAIL it.
	* tests/t_netsync_unrelated.at: Add reference to discussion.
	* tests/t_cmdline_options.at: Remove priority marking from
	non-bug.
	* tests/t_checkout_dir.at: XFAIL when run as root.

	* tests/t_netsync_nocerts.at: New test.
	* testsuite.at: Call it.

2005-01-03  Matt Johnston  <matt@ucc.asn.au>

	* tests/t_netsync_diffbranch.at: add a new test for pulling a branch
	with a parent from a different branch.
	* testsuite.at: add it

2005-01-02  Derek Scherger  <derek@echologic.com>

	* commands.cc (log_certs): new function
	(log) add Ancestor: and Branch: entries to output; use above new
	function
	* tests/t_cross.at: update to work with changesets

2004-12-30  graydon hoare  <graydon@pobox.com>

	* constants.cc (netcmd_current_protocol_version): Set to 3.
	* tests/t_crlf.at: New test of crlf line encodings.
	* testsuite.at: Call it.
	* monotone.spec: Note 0.16 release.

2004-12-30  graydon hoare  <graydon@pobox.com>

	* win32/get_system_flavour.cc: Fix little compile bugs.

2004-12-30  Julio M. Merino Vidal  <jmmv@menta.net>

	* change_set.{cc,hh}: Add the has_renamed_file_src function in
	change_set::path_rearrangement.
	* commands.cc: Make the 'log' command show nothing for renamed or
	deleted files (when asked to do so) and stop going backwards in
	history when such condition is detected; they don't exist any more,
	so there is no point in showing history (and could drive to incorrect
	logs anyway).
	* tests/t_log_nonexistent.at: New check to verify previous.
	* testsuite.at: Add it.

2004-12-30  graydon hoare  <graydon@pobox.com>

	* Makefile.am: Clean full testsuite directory and full-version.
	* configure.ac: Bump version number.
	* po/monotone.pot: Regenerate.
	* NEWS: Describe new release.

2004-12-29  Julio M. Merino Vidal  <jmmv@menta.net>

	* tests/t_cmdline_options.at: New test for previous: ensure that
	monotone is actually checking for command line correctness.
	* testsuite.at: Add it.

2004-12-29  Julio M. Merino Vidal  <jmmv@menta.net>

	* monotone.cc: Verify that the command line is syntactically correct
	as regards to options (based on error codes from popt).

2004-12-29  Matt Johnston  <matt@ucc.asn.au>

	* tests/t_drop_rename_patch.at: A test to check that deltas on
	renamed files are included in concatenate_change_sets, if there was a
	deletion of a file with the same name as the rename src.
	* testsuite.at: add it

2004-12-29  graydon hoare  <graydon@pobox.com>

	* AUTHORS: Add Jordi.
	* change_set.{cc,hh}: Make sanity helpers const.
	(normalize_change_set): Drop a->a deltas.
	(merge_change_sets): Call normalize.
	(invert_change_set): Likewise.
	* revision.cc
	(find_subgraph_for_composite_search): New fn.
	(calculate_composite_change_set): Call it.
	(calculate_change_sets_recursive): Use results.
	* tests/t_no_change_deltas.at: Fix.

2004-12-29  graydon hoare  <graydon@pobox.com>

	* change_set.cc: Fix unit tests to satisfy sanity checks.
	* std_hooks.lua: Fix status checking on external merges.

2004-12-29  Matt Johnston  <matt@ucc.asn.au>

	* change_set.{cc,hh}: Take account of files which are the
	destination of a rename_file operation, when examining
	file deletions. Added helper methods to clean up related code.

2004-12-29  Matt Johnston  <matt@ucc.asn.au>

	* change_set.cc: added a sanity check for deltas with same src/dst,
	and deleted files with deltas.

2004-12-29  Matt Johnston  <matt@ucc.asn.au>

	* testsuite.at, tests/t_netsync_single.at: don't use -q with
	killall since it isn't portable.

2004-12-28  Julio M. Merino Vidal  <jmmv@menta.net>

	* commands.cc: Make the 'log' command show all affected files
	in each revision in a nice format (easier to read than what
	'cat revision' shows).

2004-12-28  Julio M. Merino Vidal  <jmmv@menta.net>

	* commands.cc: Change the order used by the 'log' command to show
	affected files so that it matches the order in which these changes
	really happen.  Otherwise, a sequence like "rm foo; mv bar foo;
	patch foo" could be difficult to understand by the reader.

2004-12-28  Jordi Vilalta Prat  <jvprat@wanadoo.es>

	* monotone.texi: Fix a typo: "not not" should be "not".

2004-12-28  Julio M. Merino Vidal  <jmmv@menta.net>

	* commands.cc: Make the 'log' command show all affected files
	in each revision in a nice format (easier to read than what
	'cat revision' shows).

2004-12-28  graydon hoare  <graydon@pobox.com>

	* AUTHORS: Add various recent authors.

2004-12-28  Badai Aqrandista <badaiaqrandista@hotmail.com>

	* debian/*: Fix up for package building.

2004-12-28  graydon hoare  <graydon@pobox.com>

	* change_set.{cc,hh}: Add sanity checking, rework
	some of concatenation logic to accomodate.
	* revision.{cc,hh}: Likewise.
	Teach about generalized graph rebuilding.
	* database.cc (delete_existing_revs_and_certs): New fn.
	* commands.cc (db rebuild): New command.
	(db fsck) New command.
	* sanity.{cc,hh} (relaxed): New flag.
	* work.cc: Use new concatenation logic.

2004-12-25  Julio M. Merino Vidal  <jmmv@menta.net>

	* commands.cc: During 'log', print duplicate certificates (by
	different people) in separate lines, rather than showing them
	together without any spacing.  While here, homogenize new lines
	in other messages as well; this also avoids printing some of
	them in case of missing certificates).

2004-12-24  Nathaniel Smith  <njs@codesourcery.com>

	* tests/t_disapprove.at: Enable previously disabled test.

	* tests/t_no_change_deltas.at: New test.
	* testsuite.at: Call it.

2004-12-23  Nathaniel Smith  <njs@codesourcery.com>

	* win32/read_password.c: Remove unused file.

2004-12-22  Julio M. Merino Vidal  <jmmv@menta.net>

	* commands.cc: Verify that the key identifier passed to the pubkey
	and privkey commands exists in the database.  Otherwise exit with
	an informational message instead of an exception.

2004-12-20  Matt Johnston  <matt@ucc.asn.au>

	* keys.cc: don't cache bad passphrases, so prompt for a correct
	password if the first ones fail.

2004-12-19  Matt Johnston  <matt@ucc.asn.au>

	* commands.cc: print out author/date next to ambiguous revision
	lists from selectors.

2004-12-19  Julio M. Merino Vidal  <jmmv@menta.net>

	* testsuite.at:
	* tests/t_fmerge.at:
	* tests/t_netsync.at:
	* tests/t_netsync_single.at:
	* tests/t_revert.at:
	* tests/t_tags.at: Avoid usage of test's == operator.  It's a
	GNUism and causes unexpected failures in many tests.  The correct
	operator to use is just an equal sign (=).
	* tests/t_renamed.at: Don't use cp's -a flag, which is not
	supported by some implementations of this utility (such as the
	one in NetBSD).  Try to add some of its funcionality by using
	the -p flag, although everything could be fine without it.
	* tests/t_unidiff.at: Discard patch's stderr output.  Otherwise
	it's treated as errors, but NetBSD's patch uses it to print
	informative messages.

2004-12-19  Julio M. Merino Vidal  <jmmv@menta.net>

	* tests/t_scan.at: Instead of running sha1sum, use a prestored
	manifest file to do the verification.  This avoids problems in
	systems that do not have the sha1sum tool, like NetBSD.

2004-12-19  Julio M. Merino Vidal  <jmmv@menta.net>

	* Makefile.am: Remove obsolete --with-bundled-adns flag from
	DISTCHECK_CONFIGURE_FLAGS.

2004-12-18  Nathaniel Smith  <njs@codesourcery.com>

	* tests/t_checkout_dir.at: Make the test directory chdir'able
	again after the test.
	* tests/t_delete_dir.at: Add trailing newline.

	* tests/t_dump_load.at: New bug report.
	* tests/t_migrate_schema.at: Likewise.
	* testsuite.at: Call them.

2004-12-18  Nathaniel Smith  <njs@codesourcery.com>

	* change_set.hh: Remove obsolete comment.

2004-12-18  Nathaniel Smith  <njs@codesourcery.com>

	* tests/t_delete_dir.at: New bug report.
	* testsuite.at: Call it.

2004-12-18  Julio M. Merino Vidal  <jmmv@menta.net>

	* commands.cc: Homogenize help message for 'ls' with the one shown
	by 'list'.

2004-12-18  Julio M. Merino Vidal  <jmmv@menta.net>

	* ChangeLog: Add missing entries for several modifications I did
	in December 6th and 3rd.

2004-12-18  Julio M. Merino Vidal  <jmmv@menta.net>

	* tests/t_checkout_dir.at: New test triggering the bug I fixed
	  previously in the checkout command, verifying that directory
	  creation and chdir succeed.
	* testsuite.at: Add new test.

2004-12-18  Nathaniel Smith  <njs@codesourcery.com>

	* ChangeLog: Add log entry for <jmmv@menta.net>'s last change.
	* std_hooks.lua: Check exit status of external merge commands.

2004-12-18  Julio M. Merino Vidal  <jmmv@menta.net>

	* commands.cc: Include cerrno, cstring,
	boost/filesystem/exception.hpp.
	(checkout): Verify that directory creation and chdir succeeded.

2004-12-18  Nathaniel Smith  <njs@codesourcery.com>

	* diff_patch.cc (struct hunk_offset_calculator): Remove dead
	code.  (I believe it was used by the old, non-extent-based
	merging.)
	(calculate_hunk_offsets): Likewise.
	(struct hunk_consumer): Move next to rest of unidiff code.
	(walk_hunk_consumer): Likewise.

2004-12-18  Matt Johnston <matt@ucc.asn.au>

	* change_set.cc (concatenate_change_sets): Be more careful checking
	whether to discard deltas for deleted files (in particular take
	care when files are removed then re-added) - fixes tests
	t_patch_drop_add, t_add_drop_add.at, t_add_patch_drop_add,
	t_merge2_add_drop_add
	* change_set.cc (project_missing_deltas): don't copy deltas
	for deleted files, and handle the case where src file ids vary when
	files are added/removed. (fixes t_patch_vs_drop_add)
	* t_patch_drop_add.at, t_add_drop_add.at, t_add_patch_drop_add.at,
	  t_merge2_add_drop_add.at, t_patch_vs_drop_add.t: don't expect
	to fail any more.

2004-12-17  Nathaniel Smith  <njs@codesourcery.com>

	* tests/t_persistent_server_keys.at:
	* tests/t_attr.at:
	* tests/t_patch_vs_drop_add.at:
	* tests/t_merge2_add_drop_add.at:
	* tests/t_add_drop_add.at:
	* tests/t_add_patch_drop_add.at:
	* tests/t_patch_drop_add.at: Remove priority notes, since these
	are no longer bugs.

2004-12-17  graydon hoare  <graydon@pobox.com>

	* tests/t_merge_2.at: Works now, remove xfail.

2004-12-17  graydon hoare  <graydon@pobox.com>

	* tests/t_merge_1.at: Remove AT_CHECK(false) and xfail.
	* tests/t_fdiff_normalize.at: New test.
	* testsuite.at: Call it.
	* diff_patch.cc (normalize_extents): Fix the normalize bug.
	* revision.{cc,hh} (construct_revisions): Rename to prepare for
	next rebuild-the-graph migration.
	* commands.cc (db): Change call name.

2004-12-16  Joel Rosdahl  <joel@rosdahl.net>

	* revision.cc (is_ancestor): Use std::queue for the queue.

2004-12-14  Joel Rosdahl  <joel@rosdahl.net>

	Generalize the explicit_merge command with an optional ancestor
	argument:
	* revision.cc (is_ancestor): New method.
	* revision.hh (is_ancestor): Add prototype.
	* commands.cc (try_one_merge): Add ancestor argument. Empty
	ancestor means use ancestor from find_common_ancestor_for_merge.
	(merge): Pass empty ancestor to try_one_merge.
	(propagate): Likewise.
	(explicit_merge): Add optional ancestor argument.
	* monotone.texi: Document new explicit_merge argument.

2004-12-13  Joel Rosdahl  <joel@rosdahl.net>

	* tests/t_merge_2.at: New test triggering a bad merge.
	* testsuite.at: Add new test.

2004-12-13  Joel Rosdahl  <joel@rosdahl.net>

	* revision.cc (find_least_common_ancestor): Add a missing "return
	true;" that mysteriously was removed in
	c853237f9d8d155431f88aca12932d2cdaaa31fe.

2004-12-13  Joel Rosdahl  <joel@rosdahl.net>

	* revision.cc (find_least_common_ancestor): Remove unused variable.
	* commands.cc (lca): Correct negative status text.
	* commands.cc (update): Use GNU style braces.

2004-12-12  graydon hoare  <graydon@pobox.com>

	* commands.cc: Fix bug reported in t_attr.at
	* tests/t_attr.at: Remove xfail.
	* change_set.cc: Change unit tests syntax.
	(read_change_set): Assert complete read.
	* revision_ser.cc (read_revision_set): Likewise.
	* os_specific.hh: Drop obsolete file.

2004-12-12  Joel Rosdahl  <joel@rosdahl.net>

	* revision.cc (find_least_common_ancestor): New function for
	finding the vanilla LCA.
	* revision.hh: Added prototype for find_least_common_ancestor.
	* commands.cc (update): Use find_least_common_ancestor for finding
	a common ancestor.
	* commands.cc (diff): Likewise.
	* revision.cc (find_common_ancestor): Rename to...
	(find_common_ancestor_for_merge): ...this, for clarity.
	* revision.hh: find_common_ancestor -->
	find_common_ancestor_for_merge.
	* commands.cc (try_one_merge): Call find_common_ancestor_for_merge
	to find ancestor.
	* commands.cc (lcad): Rename lca command to lcad.
	* commands.cc (lca): New command for finding the vanilla LCA.

2004-12-12  Nathaniel Smith  <njs@codesourcery.com>

	* tests/t_persistent_server_keys.at: Actually test what it's
	supposed to.  Also, un-XFAIL it, since now it seems to pass.

2004-12-12  Nathaniel Smith  <njs@codesourcery.com>

	* tests/t_persistent_server_keys.at: New test.

	* testsuite.at: Call it.
	* tests/t_persistent_server_revision.at: Fix typo.

2004-12-12  Nathaniel Smith  <njs@codesourcery.com>

	* tests/t_persistent_server_revision.at: New test.
	* testsuite.at: Call it.  Tweak NETSYNC macros in support of it.

2004-12-11  Nathaniel Smith  <njs@codesourcery.com>

	* lua.hh (add_rcfile): Add 'required' argument.
	* lua.cc (add_rcfile): Implement it.  Simplify error checking
	logic while I'm there...
	* monotone.cc (cpp_main): Pass new argument to add_rcfile.

	* tests/t_rcfile_required.at: New test.
	* testsuite.at: Call it.
	Revamp netsync support macros, to allow long-running servers.
	Make netsync-killer try first with -TERM, in case that plays nicer
	with gcov.

2004-12-11  Nathaniel Smith  <njs@codesourcery.com>

	* lua.hh: Remove tabs.

2004-12-11  Nathaniel Smith  <njs@codesourcery.com>

	* monotone.texi: Document explicit_merge.

2004-12-11  Nathaniel Smith  <njs@codesourcery.com>

	* Makefile.am: Redo full-revision support again, to properly
	handle 'make dist' and caching.  Hopefully.

2004-12-11  Nathaniel Smith  <njs@codesourcery.com>

	* monotone.texi (File Attributes): Rewrite for new .mt-attrs
	syntax.

2004-12-11  Nathaniel Smith  <njs@codesourcery.com>

	* tests/t_attr.at: New test.
	* testsuite.at: Call it.

2004-12-11  Nathaniel Smith  <njs@codesourcery.com>

	* commands.cc (trusted): Print spaces between key ids.

	* lua.cc (add_rcfile): Errors while loading a user-provided rc
	file are naughtiness, not oopses.

2004-12-11  Nathaniel Smith  <njs@codesourcery.com>

	* commands.cc (commands::explain_usage): Use split_into_lines to
	do formatting of per-command usage; allow multi-line
	descriptions.
	(trusted): New command.
	* monotone.texi (Key and Cert): Document 'trusted' command.
	* tests/t_trusted.at: New test.
	* testsuite.at: Change get_revision_cert_trust to support
	t_trusted.at.  Call t_trusted.at.

2004-12-11  Derek Scherger  <derek@echologic.com>

	* app_state.{cc,hh} (restriction_includes): renamed from
	in_restriction to be less obscure; use path_set rather than
	set<file_path>
	* commands.cc
	(restrict_path_set):
	(restrict_rename_set):
	(restrict_path_rearrangement):
	(calculate_restricted_revision): new restriction functions
	(restrict_patch_set): remove old restrictions machinery
	(status): call calculate_restricted_revision
	(ls_tags): call app.initialize
	(unknown_itemizer): restriction_includes renamed
	(ls_unknown): call calculate_restricted_revision
	(ls_missing): rework for restrictions
	(commit): switch to --message option, optional paths and preserve
	restricted work
	(diff): allow restrictions for zero and one arg variants
	(revert): note some work left to do
	* manifest.{cc,hh} (build_manifest_map): hide unused things
	(build_restricted_manifest_map): new function
	* transforms.{cc,hh} (calculate_ident): clean up merge artifacts
	* work.cc (read_options_map): merge cleanup to preserve command
	line options

2004-12-10  Nathaniel Smith  <njs@codesourcery.com>

	* Makefile.am (package_full_revision.txt): Redo Joel Rosdahl
	<joel@rosdahl.net>'s change below after it got clobbered by
	merge.

2004-12-10  Nathaniel Smith  <njs@codesourcery.com>

	* commands.cc (log): Synopsize optional 'file' argument, and
	describe both arguments in help description.

2004-12-10  Matt Johnston  <matt@ucc.asn.au>

	* cert.cc: Added priv_key_exists() function
	* commands.cc, rcs_import.cc: use new privkey functions
	* netsync.cc: change some bits that were missed

2004-12-09  Derek Scherger  <derek@echologic.com>

	* .mt-nonce: delete obsolete file
	* change_set.cc (merge_deltas): add file paths in call to
	try_to_merge_files
	* commands.cc (propagate): add progress logging similar to merge
	* diff_patch.{cc,hh} (try_to_merge_files): add file paths to
	merge2 and merge3 hooks; add logging of paths before calling merge
	hooks
	* lua.{cc,hh} (hook_merge2, hook_merge3): add file paths to merge
	hooks
	* std_hooks.lua (merge2, merge3, merge2_xxdiff_cmd,
	merge3_xxdiff_cmd): pass file paths to xxdiff for use as titles
	* testsuite.at (MONOTONE_SETUP): add paths to merge2 hook

2004-12-09  Matt Johnston  <matt@ucc.asn.au>

	* cert.cc, cert.hh, lua.cc, lua.hh, netsync.cc:
	Added a new get_priv_key(keyid) lua hook to retrieve
	a private key from ~/.monotonerc

2004-12-09  Matt Johnston  <matt@ucc.asn.au>

	* change_set.cc: Don't include patch deltas on files which
	are being deleted in changesets. (partial fix for bug
	invoked by t_merge_add_del.at)

2004-12-09  Matt Johnston  <matt@ucc.asn.au>

	* configure.ac,Makefile.am: Fix iconv and intl
	handling so that the libraries are used (required for OS X).

2004-12-09  Nathaniel Smith  <njs@codesourcery.com>

	* Makefile.am (BUILT_SOURCES_NOCLEAN): add 'S'.

	* netsync.cc (session): Make ticker pointers into auto_ptr's.  Add
	cert and revision tickers.
	(session::session): Initialize new tickers.
	(session::note_item_sent): New method.  Increment tickers.
	(session::note_item_arrived): Increment tickers.
	(session::read_some): Adjust for auto_ptr.
	(session::write_some): Likewise.
	(call_server): Conditionally initialize cert and revision
	tickers.
	(queue_data_cmd): Call 'note_item_sent'.
	(queue_delta_cmd): Call 'note_item_sent'.

2004-12-09  graydon hoare  <graydon@pobox.com>

	* ROADMAP: Add file.

2004-12-08  Nathaniel Smith  <njs@codesourcery.com>

	* tests/t_patch_vs_drop_add.at:
	* tests/t_patch_drop_add.at:
	* tests/t_netsync_unrelated.at:
	* tests/t_merge_add_del.at:
	* tests/t_merge2_add_drop_add.at:
	* tests/t_merge_1.at:
	* tests/t_heads_discontinuous_branch.at:
	* tests/t_cleanup_empty_dir.at:
	* tests/t_checkout_options.at:
	* tests/t_ambig_update.at:
	* tests/t_add_patch_drop_add.at:
	* tests/t_add_drop_add.at:
	* tests/t_add_dot.at: Add (importance) markers to all bug report
	tests.

2004-12-08  Nathaniel Smith  <njs@codesourcery.com>

	* app_state.hh (write_options): Add 'force' option.
	* app_state.cc: Remove tabs.
	(write_options): Implement.
	* commands.cc (checkout): Pass force=true to 'write_options'.

	* tests/t_checkout_options.at: New test.
	* testsuite.at: Define RAW_MONOTONE.
	(t_checkout_options.at): Call it.

2004-12-08  Nathaniel Smith  <njs@codesourcery.com>

	* update.hh (pick_update_target): Rename to...
	(pick_update_candidates): ...this.  Return a set of candidates,
	rather than a single best.
	* update.cc (pick_update_candidates): Likewise.  Remove logic
	checking for unique candidate.
	* commands.cc (describe_revision): New function.
	(heads): Use it.
	(update): Use new 'pick_update_candidates' function.  Add logic
	checking for unique candidate.  On non-unique candidate, print all
	candidates, using 'describe_revision'.

	* tests/t_ambig_update.at: Check that failure messages describe
	the candidate set.

2004-12-08  Nathaniel Smith  <njs@codesourcery.com>

	* update.cc: Remove tabs.

2004-12-08  Nathaniel Smith  <njs@codesourcery.com>

	* tests/t_ambig_update.at: Also check that update fails when one
	candidate edge is deeper than the other.

2004-12-08  graydon hoare  <graydon@pobox.com>

	* change_set.cc (extend_renumbering_via_added_files):
	Look up parent tid in existing renumbering.
	* commands.cc (attr): Check index for "set" subcommand.
	(lca): New diagnostic command.
	(log): Tidy up output formatting a bit.
	* po/monotone.pot: Regenerate.
	* tests/t_add_edge.at: New test to catch add failure.
	* testsuite.at: Call it.

2004-12-08  Nathaniel Smith  <njs@codesourcery.com>

	* tests/t_ambig_update.at: New test.
	* testsuite.at: Add it.

	* tests/t_explicit_merge.at: Add, having forgotten to last time.

2004-12-08  Nathaniel Smith  <njs@codesourcery.com>

	* tests/t_explicit_merge.at: New test.
	* testsuite.at: Add it.

2004-12-08  Nathaniel Smith  <njs@codesourcery.com>

	* testsuite.at: Remove duplicate line created by merge.
	* ChangeLog: Re-sort after merges.

	* commands.cc (explicit_merge): Remove stray space.  Print id of
	merge result.
	(complete_command): Add back "}" deleted by merge.

2004-12-08  Nathaniel Smith  <njs@codesourcery.com>

	* change_set.cc: Remove tabs.
	* diff_patch.cc: Likewise.

	* commands.cc (explicit_merge): New command.

2004-12-08  graydon hoare  <graydon@pobox.com>

	* change_set.cc (extend_renumbering_via_added_files):
	Look up parent tid in existing renumbering.
	* commands.cc (attr): Check index for "set" subcommand.
	(lca): New diagnostic command.
	(log): Tidy up output formatting a bit.
	* po/monotone.pot: Regenerate.
	* tests/t_add_edge.at: New test to catch add failure.
	* testsuite.at: Call it.

2004-12-07  Richard Levitte  <richard@levitte.org>

	* Makefile.am: Keep package_*revision.{txt,h}, so they are saved
	as part of a distribution, and thereby make as sure as possible
	people who download monotone get historical information on where
	their copy of monotone came from.

2004-12-06  Richard Levitte  <richard@levitte.org>

	* monotone.cc: Add a hint on how to use --ticker.

2004-12-06  Nathaniel Smith  <njs@codesourcery.com>

	* commands.cc (ls_certs): Sort the certs before printing.
	* tests/t_netsync_repeated.at: Actually check that certs were
	transferred correctly.

2004-12-06  Julio M. Merino Vidal  <jmmv@menta.net>

	* figures/cert.pdf:
	* figures/cert.png:
	* figures/oo-figures.sxd:
	* monotone.texi: Use example host names under the
	example.{com,org,net} subdomains instead of invented names.
	These are defined in RFC 2606.

2004-12-06  Julio M. Merino Vidal  <jmmv@menta.net>

	* configure.ac: Now that we depend on GNU Autoconf >= 2.58, we
	can use the AS_HELP_STRING macro everywhere we need to pretty-print
	help strings.  Also convert old calls to AC_HELP_STRING (deprecated)
	to this one.

2004-12-06  Joel Rosdahl  <joel@rosdahl.net>

	* Makefile.am (package_full_revision.txt): Silence error messages
	when deducing full package revision.

2004-12-06  graydon hoare  <graydon@pobox.com>

	* unix/get_system_flavour.cc:
	* win32/get_system_flavour.cc: Add missing files.

2004-12-06  graydon hoare  <graydon@pobox.com>

	* commands.cc (merge): Add newline in output.
	* change_set.cc (project_missing_deltas): Fix very bad
	delta-renaming bug.

2004-12-06  graydon hoare  <graydon@pobox.com>

	* change_set.cc:
	* tests/t_merge_add_del.at:
	* netsync.cc:
	* commands.cc: Clean up from merge.

2004-12-06  Nathaniel Smith  <njs@codesourcery.com>

	* tests/t_add_patch_drop_add.at: New test.
	* tests/t_merge2_add_drop_add.at: New test.
	* tests/t_patch_drop_add.at: New test.
	* tests/t_patch_vs_drop_add.at: New test.
	* testsuite.at: Add them.

	* tests/t_add_drop_add.at: Fix to test what it was supposed to.

	* tests/t_merge2_data.at: Remove extraneous [stdout].

	* tests/t_merge_add_del.at: Fix description.
	XFAIL it.

2004-12-06  Nathaniel Smith  <njs@codesourcery.com>

	* tests/t_add_drop_add.at: New test.
	* testsuite.at: Add it.

2004-12-05  Nathaniel Smith  <njs@codesourcery.com>

	* tests/t_merge_add_del: Shorten name for better display.

2004-12-05  Matt Johnston <matt@ucc.asn.au>

	* tests/t_merge_add_del: added a new test for merging
	  branches where a file is added then removed.
	* testsuite.at: added the new test
	* configure.ac: bumped the prequisite version to 2.58 since
	  some tests use AT_XFAIL_IF

2004-12-05  graydon hoare  <graydon@pobox.com>

	* Makefile.am (package_full_revision.txt): Use top_builddir
	to locate monotone executable.

2004-12-05  Nathaniel Smith  <njs@codesourcery.com>

	* tests/t_merge_add_del: Shorten name for better display.

2004-12-05  Matt Johnston <matt@ucc.asn.au>

	* tests/t_merge_add_del: added a new test for merging
	  branches where a file is added then removed.
	* testsuite.at: added the new test
	* configure.ac: bumped the prequisite version to 2.58 since
	  some tests use AT_XFAIL_IF

2004-12-04  graydon hoare  <graydon@pobox.com>

	* commands.cc (fcommit): New command.
	(update): Finish off merge of update command.

2004-12-04  Derek Scherger  <derek@echologic.com>

	* commands.cc: (complete_command): New function.
	(explain_usage/process): Use it.

2004-12-04  Nathaniel Smith  <njs@codesourcery.com>

	* change_set.cc (merge_deltas): Call correct variant of
	try_to_merge_files depending on whether ancestor is available.
	* diff_patch.cc (try_to_merge_files -- merge3 version): Add
	assertions about ids.
	(try_to_merge_files -- merge2 version): Likewise.

	* testsuite.at: Add a trivial working merge2 hook.
	* tests/t_related_merge2_data.at: Update to use.
	Mark as expected to PASS.
	* tests/t_merge2_data.at: Likewise.

2004-12-04  Nathaniel Smith  <njs@codesourcery.com>

	* change_set.cc (merge_deltas): Call correct variant of
	try_to_merge_files depending on whether ancestor is available.
	* diff_patch.cc (try_to_merge_files -- merge3 version): Add
	assertions about ids.
	(try_to_merge_files -- merge2 version): Likewise.

	* testsuite.at: Add a trivial working merge2 hook.
	* tests/t_related_merge2_data.at: Update to use.
	Mark as expected to PASS.
	* tests/t_merge2_data.at: Likewise.

2004-12-04  Nathaniel Smith  <njs@codesourcery.com>

	* change_set.cc: Remove tabs.
	* diff_patch.cc: Likewise.

2004-12-04  Nathaniel Smith  <njs@codesourcery.com>

	* change_set.cc: Remove tabs.
	* diff_patch.cc: Likewise.

2004-12-03  Julio M. Merino Vidal  <jmmv@menta.net>

	* commands.cc: Add a missing newline to a message.

2004-12-03  Julio M. Merino Vidal  <jmmv@menta.net>

	* cryptopp/config.h:
	* configure.ac: NetBSD does not define __unix__ nor __unix, so the
	build fails.  To solve, check for __NetBSD__ where appropiate to
	detect a Unix system.

2004-12-03  Julio M. Merino Vidal  <jmmv@menta.net>

	* INSTALL: Document my latest changes: --enable-ipv6 option, ability
	to specify static boost prefix through --enable-static-boost and
	BOOST_SUFFIX variable.

2004-12-03  Julio M. Merino Vidal  <jmmv@menta.net>

	* Makefile.am:
	* configure.am: Add a variable, BOOST_SUFFIX, that identifies the
	suffix string that has to be appended to Boost library names to use
	them.  This variable can be defined on configure's command line.

2004-12-03  Julio M. Merino Vidal  <jmmv@menta.net>

	* configure.ac: Let the --enable-static-boost argument take a prefix
	to where boost libraries are located.

2004-12-03  Julio M. Merino Vidal  <jmmv@menta.net>

	* configure.ac: Add a three-state --enable-ipv6 argument to the
	configure script to explicitly enable or disable IPv6 support.

2004-12-03  Julio M. Merino Vidal  <jmmv@menta.net>

	* std_hooks.lua: Add missing newlines to two error messages.

2004-12-02  Derek Scherger  <derek@echologic.com>

	* commands.cc: more tweaking to ease changeset merge

2004-12-01  Derek Scherger  <derek@echologic.com>

	* commands.cc: reordered commands to help merge with changesets
	branch

2004-12-01  graydon hoare  <graydon@pobox.com>

	* {unix,win32}/get_system_flavour.cc: New files.
	* basic_io.{cc,hh}: Give names to input sources.
	* monotone.cc: Move app_state ctor inside try.
	* platform.hh (get_system_flavour): Declare.
	* revision.cc: Name input source "revision".
	* sanity.cc: Log flavour on startup.
	* tests/t_attributes.at: Use new syntax.
	* transforms.{cc,hh} (split_into_lines): New variant, and rewrite.
	* work.{cc,hh}: Rewrite attributes to use basic_io.
	(get_attribute_from_db):
	(get_attribute_from_working_copy): New functions.

2004-11-30  Nathaniel Smith  <njs@codesourcery.com>

	* keys.cc (get_passphrase): Simplify arguments.
	(generate_key_pair): Force new passphrases to come from the user.
	Adapt to new 'get_passphrase' arguments.
	(change_key_passphrase): Likewise.
	(generate_key_pair): Add argument specifying passphrase, for
	exclusive use of the unit tests.
	(signature_round_trip_test): Use it.
	* keys.hh (generate_key_pair): Adjust prototype correspondingly.

	* tests/t_genkey.at: Test that 'genkey' requires the passphrase to
	be entered.
	* tests/t_chkeypass.at: Check that 'chkeypass' fails if no
	passphrase is given.

2004-11-30  Nathaniel Smith  <njs@codesourcery.com>

	* keys.hh: Remove tabs.
	* keys.cc: Likewise.

2004-11-30  Nathaniel Smith  <njs@codesourcery.com>

	* monotone.texi (Hook Reference): Clarify description of
	'get_passphrase', following confusion on IRC.

2004-11-30  Joel Rosdahl  <joel@rosdahl.net>

	* ui.cc (fatal): Added missing newlines in fatal message.

2004-11-29  Nathaniel Smith  <njs@codesourcery.com>

	* monotone.texi: Add more details to documentation of 'update
	<revision>' command.

	* ui.cc (fatal): Typo in previous commit.

2004-11-29  Nathaniel Smith  <njs@codesourcery.com>

	* ui.cc (fatal): On suggestion of Zack Weinberg, add a note to
	fatal error messages 1) telling the user that it's a bug (i.e.,
	not their fault), and 2) requesting a bug report.

2004-11-29  Nathaniel Smith  <njs@codesourcery.com>

	* ui.cc: Remove tabs.

2004-11-30  Matt Johnston  <matt@ucc.asn.au>

	* change_set.cc (merge_disjoint_analyses): Prevent duplicated
	tids being used.
	(merge_disjoint_analyses): Fix typo (s/a_tmp/b_tmp/)

2004-11-24  Nathaniel Smith  <njs@codesourcery.com>

	* tests/t_cleanup_empty_dir.at: Shorten name.

2004-11-24  Nathaniel Smith  <njs@codesourcery.com>

	* Makefile.am (BUILT_SOURCES): List package_*version.{h,txt}.
	* package_{full_,}version.txt: Work when blddir != srcdir.

2004-11-24  Nathaniel Smith  <njs@codesourcery.com>

	* mt_version.hh: New file.
	* mt_version.cc: New file.
	* monotone.cc (package_revision.h): Don't include it.
	(mt_version.hh): Include it.
	(OPT_FULL_VERSION): New option.
	(options): Add it.
	(cpp_main): Implement --version and --full-version in terms of
	mt_version.hh.

	* Makefile.am (package_full_revision.h): Build it.
	(MOST_SOURCES): Add mt_version.{cc,hh}.

2004-11-24  Nathaniel Smith  <njs@codesourcery.com>

	* txt2c.cc (main): Add "--skip-trailing" option to skip trailing
	whitespace.
	* Makefile.am (package_revision.h): Generate it.
	* monotone.cc (package_revision.h): Include it.
	(cpp_main): Print it as part of --version.

2004-11-23  Nathaniel Smith  <njs@codesourcery.com>

	* tests/t_cleanup_empty_dir.at: New test.
	* testsuite.at: Call it.

2004-11-23  Nathaniel Smith  <njs@codesourcery.com>

	* monotone.texi (File Attributes): Document how restricted format
	of .mt-attrs currently is.  Also talk about 'the' .mt-attrs file
	instead of 'an', in response to confusion.

2004-11-23  Nathaniel Smith  <njs@codesourcery.com>

	* work.cc (build_deletion): Add missing newline.
	(build_rename): Likewise.
	(build_rename): Likewise.

2004-11-23  Nathaniel Smith  <njs@codesourcery.com>

	* work.cc: Remove tabs.

2004-11-23  Nathaniel Smith  <njs@codesourcery.com>

	* commands.cc: Remove tabs.

2004-11-23  Nathaniel Smith  <njs@codesourcery.com>

	* tests/t_add_dot.at: New test.
	* testsuite.at: Call it.

2004-11-22  Joel Rosdahl  <joel@rosdahl.net>

	* testsuite.at (NEED_UNB64): Check that python knows how to decode
	strings before using it.

2004-11-21  Joel Rosdahl  <joel@rosdahl.net>

	* testsuite.at (NEED_UNB64): Find more programs for decoding
	base64.

2004-11-20  Nathaniel Smith  <njs@codesourcery.com>

	* tests/t_merge_1.at: New test.
	* testsuite.at: Add it.
	(NEED_UNB64): New macro.
	(UNB64): Likewise.
	* tests/t_unidiff.at: Use them.
	* tests/t_unidiff2.at: Likewise.

2004-11-19  Nathaniel Smith  <njs@codesourcery.com>

	* tests/t_initfork.at: Remove file; redundant with
	t_merge2_add.at.
	* testsuite.at: Don't call it.

2004-11-18  Derek Scherger  <derek@echologic.com>

	* commands.cc (list tags): new command.
	* monotone.1: update.
	* monotone.texi: update.
	* std_hooks.lua: remove unused get_problem_solution hook.
	* test/t_tags.at: new test.
	* testsuite.at: call it.

2004-11-18  Nathaniel Smith  <njs@codesourcery.com>

	* monotone.texi (Committing Work): Remove mistakenly added
	redundant command line argument.

2004-11-17  Joel Rosdahl  <joel@rosdahl.net>

	* commands.cc (diff): Don't print hashes around diff output if
	there is no diff to print.

	Fix bugs #8714 "monotone update working copy to previous version"
	and #9069 "update with multiple candidates":
	* commands.cc (update): Let the update command take an optional
	revision target parameter. Without an explicit revision target,
	the current branch head is used just like before. Added logic for
	updating to an older revision or another revision reachable via a
	common ancestor.
	* tests/t_update_to_revision.at: Add regression tests for new
	update logic.
	* testsuite.at: Add new test.
	* monotone.texi: Document new update argument.

2004-11-17  Nathaniel Smith  <njs@codesourcery.com>

	* netsync.cc (request_fwd_revisions): Rename 'first_attached_edge'
	to 'an_attached_edge', because it does not represent the first
	attached edge.  Likewise for 'first_attached_cset'.
	(analyze_attachment): Remove early exit from loop; we want to
	analyze the entire graph, not just some linear subgraphs.

	* revision.cc (ensure_parents_loaded): Filter out the null
	revision when calculating parents.
	* change_set.hh (null_id): Define for 'revision_id's.

	* tests/t_merge2_add.at: New test.
	* tests/t_merge2_data.at: New test.
	* tests/t_related_merge2_data.at: New test.
	* tests/t_merge_add.at: New test.
	* tests/t_netsync_pubkey.at: New test.
	* tests/t_netsync_repeated.at: New test.
	* tests/t_netsync_unrelated.at: New test.


	* testsuite.at: Add new tests.
	(NETSYNC_SETUP): New macro.
	(MONOTONE2): New macro.
	(RUN_NETSYNC): New macro.
	(ADD_FILE): New macro.
	(SET_FILE): New macro.
	(COMMIT): New macro.
	* tests/t_netsync.at: Use them.

	* tests/t_singlenetsync.at: Add 'netsync' keyword'.  Rename to...
	* tests/t_netsync_single.at: ...this.

	* tests/t_heads_discontinuous_branch.at: XFAIL it.

2004-11-17  Nathaniel Smith  <njs@codesourcery.com>

	* netsync.cc: Remove hard tabs.

2004-11-17  Nathaniel Smith  <njs@codesourcery.com>

	* revision.cc: Remove hard tabs.
	* change_set.hh: Likewise.

2004-11-16  Nathaniel Smith  <njs@codesourcery.com>

	* tests/t_heads.at: Replace last tricky case with a less tricky case.
	* tests/t_heads_discontinuous_branch.at: New test for the really
	tricky case.
	* testsuite.at: Run it.

2004-11-16  Nathaniel Smith  <njs@codesourcery.com>

	* views.sql (trusted_parents_in_branch): Remove.
	(trusted_children_in_branch): Remove.
	(trusted_branch_members): New view.
	(trusted_branch_parents): New view.
	(branch_heads): Use the new views, not the removed ones.

	* database.cc (get_heads): Column name in 'branch_heads'
	unavoidably changed from 'id' to 'parent'; adjust SELECT statement
	to use new name.

2004-11-16  Nathaniel Smith  <njs@codesourcery.com>

	* database.cc: Remove hard tabs.

2004-11-16  Nathaniel Smith  <njs@codesourcery.com>

	* commands.cc (dump_diffs): Fetch delta destination, not source,
	on new files.

2004-11-15  Joel Rosdahl  <joel@rosdahl.net>

	* tests/t_diff_added_file.at: Added testcase exposing a bug in
	"monotone diff x y" where x is an ancestor of y and y adds a new
	file.
	* testsuite.at: Add new test.

2004-11-14  Joel Rosdahl  <joel@rosdahl.net>

	Fix bug #9092 "add command to change passphrase":
	* commands.cc (chkeypass): New command.
	* keys.cc (get_passphrase): Added parameters for prompt beginning and
	disabling hook lookup and passphrase caching.
	* keys.hh, keys.cc (change_key_passphrase): New function.
	* database.hh, database.cc (delete_private_key): New function.
	* monotone.texi (Key and Cert): Document command.
	* tests/t_chkeypass.at: Testcase for the command.
	* testsuite.at: Added new testcase.

2004-11-14  Matt Johnston <matt@ucc.asn.au>

	* tests/t_initfork.at: New test for merging two ancestor-less heads.

2004-11-13  Nathaniel Smith  <njs@codesourcery.com>

	* tests/t_heads.at: New test.
	* testsuite.at: Add it.

2004-11-13  Nathaniel Smith  <njs@codesourcery.com>

	* monotone.texi: Fix various typos.
	(Committing Work): Add missing command line argument.
	(Branch Names): New section.
	Add me to the copyright block.

2004-11-12  Joel Rosdahl  <joel@rosdahl.net>

	* monotone.texi: Fix documentation of the approve and disapprove
	commands. Fix jp.co.juicebot.jb7 branch name in examples. Other
	minor fixes.

2004-11-11  Joel Rosdahl  <joel@rosdahl.net>

	* monotone.texi: Fix typos.

2004-11-08  graydon hoare  <graydon@pobox.com>

	* monotone.texi: Some minor cleanups.
	* netsync.cc: Fix a formatter.

2004-11-07  graydon hoare  <graydon@pobox.com>

	* figures/*.txt: Drop.
	* monotone.texi: Pull ASCII figures back in conditionally.
	* NEWS, AUTHORS, monotone.spec: Update for 0.15.
	* monotone.1: Update.

2004-11-06  graydon hoare  <graydon@pobox.com>

	* README.changesets: New file.
	* config.guess, config.sub: Remove.
	* Makefile.am: Improve document-building brains.
	* cert.cc, netsync.cc: Remove include.
	* configure.ac: Bump version number.
	* merkle_tree.{cc,hh}: Use unsigned char in dynamic_bitset.
	* po/POTFILES.in: Update to remove os_specific.hh.
	* po/monotone.pot: Regenerate.

2004-11-05  graydon hoare  <graydon@pobox.com>

	* constants.cc: Up timeout, connection limit.
	* monotone.texi: Various cleanups.

2004-11-05  Ulrich Drepper  <drepper@redhat.com>

	* configure.ac: Reduce dependencies.
	* lua/lua.h: Include config.h.
	* mkstemp.{cc,hh}: Use system variant when found.
	* netxx/resolve_getaddrinfo.cxx: Check for AI_ADDRCONFIG
	definition.
	* po/POTFILES.in: Update to mention changes.
	* Makefile.am (EXTRA_DIST): Include spec file.
	* commands.cc (diff): No output if empty diff.

2004-10-31  graydon hoare  <graydon@pobox.com>

	* commands.cc (diff): Use guess_binary.
	Fix up some messages to fit on single lines.
	* Makefile.am: Make monotone.pdf depend on figures.
	* change_set.cc: Make inversion drop "delete deltas".
	* texinfo.css: Make images align nicely.
	* netsync.cc: Fix up some messages to be clearer.

2004-10-30  graydon hoare  <graydon@pobox.com>

	* figures/*: New figures.
	* monotone.texi: Rewrite much of the tutorial.

2004-10-30  Nathaniel Smith  <njs@codesourcery.com>

	* netsync.cc (process_hello_cmd): Make clear that when the
	server's key is unknown, we abort the connection.

2004-10-29  Nathaniel Smith  <njs@codesourcery.com>

	* sanity.cc (dump_buffer): Wrap bare string in call to string(),
	to disambiguate conversions (required by Boost 1.30).

2004-10-26  graydon hoare  <graydon@pobox.com>

	* tests/t_update_missing.at: New test from Bruce Stephens
	* testsuite.at: Call it.
	* change_set.cc: Fix the error exposed by it.

2004-10-26  graydon hoare  <graydon@pobox.com>

	* work.{cc,hh}: Comply with Derek's new tests.
	* commands.cc: Likewise.

2004-10-28  Derek Scherger  <derek@echologic.com>

	* tests/t_rename.at: add test for renaming a file after it has
	been moved rather than before
	* tests/t_revert.at: add test for reverting a missing file

2004-10-28  Derek Scherger  <derek@echologic.com>

	* tests/t_drop_missing.at: New test.
	* testsuite.at: Call it.

2004-10-28  Derek Scherger  <derek@echologic.com>

	* tests/t_add.at: New test.
	* testsuite.at: Call it.

2004-10-26  graydon hoare  <graydon@pobox.com>

	* basic_io.{cc,hh}: Rework to use indented stanzas.
	* change_set.cc, revision.cc: Likewise.
	* change_set.cc: Fix formatter bug.
	* commands.cc: Sanity check file ID on delta commit.
	* work.cc: Chatter a bit more on add/drop.

2004-10-17  graydon hoare  <graydon@pobox.com>

	* merkle_tree.cc: Fix bad logging.
	* netsync.cc: Fix transmission bugs.
	* work.cc: Add some progress messages back in.
	* monotone.texi: Change contents of MT/work in example.

2004-10-17  graydon hoare  <graydon@pobox.com>

	* commands.cc (log): Keep a seen list, mask frontier by it.
	* monotone.texi: Updates to cover revision terminology.

	Also various further merges from trunk, see below.

2004-10-17  Derek Scherger  <derek@echologic.com>

	* lua.{cc,hh} (hook_ignore_branch): new hook
	* commands.cc (ls_branches): call it
	* monotone.texi (Hook Reference): describe it

2004-10-17  Richard Levitte  <richard@levitte.org>

	fix bug 8715 and more
	* diff_patch.cc (struct unidiff_hunk_writer,
	unidiff_hunk_writer::flush_hunk): the skew is not just the
	size difference between added and deleted lines in the current
	hunk, it's the size difference between /all/ added and deleted
	lines so far.  Therefore, the skew needs to be a member of the
	struct rather than being something calculated for each hunk.
	Furthermore, we need to add trailing context even if the change
	only consisted of one line.

2004-10-17  Richard Levitte  <richard@levitte.org>

	* monotone.texi (Working Copy): Change the description of
	'monotone revert' to explain what happens when there are
	arguments.

2004-10-17  Richard Levitte  <richard@levitte.org>

	* monotone.texi (OPTIONS): Add a description of --ticker.

	* ui.cc, ui.hh: Rethink the writing conditions as the ticks being
	"dirty" when they have changed since the last print.  That way,
	it's very easy to see when they need being printed.  This fixes a
	small bug where, in some cases, the exact same tick output is
	produced twice, once before a separate message, and once after,
	when a ticker is actually being removed.
	(tick_write_dot::write_ticks): Add a line that describes the
	ticks, including the amount of each tick per short name.

2004-10-17  Richard Levitte  <richard@levitte.org>

	fix bug 8733
	* ui.cc, ui.hh: Define a separate tick writer struct, and two
	subclasses, one that write counters, and one that writes progress
	characters.  As a consequence, move the count to the ticker class
	itself, and have the user interface contain a map of pointers to
	tickers instead of a map of counters, so data is easier to expand
	and access in a consistent manner.  Finally, correct a few errors
	in the checks for when ticks should be written, and make sure the
	final value gets written when the tickers are removed.

	* cert.cc (write_ancestry_paths):
	* database.cc (rehash):
	* netsync.cc (call_server, rebuild_merkle_trees):
	* rcs_import.cc (import_cvs_repo, cvs_history): Adapt to the new
	tickers.

	* monotone.cc: Add the option '--ticker' which takes the values
	"dot" or "count" to express which type of tick writer to use.  As
	a result, set the tick writer to be the progress dot kind or the
	counting type.

2004-10-15  graydon hoare  <graydon@pobox.com>

	* std_hooks.lua (get_revision_cert_trust): Add.

2004-10-14  graydon hoare  <graydon@pobox.com>

	* main.cc (UNIX_STYLE_SIGNAL_HANDLING): Enable on OSX.
	* cryptopp/*: Upgrade to 5.2.1
	* Makefile.am: Adjust for a couple new files.

2004-10-13  graydon hoare  <graydon@pobox.com>

	* change_set.cc (__STDC_CONSTANT_MACROS): Further hammering.
	* commands.cc (changesetify): New subcommand to db.
	* database.{cc,hh} (sql): Install views.
	(install_views): New function.
	(get_manifest_certs): Restore old variant.
	* numeric_vocab.hh: Use stdint.h.
	* revision.{cc,hh} (analyze_manifest_changes)
	(construct_revisions)
	(build_changesets): New functions.
	* schema.sql: Remove views stuff.
	* views.sql: Put views here.
	* schema_migration.cc: Add migration code for revisions.
	* Makefile.am: Mention views.sql.

2004-10-12  graydon hoare  <graydon@pobox.com>

	* unix/read_password.cc: Don't force echo on.

2004-10-10  graydon hoare  <graydon@pobox.com>

	merge a batch of changes from trunk, see below.
	* monotone.spec: Bump to 0.14.

2004-10-10  graydon hoare  <graydon@pobox.com>

	fix bug 9884
	* tests/t_singlenetsync.at: sleep 5
	* tests/t_netsync.at: sleep 5

2004-10-10  graydon hoare  <graydon@pobox.com>

	* AUTHORS: Mention Richard Levitte.
	* Makefile.am: Remove nonce stuff.
	* NEWS: Describe changes from last release.
	* cert.cc (cert_manifest_testresult): Teach about other ways
	of writing a boolean value.
	* commands.cc (commit): Don't commit when no change.
	(debug): Rename to "db execute".
	(serve): Require passphrase on startup.
	(bump): Remove command.
	(ls keys): Handle no keys.
	* configure.ac: Bump version number.
	* keys.cc (get_passphrase): Reject empty passphrase nicely,
	from user and from hook.
	* lua.{cc,hh} (hook_get_sorter): Dead code, remove.
	* main.cc (main_with_many_flavours_of_exception): s/char/int/.
	* monotone.cc (OPT_DUMP): New option.
	(OPT_VERBOSE): Rename as OPT_DEBUG.
	* monotone.{texi,1}: Document changes, s/rdiff/xdelta/.
	* nonce.{cc,hh}: Drop.
	* sanity.hh (sanity::filename): New field.
	* sanity.cc (dump_buffer): Dump to file or be silent.
	* testsuite.at (persist_phrase_ok): Define as true.
	* tests/t_null.at: Adjust for new option names.
	* unit_tests.cc: Set debug, not verbose.

2004-10-10  graydon hoare  <graydon@pobox.com>

	* tests/t_remerge.at: New test.
	* testsuite.at: Call it.

2004-10-10  graydon hoare  <graydon@pobox.com>

	* cryptopp/algebra.cpp:
	* cryptopp/asn.h:
	* cryptopp/hmac.h:
	* cryptopp/iterhash.h:
	* cryptopp/mdc.h:
	* cryptopp/modes.h:
	* cryptopp/osrng.h:
	* cryptopp/pubkey.h:
	* cryptopp/seckey.h:
	* cryptopp/simple.h:
	* cryptopp/smartptr.h:
	* cryptopp/strciphr.cpp:
	* cryptopp/strciphr.h:
	* lcs.cc:
	* lua.cc: Fixes for g++ 3.4 from Michael Scherer.
	* AUTHORS: Mention Michael.

2004-10-10  graydon hoare  <graydon@pobox.com>

	* tests/t_movedel.at: New test.
	* testsuite.at: Call it.

2004-10-10  graydon hoare  <graydon@pobox.com>

	* tests/t_movepatch.at: New test.
	* testsuite.at: Call it.

2004-10-10  graydon hoare  <graydon@pobox.com>

	* change_set.cc:
	* file_io.{cc,hh}: Bug Fixes.

2004-10-10  graydon hoare  <graydon@pobox.com>

	* cert.{cc,hh} (cert_revision_manifest): Bug fixes.
	* commands.cc (approve)
	(disapprove)
	(testresult): Teach about revisions.
	* tests/t_disapprove.at:
	* tests/t_i18n_file.at:
	* tests/t_ls_missing.at:
	* tests/t_testresult.at: Bug fixes.

2004-10-09  graydon hoare  <graydon@pobox.com>

	* netsync.cc:
	* packet.cc:
	* tests/t_i18n_file.at:
	* tests/t_netsync.at:
	* tests/t_single_char_filenames.at:
	* tests/t_singlenetsync.at: Bug fixes.

2004-10-04  graydon hoare  <graydon@pobox.com>

	* Makefile.am: Re-enable rcs stuff.
	* cert.{cc,hh}: Bug fixes.
	* change_set.{cc,hh} (apply_change_set)
	(apply_change_set_inverse): New helper functions.
	* commands.cc (log)
	(rcs_import)
	(cvs_import): Teach about revisions.
	* database.cc (get_version): Block reconstruction loops.
	* diff_patch.cc:
	* lua.cc:
	* netsync.cc: Remove references to obsolete includes.
	* rcs_file.cc: Pick up bug fix from trunk.
	* rcs_import.cc: Teach about revisions.

2004-10-03  graydon hoare  <graydon@pobox.com>

	* change_set.{cc,hh}: Lots of little bug fixes.
	* commands.cc: Likewise.
	* database.cc: Comment some chatter.
	* file_io.{cc,hh}: Bug fixes, remove unlink / hardlink stuff.
	* netcmd.cc: Bug fixes.
	* netsync.cc: Likewise.
	* tests/t_*.at: Teach about revisions.
	* testsuite.at: Likewise.
	* work.cc: Bug fixes.

2004-09-30  graydon hoare  <graydon@pobox.com>

	* app_state.cc: Inform db of app.
	* change_set.cc: Bug fixes.
	* commands.cc: Use delete_file not unlink.
	* database.{cc,hh}: Bug fixes in trust function machinery.
	* revisions.cc: Skip consideration of empty parents.
	* file_io.{cc,hh}: Remove unlink function.
	* schema.sql: Pass pubkey data into trust call.

2004-09-29  graydon hoare  <graydon@pobox.com>

	* change_set.cc: Various bug fixes, merge unit tests.

2004-09-26  graydon hoare  <graydon@pobox.com>

	* predicament.{cc,hh}: Remove.
	* Makefile.am: Update.
	* change_set.{cc,hh}: Compilation fixes.
	* commands.cc: Likewise.
	* file_io.{cc,hh}: Likewise, and implement link/unlink.
	* lua.{cc,hh}: Implement conflict resolver hooks.

2004-09-25  graydon hoare  <graydon@pobox.com>

	* change_set.{cc,hh}: Rewrite entirely.
	* work.cc: Adjust to compensate.
	* commands.cc: Likewise.
	* numeric_vocab.hh: Ask for C99 constant ctor macros.

2004-09-24  Derek Scherger  <derek@echologic.com>

	* app_state.{cc,hh} (initialize,prefix,in_restriction): rename
	restriction vars; require explicit subdir restriction with ".";
	remove restriction if any path evaluates to working copy root
	* commands.cc (update): disallow restricted updates
	(diff): use --manifest options for initialization
	* tests/t_restrictions.at: remove restricted update test
	* tests/t_subdirs.at: added (missed previously)
	* vocab.cc (verify): allow "." elements in local_path
	(test_file_path_verification): test for "." in paths

2004-09-20  Derek Scherger  <derek@echologic.com>

	* app_state.{cc,hh}: add message and manifest options; add subdir
	restriction; use set instead of vector for path restrictions
	(prefix): new method
	(add_restriction): change signature for set of path restrictions
	(in_restriction): renamed from is_restricted; adjust path matching
	(set_message): new method
	(add_manifest): new method
	(initialize): remove code to adjust restrictions from old options
	* commands.cc
	(restrict_patch_set, struct unknown_itemizer): rename
	app.is_restricted to app.in_restriction
	(add,drop,rename,revert): prefix file args with current subdir
	(update,status,ls_unknown,ls_missing): build restriction from args
	(commit): build restriction from args; use --message option
	(diff): build restriction from args; use --manifest options
	* file_io.cc (find_working_copy): logging tweaks
	* monotone.cc: remove --include/--exclude options; add --manifest
	and --message options
	* tests/t_attributes.at: add commit --message option
	* tests/t_cross.at: commit --message
	* tests/t_cwork.at: commit --message
	* tests/t_disapprove.at: commit --message
	* tests/t_drop.at: commit --message
	* tests/t_erename.at: commit --message; diff --manifest
	* tests/t_fork.at: commit --message
	* tests/t_genkey.at: commit --message
	* tests/t_i18n_file.at: commit --message
	* tests/t_import.at: commit --message
	* tests/t_ls_missing.at: commit --message
	* tests/t_merge.at: commit --message
	* tests/t_movedel.at: commit --message
	* tests/t_movepatch.at: commit --message
	* tests/t_netsync.at: commit --message
	* tests/t_persist_phrase.at: commit --message
	* tests/t_rename.at: commit --message
	* tests/t_renamed.at: commit --message
	* tests/t_restrictions.at: remove --include/--exlclude options
	* tests/t_revert.at: commit --message
	* tests/t_scan.at: commit --message
	* tests/t_single_char_filenames.at: commit --message
	* tests/t_testresult.at: commit --message
	* tests/t_unidiff.at: commit --message
	* tests/t_unidiff2.at: commit --message
	* tests/t_update.at: commit --message
	* tests/t_versions.at: commit --message

2004-09-19  graydon hoare  <graydon@pobox.com>

	* change_set.cc: More bug fixes.
	* basic_io.cc: Improve error reporting.
	* commands.cc (complete): Teach about revisions.
	* database.{cc,hh}: Add complete variant for revisions.

2004-09-19  graydon hoare  <graydon@pobox.com>

	* change_set.cc: Add a unit test, fix some bugs.

2004-09-18  graydon hoare  <graydon@pobox.com>

	* change_set.{cc,hh} (subtract_change_sets): New function.
	(build_pure_addition_change_set): New function.
	* commands.cc (try_one_merge): Teach about revisions
	(merge): Likewise.
	(propagate): Likewise.
	(update): Change from changeset inversion to negation.
	* database.{cc,hh} (get_manifest): New function.
	* cert.cc: Use it.

2004-09-13  graydon hoare  <graydon@pobox.com>

	* change_set.cc: Bug fixes.
	* commands.cc: Likewise.

2004-09-13  graydon hoare  <graydon@pobox.com>

	* change_set.{cc,hh}: Implement delta renaming and merging.
	* commands.cc
	(update): Teach about revisions.
	(agraph): Likewise.
	* diff_patch.{cc,hh}: Tidy up interface a bit.
	* database.{cc,hh} (get_revision_ancestry): New helper.
	* file_io.{cc,hh}
	(move_dir): New function.
	(delete_dir_recursive): New function.

2004-09-10  graydon hoare  <graydon@pobox.com>

	* basic_io.{cc,hh}: Move to more "normal" looking
	quoted output.
	* change_set.{cc,hh}: Extend, bugfix.
	* commands.cc (diff): Teach about revisions.
	* revision.{cc,hh}: Extend, bugfix.

2004-09-07  Derek Scherger  <derek@echologic.com>

	subdirectory restrictions

	* file_io.{hh,cc} (find_working_copy): new function
	(absolutify) use fs::current_path
	* work.cc (add_to_options_map): use options.insert to preserve
	previous settings
	* work.hh: add note about MT/options file to header comment
	* lua.{hh,cc} (load_rcfile): renamed from add_rcfile
	* app_state.{cc,hh} (constructor): remove read of MT/options
	(initialize): new methods to find/create working copy
	(set_stdhooks,set_rcfiles,add_rcfile,load_rcfiles,read_options):
	new methods
	(set_database,set_branch,set_signing_key): update for new options
	reading
	* monotone.cc: update help for --norc option
	(cpp_main): move loading of lua hooks to app_state after book
	keeping dir is found
	* commands.cc: all commands call app initialize to relocate to
	working copy directory
	(bookdir_exists,ensure_bookdir) remove
	(setup) new command to create working copy
	* tests/t_subdirs.at: new test
	* testsuite.at: call new setup command to initialize working copy;
	call new test
	(PROBE_NODE): adjust for new checkout requirement that MT dir does
	not exist
	* tests/t_attributes.at: ditto
	* tests/t_cwork.at: ditto
	* tests/t_single_char_filenames.at: ditto
	* tests/t_versions.at: ditto

2004-09-06  graydon hoare  <graydon@pobox.com>

	* Makefile.am: Revise,
	* cert.{cc,hh}: Minor bug fixes.
	* change_set.{cc,hh}
	(apply_path_rearrangement): New variant.
	(read_path_rearrangement): New function.
	(write_path_rearrangement): New function.
	* commands.cc: Partially teach about revisions.
	* database.{cc,hh}: Bug fixes.
	* revision.cc: Print new manifest as hex.
	* schema.sql: Fix typos.
	* update.{cc,hh}: Teach about revisions.

2004-09-06  graydon hoare  <graydon@pobox.com>

	* Makefile.am (unit_tests): Revise.
	* change_set.{cc,hh}: Move accessors to header.
	* constants.cc (netcmd_current_protocol_version): Bump.
	(netcmd_minimum_bytes_to_bother_with_gzip): Expand to 0xfff.
	* database.{cc,hh}: Teach about reverse deltas, bug fixes.
	* diff_patch.{cc,hh}: Remove dead code.
	* merkle_tree.{cc,hh}: Teach about revisions.
	* netsync.cc: Teach about revisions, reverse deltas.
	* packet.{cc,hh}: Likewise.
	* unit_tests.{cc,hh}: Reactivate tests.

2004-09-02  Derek Scherger  <derek@echologic.com>

	* tests/t_restrictions.at: rework and attempt to clean things up a
	bit; add test for bug in restrict_patch_set
	* commands.cc (restrict_patch_set): fix bug in removal of
	restricted adds/dels/moves/deltas

2004-08-28  graydon hoare  <graydon@pobox.com>

	* Makefile.am (unit_tests): Split out working parts.
	* basic_io.{cc,hh}: Minor fixes.
	* cert.{cc,hh}: Fixes, remove major algorithms.
	* revision.{cc,hh}: Rewrite algorithms from cert.cc.
	* change_set.{cc,hh}: Extensive surgery, unit tests.
	* database.{cc,hh}: Minor fixes.
	* file_io.{cc,hh}: Likewise.
	* lua.cc: Likewise.
	* packet.{cc,hh}: Teach about revisions.
	* schema.sql: Drop some optimistic tables.
	* unit_tests.{cc,hh}: Add revision, change_set tests.
	* vocab.cc: Instantiate revision<cert>.
	* work.{cc,hh}: Rewrite in terms of path_rearrangement.

2004-08-17  graydon hoare  <graydon@pobox.com>

	* database.cc: Simplified.
	* schema.sql: Simplified.
	* transforms.cc: Fixed bug.
	* revision.{hh,cc}: Stripped out tid_source.
	* change_set.{cc,hh}: Oops, never committed!

2004-08-16  graydon hoare  <graydon@pobox.com>

	* change_set.{hh,cc}: Simplified, finished i/o.
	* revision.{hh,cc}: Fix to match, redo i/o.
	* basic_io.cc (basic_io::parser::key): Print trailing colon.
	* vocab.hh: Whitespace tweak.

2004-08-09  graydon hoare  <graydon@pobox.com>

	* change_set.{hh,cc}: New files.
	* basic_io.{hh,cc}: New files.
	* predicament.{hh,cc}: New files.
	* revision.{hh,cc}: Break completely, need to fix.
	* diff_patch.{hh,cc}: Minor touchups.
	* lua.{hh,cc}, std_hooks.lua: Model predicaments.
	* Makefile.am: Update.

2004-07-10  graydon hoare  <graydon@pobox.com>

	* lcs.{hh,cc}: Move lcs.hh body into lcs.cc.
	* diff_patch.cc: Modify to compensate.
	* revision.{hh,cc}: New files.
	* Makefile.am: Update
	* patch_set.{hh,cc}: Remove.
	* {cert,database,lua,packets}.{hh,cc}, commands.cc:
	Modify partially (incomplete) to use revisions.
	* manifest.{hh,cc}: Cleanup, remove dead code.
	* schema.sql: Declare new revision tables.
	* schema_migration.cc: Incomplete migrator.
	* {transforms.{hh,cc}, vocab{,_terms}.hh:
	Infrastructure for revisions.

2004-07-20  Derek Scherger  <derek@echologic.com>

	* tests/t_restrictions.at: new test
	* testsuite.at: run it
	* app_state.{cc,hh} (add_restriction, is_restricted): new functions
	* monotone.cc (--include,--exclude): new options
	* commands.cc (restrict_patch_set): new function. called by
	commit, update, status, diff commands

2004-07-05  graydon hoare  <graydon@pobox.com>

	* cert.cc (operator<): Fix wrong ordering of
	fields.

2004-06-07  graydon hoare  <graydon@pobox.com>

	* cryptopp/algebra.cpp:
	* cryptopp/asn.h:
	* cryptopp/hmac.h:
	* cryptopp/iterhash.h:
	* cryptopp/mdc.h:
	* cryptopp/modes.h:
	* cryptopp/osrng.h:
	* cryptopp/pubkey.h:
	* cryptopp/seckey.h:
	* cryptopp/simple.h:
	* cryptopp/smartptr.h:
	* cryptopp/strciphr.cpp:
	* cryptopp/strciphr.h:
	* lcs.hh:
	* lua.cc: Fixes for g++ 3.4 from Michael Scherer.
	* AUTHORS: Mention Michael.

2004-05-28  graydon hoare  <graydon@pobox.com>

	* tests/t_movedel.at: New test.
	* testsuite.at: Call it.
	* diff_patch.cc (adjust_deletes_under_renames): New function.
	(merge3): Use it.

2004-05-27  graydon hoare  <graydon@pobox.com>

	* tests/t_movepatch.at: New test.
	* testsuite.at: Call it.
	* diff_patch.cc (adjust_deltas_under_renames): New function.
	(merge3): Use it.

2004-05-20  graydon hoare  <graydon@pobox.com>

	* NEWS: Note 0.13 release.
	* configure.ac: Bump version number.
	* monotone.spec: Likewise.

2004-05-19  graydon hoare  <graydon@pobox.com>

	* file_io.cc (tilde_expand): Fix fs::path use.

2004-05-18  graydon hoare  <graydon@pobox.com>

	* diff_patch.cc (apply_directory_moves): Fix fs::path use.
	* file_io.cc (write_data_impl): Likewise.
	* packet.cc: Use explicit true/false maps in caches.
	* sanity.cc (dump_buffer): Write to clog (buffered).

2004-05-16  graydon hoare  <graydon@pobox.com>

	* keys.cc (get_passphrase): Reimplement.
	* unix/read_password.c: Remove.
	* {unix,win32}/read_password.cc: Add.
	* constants.{hh,cc} (maxpasswd): New constant.
	* Makefile.am: Teach about platform specific stuff.

2004-05-16  graydon hoare  <graydon@pobox.com>

	* diff_patch.cc (merge2): Don't discard files on one side.
	* std_hooks.lua (merge2_xxdiff_cmd): Specify merge filename.

2004-05-14  Joel Rosdahl  <joel@rosdahl.net>

	* std_hooks.lua (ignore_file): Quote dots in .svn patterns.
	* monotone.texi: Updated ignore_file hook example.

2004-05-13  Nathaniel Smith  <njs@codesourcery.com>

	* commands.cc: Include boost/filesystem/path.hpp,
	boost/filesystem/convenience.hpp.
	(checkout): Make checkout directory an fs::path, not a local_path.

2004-05-13  Nathaniel Smith  <njs@codesourcery.com>

	* testsuite.at (test_hooks.lua): Add a 'test_attr' attribute
	hook.  Add tests t_attributes and t_single_char_filenames.
	* tests/t_attributes.at: New test.
	* tests/t_single_char_filenames.at: New test.
	* manifest.cc (read_manifest_map): Replace ".+" with ".*" to
	support single-character filenames.
	* work.cc (read_work_set): Likewise.
	(read_attr_map): Likewise.

2004-05-13  Nathaniel Smith  <njs@codesourcery.com>

	* monotone.texi (Hook Reference): Update documented default
	definitions of 'merge2' and 'merge3'.

2004-05-12  graydon hoare  <graydon@pobox.com>

	* AUTHORS: Rename Netxx back to netxx. Really, look in
	the manifest; it's been renamed!
	* configure.ac: Remove prg_exec_monitor checks.

2004-05-12  Nathaniel Smith  <njs@pobox.com>

	* AUTHORS: Remove discussion of adns, since we no longer
	distribute it.  Fix capitalization of "Netxx".

2004-05-12  Nathaniel Smith  <njs@pobox.com>

	* std_hooks.lua (merge2): Support xemacs.  Add error message
	if no merge tool is found.
	(merge3): Likewise.  Also add (disabled) hook to use CVS
	'merge' command, as a demonstration of how to.

2004-05-12  graydon hoare  <graydon@pobox.com>

	* std_hooks.lua (get_author): Remove standard definition.
	* monotone.texi: Document change.

2004-05-12  graydon hoare  <graydon@pobox.com>

	* cert.cc (cert_manifest_author_default): Use default signing key
	name for default author, if lua hook fails.

2004-05-12  Joel Rosdahl  <joel@rosdahl.net>

	* file_io.cc (walk_tree): Removed extraneous newline in error
	message.

	* std_hooks.lua (edit_comment): Added missing newline in log
	message template.

	* tests/t_ls_missing.at: New test case.
	* testsuite.at: Added t_ls_missing.at.

2004-05-10  graydon hoare  <graydon@pobox.com>

	* nonce.cc, nonce.hh: New files.
	* Makefile.am: Note new files.
	* lua.cc, lua.hh (hook_get_nonce): New hook.
	* commands.cc (bump): New command.
	* commands.cc: Remove "(file|manifest)" args most places.
	* tests/t_disapprove.at
	* tests/t_genkey.at
	* tests/t_singlenetsync.at
	* tests/t_netsync.at
	* tests/t_persist_phrase.at: Adjust to compensate.
	* monotone.texi, monotone.1: Adjust to compensate.
	* work.cc, work.hh: Constify some arguments.

2004-05-09  graydon hoare  <graydon@pobox.com>

	* diff_patch.cc: Remove recording of file merge ancestry.

2004-05-09  graydon hoare  <graydon@pobox.com>

	* commands.cc (ls_missing): Modify to account for work.

2004-05-09  graydon hoare  <graydon@pobox.com>

	* commands.cc (list missing): New command.
	* monotone.texi, monotone.1: Update to document.

2004-05-08  graydon hoare  <graydon@pobox.com>

	* main.cc: New file encompassing prg_exec_monitor.
	* mkstemp.cc, mkstemp.hh: New portable implementation.
	* lua.cc: Use mkstemp from bundled version.
	* lua/liolib.c: Remove old mkstemp definition.
	* monotone.cc (cpp_main): Remove prg_exec env setting.
	* sanity.cc (sanity::dump_buffer): Dump logbuf to stderr, not stdout.
	* std_hooks.lua (temp_file): Use mkstemp not io.mkstemp.
	* Makefile.am (MOST_SOURCES): Add new files.

2004-05-03  Joel Rosdahl  <joel@rosdahl.net>

	* monotone.texi: Removed extraneous @ftable directive.

2004-05-02  graydon hoare  <graydon@pobox.com>

	* monotone.texi: Add stuff on selectors, new hooks.
	* AUTHORS: Typo fix.
	* configure.ac: Bump version number.

	Release point (v 0.12).

2004-05-02  Joel Rosdahl  <joel@rosdahl.net>

	Made it possible to rename a rename target and to undo a rename.
	I.e.: Given a rename set A -> B, "monotone rename B C" gives the
	rename set A -> C and "monotone rename B A" gives the empty rename
	set.
	* work.cc (visit_file): Implement new behavior.
	* tests/t_rename.at: Added test cases for new behavior.
	* monotone.texi: Note that a rename can be undone.

	Fix bug #8458:
	* file_io.hh, file_io.cc (walk_tree): Added require_existing_path
	parameter.
	* work.cc (build_deletion): Pass new parameter to walk_tree.
	* work.cc (build_rename): Ditto.

	* manifest.cc (build_manifest_map): Fix missing file check for
	i18n paths.

2004-05-01  Joel Rosdahl  <joel@rosdahl.net>

	Fix bug #7220:
	* manifest.cc (build_manifest_map): Handle missing file
	gracefully.

	* file_io.cc (walk_tree): Handle nonexistent file/directory
	gracefully.

2004-04-30  Christof Petig <christof@petig-baender.de>

	* rcs_import.cc (store_trunk_manifest_edge):
		skip ancestry to empty manifest
	* rcs_import.cc (process_branch):
		also follow branches of last/first versions

2004-04-29  graydon hoare  <graydon@pobox.com>

	* configure.ac: Fix up windows probe and bundling checks.
	* netxx/resolve_getaddrinfo.cxx: Local hack for stream addresses.
	* netsync.cc: Report address before listening.

2004-04-29  graydon hoare  <graydon@pobox.com>

	* cert.cc (get_branch_heads): Calculate a "disapproved version"
	attribute which culls a version with only disapproved ancestry
	edges.
	* monotone.texi: Fix some ascii-art diagrams.

2004-04-28  Christof Petig <christof@petig-baender.de>

	* command.cc (heads):
	show date and author certificates for each head

2004-04-28  Christof Petig <christof@petig-baender.de>

	* configure.ac:
	default to using the bundled SQLite

2004-04-28  Christof Petig <christof@petig-baender.de>

	* commands.cc (log):
	support optional file argument to show change log for
	e.g. monotone log [ID] cert.cc

2004-04-26  Christof Petig <christof@petig-baender.de>

	* rcs_import.cc (process branch):
	insert dummy cvs_edge to mark newly added file
	as previously non existant

2004-04-25  Joel Rosdahl  <joel@rosdahl.net>

	* po/stamp-po: Removed since it's generated.
	* std_hooks.lua (ignore_file): Corrected name of Subversion's
	administrative directory.
	* work.hh: Ditto.
	* monotone.texi (Hook Reference): Updated default definition of
	ignore_file.

2004-04-23  Christof Petig <christof@petig-baender.de>

	* rcs_import.cc (build_parent_state, build_child_state):
	remove dying files from manifest
	* rcs_import.cc (cvs_file_edge, note_file_edge):
	calculate state and remember it (alive or dead)

2004-04-23  Christof Petig <christof@petig-baender.de>

	* rcs_import.cc (import_rcs_file_with_cvs):
	do not include dead files in head_manifest

2004-04-22  Christof Petig <christof@petig-baender.de>

	* rcs_file.cc, rcs_file.hh: read and remember 'state' of revision
	* rcs_import.cc: remove Attic/ part from path

2004-04-21  Christof Petig <christof@petig-baender.de>

	* configure.ac: enable use of installed SQLite library

2004-04-20  graydon hoare  <graydon@pobox.com>

	* lua.hh, lua.cc (hook_note_commit): New hook.
	* commands.cc (commit): Call it.

2004-04-19  graydon hoare  <graydon@pobox.com>

	* cert.cc: Make trust messages nicer.
	* merkle_tree.cc: Clarify logging messages.
	* netsync.cc: Reorganize tickers, put client in txn.
	* packet.cc, packet.hh: Teach about constructability.

2004-04-16  graydon hoare  <graydon@pobox.com>

	* netsync.cc (session::extra_manifests): New member.
	(session::analyze_ancestry_graph): Use it.
	* tests/t_singlenetsync.at: New test for single manifest sync.
	* testsuite.at: Call it.

2004-04-14  Tom Tromey  <tromey@redhat.com>

	* rcs_import.cc (import_cvs_repo): Use require_password.
	Include keys.hh.
	* keys.hh (require_password): Declare.
	* keys.cc (require_password): New function.

2004-04-13  Tom Tromey  <tromey@redhat.com>

	* monotone.texi: Typo fixes.

2004-04-10  graydon hoare  <graydon@pobox.com>

	* netsync.cc: Minor bug fixes.

2004-04-10  graydon hoare  <graydon@pobox.com>

	* database.{cc,hh}:
	* commands.{cc,hh}:
	* lua.{cc,hh}:
	* std_hooks.lua:
	* vocab_terms.hh:
	Implement first cut at selectors.

2004-04-10  graydon hoare  <graydon@pobox.com>

	* cert.cc (operator<): Include name in compare.
	(operator==): Likewise.
	* packet.cc: Include shared_ptr.
	* rcs_file.cc: Rewrite by hand, no spirit.
	* rcs_import.cc: Change ticker names a bit.

2004-04-09  graydon hoare  <graydon@pobox.com>

	* app_state.cc: Fix a couple file path constructions.
	* file_io.cc (book_keeping_file): Make one variant static.
	* manifest.cc: Remove some dead code in walkers.
	* work.cc: Ditto.
	* rcs_file.cc: fcntl fix from Paul Snively for OSX.

2004-04-09  graydon hoare  <graydon@pobox.com>

	* file_io.cc: Fix boost filesystem "." and ".." breakage.
	* lua.cc: Fix format of log entry.
	* monotone.cc: Log locale settings on startup.
	* sanity.cc: Dump prefix on --verbose activation.
	* testsuite/t_i18n_file.at: Fix autotest LANG breakage.
	* testsuite/t_null.at: Account for chatter with --verbose.

2004-04-09  graydon hoare  <graydon@pobox.com>

	* configure.ac: Comment out check for sse2,
	set bundling to true by default.
	* INSTALL: describe changes to bundling.
	* Makefile.am: Remove vestiges of depot.

2004-04-07  graydon hoare  <graydon@pobox.com>

	* adns/*:
	* network.{cc,hh}:
	* proto_machine.{cc,hh}:
	* {http,smtp,nntp}_tasks.{cc,hh}:
	* tests/t_{http,smtp,nntp,proxy}.at:
	* url.{cc,hh}:
	* depot.cc:
	Delete files.
	* commands.cc:
	* lua.{cc,hh}:
	* database.{cc,hh}: Remove network/queue stuff.
	* configure.ac:
	* constants.{cc,hh}:
	* tests/t_{netsync,singlecvs,cvsimport}.at:
	* testsuite.at:
	* transforms.{cc,hh}:
	* unit_tests.{cc,hh}:
	* vocab_terms.hh:
	* vocab.{cc,hh}:
	* Makefile.am: Adjust for deletions.
	* app_state.hh: Cleanup.
	* monotone.texi: Fix some typos.
	* packet.{cc,hh}: Implement database ordering.
	* netsync.cc: Massage to use new packet logic.
	* commands.cc:
	* std_hooks.lua: Add initial selector stuff.

2004-03-29  graydon hoare  <graydon@pobox.com>

	* monotone.spec: Update for 0.11 release.

	Release point (v 0.11).

2004-03-29  graydon hoare  <graydon@pobox.com>

	* Makefile.am (DISTCHECK_CONFIGURE_FLAGS): Set.
	* commands.cc: Tidy up / narrow output width.
	* patch_set.cc: Likewise.
	* monotone.texi: Cleanups for PDF generation.

2004-03-28  graydon hoare  <graydon@pobox.com>

	* NEWS: Mention 0.11 release.
	* AUTHORS: Mention Robert.

2004-03-28  Robert Bihlmeyer  <robbe+mt@orcus.priv.at>

	* file_io.cc (walk_tree_recursive): Ignore broken symlinks.

2004-03-27  graydon hoare  <graydon@pobox.com>

	* monotone.texi: Flesh out netsync stuff, remove old network stuff.
	* monotone.1: Likewise.

2004-03-27  Robert Helgesson  <rycee@home.se>

	* Makefile.am:
	* configure.ac:
	* database.cc:
	* depot.cc:
	* lua.cc:
	* network.cc:
	* schema_migration.cc: Bundled library switch logic.

2004-03-27  graydon hoare  <graydon@pobox.com>

	* depot.cc (dump): Implement.
	* tests/t_http.at, test/t_proxy.at: Use "depot.cgi dump" rather than sqlite.
	* sqlite/pager.h: Change page size.
	* README: Massage slightly.
	* INSTALL: Write real installation instructions.
	* Makefile.am: Include build of "one big page" docs.
	* boost/circular_buffer_base.hpp: Another boost version insulation fix.
	* vocab.cc (verify): Normalize local_path's during verification on boost 1.31.0.
	* monotone.texi: Rip out some of the pre-netsync networking docs.

2004-03-24  graydon hoare  <graydon@pobox.com>

	* boost/circular_buffer_base.hpp: Boost version insulation.
	* cert.cc, cert.hh, commands.cc: Differentiate "unknown" keys from "bad".
	* xdelta.cc, proto_machine.cc: Fix boost version insulation.

2004-03-24  graydon hoare  <graydon@pobox.com>

	* rcs_import.cc (import_substates): Filter by branch.
	* xdelta.cc: Minor bits of insulation.

2004-03-24  graydon hoare  <graydon@pobox.com>

	* AUTHORS: Mention Robert.
	* configure.ac: Enable sse2 stuff.
	* monotone.spec: Adjust CFLAGS and CXXFLAGS
	* monotone.texi (Network Service): Expand a bit.

2004-03-24  Robert Helgesson  <rycee@home.se>

	* commands.cc:
	* http_tasks.cc:
	* lua.cc:
	* manifest.cc:
	* netsync.cc:
	* nntp_tasks.cc:
	* proto_machine.cc:
	* work.cc:
	* xdelta.cc:
	Portability fixes for boost 1.31.0

2004-03-22  graydon hoare  <graydon@pobox.com>

	* cryptopp/integer.cpp, integer.h: Enable SSE2 multiply code.
	* database.cc, database.hh, certs.cc: Speed up 'heads'.

2004-03-21  graydon hoare  <graydon@pobox.com>

	* lcs.hh, sanity.hh: Minor performance tweaks.

2004-03-20  graydon hoare  <graydon@pobox.com>

	* rcs_import.cc: Teach how to aggregate branches.
	* monotone.texi: Start section on netsync.

2004-03-20  Olivier Andrieu  <oliv__a@users.sourceforge.net>

	* commands.cc (log): Show tags in log.
	* AUTHORS: Mention Olivier.

2004-03-17  Nathan Myers  <ncm@cantrip.org>

	* boost/circular_buffer.hpp:
	* commands.cc:
	* cryptopp/fltrimpl.h:
	* cryptopp/iterhash.cpp:
	* quick_alloc.hh:
	Fixes for gcc 3.4 compat and warnings.

2004-03-17  graydon hoare  <graydon@pobox.com>
	* cryptopp/config.h: Fix for gcc aliasing optimization error.
	* rcs_import.cc (cvs_history::note_file_edge):
	Fix for first changelog import bug (#5813).

2004-03-15  graydon hoare  <graydon@pobox.com>

	* rcs_import.cc: Import lone versions properly.
	* tests/t_singlecvs.at: New test for it.
	* testsuite.at: Call it.

2004-03-14  graydon hoare  <graydon@pobox.com>

	* commands.cc (diff): Show added files too.
	* monotone.texi: Fix typo.

2004-03-08  graydon hoare  <graydon@pobox.com>

	* netsync.cc (analyze_manifest_edge): Fix broken formatter.

2004-03-07  graydon hoare  <graydon@pobox.com>

	* Makefile.am (BOOST_SANDBOX_SOURCES): Remove boost::socket entries.
	(NETXX_SOURCES): Predicate on IP6 support in OS (from Paul Snively).
	* boost/socket/*.[hc]pp: Remove.
	* boost/io/streambuf_wrapping.hpp: Remove.
	* AUTHORS: Remove copyright notice for boost::socket.
	* acinclude.m4 (ACX_PTHREAD): Add.
	* network.cc: Replace boost::socket machinery with Netxx.
	* network.hh (open_connection): Remove prototype, static function.
	* sanity.hh, sanity.cc: Make log formatters give file:line coords,
	throw log offending coordinate if formatting fails.

2004-03-07  graydon hoare  <graydon@pobox.com>

	* sqlite/date.c, sqlite/vdbeInt.h, sqlite/vdbeaux.c: Add.
	* sqlite/*.c: Upgrade to 2.8.12.
	* Makefile.am: Update to mention new files.
	* cert.cc
	(expand_ancestors)
	(expand_dominators): Resize child bitmaps to cover parent.

2004-03-06  graydon hoare  <graydon@pobox.com>

	* netsync.cc (get_root_prefix): Fix from Paul Snively
	to fix static initialization order on mac OSX.
	* montone.texi: Typo fix from Anders Petersson.
	* *.cc: Move all function defs into column 0.

2004-03-04  graydon hoare  <graydon@pobox.com>

	* std_hooks.lua: Fix merger execution pessimism.

2004-03-04  graydon hoare  <graydon@pobox.com>

	* adler32.hh: Modify to use u8.
	* depot.cc, netcmd.cc, xdelta.cc: Modify to use u8.
	* netio.hh, numeric_vocab.hh (widen): Move between headers.
	* netsync.cc: Correct role-assumption bugs.
	* schema_migration.cc: Strip whitespace in sha1.
	(changes received from Christof Petig)

2004-03-01  graydon hoare  <graydon@pobox.com>

	* commands.cc: Handle anonymous pulling.
	* netsync.cc: Ditto.

	Release point (v 0.10).

2004-03-01  graydon hoare  <graydon@pobox.com>

	* NEWS: Mention impending 0.10 release.
	* cert.cc, cert.hh: Bug fixes, implement trust function, QA stuff.
	* commands.cc: Tweak disapprove, approve, testresult, push, pull.
	* configure.ac: Bump version number.
	* cryptopp/rng.h, cryptopp/rng.cpp
	(MaurerRandomnessTest): Fix bitrot.
	* keys.cc: Add Maurer PRNG randomness test.
	* lua.cc, lua.hh: Add trust, testresult, anonymous netsync hooks.
	* monotone.1: Update to follow changes to commands.
	* monotone.texi: Include QA section, adjust some UI drift, clarify
	reserved cert names, document new hooks and commands.
	* netcmd.hh, netcmd.cc: Add anonymous, error commands; fix bugs.
	* netsync.cc: Process new commands, factor server loop a bit.
	* std_hooks.lua: Add new hook defaults, factor mergers.
	* tests/t_netsync.at: Check SHA1 of each edge.
	* tests/t_null.at: Call with --norc to skip ~/.monotonerc
	* tests/t_update.at: Fix glaring error.
	* tests/t_disapprove.at, tests/t_testresult.at: New tests.
	* testsuite.at: Call them.
	* ui.cc (sanitize): Clean escape chars from output (optional?)
	* update.cc: Rewrite entirely in terms of new QA definitions.

2004-02-24  graydon hoare  <graydon@pobox.com>

	* commands.cc (ls_keys): Write key hash codes.
	* constands.cc (netsync_timeout_seconds): Up to 120.
	* netsync.cc: Fix a bunch of bugs.
	* patch_set.cc (manifests_to_patch_set): Fix bug in overload
	default construction.

2004-02-22  graydon hoare  <graydon@pobox.com>

	* patch_set.cc, patch_set.hh: Parameterize yet further.
	* netsync.cc: Fix a lot of bugs, add manifest and file grovelling.
	* tests/t_netsync.at: A new test (which runs!)
	* testsuite.at: Call it.

2004-02-20  graydon hoare  <graydon@pobox.com>

	* cert.cc, cert.hh, key.cc, key.hh, database.cc, database.hh:
	Add lots of little netsync support routines.
	* commands.cc (rebuild): Rehash everything too.
	* constants.cc (netcmd_minsz): Recalculate.
	* cryptopp/osrng.cpp (NonblockingRng::GenerateBlock): Handle
	/dev/urandom a bit better.
	* netcmd.cc, netcmd.hh: Remove describe cmds, add nonexistant cmd.
	* netio.hh: Add uleb128 stuff.
	* xdelta.cc: Add randomizing unit test suite.
	* diff_patch.cc: Remove commented-out dead line-merger code.
	* merkle_tree.cc: Fix various bugs.
	* netcmd.cc: Switch everything over to uleb128s.
	* netsync.cc: Implement lots of missing stuff.

2004-02-09  graydon hoare  <graydon@pobox.com>

	* netsync.cc (ROOT_PREFIX): New variable.
	* commands.cc (merkle): New command.

2004-02-09  Ben Elliston  <bje@wasabisystems.com>

	* monotone.texi: Spelling corrections.

2004-02-09  graydon hoare  <graydon@pobox.com>

	* database.cc, database.hh
	(get_version_size)
	(get_file_version_size)
	(get_manifest_version_size): New functions.
	* xdelta.cc, xdelta.hh (measure_delta_target_size): New function.
	* merkle_tree.cc, merkle_tree.hh, netcmd.cc, netcmd.hh:
	Cleanup and typesafety.
	* netsync.cc: Cleanup, typesafety, implement refine phase.

2004-02-01  graydon hoare  <graydon@pobox.com>

	* netsync.cc: Remove a lot of stuff, implement auth phase.
	* constants.cc, constants.hh: Move constants from netsync.cc.
	* netcmd.cc, netcmd.hh: Split out of netsync.cc.
	* merkle_tree.cc, merkle_tree.hh: Likewise.
	* numeric_vocab.hh: New header.
	* adler32.hh: include numeric_vocab.hh.
	* netio.hh: Likewise.
	* unit_tests.cc, unit_tests.hh: Update.
	* Makefile.am: Likewise.
	* commands.cc: Guess signing key for auth phase.
	* database.cc, database.hh (public_key_exists)
	(get_pubkey): New functions based on key hashes.

2004-01-31  graydon hoare  <graydon@pobox.com>

	* Netxx/*: New files.
	* AUTHORS: Mention Netxx.
	* Makefile.am: Mention Netxx and netsync.{cc,hh}
	* adler32.hh: Delegate typedefs to boost.
	* cert.hh, cert.cc (cert_hash_code): New function.
	* commands.cc (find_oldest_ancestors): Block cycles.
	(netsync): New command.
	* database.cc, database.hh (schema): Update.
	(put_key): Calculate key hash on the fly.
	(put_cert): Likewise.
	(merkle_node_exists)
	(get_merkle_node)
	(put_merkle_node)
	(erase_merkle_nodes): New functions.
	* keys.hh, keys.cc (key_hash_code): New function.
	* lua.cc, lua.hh
	(hook_get_netsync_read_permitted)
	(hook_get_netsync_write_permitted): New hooks.
	* monotone.spec: Update for FC1 info conventions.
	* monotone.texi (Quality Assurance): New section.
	* netsync.cc, netsync.hh: New files, preliminary
	netsync infrastructure. Command bodies still missing.
	* schema.sql: Add intrinsic key and cert hashes, merkle nodes.
	* schema_migration.cc: Add code to migrate to new schema.
	* unit_tests.cc: Handle command-line args to limit test set.
	* vocab_terms.hh: Add merkle and prefix as new terms.

2004-01-13  Nathaniel Smith  <njs@codesourcery.com>

	* idna/idn-int.h: Remove (generated by configure).

2004-01-13  Nathaniel Smith  <njs@codesourcery.com>

	* configure.ac: Switch "if" and "else" branches in pthreads
	checks.

2004-01-12  Nathaniel Smith  <njs@codesourcery.com>

	* configure.ac: Remove check for -lpthread.
	Add check for pthread_mutex_lock and ACX_PTHREAD.
	* m4/acx_pthread.m4: New file.

2004-01-07  graydon hoare  <graydon@pobox.com>

	* Makefile.am:
	* po/POTFILES.in:
	* po/monotone.pot: Minor tweaks for distclean.
	* adns/config.h:
	* boost/socket/src/interface.cpp:
	* boost/socket/src/ip4/address.cpp:
	* boost/socket/src/ip4/protocol.cpp: OSX portability.
	* AUTHORS: Mention new contributors.
	* monotone.texi (Hook Reference): Document i18n hooks.

	Release point (v 0.9).

2004-01-07  graydon hoare  <graydon@pobox.com>

	* cert.cc (ensure_parents_loaded)
	(expand_dominators)
	(expand_ancestors)
	(find_intersecting_node): New functions.
	(find_common_ancestor): Reimplement in terms of dominator
	and ancestor bitset intersection.

2004-01-05  Christof Petig <christof@petig-baender.de>

	* vocab.cc (verify<local_path>) Fix use of val() / iterator.
	* constants.cc (illegal_path_bytes): NUL-terminate.

2004-01-02  graydon hoare  <graydon@pobox.com>

	* diff_patch.cc (normalize_extents): Improve to handle an odd case.
	* tests/t_fmerge.at: New test, to test it.
	* commands.cc (fload, fmerge): Permanently enable, for test.
	* testsuite.at: Call new test.

2004-01-01  graydon hoare  <graydon@pobox.com>

	* file_io.hh, file_io.cc (read_localized_data, write_localized_data):
	New functions
	* commands.cc, manifest.cc, transforms.cc: Use them.
	* monotone.texi: Minor update to i18n docs.
	* lua.hh, lua.cc (hook_get_linesep_conv, hook_get_charset_conv):
	New hooks.
	* acinclude.m4: Move AX_CREATE_STDINT_H in here.
	* po/monotone.pot: Regenerate.
	* NEWS, configure.ac: Prep for 0.9 release.

2003-12-30  graydon hoare  <graydon@pobox.com>

	* file_io.hh, file_io.cc (mkpath): New function.
	* commands.cc, database.cc, diff_patch.cc, file_io.cc,
	lua.cc, vocab.cc, work.cc: Use it.
	* constants.cc (illegal_path_bytes_arr): Remove leading null.
	* monotone.texi: Include i18n docs.
	* tests/t_i18n_file.at: Check colon in filename.

2003-12-29  graydon hoare  <graydon@pobox.com>

	* file_io.cc: Localize names before touching fs.
	* lua.hh, lua.cc (hook_get_system_charset): Remove useless fn.
	* test_hooks.lua: Likewise.
	* monotone.cc, transforms.cc, transforms.hh:
	Remove lua from system charset conv.
	* tests/t_i18n_file.at: New test.
	* testsuite.at: Call it.

2003-12-28  graydon hoare  <graydon@pobox.com>

	* app_state.cc, app_state.hh: Massage to use i18n vocab.
	* cert.cc, commands.cc, commands.hh, rcs_import.cc,
	update.cc, update.hh, url.cc, url.hh: Likewise.

	* work.cc, work.hh: --> Likewise, and break file format! <--

	* constants.hh, constants.cc (legal_ace_bytes): New constant.
	* vocab.cc (verify<ace>): Use it.
	(verify<urlenc>) New function.
	* vocab_terms.hh (ace, urlenc, utf8): New terms.
	* transforms.hh, transforms.cc: Use them.
	* monotone.cc (utf8_argv): Charconv argv.
	* network.hh, network.cc: Use url.{hh,cc}.

2003-12-28  graydon hoare  <graydon@pobox.com>

	* constants.hh, constants.cc (idlen): New constant.
	* commands.cc, vocab.cc: Use it.
	* manifest.cc (read_manifest_map): Tighten up regex.
	* packet.cc: Likewise.
	* transforms.cc (uppercase)
	(lowercase): Rewrite.
	(utf8_to_urlenc)
	(urlenc_to_utf8)
	(internalize_url)
	(internalize_cert_name)
	(internalize_rsa_keypair_id)
	(externalize_url)
	(externalize_cert_name)
	(externalize_rsa_keypair_id): New functions.
	* url.hh, url.cc (parse_utf8_url): New function.

2003-12-20  graydon hoare  <graydon@pobox.com>

	* diff_patch.cc (normalize_extents): New function.
	(merge_via_edit_scripts): Use it.

2003-12-19  graydon hoare  <graydon@pobox.com>

	[net.venge.monotone.i18n branch]

	* idna/*.[ch]: New files.
	* po/*: New files.
	* url.cc, url.hh, constants.cc: New files.
	* Makefile.am, configure.ac: Various fiddling for gettext.
	* lua.hh, lua.cc (hook_get_system_charset): New hook.
	(hook_get_system_linesep): New hook.
	* transforms.hh, transforms.cc
	(charset_convert)
	(system_to_utf8)
	(utf8_to_system)
	(ace_to_utf8)
	(utf8_to_ace)
	(line_end_convert): New functions.
	* vocab.cc: Refine constraints.
	* vocab_terms.hh (external): New atomic type.
	* monotone.cc (cpp_main): Initialize gettext.
	* sanity.hh (F): Call gettext() on format strings.
	* commands.cc, depot.cc, database.cc, http_tasks.cc, keys.cc,
	network.cc, rcs_import.cc, sanity.cc, mac.hh : Update to use
	'constants::' namespace.
	* config.h.in: Remove.
	* commands.cc: Various formatting cleanups.
	* unit_tests.cc, unit_tests.hh: Connect to url tests.

2003-12-19  graydon hoare  <graydon@pobox.com>

	* diff_patch.cc (merge3): Skip patches to deleted files.

2003-12-16  graydon hoare  <graydon@pobox.com>

	* commands.cc (ls_ignored, ignored_itemizer): Fold in as subcases of unknown.

2003-12-16  graydon hoare  <graydon@pobox.com>

	* lua.cc (working_copy_rcfilename): MT/monotonerc not MT/.monotonerc.

2003-12-16  graydon hoare  <graydon@pobox.com>

	* lua.hh, lua.cc (working_copy_rcfilename): New function.
	* monotone.cc: Add working copy rcfiles.
	* commands.cc (ls_unknown, unknown_itemizer): Skip ignored files.

2003-12-16  graydon hoare  <graydon@pobox.com>

	* file_io.cc (walk_tree_recursive): continue on book-keeping file.

2003-12-15  graydon hoare  <graydon@pobox.com>

	* tests/t_unidiff.at, t_unidiff2.at: Check for mimencode.

2003-12-15  graydon hoare  <graydon@pobox.com>

	* configure.ac: Add --enable-static-boost.
	* Makefile.am: Likewise.
	* AUTHORS: Mention new contributors.

2003-12-14  Lorenzo Campedelli <lorenzo.campedelli@libero.it>

	* work.cc (add_to_attr_map): Finish change to attr map format.

2003-12-10  Tom Tromey  <tromey@redhat.com>

	* commands.cc (checkout): Give better error message if branch is
	empty.

2003-12-07  Eric Kidd  <eric.kidd@pobox.com>

	* commands.cc (agraph): Handle repositories with a single version.
	* database.cc (get_head_candidates): Handle heads with no ancestors.
	* cert.cc (get_branch_heads): Handle heads with no ancestors.

2003-12-06  Eric Kidd  <eric.kidd@pobox.com>

	* update.hh, update.cc (pick_update_target): Return current
	version if no better update candidates available.
	* update.cc (pick_update_target): Always do branch filtering.
	* commands.cc (update): Notice when we're already up-to-date.
	* commands.cc (propagate): Assign branch name correctly when merging.

2003-12-05  graydon hoare  <graydon@pobox.com>

	* lcs.hh (edit_script): New entry point.
	* diff_patch.cc: Rewrite merge in terms of edit scripts.
	* network.cc (post_queued_blobs_to_network): Tidy up transient
	failure message.
	* randomfile.hh: Prohibit deletes on end of chunks.
	* sanity.cc: EOL-terminate truncated long lines.

2003-12-02  graydon hoare  <graydon@pobox.com>

	* database.cc, database.hh (reverse_queue): Copy constructor.
	* std_hooks.lua (merge3): Remove afile, not ancestor.
	* monotone.cc: Remove debugging message.
	* ui.cc (finish_ticking): Set last_write_was_a_tick to false.

2003-12-01  graydon hoare  <graydon@pobox.com>

	* app_state.hh, app_state.cc (set_signing_key): New fn, persist key.
	* monotone.cc (cpp_main): Permit commuting the --help argument around.

2003-11-30  graydon hoare  <graydon@pobox.com>

	* network.cc (post_queued_blobs_to_network): Fail when posted_ok is false.
	* database.cc (initialize): Fail when -journal file exists.
	* keys.cc (make_signature): Nicer message when privkey decrypt fails.

2003-11-29  Tom Tromey  <tromey@redhat.com>

	* rcs_import.cc (store_auxiliary_certs): Renamed to fix typo.
	Updated all callers.

	* http_tasks.cc (check_received_bytes): Allow "-" as well.
	* depot.cc (execute_post_query): Allow "-" as well.

2003-11-28  Tom Tromey  <tromey@redhat.com>

	* http_tasks.cc (check_received_bytes): Allow "-" as well.
	* depot.cc (execute_post_query): Allow "-" as well.

2003-11-28  graydon hoare  <graydon@pobox.com>

	* cert.cc: Various speedups.
	* cycle_detector.hh (edge_makes_cycle): Use visited set, too.
	* database.hh, database.cc (get_head_candidates): New, complex query.
	* keys.hh, keys.cc (check_signature): Cache verifiers.
	* sqlite/os.c (sqliteOsRandomSeed): Harmless valgrind purification.
	* tests/t_fork.at, tests/t_merge.at: Ignore stderr chatter on 'heads'.

2003-11-27  graydon hoare  <graydon@pobox.com>

	* Makefile.am (AM_LDFLAGS): No more -static, sigh.
	* cert.cc (find_relevant_edges): Keep dynamic-programming caches.
	(calculate_renames_recursive): Likewise.
	* cert.cc, cert.hh (rename_edge): Add constructor, copy constructor.
	* commands.cc (list certs): Note rename certs are binary.

2003-11-24  graydon hoare  <graydon@pobox.com>

	* network.cc: Continue fetch, post loops even if one target has
	an exception.

2003-11-24  graydon hoare  <graydon@pobox.com>

	* database.hh, database.cc (delete_posting): Change to take queue
	sequence numbers.
	* commands.cc (queue): Use new API.
	* network.cc (post_queued_blobs_to_network): Use new API.

2003-11-24  graydon hoare  <graydon@pobox.com>

	* std_hooks.lua (get_http_proxy): Return nil when no ENV var.
	* monotone.texi (get_http_proxY): Document change.

2003-11-24  graydon hoare  <graydon@pobox.com>

	* tests/t_proxy.at: Add a test for proxying with tinyproxy.
	* testsuite.at: Call it.
	* lua.cc: Fix dumb error breaking proxying.
	* network.cc: Be verbose about proxying.

2003-11-23  graydon hoare  <graydon@pobox.com>

	* http_tasks.cc (read_chunk): Tolerate 0x20* after chunk len.

2003-11-23  graydon hoare  <graydon@pobox.com>

	* network.cc: Make more informative error policy.
	* boost/socket/socketstream.hpp: Pass SocketType to streambuf template.
	* boost/socket/src/default_socket_impl.cpp: Translate EINTR.

2003-11-22  graydon hoare  <graydon@pobox.com>

	* lua.cc, lua.hh (hook_get_http_proxy): New hook.
	* std_hooks.lua (get_http_proxy): Default uses HTTP_PROXY.
	(get_connect_addr): Undefine, it's for tunnels alone now.
	* network.cc: Use new hook.
	* http_tasks.hh, http_tasks.cc: Teach about proxies (sigh).
	* monotone.texi: Document new hooks.

2003-11-22  graydon hoare  <graydon@pobox.com>

	* lua.cc, lua.hh (hook_get_connect_addr): New hook.
	* std_hooks.lua (get_connect_addr): Default uses HTTP_PROXY.
	* network.cc, network.hh: Use new hook.
	* http_tasks.cc: Teach about HTTP/1.1.
	* cert.cc (bogus_cert_p): Fix UI ugly.

2003-11-21  graydon hoare  <graydon@pobox.com>

	* constants.hh (postsz): New constant for suggested post size.
	* database.cc, database.hh (queue*): Change db API slightly.
	* commands.cc (queue): Adjust to changed db API.
	* network.cc (post_queued_blobs_to_network): Switch to doing
	incremental posts.
	* cert.cc (write_rename_edge, read_rename_edge): Put files on
	separate lines to accomodate future i18n work.
	* work.cc (add_to_attr_map, write_attr_map): Reorder fields to
	accomodate future i18n work.
	* monotone.texi: Document it.
	* configure.ac, NEWS: Mention 0.8 release.

	Release point (v 0.8).

2003-11-16  Tom Tromey  <tromey@redhat.com>

	* missing: Removed generated file.

2003-11-14  graydon hoare  <graydon@pobox.com>

	* commands.cc (vcheck): Add.
	* cert.cc, cert.hh (cert_manifest_vcheck): Add.
	(check_manifest_vcheck): Add.
	(calculate_vcheck_mac): Add.
	* constants.hh (vchecklen): New constant.
	* mac.hh: Re-add.
	* monotone.texi (Hash Integrity): New section.
	* monotone.1: Document vcheck.

2003-11-14  graydon hoare  <graydon@pobox.com>

	* database.cc, database.hh (reverse_queue): New class.
	(compute_older_version): New functions.
	(get_manifest_delta): Remove.
	* network.cc, network.hh (queue_blob_for_network): Remove.
	* packet.cc, packet.hh (queueing_packet_writer): Change UI,
	write to queue directly, accept optional<reverse_queue>.
	* cert.cc (write_paths_recursive): Rewrite to use constant
	memory.
	* commands.cc (queue, queue_edge_for_target_ancestor):
	Install optional<reverse_queue> in qpw.
	* tests/t_cross.at: Ignore new UI chatter.
	* monotone.texi (Transmitting Changes): Change UI output.

2003-11-13  graydon hoare  <graydon@pobox.com>

	* Makefile.am (AUTOMAKE_OPTIONS): Require 1.7.1
	* commands.cc (addtree): Wrap in transaction guard.
	* database.cc, database.hh (manifest_delta_exists): Add.
	(get_manifest_delta): Add.
	* cert.cc (write_paths_recursive): Use partial deltas.
	* manifest.cc, manifest.hh (read_manifest_map): New variant.
	* patch_set.cc, patch_set.hh (patch_set): Add map_new, map_old
	fields.
	(manifests_to_patch_set) Store new field.
	(patch_set_to_packets) Don't read manifest versions from db.
	* std_hooks.lua (ignore_file): ignore .a, .so, .lo, .la, ~ files.
	* tests/t_cvsimport.at: New test.
	* testsuite.at: Call it.

2003-11-10  graydon hoare  <graydon@pobox.com>

	* commands.cc (find_oldest_ancestors): New function.
	(queue): New "addtree" subcommand.
	* monotone.texi: Document it.
	* monotone.1: Document it.

2003-11-10  graydon hoare  <graydon@pobox.com>

	* file_io.cc (walk_tree_recursive): Ignore MT/

2003-11-09  graydon hoare  <graydon@pobox.com>

	* database.cc (dump, load): Implement.
	* commands.cc (db): Call db.dump, load.
	* cycle_detector.hh: Skip when no in-edge on src.
	* monotone.texi: Document dump and load, add some
	special sections.
	* monotone.1: Mention dump and load.

2003-11-09  graydon hoare  <graydon@pobox.com>

	* rcs_file.hh (rcs_symbol): New structure.
	* rcs_file.cc (symbol): New rule.
	* rcs_import.cc (find_branch_for_version): New function.
	(cvs_key::branch): New field.
	(store_auxilliary_certs): Cert branch tag.
	* cycle_detector.hh: Fix bugs, don't use quick_alloc.
	* commands.cc (checkout): Add --branch based version.
	* monotone.texi: Document new command variant.
	* monotone.1: Ditto.

2003-11-09  graydon hoare  <graydon@pobox.com>

	* quick_alloc.hh: New file.
	* Makefile.am: Add it.
	* cycle_detector.hh: Rewrite.
	* manifest.hh: Use quick_alloc.
	* vocab.cc: Relax path name requirements a bit.
	* sqlite/sqliteInt.h: Up size of row to 16mb.

2003-11-02  graydon hoare  <graydon@pobox.com>

	* commands.cc (post): Post everything if no URL given; don't base
	decision off branch name presence.
	* app_state.cc, monotone.cc, file_io.cc, file_io.hh: Support
	absolutifying args.
	* lua.hh, lua.cc, std_hooks.lua (hook_get_mail_hostname): New hook.
	* monotone.texi: Document it.
	* monotone.texi, monotone.1: Minor corrections, new sections.
	* monotone.cc: Don't look in $ENV at all.
	* network.cc: Correct MX logic.
	* nntp_tasks.cc, smtp_tasks.cc: Separate postlines state.
	* smtp_tasks.cc: Correct some SMTP logic.
	* configure.ac, NEWS: Mention 0.7 release.

	Release point (v 0.7).

2003-11-01  graydon hoare  <graydon@pobox.com>

	* http_tasks.cc: Drop extra leading slashes in HTTP messages.

2003-10-31  graydon hoare  <graydon@pobox.com>

	* commands.cc, database.cc, database.hh, lua.cc, lua.hh,
	network.cc, network.hh, packet.cc, packet.hh, schema.sql,
	schema_migration.cc, tests/t_http.at, tests/t_nntp.at, vocab.cc:
	Eliminate "groupname", use lone URL.
	* monotone.texi: Update to cover new URL rules.
	* network.cc, network.hh, lua.cc, lua.hh, smtp_tasks.cc:
	Implement "mailto" URLs.
	* tests/t_smtp.at: New test.
	* testsuite.at: Call it.

2003-10-31  graydon hoare  <graydon@pobox.com>

	* patch_set.cc (manifests_to_patch_set): Second form with explicit renames.
	(manifests_to_patch_set): Split edit+rename events when we see them.
	* commands.cc (status, commit): Include explicit rename set.
	* diff_patch.cc (merge3): Accept edit+rename events split by patch_set.cc.
	* smtp_tasks.hh, smtp_tasks.cc: New files.
	* nntp_machine.hh, nntp_machine.cc: Rename to proto_machine.{hh,cc} (woo!)
	* nntp_tasks.cc: Adjust to use proto_ prefix in various places.
	* proto_machine.cc (read_line): get() into streambuf.
	* Makefile.am: Cover renames and adds.

2003-10-31  graydon hoare  <graydon@pobox.com>

	* diff_patch.cc (merge3): Extract renames.
	* commands.cc (calculate_new_manifest_map): Extract renames.
	(try_one_merge): Extract renames, propagate to merge target.
	(commit): Extract renames, propagate to commit target.
	* cert.cc (calculate_renames_recursive): Fix wrong logic.
	(find_common_ancestor_recursive): Stall advances at top of graph.
	* patch_set.cc: (manifests_to_patch_set): Teach about historical
	renames.
	* tests/t_erename.at: New test for edit+rename events.
	* testsuite.at: Call t_erename.at.

2003-10-30  graydon hoare  <graydon@pobox.com>

	* patch_set.cc (operator<): s/a/b/ in a few places, yikes!
	* cert.cc: Add machinery for rename edge certs.
	* commands.cc: Call diff(manifest,manifest) directly.
	* tests/t_nntp.at: Kill tcpserver DNS lookups on nntp test.
	* network.cc (parse_url): Character class typo fix, from
	Johannes Winkelmann.
	* app_state.hh, cert.hh, commands.hh, cycle_detector.hh,
	database.hh, diff_patch.cc, diff_patch.hh, http_tasks.hh,
	interner.hh, keys.hh, lua.hh, manifest.hh, network.hh,
	nntp_machine.hh, nntp_tasks.hh, packet.hh, patch_set.hh,
	transforms.hh, update.hh, vocab.hh, work.hh, xdelta.hh:
	fix use of std:: prefix / "using namespace" pollution.

2003-10-27  graydon hoare  <graydon@pobox.com>

	* lua/liolib.c (io_mkstemp): Portability fix
	from Ian Main.
	* xdelta.cc,hh (compute_delta): New manifest-specific variant.
	* transforms.cc,hh (diff): Same.
	* rcs_import.cc: Various speedups to cvs import.

2003-10-26  graydon hoare  <graydon@pobox.com>

	* cert.cc (get_parents): New function.
	(write_paths_recursive): New function.
	(write_ancestry_paths): New function.
	* cert.hh (write_ancestry_paths): Declare.
	* commands.cc (queue_edge_for_target_ancestor):
	Call write_ancestry_paths for "reposting" queue
	strategy.

2003-10-25  graydon hoare  <graydon@pobox.com>

	* commands.cc (log): Skip looking inside nonexistent
	manifests for file comments.

2003-10-24  graydon hoare  <graydon@pobox.com>

	* adns/*.c, adns/*.h: Import adns library.
	* Makefile.am: Update to build adns into lib3rdparty.a.
	* AUTHORS: Mention adns.
	* network.cc: Call adns functions, not gethostbyname.

2003-10-20  Nathaniel Smith  <njs@codesourcery.com>

	* patch_set.cc (patch_set_to_text_summary): Give more detailed
	output.
	* commands.cc (get_log_message, status, diff): Use
	patch_set_to_text_summary for complete description.

2003-10-22  graydon hoare  <graydon@pobox.com>

	* monotone.texi: Document 'queue' command.
	* monotone.1: Likewise.

2003-10-22  graydon hoare  <graydon@pobox.com>

	* diff_patch.cc
	(infer_directory_moves): New function.
	(rebuild_under_directory_moves): New function.
	(apply_directory_moves): New function.
	(merge3): Handle directory moves.
	* tests/t_renamed.at: New test for dir renames.
	* testsuite.at: Call it.

2003-10-21  graydon hoare  <graydon@pobox.com>

	* commands.cc (queue): New command.
	(list): Add "queue" subcommand, too.

2003-10-21  graydon hoare  <graydon@pobox.com>

	* diff_patch.cc (merge_deltas): New function.
	(check_map_inclusion): New function.
	(check_no_intersect): New function.
	(merge3): Rewrite completely.
	* tests/t_rename.at: New test.
	* testsuite.at: Call it.
	* file_io.cc, file_io.hh (make_dir_for): New function.
	* commands.cc (update): Call make_dir_for on update.

2003-10-20  graydon hoare  <graydon@pobox.com>

	* commands.cc: Replace [] with idx() everywhere.

2003-10-20  Tom Tromey  <tromey@redhat.com>

	* cert.hh (get_branch_heads): Updated.
	Include <set>.
	* commands.cc (head): Updated for new get_branch_heads.
	(merge): Likewise.
	(propagate): Likewise.
	* cert.cc (get_branch_heads): Use set<manifest_id>.

	* commands.cc (merge): Use all caps for metasyntactic variable.
	(heads): Likewise.

	* network.cc (post_queued_blobs_to_network): Do nothing if no
	packets to post.

2003-10-20  graydon hoare  <graydon@pobox.com>

	* cert.cc (get_branch_heads): Fix dumb bug.
	* diff_patch.cc (merge3): Fix dumb bug.
	(merge2): Fix dumb bug.
	(try_to_merge_files): Fix dumb bug.

2003-10-20  graydon hoare  <graydon@pobox.com>

	* file_io.cc (tilde_expand): New function.
	* monotone.cc (cpp_main): Expand tildes in
	db and rcfile arguments.

2003-10-20  graydon hoare  <graydon@pobox.com>

	* rcs_import.cc (import_cvs_repo): Check key existence
	at beginning of import pass, to avoid wasted work.

2003-10-19  Tom Tromey  <tromey@redhat.com>

	* commands.cc (log): Add each seen id to `cycles'.

2003-10-19  graydon hoare  <graydon@pobox.com>

	* AUTHORS: Mention Tecgraf PUC-Rio and their
	copyright.
	* Makefile.am: Mention circular buffer stuff.
	* configure.ac, NEWS: Mention 0.6 release.
	* cert.hh, cert.cc (erase_bogus_certs): file<cert> variant.
	* commands.cc (log): Erase bogus certs before writing,
	cache comment-less file IDs.
	* monotone.spec: Don't specify install-info args,
	do build with optimization on RHL.

	Release point (v 0.6).

2003-10-19  Matt Kraai  <kraai@ftbfs.org>

	* commands.cc (merge): Use app.branch_name instead of args[0] for
	the branch name.

2003-10-17  graydon hoare  <graydon@pobox.com>

	* commands.cc (log): New command.
	Various other bug fixes.
	* monotone.1, monotone.texi: Minor updates.

2003-10-17  graydon hoare  <graydon@pobox.com>

	* monotone.texi: Expand command and hook references.
	* commands.cc: Disable db dump / load commands for now.

2003-10-16  graydon hoare  <graydon@pobox.com>

	* sanity.hh: Add a const version of idx().
	* diff_patch.cc: Change to using idx() everywhere.
	* cert.cc (find_common_ancestor): Rewrite to recursive
	form, stepping over historic merges.
	* tests/t_cross.at: New test for merging merges.
	* testsuite.at: Call t_cross.at.

2003-10-10  graydon hoare  <graydon@pobox.com>

	* lua.hh, lua.cc (hook_apply_attribute): New hook.
	* work.hh, work.cc (apply_attributes): New function.
	* commands.cc (update_any_attrs): Update attrs when writing to
	working copy.
	* std_hooks.lua (temp_file): Use some env vars.
	(attr_functions): Make table of attr-setting functions.

2003-10-10  graydon hoare  <graydon@pobox.com>

	* work.cc: Fix add/drop inversion bug.
	* lua/*.{c,h}: Import lua 5.0 sources.
	* lua.cc: Rewrite lua interface completely.
	* std_hooks.lua, test_hooks.lua, testsuite,
	tests/t_persist_phrase.at, configure.ac, config.h.in, Makefile.am:
	Modify to handle presence of lua 5.0.

2003-10-08  graydon hoare  <graydon@pobox.com>

	* rcs_import.cc: Attach aux certs to child, not parent.
	* manifest.cc: Speed up some calculations.
	* keys.cc: Optionally cache decoded keys.

2003-10-07  graydon hoare  <graydon@pobox.com>

	* manifest.hh, manifest.cc, rcs_import.cc: Write manifests w/o
	compression.
	* vocab.hh, vocab.cc: Don't re-verify verified data.
	* ui.hh, ui.cc: Minor efficiency tweaks.

2003-10-07  graydon hoare  <graydon@pobox.com>

	* commands.cc, work.cc, work.hh: Add some preliminary stuff
	to support explicit renaming, .mt-attrs.
	* monotone.texi: Add skeletal sections for command reference,
	hook reference, CVS phrasebook. Fill in some parts.

2003-10-02  graydon hoare  <graydon@pobox.com>

	* boost/circular_buffer*.hpp: Add.
	* AUTHORS, cert.cc, commands.cc, database.cc,
	diff_patch.cc, http_tasks.cc, keys.cc, lua.cc, manifest.cc,
	network.cc, nntp_machine.cc, packet.cc, patch_set.cc,
	rcs_import.cc, sanity.cc, sanity.hh, ui.hh, update.cc,
	vocab_terms.hh, work.cc:
	remove existing circular buffer code, replace all
	logging and asserty stuff with boost::format objects
	rather than vsnprintf.

2003-10-01  graydon hoare  <graydon@pobox.com>

	* testsuite.at: Don't use getenv("HOSTNAME").
	* database.cc (exec, fetch): Do va_end/va_start again in between
	logging and executing query.

2003-09-28  Tom Tromey  <tromey@redhat.com>

	* monotone.texi: Added @direntry.

2003-09-27  Nathaniel Smith  <njs@pobox.com>

	* monotone.cc: Remove "monotone.db" default to --db
	option in help text.

2003-09-27  graydon hoare  <graydon@pobox.com>

	* diff_patch.cc: Rework conflict detection.
	* rcs_import.cc: Remove some pointless slowness.
	* monotone.spec: Install info files properly.

	Release point (v 0.5).

2003-09-27  graydon hoare  <graydon@pobox.com>

	* AUTHORS, NEWS, configure.ac: Update for 0.5 release.
	* monotone.texi: Various updates.
	* xdelta.cc (compute_delta): Fix handling of empty data.
	* database.cc (sql): Require --db for init.
	* work.cc (read_options_map): Fix options regex.

2003-09-27  graydon hoare  <graydon@pobox.com>

	* lcs.hh: New jaffer LCS algorithm.
	* interner.hh, rcs_import.cc: Templatize interner.
	* diff_patch.hh: Use interner, new LCS.

2003-09-27  Tom Tromey  <tromey@redhat.com>

	* commands.cc (fetch): Always try lua hook; then default to all
	known URLs.

2003-09-26  Tom Tromey  <tromey@redhat.com>

	* commands.cc (tag): Use all-caps for meta-syntactic variables.
	(comment, add, cat, complete, mdelta, fdata): Likewise.

	* monotone.1: There's no default database.
	* monotone.texi (OPTIONS): There's no default database.

	* database.cc (sql): Throw informative error if database name not
	set.
	* app_state.cc (app_state): Default to no database.

2003-09-26  graydon hoare  <graydon@pobox.com>

	* debian/*, monotone.spec: Add packaging control files.

2003-09-24  graydon hoare  <graydon@pobox.com>

	* database.cc, database.hh (debug): New function.
	* commands.cc (debug): New command.
	* cert.cc, cert.hh (guess_branch): New function.
	* commands.cc (cert): Queue certs to network servers.
	* commands.cc (cert, commit): Use guess_branch.
	* commands.cc (list): List unknown, ignored files.
	* monotone.texi, monotone.1: Document.

2003-09-24  graydon hoare  <graydon@pobox.com>

	* commands.cc (queue_edge_for_target_ancestor): Queue the
	correct ancestry cert, from child to target, as well as
	patch_set.

2003-09-22  graydon hoare  <graydon@pobox.com>

	* depot_schema.sql, schema_migration.cc,
	schema_migration.hh: Add.
	* database.cc, depot.cc: Implement schema migration.
	* database.cc, commands.cc: Change to db ... cmd.
	* monotone.texi, monotone.1: Document command change.
	* depot.cc: Fix various query bugs.

2003-09-21  Nathaniel Smith  <njs@codesourcery.com>

	* depot.cc (depot_schema): Remove unique constraint on (contents),
	replace with unique constraint on (groupname, contents).

2003-09-21  Nathaniel Smith  <njs@codesourcery.com>

	* commands.cc (diff): Take manifest ids as arguments.  Add
	explanatory text on files added, removed, modified.

2003-09-19  Tom Tromey  <tromey@redhat.com>

	* commands.cc (genkey): Use all-caps for meta-syntactic variable.
	(cert, tag, approve, disapprove, comment, add, drop, commit,
	update, revert, cat, checkout, co, propagate, complete, list, ls,
	mdelta, fdelta, mdata, fdata, mcerts, fcerts, pubkey, privkey,
	fetch, post, rcs_import, rcs): Likewise.
	(explain_usage): Indent explanatory text past the command names.

2003-09-17  Tom Tromey  <tromey@redhat.com>

	* commands.cc (list): Don't compute or use "subname".

	* commands.cc (revert): Handle case where argument is a
	directory.
	* tests/t_revert.at: Test for revert of directory.

	* testsuite.at (MONOTONE_SETUP): Use "monotone initdb".
	* monotone.1: Document "initdb".
	* monotone.texi (Commands): Document initdb.
	(Creating a Database): New node.
	(Getting Started): Refer to it.
	* commands.cc (initdb): New command.
	* database.cc (database::sql): New argument `init'.
	(database::initialize): New method.
	* database.hh (database::initalize): Declare.
	(database::sql): New argument `init'.

2003-09-17  Tom Tromey  <tromey@redhat.com>

	* tests/t_persist_phrase.at: Use "ls certs".
	* tests/t_nntp.at: Use "ls certs".
	* tests/t_genkey.at: Use "ls keys" and "ls certs".

2003-09-16  Tom Tromey  <tromey@redhat.com>

	* monotone.1: Document "list branches".
	* commands.cc (ls_certs): New function, from `lscerts' command.
	(ls_keys): New function, from `lskeys' command.
	(ls_branches): New function.
	(list): New command.
	(ls): New alias.
	(explain_usage): Split parameter info at \n.
	* monotone.texi (Adding Files): Use "list certs".
	(Committing Changes): Likewise.
	(Forking and Merging): Likewise.
	(Commands): Likewise.
	(Generating Keys): Use "list keys".
	(Commands): Likewise.
	(Commands): Mention "list branches".
	(Branches): Likewise.

2003-09-15  graydon hoare  <graydon@redhat.com>

	* http_tasks.cc: Fix networking to handle long input.

	* ui.cc, ui.hh: Only pad with blanks enough to cover old output
	when ticking.

	* update.cc, cert.cc, commands.cc: Fix cert fetching functions to
	remove bogus certs.

2003-09-15  Tom Tromey  <tromey@redhat.com>

	* monotone.1: Don't mention MT_KEY or MT_BRANCH.

	* monotone.texi (Getting Started): Don't mention MT_DB or
	MT_BRANCH.
	(Adding Files): Explicitly use --db and --branch.
	* app_state.hh (app_state): New fields options, options_changed.
	Declare new methods.  Include work.hh.
	* work.cc (work_file_name): New constant.
	(add_to_options_map): New structure.
	(get_options_path): New function.
	(read_options_map, write_options_map): Likewise.
	* work.hh (options_map): New type.
	(get_options_path, read_options_map, write_options_map): Declare.
	* commands.cc (add, drop, commit, update, revert, checkout,
	merge): Write options file.
	* app_state.cc (database_option, branch_option): New constants.
	(app_state::app_state): Read options file.
	(app_state::set_database): New method.
	(app_state::set_branch): Likewise.
	(app_state::write_options): Likewise.
	Include work.hh.
	* monotone.cc (cpp_main): Don't set initial database name on
	app.  Use new settor methods.  Don't look at MT_BRANCH or MT_DB.

2003-09-14  graydon hoare  <graydon@pobox.com>

	* vocab.cc, vocab.hh: Add streamers for vocab terms in preparation
	for switch to formatter.

	* cert.cc (check_signature): Treat missing key as failed check.
	* commands.cc (lscerts): Warn when keys are missing.

	* rcs_import.cc, nntp_tasks.cc, http_tasks.cc: Tick progress.

	* sanity.cc, monotone.cc: Tidy up output a bit.

	* xdelta.cc: Add code to handle empty files. Maybe correct?

	* ui.cc, ui.hh: Add.

2003-09-13  Tom Tromey  <tromey@redhat.com>

	* tests/t_nntp.at: If we can't find tcpserver or snntpd, skip the
	test.
	* tests/t_http.at: If we can't find boa or depot.cgi, skip the
	test.

2003-09-12  graydon hoare  <graydon@pobox.com>

	* update.cc (pick_update_target): Only insert base rev as update
	candidate if it actually exists in db.

	* commands.cc, database.cc, database.hh: Implement id completion
	command, and general id completion in all other commands.

2003-09-12  Tom Tromey  <tromey@redhat.com>

	* commands.cc (revert): A deleted file always appears in the
	manifest.
	* tests/t_revert.at: Check reverting a change plus a delete; also
	test reverting by file name.

	* work.cc (deletion_builder::visit_file): Check for file in
	working add set before looking in manifest.
	* tests/t_drop.at: Added add-then-drop test.

	* testsuite.at: Include t_drop.at.
	* tests/t_drop.at: New test.
	* work.cc (visit_file): Check for file in working delete set
	before looking in manifest.

2003-09-12  Tom Tromey  <tromey@redhat.com>

	* Makefile.am ($(srcdir)/testsuite): tests/atconfig and
	tests/atlocal are not in srcdir.

	* Makefile.am (TESTS): unit_tests is not in srcdir.

2003-09-11  graydon hoare  <graydon@pobox.com>

	* commands.cc: Check for MT directory in status.
	* commands.cc: Require directory for checkout.
	* commands.cc: Delete MT/work file after checkout.
	* commands.cc: Implement 'revert', following tromey's lead.
	* commands.cc: Print base, working manifest ids in status.

	* diff_patch.cc: Further merge corrections.
	* diff_patch.cc (unidiff): Compensate for occasional miscalculation
	of LCS.

	* tests/t_merge.at: Check that heads works after a merge.
	* tests/t_fork.at:  Check that heads works after a fork.
	* tests/t_genkey.at: Remove use of 'import'.
	* tests/t_cwork.at: Check deletion of work file on checkout.
	* tests/t_revert.at: Check that revert works.

	* commands.cc, monotone.cc: Report unknown commands nicely.

2003-09-08  graydon hoare  <graydon@pobox.com>

	* tests/merge.at: Accept tromey's non-error case for update.

	* commands.cc(try_one_merge): Write merged version to packet
	writer, not directly to db.
	(merge): Write branch, changelog cert on merged version to db.

	* std_hooks.lua(merge3): Open result in mode "r", not "w+".

2003-09-06  Tom Tromey  <tromey@redhat.com>

	* update.cc (pick_update_target): Not an error if nothing to
	update.

	* monotone.texi: Use VERSION; include version.texi.

	* monotone.1: Document "co".
	* monotone.texi (Commands): Document "co".
	* commands.cc (ALIAS): New macro.
	(co): New alias.

	* README: Updated.

	* txt2c.cc: Added missing file.

	* texinfo.tex, INSTALL, Makefile.in, aclocal.m4, compile, depcomp,
	install-sh, missing, mkinstalldirs: Removed generated files.

2003-09-04  graydon hoare  <graydon@pobox.com>

	* Makefile.am, depot.cc, http_tasks.cc, http_tasks.hh,
	lua.cc, lua.hh, monotone.texi, network.cc, tests/t_http.at,
	vocab_terms.hh:

	Use public key signatures to talk to depot, not mac keys.

	* commands.cc, file_io.cc, monotone.texi, monotone.1,
	tests/t_scan.at, tests/t_import.at, work.cc, work.hh:

	Remove the 'import' and 'scan' commands, in favour of generalized
	'add' which chases subdirectories.

	* configure.ac, NEWS:

	Release point (v 0.4).

2003-09-03  graydon hoare  <graydon@pobox.com>

	* monotone.texi: Expand notes about setting up depot.

	* update.cc: Update by ancestry. Duh.

2003-09-02  graydon hoare  <graydon@pobox.com>

	* boost/socket/streambuf.hpp: Bump ppos on overflow.

	* packet.cc, transforms.cc, transforms.hh: Add function for
	canonicalization of base64 encoded strings. Use on incoming cert
	packet values.

	* commands.cc: Change fetch and post to take URL/groupname params
	rather than branchname.

	* network.cc, network.hh, depot.cc, http_tasks.cc: Fix URL parser,
	improve logging, change signatures to match needs of commands.cc

	* Makefile.am: Don't install txt2c or unit_tests.

	* Makefile.am: Build depot.cgi not depot.

	* database.cc, database.hh: Add "all known sources" fetching support.

	* patch_set.cc: Sort in a path-lexicographic order for nicer summaries.

	* monotone.texi: Expand coverage of packets and networking.

	* tests/t_nntp.at, tests/t_http.at: Update to provide URL/groupname
	pairs.

2003-09-02  Tom Tromey  <tromey@redhat.com>

	* aclocal.m4, monotone.info: Removed generated files.

2003-08-31  Nathaniel Smith  <njs@codesourcery.com>

	* configure.ac: Check for lua40/lua.h, lua40/lualib.h and -llua40,
	-lliblua40.
	* config.h.in: Add LUA_H, LIBLUA_H templates, remove HAVE_LIBLUA,
	HAVE_LIBLUALIB templates.
	* lua.cc: Include config.h.  Use LUA_H, LIBLUA_H macros.

2003-08-29  graydon hoare  <graydon@pobox.com>

	* Makefile.am, txt2c.cc, lua.cc, database.cc:
	Use a C constant-building converter rather than objcopy.

	* cert.cc, cert.hh, packet.cc, packet.hh, diff_patch.cc,
	rcs_import.cc:
	Modify cert functions to require a packet consumer, do no implicit
	database writing.

	* commands.cc, database.cc, database.hh, schema.sql, network.cc:
	Modify packet queueing strategy to select ancestors from known
	network server content, rather than most recent edge.

2003-08-25  graydon hoare  <graydon@pobox.com>

	* AUTHORS, ChangeLog, Makefile.am, NEWS, configure.ac,
	tests/t_http.at: Release point (v 0.3)

2003-08-24  graydon hoare  <graydon@pobox.com>

	* nntp_tasks.cc: Measure success from postlines state.
	* network.cc: Print summary counts of transmissions.
	* packet.cc: Count packets into database.
	* depot.cc: Add administrative commands, fix a bunch of
	little bugs.
	* t_http.at: Testcase for depot-driven communication.
	* monotone.texi: Update to reflect depot existence.
	* http_tasks.cc: Pick bugs out.

2003-08-24  graydon hoare  <graydon@pobox.com>

	* commands.cc: Wash certs before output.
	* *.cc,*.hh: Adjust cert packet format to
	be more readable, avoid superfluous gzipping.

2003-08-24  graydon hoare  <graydon@pobox.com>

	* configure, Makefile.in: Remove generated files, oops.
	* commands.cc: Implement 'propagate'.
	* lua.cc, lua.hh, network.cc, network.hh: Remove
	'aggregate posting' stuff.
	* network.cc: Batch postings into larger articles.
	* diff_patch.hh, diff_patch.cc: Implement basic
	merge2-on-manifest.

2003-08-23  graydon hoare  <graydon@pobox.com>

	* monotone.cc: Handle user-defined lua hooks as
	overriding internal / .monotonerc hooks no matter
	where on cmd line they occur.
	* update.cc: Made failures more user-friendly.
	* lua.cc: Improve logging a bit.
	* testsuite.at, tests/*.{at,in}, testsuite/: Rewrite tests in
	autotest framework, move to tests/ directory.
	* boost/io/*, cryptopp/hmac.h: Add missing files.

2003-08-23  Tom Tromey  <tromey@redhat.com>

	* monotone.cc (OPT_VERSION): New macro.
	(cpp_main): Handle OPT_VERSION.
	(options): Added `version' entry.
	Include config.h.

2003-08-21  Tom Tromey  <tromey@redhat.com>

	* database.cc: Include "sqlite/sqlite.h", not <sqlite.h>.

2003-08-20  graydon hoare  <graydon@pobox.com>

	* boost/*:
	incorporate boost sandbox bits, for now.

	* Makefile.am, Makefile.in, configure, configure.ac, diff_patch.cc,
	http_tasks.cc, http_tasks.hh, network.cc, nntp_machine.cc,
	nntp_machine.hh, nntp_tasks.cc, nntp_tasks.hh, testsuite/t_nntp.sh:

	fix up networking layer to pass nntp tests again

2003-08-19  graydon hoare  <graydon@pobox.com>

	* Makefile.am, Makefile.in, app_state.hh, cert.cc, commands.cc,
	constants.hh, cryptopp/misc.h, database.cc, depot.cc,
	http_tasks.cc, http_tasks.hh, keys.cc, lua.cc, lua.hh, monotone.cc,
	network.cc, network.hh, nntp_machine.cc, nntp_machine.hh,
	nntp_tasks.cc, nntp_tasks.hh, packet.cc, packet.hh, rcs_import.cc,
	sanity.cc, sanity.hh, schema.sql, test_hooks.lua,
	testsuite/runtest.sh, testsuite/t_null.sh, vocab_terms.hh:

	major surgery time
	- move to multi-protocol posting and fetching.
	- implement nicer failure modes for sanity.
	- redo commands to print nicer, fail nicer.

2003-08-18  graydon hoare  <graydon@pobox.com>

	* Makefile.am, Makefile.in, adler32.hh, database.cc, depot.cc,
	mac.hh, xdelta.cc, Makefile.am, Makefile.in:

	first pass at a depot (CGI-based packet service)

2003-08-08  graydon hoare  <graydon@pobox.com>

	* Makefile.am, Makefile.in AUTHORS, ChangeLog, Makefile.am,
	Makefile.in, NEWS, monotone.1, monotone.info, monotone.texi:

	release point (v 0.2)

2003-08-08  graydon hoare  <graydon@pobox.com>

	* cert.cc, cert.hh, interner.hh, rcs_import.cc:

	auxilliary certs

	* cert.cc, cert.hh, cycle_detector.hh, interner.hh, patch_set.cc,
	rcs_import.cc:

	improvements to cycle detection stuff

2003-08-05  graydon hoare  <graydon@pobox.com>

	* rcs_import.cc:

	almost even more seemingly correct CVS graph reconstruction (still slow)

	* sqlite/* cryptopp/* Makefile.am, Makefile.in, aclocal.m4,
	config.h.in, configure, configure.ac, file_io.cc, keys.cc,
	sanity.cc, sanity.hh, transforms.cc:

	minimizing dependencies on 3rd party libs by importing the
	necessary bits and rewriting others.

	* cert.cc, cert.hh, rcs_import.cc:

	cvs import seems to be working, but several linear algorithms need
	replacement

2003-07-28  graydon hoare  <graydon@pobox.com>

	* Makefile.am, Makefile.in, cert.cc, commands.cc, database.cc,
	database.hh, manifest.cc, rcs_file.cc, rcs_import.cc,
	rcs_import.hh, vocab.cc, xdelta.cc:

	cvs graph reconstruction hobbling along.

2003-07-21  graydon hoare  <graydon@pobox.com>

	* database.cc, xdelta.cc, xdelta.hh:

	piecewise xdelta; improves speed a fair bit.

2003-07-11  graydon hoare  <graydon@pobox.com>

	* Makefile.am, Makefile.in, config.h.in, configure, configure.ac,
	transforms.cc, xdelta.cc, xdelta.hh:

	implement xdelta by hand, forget 3rd party delta libs.

2003-07-02  graydon hoare  <graydon@pobox.com>

	* database.cc, rcs_import.cc, transforms.cc, transforms.hh:

	speedups all around in the storage system

2003-07-01  graydon hoare  <graydon@pobox.com>

	* database.hh, rcs_import.cc, transforms.cc, transforms.hh: speed

	improvements to RCS import

2003-06-30  graydon hoare  <graydon@pobox.com>

	* rcs_import.cc, transforms.cc:

	some speed improvements to RCS import

2003-06-29  graydon hoare  <graydon@pobox.com>

	* commands.cc, database.hh, rcs_import.cc, transforms.cc:

	RCS file import successfully (albeit slowly) pulls in some pretty
	large (multi-hundred revision, >1MB) test cases from GCC CVS

	* Makefile.in, commands.cc, rcs_file.cc, rcs_file.hh,
	rcs_import.cc, rcs_import.hh,

	Makefile.am: preliminary support for reading and walking RCS files

2003-04-09  graydon hoare  <graydon@pobox.com>

	* autogen.sh: oops
	* */*: savannah import

2003-04-06  graydon hoare  <graydon@pobox.com>

	* initial release.
<|MERGE_RESOLUTION|>--- conflicted
+++ resolved
@@ -1,4 +1,8 @@
-<<<<<<< HEAD
+2005-04-18  Nathaniel Smith  <njs@codesourcery.com>
+
+	* monotone.texi (Dealing with a Fork): Clarify (hopefully) what we
+	mean when we say that "update" is a dangerous command.
+
 2005-04-17  Matt Johnston  <matt@ucc.asn.au>
 
 	* packet.cc: fix up unit test compilation.
@@ -12,12 +16,6 @@
 
 	* Move base64<gzip> code as close to the database as possible,
 	to avoid unnecessary inflating and deflating.
-=======
-2005-04-18  Nathaniel Smith  <njs@codesourcery.com>
-
-	* monotone.texi (Dealing with a Fork): Clarify (hopefully) what we
-	mean when we say that "update" is a dangerous command.
->>>>>>> f445eb50
 
 2005-04-17  Nathaniel Smith  <njs@codesourcery.com>
 
