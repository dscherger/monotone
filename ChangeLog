--- conflicted
+++ resolved
@@ -1,4 +1,3 @@
-<<<<<<< HEAD
 2006-01-18  Timothy Brownawell  <tbrownaw@gmail.com>
 
 	* merkle_tree.{cc,hh}: Add a locate_item() function to find the
@@ -6,7 +5,7 @@
 	* refiner.cc (refiner::process_refinement_command): If they have
 	a leaf and we have a subtree then if their leaf is in our subtree,
 	we need to tell them.
-=======
+
 2006-01-18  Nathaniel Smith  <njs@pobox.com>
 
 	* configure.ac: Remove some dead comments.
@@ -24,7 +23,6 @@
 2006-01-18  Nathaniel Smith  <njs@pobox.com>
 
 	* database.cc (begin_transaction): Turn an E() into an I().
->>>>>>> 55f94a9b
 
 2006-01-15  Richard Levitte  <richard@levitte.org>
 
