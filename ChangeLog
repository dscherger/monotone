--- conflicted
+++ resolved
@@ -1,4 +1,13 @@
-<<<<<<< HEAD
+2005-07-22  Nathaniel Smith  <njs@pobox.com>
+
+	* monotone.texi (Committing Work): Remove discussion of manifests.
+
+2005-07-20  Nathaniel Smith  <njs@pobox.com>
+
+	* netsync.cc (rebuild_merkle_trees): Make 'including branch'
+	message L() instead of P(); it's nice information, but too much to
+	be useful with large databases.
+
 2005-07-22  Matt Johnston  <matt@ucc.asn.au>
 
 	* database_check.cc: check that revisions and manifests
@@ -9,17 +18,6 @@
 2005-07-21  Richard Levitte  <richard@levitte.org>
 
 	* contrib/monotone-import.pl: Now uses the given tag.
-=======
-2005-07-22  Nathaniel Smith  <njs@pobox.com>
-
-	* monotone.texi (Committing Work): Remove discussion of manifests.
-
-2005-07-20  Nathaniel Smith  <njs@pobox.com>
-
-	* netsync.cc (rebuild_merkle_trees): Make 'including branch'
-	message L() instead of P(); it's nice information, but too much to
-	be useful with large databases.
->>>>>>> c373c603
 
 2005-07-20  Marcel van der Boom  <marcel@hsdev.com>
 
