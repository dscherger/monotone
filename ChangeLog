<<<<<<< HEAD
2006-02-14  Richard Levitte  <richard@levitte.org>

	* Makefile.am (htmldir): Add variables so monotone.html is created
	and installed automatically.
	This is prompted by debian/monotone.html, which indicates
	monotone.html should be available.

	* netsync.cc (serve_connections): Correct spelling.
=======
2006-02-13  Matthew Gregan  <kinetik@orcon.net.nz>

	* sanity.cc (sanity::dump_buffer): Fix a SEGV when we're in an
	error unwind and about to ask the user to mail us the crash
	log--we must use FL() rather than F() here, since by the time this
	is called we can't rely on the i18n infrastructure being alive.
>>>>>>> 84b36f8c

2006-02-12  Nathaniel Smith  <njs@pobox.com>

	* netsync.cc (serve_connections): Revert garbage that I
	accidentally checked in last time...

2006-02-12  Nathaniel Smith  <njs@pobox.com>

	* NEWS: Add things done since last time I did this...

2006-02-12  Matthew Gregan  <kinetik@orcon.net.nz>

	* {cset,paths,revision,roster,sanity,vocab}.{cc,hh}: GCC 4.1
	compile fixes.

2006-02-11  Richard Levitte  <richard@levitte.org>

	* NEWS: Removed my notice about netsync, as I just noticed it
	was already mentioned under Bugs:.

2006-02-11  Nathaniel Smith  <njs@pobox.com>

	* configure.ac, debian/changelog, monotone.spec:
	* win32/monotone.iss: Bump version to 0.26pre2.

2006-02-11  Nathaniel Smith  <njs@pobox.com>

	* NEWS: Add mention of validate_commit_message.

2006-02-11  Blake Kaplan <mrbkap@gmail.com>

	* monotone.texi (Hooks): Added new subsection about validation
	hooks, and describe validate_commit_message in it.

	* std_hooks.lua (validate_commit_message): Change the second
	argument to match the documentation.

2006-02-11  Matt Johnston  <matt@ucc.asn.au>

	* database.hh: increase checkpoint batch size from 100 to 1000

2006-02-11  Matt Johnston  <matt@ucc.asn.au>

	* NEWS: Fix rename example.

2006-02-11  Richard Levitte  <richard@levitte.org>

	* NEWS: Update with the netsync change.

2006-02-11  Nathaniel Smith  <njs@pobox.com>

	* NEWS: Draft for 0.26pre2.

2006-02-11  Richard Levitte  <richard@levitte.org>

	* netsync.cc (serve_connections): Enclose more or less everything
	in a try-catch block to catch if using IPv6 failed, and to try
	with just IPv4 in that case.  This is important for those who
	copy a IPv6-enabled binary to a system that doesn't use IPv6.

	* po/sv.po: Adapt translation to the newly changed messages.

2006-02-10  Derek Scherger  <derek@echologic.com>

	* tests/t_drop_missing.at:
	* tests/t_rename.at:
	* work.cc (visit_file): attempt to improve a couple of messages;
	remove some unrequired \n's
	
2006-02-10  Derek Scherger  <derek@echologic.com>

	* netsync.cc (process_anonymous_cmd, process_auth_cmd): don't
	report misleading permission denied errors for branches that are
	not being served
	* paths.cc (find_and_go_to_workspace): delete stale comment
	* tests/t_netsync_permissions.at: add test pull of branch that is
	not served

2006-02-11  Timothy Brownawell  <tbrownaw@gmail.com>

	Adding your db is silly and confusing (what should revert do?).
	So, it's not allowed any more (the db file is ignored, regardless of
	what the ignore hook says).
	* tests/t_add_owndb.at: remove XFAIL, use 'ls known' instead of
	'ls unknown'
	* testsuite.at: don't put the db in the ignore hook
	* database.{cc,hh}: is_dbfile(), check if a path is the database file
	* work.cc: check is_dbfile where we check the ignore hook when
	walking the filesystem
	* tests/t_mt_ignore.at: fix for having the db always be ignored

2006-02-10  Richard Levitte  <richard@levitte.org>

	* monotone.texi (Hooks): Change the example for
	get_revisions_cert_trust to check "branch" certs instead of
	"ancestor" ones, and thereby match the effect of the "approve"
	command.

2006-02-10  Matt Johnston  <matt@ucc.asn.au>

	* commands.cc (CMD(checkout)): wrapping in a transaction makes
	a big difference.

2006-02-09  Nathaniel Smith  <njs@pobox.com>

	* Makefile.am (SQLITE_SOURCES): Remove header files lost in
	latest SQLite upstream import.

2006-02-09  Graydon Hoare  <graydon@pobox.com>

	* lua.cc (hook_validate_commit_message): make validated the
	default.

2006-02-09  Richard Levitte  <richard@levitte.org>

	* tests/t_cvsimport.at, tests/t_cvsimport3.at,
	tests/t_cvsimport_deleted_invar.at,
	tests/t_cvsimport_manifest_cycle.at, tests/t_cvsimport_samelog.at,
	tests/t_singlecvs.at: Changed to cope with the strictness of
	CVSNT.  It doesn't create a CSVROOT/history file automagically,
	but CVSROOT/modules is created automatically both by the older CVS
	and by CVSNT.  You can't check out a group of files using revision
	numbers with CVSNT.  You MUST stand in the work directory for some
	command with CVSNT.  Finally, with CVSNT, 'cvs init' generates the
	following message if you're a normal user, at least on Debian:

	cvs init: Unable to register repository.
	cvs init: Your login may not have sufficient permissions to modify the
	cvs init: global server settings.
	cvs init: Repository /home/levitte/cvsfoo initialised

2006-02-09  Matthew Gregan  <kinetik@orcon.net.nz>

	* testsuite.at: Remove duplicate line.

2006-02-08  Matthew Gregan  <kinetik@orcon.net.nz>

	* sqlite/*: Import SQLite 3.3.3.
	* Makefile.am: Adjust for new and removed files in import.
	* NEWS: Make a note of the SQLite database format change.
	* database.cc (database::load): Rewrite so that we don't need any
	local changes to SQLite.

2006-02-08  Richard Levitte  <richard@levitte.org>

	* testsuite.at, tests/t_ls_changed.at: News test, for "list
	changed".

	* monotone.texi, monotone.1: Document "list changed".

	* po/sv.po: Correct translations of changed messages, translate
	new messages.

	* commands.cc (ls_changed, CMD(list)): Add a new command, "list
	changed", to list changed files, always sorted in lexical order.

2006-02-06  Blake Kaplan  <mrbkap@gmail.com>

	* commands.cc CMD(commit): Call a new lua hook to validate the commit
	message. Don't ignore -m "" when it's passed on the command line.
	* lua.cc, lua.hh: Add a new hook that validates a given commit message
	and passes in the added files, deleted files, and modified files.
	* std_hooks.lua: Give a default hook to validate commit messages. This
	currently disallows empty messages, as monotone currently does.

2006-02-05  Benoît Dejean  <benoit@placenet.org>

	* ui.cc (tick_write_count::write_ticks): Reverted lexical_cast,
	back to F().

2006-02-05  Benoît Dejean  <benoit@placenet.org>

	* ui.cc (tick_write_count::write_ticks): Fixed utf8 handling.
	boost::format + locale sucks, it ouputs "1\u+ffff24" for
	"%d" % 1024.

2006-02-02  Emile Snyder  <emile@alumni.reed.edu>

	* merge.cc (resolve_merge_conflicts): If the merge has non-content
	conflicts warn the user and abort before making them do content
	merges.  Move logging/warning of conflicts to methods in the
	roster_merge_result struct.

	* roster_merge.{cc,hh} (log_conflicts,
	warn_non_content_conflicts): New methods to do the busy work of
	logging or warning.

2006-02-02  Emile Snyder  <emile@alumni.reed.edu>

	* netsync.cc (run_netsync_protocol): Print a warning if either the
	include or the exclude branch pattern have a ' or a " character
	anywhere in them.  Hopefully will help users running in a Windows
	shell when they do: monotone sync myserver 'mybranch*' and nothing
	happens because the ' characters are passed in to monotone.
	
2005-01-30  Emile Snyder  <emile@alumni.reed.edu>

	* annotate.cc: (do_annotate) Add ticker for revisions processed to
	annotate command.
	
2006-01-29  Richard Levitte  <richard@levitte.org>

	* po/sv.po: Update a few translations, leave a number of fuzzy
	ones until we've decided how "workspace" should be translated.

2006-01-27  Matthew Gregan  <kinetik@orcon.net.nz>

	* *: Use the term 'workspace' consistently throughout monotone for
	the concept we previously described interchangably using the two
	terms 'working copy' and 'working directory'.  This change has
	been made everywhere except in historical documentation (NEWS and
	ChangeLog).

2006-01-27  Richard Levitte  <richard@levitte.org>

	* monotone.texi (Generating Keys): Correct small type, the keys
	are not stored in /home/jim/.monotone/monotonerc.

2006-01-26  Derek Scherger  <derek@echologic.com>

	* app_state.{cc,hh}: 
	* commands.cc (log): 
	* monotone.cc: 
	* options.hh: allow --next to view upcoming changes
	* tests/t_log_depth.at: rename to ...
	* tests/t_log_last_next.at: ... this since log now uses
	--last/--next and not --depth
	* testsuite.at: rename t_log_depth.at to t_log_last_next.at
	
2006-01-27  Matthew Gregan  <kinetik@orcon.net.nz>

	* monotone.texi: Clean up 'serve' syntax in a couple of places.

2006-01-26  Nathaniel Smith  <njs@pobox.com>

	* monotone.texi (Generating Keys, Network Service Revisited):
	Clean up some key-related stuff -- genkey doesn't need a db, so
	don't confuse the reader by giving it one, and update the sample
	output too.

2006-01-27  Stéphane Gimenez <dev@gim.name>

	* sanity.hh: fix scoping issue revealed by gcc-4.1.

2006-01-26  Richard Levitte  <richard@levitte.org>

	* po/sv.po: One more translation.

2006-01-25  Matthew Gregan  <kinetik@orcon.net.nz>

	* netsync.cc (session::rebuild_merkle_trees): Ticker header
	consistency tweak.

2005-01-25  Matt Johnston  <matt@ucc.asn.au>

	* HACKING: add some notes about compiling - precompiled headers,
	-O0, and ccache.
	* INSTALL: mention --enable-pch

2006-01-25  Richard Levitte  <richard@levitte.org>

	* po/sv.po: Fix all fuzzy translations (some needed no fix).
	Translate the last untranslated ones.

2005-01-24  Timothy Brownawell  <tbrownaw@gmail.com>

	Make a netsync client crash not hang the testsuite.
	* tests/t_netsync_single.at: use netsync macros
	* testsuite.at: Make NETSYNC_SETUP set a trap on exit to kill
	any servers.

2005-01-24  Timothy Brownawell  <tbrownaw@gmail.com>

	* commands.cc (update): Remove fixme comment.

2005-01-24  Timothy Brownawell  <tbrownaw@gmail.com>

	* commands.cc (update): Allow backwards/sideways updates.
	tests/t_update_to_revision.at: remove XFAIL

2006-01-23  Nathaniel Smith  <njs@pobox.com>

	* database.{cc,hh}: Clean up code formatting a bit, rename some
	variables, rely more on automatic conversion.

2006-01-24  Vinzenz Feenstra <evilissimo@c-plusplus.de>
	
	* query_args.hh: Introduced struct query_args and struct
	query_args_param. Used to typesafe arguments for database::execute
	and database::fetch
	* database.cc/.hh: Adjusted database to the new fetch and execute
	argument style via operator% which is more typesafe.

2006-01-23  Nathaniel Smith  <njs@pobox.com>

	* database.cc (assert_sqlite3_ok): Improve the hint message given
	for SQLITE_ERROR's.

2006-01-23  Timothy Brownawell  <tbrownaw@gmail.com>

	* tests/t_database_check_normalized.at: update included database to
	use rosters

2006-01-23  Timothy Brownawell  <tbrownaw@gmail.com>

	New ChangeLog utilities in contrib/ .
	* contrib/ChangeLog.sh: Script that takes the date, author, and
	changelog certs from the last n revisions and prints them in standard
	ChangeLog format.
	* contrib/edit_comment_from_changelog.lua: an edit_comment hook that
	takes the initial commit message from the most recent ChangeLog entry

2006-01-23  Henry Nestler  <henry@bigfoot.de>

	* monotone.texi, monotone.1: Mode none for --ticker.

2006-01-23  Nathaniel Smith  <njs@pobox.com>

	* commands.cc (update): Hopefully improve wording of help a bit.

2006-01-21  Nathaniel Smith  <njs@pobox.com>

	* netcmd.cc (read): Expand the error message we issue on protocol
	version mismatch to be a bit more informative.

2006-01-21  Matthew Gregan  <kinetik@orcon.net.nz>

	* configure.ac: Fix up Windows and IPv6 tests after the change
	from AC_TRY_RUN to AC_TRY_COMPILE.  Also a couple of other minor
	cleanups.
	* Makefile.am: Remove win32/wcwidth.c from WIN32_PLATFORM_SOURCES.

2006-01-21  Timothy Brownawell  <tbrownaw@gmail.com>

	* tests/t_db_execute.at: Play with the files table instead of the
	revisions table, so we don't trigger the has-revisions-but-no-rosters
	check.

2006-01-21  Richard Levitte  <richard@levitte.org>

	* po/sv.po: Sort the translation guidelines a little more.

2006-01-21  Joel Rosdahl  <joel@rosdahl.net>

	* po/sv.po: Corrections in translation guidelines.

2006-01-21  Joel Rosdahl  <joel@rosdahl.net>

	* AUTHORS: Added myself as a translation contributor.
	* po/sv.po: Second round of review of Swedish translation.

2006-01-20  Richard Levitte  <richard@levitte.org>

	* po/sv.po: Added a \n at the end of a msgstr that was missing
	it.

2006-01-20  Joel Rosdahl  <joel@rosdahl.net>

	* po/sv.po: Review and suggested corrections of Swedish
	translation.

2006-01-20  Timothy Brownawell  <tbrownaw@gmail.com>

	* netsync.cc: Make our sockets non-blocking.

2006-01-20  Matt Johnston  <matt@ucc.asn.au>

	* commands.cc CMD(setup): default to current dir
	* monotone.texi: update
	* t_setup_existing_path.at: add test

2006-01-19  Emile Snyder  <emile@alumni.reed.edu>

	Add a --brief mode to the annotate command which prints more
	informative annotations rather than just the raw revision ids.

	* commands.cc (CMD(annotate)): Add --brief option to the annotate
	command and remove obsolete comment lines.
	* annotate.cc (dump): Pass in app_state to allow access to db for 
	cert lookups on revisions.  Honor new --brief
	flag by printing <short id>.. by <author> <date>: as the
	annotation rather than the raw revision id, and only printing the
	annotation for the first line of each block of lines from the same
	revision.
	(cert_string_value): Given a set of certs from a revision, a cert
	name, and some detail of what part of the value we want, find and
	return that part of the cert.
	(build_revisions_to_annotations): After we finish with the
	annotations pass, build up a mapping of revision id to annotation
	string.
	* monotone.texi: Add --brief flag and description to the annotate
	section of the command reference.

2006-01-19  Matt Johnston  <matt@ucc.asn.au>

	* work.{cc,hh}, commands.cc: add "rename src1 [src2 ...] dst/"
	syntax.
	* monotone.texi: update
	* testsuite.at, tests/t_rename_destdir: new test (is incomplete).
	* tests/t_no_rename_overwrite.at: syntax should now succeed.
	* vocab.cc: add hexenc<id> dump() instantiation.

2006-01-19  Matt Johnston  <matt@ucc.asn.au>

	* HACKING: escape the colon in the cino vim modeline option.

2006-01-19  Nathaniel Smith  <njs@pobox.com>

	* database.cc (check_format): Small cleanups to previous change.

2006-01-19  Nathaniel Smith  <njs@pobox.com>

	Fix bug reported by Henry Nestler, where 'serve' did not detect
	that the user had not run 'db rosterify'.
	* database.cc (check_rosterified): Rename to...
	(check_format): ...this.  Detect unchangesetified dbs too.
	(sql, ensure_open_for_format_changes, get_roster_id_for_revision): 
	* revision.cc (build_roster_style_revs_from_manifest_style_revs) 
	(build_changesets_from_manifest_ancestry): Adjust accordingly.
	* tests/t_check_db_format.at, testsuite.at: New test.

2005-01-18  Timothy Brownawell  <tbrownaw@gmail.com>

	* tests/t_lua_privkey.at: Remove; this tests a hook that was removed.
	* testsuite: adjust accordingly

2006-01-19  Matthew Gregan  <kinetik@orcon.net.nz>

	* keys.cc (get_passphrase): Update std::map correctly--remove
	existing cached passphrase for a given keyid, then store the new
	one using safe_insert().
	(make_signature): Fix crash when running monotone with persistent
	passphrases disallowed--remove shared_ptr that was going out of
	scope too early, and shadowed and existing shared_ptr in the
	correct scope.
	* tests/t_no_persist_phrase.at: New test to check that basic no
	persistent passphrase functionality works.
	* testsuite.at: Include new test.

2006-01-18  Timothy Brownawell  <tbrownaw@gmail.com>

	* merkle_tree.{cc,hh}: Add a locate_item() function to find the
	node and slot in a merkle_table that a given item is in.
	* refiner.cc (refiner::process_refinement_command): If they have
	a leaf and we have a subtree then if their leaf is in our subtree,
	we need to tell them.

2006-01-18  Nathaniel Smith  <njs@pobox.com>

	* configure.ac: Remove some dead comments.

2006-01-18  Nathaniel Smith  <njs@pobox.com>

	* configure.ac: s/TRY_RUN/TRY_COMPILE/ a few places, for general
	cleanliness.

2006-01-18  Richard Levitte  <richard@levitte.org>

	* po/sv.po: Better translation of "branch".  Inspired from
	subversion.

2006-01-18  Nathaniel Smith  <njs@pobox.com>

	* database.cc (begin_transaction): Turn an E() into an I().

2006-01-15  Richard Levitte  <richard@levitte.org>

	* po/sv.po: Almost all translations done.  I've left a few for
	lack of inspiration.  Someone, PLEASE REVIEW!

2006-01-15  Nathaniel Smith  <njs@pobox.com>

	* AUTHORS: Add Richard as a translator.

2006-01-15  Nathaniel Smith  <njs@pobox.com>

	* roster.cc (union_corpses): New function.
	(unify_roster_oneway, unify_rosters): Remove unused new_ids
	argument.  Add call to union_corpses.  Add big comment explaining
	what's going on.
	(test_unify_rosters_end_to_end_ids) 
	(test_unify_rosters_end_to_end_attr_corpses): Split and improve
	tests.

2006-01-15  Richard Levitte  <richard@levitte.org>

	* po/sv.po: More translations done.

2006-01-15  Richard Levitte  <richard@levitte.org>

	* LINGUAS: Change sv_SE to just sv.
	* po/sv_SE.po: Rename ...
	* po/sv.po: ... to this, as there aren't so many dialects.  Update
	with more strings to translate.

	* std_hooks.lua: xgettext whines about a missing quote, so add
	one.

2006-01-15  Nathaniel Smith  <njs@pobox.com>

	* roster.cc (test_unify_rosters_end_to_end): Add failing test for
	unify_roster's handling of attr corpses.
	
2006-01-15  Nathaniel Smith  <njs@pobox.com>

	* cert.cc (load_key_pair): 
	* keys.cc (require_password): Use accessor method, so as to
	actually compile...

2006-01-15  Matt Johnston  <matt@ucc.asn.au>

	* ui.cc: make tickers saner (203 K vs 0.2 M). 
	Print full byte counts below 1 K.

2006-01-14  Nathaniel Smith  <njs@pobox.com>

	* lua.cc (hook_get_key_pair): Remove.
	* keys.cc (require_password): Adjust accordingly.
	* cert.cc (priv_key_exists, load_key_pair): Likewise.

2006-01-14  Richard Levitte  <richard@levitte.org>

	* configure.ac: Make sure there's an empty xgettext.opts
	when xgettext accepts --flag.  This avoids getting an error
	message later on when cat can't find it to append to
	po/Makefile.in.

	* po/LINGUAS, po/sv_SE.po: New Swedish translation.  Needs
	reviewing at this stage.

2006-01-13  Richard Levitte  <richard@levitte.org>

	* monotone-notify.pl: Make it possible for the user to say what
	the monotone binary is called or where it is.  Adapt to revision
	output changes and to changes in the monotone UI.

2006-01-12  Nathaniel Smith  <njs@pobox.com>

	* po/Makevars (XGETTEXT_OPTIONS): This time for sure!

2006-01-13  Nathaniel Smith  <njs@pobox.com>

	* database.cc (check_rosterified): Clarify message emitted when db
	has not been rosterified.

2006-01-12  Nathaniel Smith  <njs@pobox.com>

	* po/Makevars (XGETTEXT_OPTIONS): More fiddling to make
	intltool-update happy.

2006-01-13  Bruce Stephans  <monotone@cenderis.demon.co.uk>

	* lua.cc (shared_trust_function_body): Index lua arrays
	from 1, not 0.

2006-01-12  Nathaniel Smith  <njs@pobox.com>

	* sanity.cc (dump_buffer): Add forgotten newline.

2006-01-12  Nathaniel Smith  <njs@pobox.com>

	* roster.cc (make_roster_for_merge): Add more MM()'s.

2006-01-12  Matthew Gregan  <kinetik@orcon.net.nz>

	* contrib/{color-logs.{conf,sh},monotone.el}: Changes to handle
	renaming of --no-merges.
	* app_state.{cc,hh}, commands.cc, monotone.cc, options.hh: Make
	'log' default to not displaying merges.  Rename '--no-merges'
	option to '--merges'.

2006-01-11  Nathaniel Smith  <njs@pobox.com>

	* commands.cc (diff): gettext'ify the "no changes" tag.

2006-01-11  Richard Levitte  <richard@levitte.org>

	* Makefile.am: Add contrib/usher as an extra program.  This works
	as a reminder that this program exists, and provides supported
	ways to build it.

	* contrib/usher.cc: Add a -m switch, to be able to specify the
	name or complete path of/to the monotone binary, in case there
	are several floating around on the system.

2006-01-11  Matt Johnston  <matt@ucc.asn.au>

	* Makefile.am: pch.hh should be included

2006-01-11  Nathaniel Smith  <njs@pobox.com>

	* sanity.hh (struct i18n_format): Make internationalized format
	strings and non-internationalized format strings type-distinct.
	(This hopefully sets up for fixing some of the charset mess later
	down the road.)
	(FL): New macro; like F but without the i18n glue.
	Use FL with L, and F/FP with everything else.
	* *.hh, *.cc: Adjust existing F/L/etc. usage accordingly.

2006-01-11  Nathaniel Smith  <njs@pobox.com>

	* HACKING: Add section listing all the single-character macros.

2006-01-11  Nathaniel Smith  <njs@pobox.com>

	* database.cc (fetch): Don't log all SQL unless requested by
	user.

2006-01-11  Nathaniel Smith  <njs@pobox.com>

	* po/Makevars (XGETTEXT_OPTIONS):
	* configure.ac: Tweak xgettext configuration to make intltool
	happier.

2006-01-11  Nathaniel Smith  <njs@pobox.com>

	* netsync.cc (process_confirm_cmd): Remove.

2006-01-11  Matthew Gregan  <kinetik@orcon.net.nz>

	* platform.hh, win32/wcwidth.c: Remove local wcswidth
	implementation--it's no longer needed.

2006-01-10  Derek Scherger  <derek@echologic.com>

	* tests/t_revert_unchanged.at: new test to check that reverting
	nothing but unchanged files doesn't end up with an empty
	restriction and revert everything
	* testsuite.at: call it

2006-01-10  Nathaniel Smith  <njs@pobox.com>

	* packet.cc (packet_roundabout_test): Test rdata packets too.

2006-01-10  Nathaniel Smith  <njs@pobox.com>

	* netsync.cc (session): 
	* commands.cc (read): Adjust to match previous change.

2006-01-10  Nathaniel Smith  <njs@pobox.com>

	* packet.{hh,cc} (struct packet_db_writer): Remove old guard
	against accidentally ingesting public keys -- this has not been
	useful for some years.

2006-01-10  Nathaniel Smith  <njs@pobox.com>

	* diff_patch.hh (struct content_merger): Oops, forgot to remove
	the merge2 prototype.

2006-01-10  Nathaniel Smith  <njs@pobox.com>

	* std_hooks.lua: 
	* lua.cc (hook_merge2): 
	* diff_patch.cc (try_to_merge_files): Remove merge2 code, since we
	no longer do merge2's.  (We can always revive it if we add suture
	support.)

2006-01-10  Nathaniel Smith  <njs@pobox.com>

	* packet.cc (consume_file_delta): Remove unused 4-argument form.

2006-01-10  Nathaniel Smith  <njs@pobox.com>

	* lua.{cc,hh} (hook_resolve_file_conflict)
	(hook_resolve_dir_conflict): Remove dead code.

2006-01-10  Nathaniel Smith  <njs@pobox.com>

	* tests/t_selectors_b_h.at, testsuite.at: New test.

2006-01-10  Nathaniel Smith  <njs@pobox.com>

	* database.cc (manifest_cert_exists, put_manifest_cert): 
	(get_manifest_cert, get_manifest_certs): Remove unused methods.

2006-01-10  Nathaniel Smith  <njs@pobox.com>

	* database.cc (put_reverse_version, put_file_reverse_version):
	Whoops, missed some dead code.

2006-01-10  Nathaniel Smith  <njs@pobox.com>

	* revision.cc (build_roster_style_revs_from_manifest_style_revs):
	Remove unused variable; silence gcc warning.

2006-01-10  Nathaniel Smith  <njs@pobox.com>

	* packet.cc (consume_file_reverse_delta) 
	(struct feed_packet_consumer): Remove support for nonexistent
	"frdelta" packet type.
	* database.{hh,cc} (put_reverse_version)
	(put_file_reverse_version): Remove unused methods.
	* key_store.cc (struct keyreader): Remove obsolete methods.

2006-01-10  Nathaniel Smith  <njs@pobox.com>

	* database.cc (set_filename): Simplify slightly.
	(delta_exists): Remove unused 3-argument version.

2006-01-10  Nathaniel Smith  <njs@pobox.com>

	* commands.cc (reindex): Remove.
	* database.cc (database::rehash): Likewise.

2006-01-10  Nathaniel Smith  <njs@pobox.com>

	* change_set.{cc,hh}: Remove.

2006-01-10  Nathaniel Smith  <njs@pobox.com>

	* contrib/ciabot_monotone.py (Monotone.get_revision): Update to
	use 'automate get_revision' instead of 'cat revision'.

2006-01-10  Richard Levitte  <richard@levitte.org>

	* lua.cc (monotone_parse_basic_io_for_lua): Don't trust the
	returned value from lua_tostring() to stick around.  Instead, copy
	it into a regular std::string.
	* std_hooks.lua (get_netsync_read_permissions,
	get_netsync_write_permissions): Make sure to properly close the
	permission files.

2006-01-09  Richard Levitte  <richard@levitte.org>

	* contrib/usher.cc, monotone.1, monotone.cc, po/fr.po, po/ja.po,
	po/pt_BR.po, testsuite.at: Change the default port from 5253 to
	4691 (assigned to us by IANA).

2006-01-07  Patrick Mauritz  <oxygene@studentenbude.ath.cx>

	* schema_migration.cc: add safe-guard against passing a null pointer
	into string handling. (necessary with sun studio)

2006-01-05  Derek Scherger  <derek@echologic.com>

	* app_state.{cc,hh} (set_restriction): remove "respect_ignore"
	flag and don't complain about ignored files
	* commands.cc (status, list, diff): allow --exclude option for
	restrictions
	* restrictions.hh: add a comment about restricted command
	consistency
	* tests/t_restricted_commands_consistent.at: new test to give that
	bark some bite
	* testsuite.at: call it
	
2005-12-29  Nathaniel Smith  <njs@pobox.com>

	* NEWS: Write up for 0.25.

2005-12-29  Matthew Gregan  <kinetik@orcon.net.nz>

	* sqlite/{pager.c,sqlite3.h}: Upgrade to SQLite 3.2.8.

2005-12-29  Nathaniel Smith  <njs@pobox.com>

	* NEWS: Notes on what to write up for 0.25.
	* win32/monotone.iss, monotone.spec, debian/changelog:
	* configure.ac, UPGRADE: Bump.

2005-12-26  Matt Johnston  <matt@ucc.asn.au>

	* commands.cc (CMD(revert)): revert with no args prints usage,
	mention "." for entire working copy.

2005-12-21  Matt Johnston  <matt@ucc.asn.au>

	* commands.cc (dump_difs, CMD(log)): only print --diffs for the file
	of interest.

2005-12-21  Matthew Gregan  <kinetik@orcon.net.nz>

	* botan/es_capi.{cpp,h}: Windows compile fixes for Botan 1.4.10.

2005-12-21  Matt Johnston  <matt@ucc.asn.au>

	* upgrade to Botan 1.4.10

2005-12-20  Daniel Carosone  <dan@geek.com.au>

	* monotone.texi: Rearrange the description of monotone serve into
	two sections; the first one describing basic steps necessary to
	get Jim and the reader through to the next sections, and a later
	more advanced section that discusses some of the subleties and
	choices and moves them on to running a dedicated server.  Other
	small tweaks in nearby sections while here.

2005-12-18  graydon hoare  <graydon@pobox.com>

	* AUTHORS: Add Roland.

2005-12-17  Roland McGrath  <roland@redhat.com>

	* work.hh (struct file_itemizer): Remove extraneous qualifier on
	visit_file declaration.
	* app_state.hh (class app_state): Remove extraneous qualifier on
	set_restriction declaration.

2005-12-14  Matthew Gregan  <kinetik@orcon.net.nz>

	* win32/fs.cc: Handle the fact that the MoveFileEx symbol might
	exist in kernel32.dll even though it doesn't actually work.  It
	turns out that Win9x implements a bunch of NT-only symbols as
	stubs that return ERROR_CALL_NOT_IMPLEMENTED, so it's not
	sufficient to detect feature availability by doing symbol lookups
	at runtime.  Also add a missing parameter to the final error
	message.  Fixes #15063.

2005-12-13  Derek Scherger  <derek@echologic.com>

	* commands.cc (update): remove \n from F() string
	(revert): display "reverting..." messages similar to update
	* tests/t_revert.at: allow output from revert

2005-12-13  Matthew Gregan  <kinetik@orcon.net.nz>

	* testsuite.at: Use SIGTERM rather than SIGSEGV to close down
	monotone servers.
	* HACKING, tests/README: Remove references to use of SEGV for
	terminating monotone servers.

2005-12-13  Timothy Brownawell  <tbrownaw@gmail.com>

	* constants.cc: New netsync is incompatible, bump protocol version.
	* constants.hh: Change default port to the one IANA assigned us.

2005-12-10  Timothy Brownawell  <tbrownaw@gmail.com>

	* roster.cc (make_roster_for_merge): unshadow the node_id_source
	argument. Resolve usages to the argument or the local by educated guess.

2005-12-10  Timothy Brownawell  <tbrownaw@gmail.com>

	* paths.{cc,hh}: operator<() for split_path's

2005-12-10  Timothy Brownawell  <tbrownaw@gmail.com>

	* sanity.{cc,hh}: Fix musing dumps so that the header line always gets
	printed, even if printing the body throws an exception.
	* database.cc, packet,cc, revision.cc: sprinkle MMs
	* cset.cc: sanity check print_cset to match parse_cset

2005-12-08  Matthew Gregan  <kinetik@orcon.net.nz>

	* po/pt_BR.po: Add missing newline.
	* AUTHORS: Add Alex Queiroz to list of translators.

2005-12-08  Alex Queiroz  <asandroq@gmail.com>

	* po/pt_BR.po: Beginnings of the Brazilian Portuguese translation.
	* po/LINGUAS: Add it.

2005-12-06  Timothy Brownawell  <tbrownaw@gmail.com>

	* packet.cc (packet stream reading): Fix handling of privkey packets.
	It would convert pubkey+privkey to keypair, but not change the private
	key to the new encryption type. Now uses migrate_private_key to
	convert privkey->keypair. Reading privkey packets from stdin only works
	if the get_passphrase hook is defined for that key.
	Fix packet_roundabout_test; the send+receive part was using an empty
	stream, rather than the packet sequence generated in the first part.
	* packet.hh, commands.cc, key_store.cc: read_packets now takes an
	app_state argument.
	* tests/t_dropkey_2.at: use genkey instead of reading packets
	* tests/t_read_privkey.at: check that reading a privkey packet works
	* testsuite.at: add read_privkey test

2005-12-06  Matthew Gregan  <kinetik@orcon.net.nz>

	* ui.cc (write_ticks): Move CR out of tickline2; output it where
	required instead.  Fixes brokeness of 'count' ticker on Win32 (and
	perhaps elsewhere) that was causing each line redraw to be written
	on a new line.
	* contrib/usher.cc (fork_server): Avoid getting stuck in an
	infinte loop attempting to read() from a stream that has
	reached EOF before we've read anything from it.  This can occur if
	the fork()+exec() of an usher managed monotone server fails.
	* ui.cc (write_ticks): Don't call display_width() repeatedly for
	the same string--get the result once and reuse it where necessary.
	* netxx/sockopt.cxx, netxx/sockopt.h (set_ipv6_listen_for_v6_only):
	New member function to set the IPV6_V6ONLY flag on a socket.
	* netxx/serverbase.cxx (bind_to): Call set_ipv6_listen_for_v6_only
	on IPv6 sockets.
	* app_state.cc (allow_working_copy): Use keydir path from
	MT/options if set.

2005-12-05  Matthew Gregan  <kinetik@orcon.net.nz>

	* tests/t_database_sig_cleanup.at: Mark this as NOT_ON_WIN32; as
	per the MSDN link I've added to the test, we can't handle
	SIGINT/SIGTERM gracefully on Windows.

2005-12-04  Nathaniel Smith  <njs@pobox.com>

	* paths.cc (file_path): MM() the path we're validating.

2005-12-04  Nathaniel Smith  <njs@pobox.com>

	* schema_migration.cc: Modernize error checking a bit.  (Use E()
	and I() instead of throwing runtime_errors.)

2005-12-03  Nathaniel Smith  <njs@pobox.com>

	* sanity.cc (dump_buffer): If we dumped debug info, write out a
	note asking that it be included in bug reports.

2005-12-03  Nathaniel Smith  <njs@pobox.com>

	* schema_migration.cc (logged_sqlite3_exec): New function.
	Use everywhere in this file.  Enables logging of migration
	commands for debugging purposes.

2005-12-03  Nathaniel Smith  <njs@pobox.com>

	* tests/t_mixed_case_pwd.at, testsuite.at: New test.

2005-12-02  Matthew Gregan  <kinetik@orcon.net.nz>

	* Makefile.am: Make Win32 build link against shfolder.lib to get
	SHGetFolderPathA on older Windows platforms (we had previously
	been relying on it to be available in shell32.lib) .
	* packet.cc (feed_packet_consumer::feed_packet_consumer,
	extract_packets): Move duplicated sets of regexs for key IDs,
	certs, etc. into constants.cc.
	* constants.{cc,hh}: Add regex strings extracted from packet.cc.  Also
	fix the key ID regex to accept a few characters we allowed in
	legal_key_name_bytes already.
	* tests/t_genkey.at: Test good and bad keys with all characters we
	allow in the user portion of a key id.

2005-12-01  Matthew Gregan  <kinetik@orcon.net.nz>

	* database.cc: Revert last change; db version and db migrate need
	to be able to open databases with old schema versions.  Calling
	sql() directly broke this.  Moved a db existence check scattered
	through the code into db_check_exists(), and added calls to this
	into ::version and ::migrate.
	* database.cc (database::version, database::migrate): Improve
	error handling where user has supplied the path to a non-existant
	database file.  Submitted by Neil Conway.
	* win32/fs.cc (rename_clobberingly_impl): Improve error handling
	around LoadLibrary call.
	* lua/{lvm.c,lgc.c,lapi.c}: Lua post-5.0.2 bugfixes from
	http://www.lua.org/bugs.html.  Submitted by Alex Queiroz.

2005-11-29  Matt Johnston  <matt@ucc.asn.au>

	* Makefile.am: add PCH_FLAGS only when compiling monotone and
	unit_tests objects, not for libs.
	* pch.hh: define __STDC_CONSTANT_MACROS as required for UINT32_C.

2005-11-28  Nathaniel Smith  <njs@pobox.com>

	* txt2c.cc (main): Work correctly even on empty files.

2005-11-28  Nathaniel Smith  <njs@pobox.com>

	* schema_migration.cc: Provide more feedback while 'db migrate' is
	running.

2005-11-28  Matthew Gregan  <kinetik@orcon.net.nz>

	* HACKING: Make a note of the fact that we kill 'monotone serve'
	processes with a SIGSEGV.
	* tests/README: Minor cleanup, mention SIGSEGV thing here too.

2005-11-27  Nathaniel Smith  <njs@pobox.com>

	* std_hooks.lua: Make regexp matching error slightly more
	user-friendly.

2005-11-27  Nathaniel Smith  <njs@pobox.com>

	* commands.cc (diff): Remove OPT_BRANCH from diff's options.

2005-11-27  Julio M. Merino Vidal  <jmmv@NetBSD.org>

	* configure.ac: Do not use test's == operator because it is not
	compatible with many implementations; use = instead.

2005-11-27  Julio M. Merino Vidal  <jmmv@NetBSD.org>

	* configure.ac, ui.cc: Windows does have sync_with_iostream; the
	problem is that it does not behave correctly on some MinGW versions.
	Properly detect this condition.  Thanks to Matthew Gregan for the
	explanation.

2005-11-27  Matthew Gregan  <kinetik@orcon.net.nz>

	* netxx/address.cxx (parse_uri): Reset URI parser state after
	checking for IPv6 address.

2005-11-27  Matthew Gregan  <kinetik@orcon.net.nz>

	* tests/t_netsync_largish_file.at: Move LARGISH_FILE_CREATE
	definition from here...
	* testsuite.at: ...to here.
	* tests/t_dump_load.at: Use LARGISH_FILE_CREATE to create a 1MB
	file so that the db dump output is larger than a few kB.  This is
	needed to catch the iostreams-returning-EOF-early bogosity under
	MinGW when sync_with_stdio(false) has been called on the iostream.

2005-11-27  Nathaniel Smith  <njs@pobox.com>

	* monotone.cc: Include "i18n.h" instead of "libintl.h" directly,
	to theoretically play better with autoconf stuff.

2005-11-27  Julio M. Merino Vidal  <jmmv@NetBSD.org>

	* tests/t_automate_stdio.at: Don't expect perl to be in /usr/bin;
	this assumption doesn't hold breaks on several systems (such as
	NetBSD).

2005-11-27  Julio M. Merino Vidal  <jmmv@NetBSD.org>

	* tests/t_checkout_options.at: Use the [] operator instead of {} in
	a shell pattern so that it works with interpreters other than bash
	(e.g., NetBSD's sh).

2005-11-27  Julio M. Merino Vidal  <jmmv@NetBSD.org>

	* testsuite.at, tests/t_empty_env.at, tests/t_i18n_file.at,
	tests/t_netsync_sigpipe.at, tests/t_update_1.at, tests/t_update_2.at:
	Do not use test's == operator because it is not portable; use =
	instead.

2005-11-27  Matt Johnston  <matt@ucc.asn.au>

	* Makefile.am, configure.ac, pch.hh: add --enable-pch configure
	flag to enable precompiled boost headers. Based on LyX automake/autoconf
	rules, Zbynek Winkler suggested that just boost headers would be
	beneficial.

2005-11-27  Julio M. Merino Vidal  <jmmv@NetBSD.org>

	* app_state.cc: No need to include headers for chdir() any more.
	This function was replaced by change_current_working_dir.
	* monotone.cc: Unconditionally include libintl.h as this file uses
	gettext functions.
	* configure.ac, rcs_import.cc: Check for strptime(3) and use the
	check results instead of assuming that only Windows lacks this
	function.
	* configure.ac, ui.cc: Check whether C++ streams support the
	sync_with_stdio method and use the check results instead of assuming
	that only Windows lacks this function.

	Addresses part of bug #12086.

2005-11-27  Julio M. Merino Vidal  <jmmv@NetBSD.org>

	* app_state.cc: Correctly detect when MT/options does not have a
	database property instead of printing the cryptic message "misuse:
	invalid path ''".

2005-11-27  Grahame Bowland  <grahame@angrygoats.net>

	* configure.ac: expose --enable-ipv6 in config.h
	* monotone.cc (cpp_main): parse IPv6 addresses correctly 
	in --bind arguments
	* netsync.cc (call_server,serve_connections): if USE_IPV6 defined, 
	create netxx Address instances with ipv6 enabled.
	* netxx/address.cxx (parse_uri): parse IPv6 addresses as hostnames
	* closes bug #14446

2005-11-27  Grahame Bowland  <grahame@angrygoats.net>

	* automate.cc (automate_stdio_read): remove check for EINTR
	that was breaking win32 build.

2005-11-27  Grahame Bowland  <grahame@angrygoats.net>

	* automate.cc (automate_certs,automate_keys): use non-exclusive 
	transaction guard
	* commands.cc (ls_certs,ls_keys,cat): use non-exclusive 
	transaction guard
	* database.cc (begin_transaction): used BEGIN DEFERRED (only attempt 
	exclusive lock once a write is attempted on DB) when not exclusive
	(transaction_guard::transaction_guard): new argument exclusive indicating 
	whether an immediate exclusive lock is requested, defaults to true
	* database.hh: update prototype for transaction_guard

2005-11-26  Nathaniel Smith  <njs@pobox.com>

	* NEWS: Fill in date for 0.24 release.

2005-11-26  Nathaniel Smith  <njs@pobox.com>

	* UPGRADE: Add note about serve changing syntax.

2005-11-26  Nathaniel Smith  <njs@pobox.com>

	* UPGRADE: Update for 0.24.
	* configure.ac, win32/monotone.iss, monotone.spec:
	* debian/changelog: Bump version number.

2005-11-26  Nathaniel Smith  <njs@pobox.com>

	* ChangeLog: fixup after merge.

2005-11-27  Daniel Carosone  <dan@geek.com.au>

	* monotone.texi, std_hooks.lua: sync hook definitions with
	std_hooks.lua, and group the descriptions into @subsections,
	reordering a few items accordingly.

2005-11-26  Nathaniel Smith  <njs@pobox.com>

	* Makefile.am: Remove botan/{omac,fips_rng}.h.

2005-11-26  Julio M. Merino Vidal  <jmmv@NetBSD.org>

	* AUTHORS, ChangeLog: Update my email address; I don't read the
	other one any more and the new one represents better my limited
	involvement in Monotone.

2005-11-26  Julio M. Merino Vidal  <jmmv@NetBSD.org>

	* configure.ac, Makefile.am, po/Makevars: Avoid using xgettext's
	--flag option on versions that do not support it.

2005-11-26  Grahame Bowland  <grahame@angrygoats.net>

	* automate.cc (automate_stdio) add wrapper function to read()
	so that loops will not wind backwards possibly overrunning buffers
	if an error occurs. Hopefully fixes some of the strange edge cases
	seen using automate. (Closes #15062 in bug tracker)

2005-11-26  Matthew Gregan  <kinetik@orcon.net.nz>

	* botan/mem_pool.cpp (Pooling_Allocator::allocate): Botan's
	Pooling_Allocator assumes that Buffers stored in free_list are
	sorted, and uses std::inplace_merge() in deallocate() to ensure
	the recently freed Buffer is positioned in free_list
	appropriately.  This same check was not being performed when a
	Buffer was added to free_list in allocate() (it's not safe to
	assume that the address of a newly allocated Buffer will always be
	greated than existing Buffers).

2005-11-25  graydon hoare  <graydon@pobox.com>

	* database.cc (get_version): Another important fix: make sure to
	cancel overlapping paths, to avoid exponential memory requirement
	in deep, heavily-forked-and-merged storage paths.

2005-11-25  graydon hoare  <graydon@pobox.com>

	* database.cc (get_version): Another important fix: make sure to
	cancel overlapping paths, to avoid exponential memory requirement
	in deep, heavily-forked-and-merged storage paths.

2005-11-25  graydon hoare  <graydon@pobox.com>

	* database.cc (get_version): Crucial fix! Rewrite the
	delta-reconstruction algorithm to work with a DAG storage topology,
	rather than assuming an inverted tree. Counterpart to the
	delta-storage optimization made by Timothy Brownawell on
	2005-11-05.

2005-11-23  Matt Johnston  <matt@ucc.asn.au>

	* botan/*: import of Botan 1.4.9

2005-11-23  Grahame Bowland  <grahame@angrygoats.net>

	* automate.cc (automate_stdio): Fix partial reads cloberring 
	start of buffer.

2005-11-22  Matthew Gregan  <kinetik@orcon.net.nz>

	* database.cc (database::dump): Don't include SQLite internal
	tables in the dump.
	* tests/t_dump_load.at (database dump/load): Run a db analyze
	before dumping the db--catches cases where we dump internal db
	tables that we can't reload.

2005-11-21  Henry Nestler  <Henry@BigFoot.de>

	* contrib/mtbrowse.sh: Version 0.1.13
	Handle authors without '@'.  Minor box sizing.
	Get Version of monotone before starts anything.
	DEPTH_LAST detects for version >0.19, no save to config.
	'cat revision' replaced with 'automate get_revision'.
	ANCESTORS "M" changed to "A". Default "L" (monotone log --brief).
	Warn user about misconfigurations. Temp files without tailing dot.
	New option: Sort by Date/Time, up or down.
	Fix: Parents of merge, if certs list from cache (ncolor).

2005-11-21  Matthew Gregan  <kinetik@orcon.net.nz>

	* NEWS: Minor spelling tweaks.
	* platform.hh: Add get_default_confdir().
	* app_state.cc (app_state::app_state): Call get_default_confdir()
	to initialize confdir.
	* unix/fs.cc (get_default_confdir): Use the home directory as the
	base of the default configuration dir.
	* win32/fs.cc (get_default_confdir): Use either %APPDATA% or the
	result of querying SHGetFolderPath() for CISDL_APPDATA as the base
	of the default configuration dir.
	(get_homedir): More consistent method for deciding what the user's
	home directory is.  Behaviour based on the documentation for Qt's
	QDir::home().

2005-11-21  Nathaniel Smith  <njs@pobox.com>

	* NEWS: Initial draft of 0.24 release notes.

2005-11-14  Benoît Dejean  <benoit@placenet.org>

	* po/fr.po: Updated French translation.
	* netsync.cc: Removed many i18n strings.

2005-11-14  Nathaniel Smith  <njs@pobox.com>

	* monotone.texi (Historical records): Clarify wording, based on
	feedback from Daniel Phillips.

2005-11-13  Nathaniel Smith  <njs@pobox.com>

	* monotone.texi (Automation): Document sort order for 'automate
	select'.

2005-11-10  Richard Levitte  <richard@levitte.org>

	* monotone.texi (Hooks): Small correction so the text matches the
	example.

2005-11-10  Timothy Brownawell  <tbrownaw@gmail.com>

	* lua.cc, std_hooks.lua, monotone.texi: basic_io parser for lua is
	now called parse_basic_io

2005-11-10  Timothy Brownawell  <tbrownaw@gmail.com>

	* monotone.texi: document parse_basicio in the
	"Additional Lua Functions" section

2005-11-10  Timothy Brownawell  <tbrownaw@gmail.com>

	* testsuite.at: Several MINHOOKS_* macros that use the standard hooks
	and only load predefined hooks about passphrase and rng.
	* tests/t_netsync_permissions, tests/t_netsync_read_permissions: use
	the standard permission hooks and define {read,write}-permissions files.
	Check both the permissions mechanism and the standard hooks at once.

2005-11-10  Timothy Brownawell  <tbrownaw@gmail.com>

	* monotone.texi: update example project with latest read-permissions
	format. Mention comment lines in the description in the hooks section

2005-11-08  Timothy Brownawell  <tbrownaw@gmail.com>

	Make a basic_io parser available to Lua.
	* lua.cc: new function, monotone_parse_basicio_for_lua
	* std_hooks.lua: use it in get_netsync_read_permitted

2005-11-05  Timothy Brownawell  <tbrownaw@gmail.com>

	Make sure that all new revisions added to the db deltify as much as
	possible.
	* commands.cc, diff_patch.cc: deltify both sides when doing a merge
	* database.{cc,hh}: new function, database::deltify_revision()
	call it from put_revision, so all new revisions will be deltified

2005-10-30  Nathaniel Smith  <njs@pobox.com>

	* std_hooks.lua (edit_comment): Insert a blank line if there is no
	user log message, so the user doesn't have to.

2005-10-25  Emile Snyder  <emile@alumni.reed.edu>

	Fix bug reported on mailing list by Wim Oudshoorn and Tom Koelman
	where 'disapprove REV' inappropriately uses your working copy
	branch for the disapproved revision.
	* app_state.{cc,hh} (set_is_explicit_option, is_explicit_option):
	New methods to determine if a given option value was set via
	command line flag or not.
	* cert.cc (guess_branch): Only accept explicit --branch values in
	preference to the branch the given revision lives on.
	* commands.cc (CMD(commit)): Explicitly use app.branch_name() if
	it exists before calling guess_branch, so pick up MT/options
	setting.
	* monotone.cc (cpp_main): Set the explicit_option_map entries for
	select command line flag processing.
	
2005-10-26  Matt Johnston  <matt@ucc.asn.au>

	* INSTALL: mention that zlib is required
	* debian/control: monotone doesn't work over plain network protocols

2005-10-25  Timothy Brownawell  <tbrownaw@gmail.com>

	* lua.cc: make the globish matcher available to lua
	* std_hooks.lua: new (better) format for read-permissions
	* monotone.texi: update documentation

2005-10-24  Benoît Dejean  <benoit@placenet.org>

	* commands.cc: Merged 2 i18n strings.

2005-10-23  Timothy Brownawell  <tbrownaw@gmail.com>

	* std_hooks.lua: new default get_netsync_*_permitted hooks, which
	read permissions setting from $confdir/{read,write}-permissions
	* monotone.texi: document the new default hooks

2005-10-23  Timothy Brownawell  <tbrownaw@gmail.com>

	* contrib/usher.cc: new option "-p <pidfile>", catch SIGTERM and SIGINT
	and exit cleanly

2005-10-22  Timothy Brownawell  <tbrownaw@gmail.com>

	* constants.cc: increase log_line_sz so that the new unified
	"SERVER IDENTIFICATION HAS CHANGED" message doesn't get truncated.
	It used to be multiple print statements but was merged into one,
	apparently to help with translation.

2005-10-22  Timothy Brownawell  <tbrownaw@gmail.com>

	* contrib/usher.cc: Support friendly shutdown (no new connections, but
	don't kill existing ones) of local servers and the usher as a whole.
	Simple admin interface to start/stop or get the status of individual
	servers or the whole usher (listens for connections on a separate
	port, only enabled if specified on the command line).

2005-10-22  Richard Levitte  <richard@levitte.org>

	* tests/t_database_sig_cleanup.at: Two more sleeps that I forgot.

2005-10-20  Nathaniel Smith  <njs@pobox.com>

	* cert.hh (find_common_ancestor): Remove dead declaration.
	* database.cc (check_schema): Improve schema mismatch error
	message.

2005-10-20  Richard Levitte  <richard@levitte.org>

	* tests/t_database_sig_cleanup.at: Sleep for a couple of seconds,
	so monotone has a chance to clean up and die properly, even on a
	slower machine.

2005-10-19  Nathaniel Smith  <njs@pobox.com>

	* tests/t_update_switch_branch.at, testsuite.at: New test.

2005-10-19  Nathaniel Smith  <njs@pobox.com>

	* commands.cc (update): Make branch sticky even if update target
	== current rid.

2005-10-19  Matt Johnston  <matt@ucc.asn.au>

	* main.cc, database.{cc,hh}: SIGINT and SIGTERM handlers
	exit gracefully, and try to ROLLBACK+close any databases to clean up
	.db-journal files. Added new database::close() method to be used
	rather than sqlite_close() directly
	* monotone.{cc,hh}, sanity.{cc.hh}: move clean_shutdown flag to
	global_sanity
	* tests/t_database_sig_cleanup.at: test it
	* keys.cc: don't L() private key

2005-10-19  Matthew A. Nicholson  <matt@matt-land.com>

	* std_hooks.lua: Minor correction to vim warning during 3-way merge.

2005-10-18  Timothy Brownawell  <tbrownaw@gmail.com>

	* contrib/usher.cc: Update comment about client versions

2005-10-18  Timothy Brownawell  <tbrownaw@gmail.com>

	* netsync.cc netcmd.{cc,hh}: usher_reply_cmd now has both who we
	connected to *and* what pattern we asked for
	* contrib/usher.cc: new file format, allow to key servers on either
	hostname or pattern, hostname checked first
	reload config file on SIGHUP

2005-10-18  Timothy Brownawell  <tbrownaw@gmail.com>

	* netsync.cc (session::process_usher_cmd): reply with who we connected
	to (hostname or hostname:port), not what pattern we asked for.
	* contrib/usher.cc: Update comment.

2005-10-18  Timothy Brownawell  <tbrownaw@gmail.com>

	* contrib/usher.cc: support dynamic local servers
	These are started when a client attempts to connect, and killed at
	a set time interval after the last client has disconnected.

2005-10-15  Nathaniel Smith  <njs@pobox.com>

	* manifest.cc (build_restricted_manifest_map): Mention the new
	--missing option in the missing files error message hint.

2005-10-17  Timothy Brownawell  <tbrownaw@gmail.com>

	* commands.cc (serve): check that the db is valid before beginning
	service (would previously not know until someone connected)
	* netsync.cc (serve_connections): don't say "beginning service" until
	after opening the socket.

2005-10-16  Timothy Brownawell  <tbrownaw@gmail.com>

	* app_state.{cc,hh}, key_store.cc: change how the keystore directory
	is initialized; was using app.confdir before it was ready

2005-10-16  Timothy Brownawell  <tbrownaw@gmail.com>

	Make the configuration directory configurable and available to lua
	* lua.cc: export new function to lua, "get_confdir"
	* app_state.{cc,hh} monotone.cc options.hh: new option --confdir,
	make the configuration directory something other than ~/.monotone
	* lua.{cc,hh}: make the app_state availabe to lua callbacks
	* key_store.cc: use get_confdir instead of hardcoded
	* lua.cc: use get_confdir instead of hardcoded
	* tests/t_config_confdir.at: test --confdir and lua get_confdir
	* testsuite.at: add it

2005-10-16  Timothy Brownawell  <tbrownaw@gmail.com>

	Teach client to optionally push unused keys; new pubkeys can now be
	given to a server without restarting it.
	* app_state.{cc,hh}, monotone.cc, options.hh:
	new command-specific-option --key-to-push=<key> , used to sync/push
	a key that hasn't signed anything
	* netsync.cc: make it work
	* commands.cc: push and sync take it
	* tests/t_netsync_pubkey.at: test it

2005-10-16  Matthew Gregan  <kinetik@orcon.net.nz>

	* configure.ac: Don't add boost_unit_test_framework to global
	LIBS, we will link against it directly when needed.
	* Makefile.am: Only allow unit_tests to be built if
	boost_unit_test_framework was available at configure time.

2005-10-15  Matthew Gregan  <kinetik@orcon.net.nz>

	* configure.ac: Use boost_filesystem as the library to test for
	when trying to guess a suitable BOOST_SUFFIX.  Make a missing
	boost_unit_test_framework library a non-fatal error.

2005-10-14  Emile Snyder  <emile@alumni.reed.edu>

	* commands.cc: Fix breakage I introduced with the --unknown flag.
	Rename find_unknown to find_unknown_and_ignored, since that's what
	it's actually doing.  Likewise ls_unknown ->
	ls_unknown_or_ignored, and use find_unknown_and_ignored correctly.
	Fixes t_mt_ignore.at failures.
	
2005-10-14  Nathaniel Smith  <njs@pobox.com>

	* key_store.{cc,hh} (get_key_dir): New method.
	* schema_migration.cc (migrate_client_to_external_privkeys): Tell
	user that we're moving their keys.
	* commands.cc (genkey): Refer to keystore by the directory, not as
	"keystore".
	(ls_keys): Likewise.

2005-10-14  Timothy Brownawell  <tbrownaw@gmail.com>

	Add .mt-ignore, ignore most generated files, except for the *m4 files.

2005-10-14  Emile Snyder <emile@alumni.reed.edu>

	* app_state.{cc,hh}: new 'unknown' class member for --unknown flag.
	* commands.cc (CMD(add), ls_unknown, find_unknown): use new
	--unknown flag to add any files in the working copy that monotone
	doesn't know about (and isn't ignoring).
	* monotone.cc (coptions, cpp_main): add the --unknown flag handling.
	* options.hh: add OPT_UNKNOWN.
	* monotone.texi: document it.
	* tests/t_add.at: test it.
	
2005-10-14  Emile Snyder <emile@alumni.reed.edu>

	* database.cc (complete): enhance h: and b: to mean "current
	branch" (as defined by your working copy) when given empty.
	* monotone.texi: document it.
	
2005-10-14  Matthew Gregan  <kinetik@orcon.net.nz>

	* database.cc: Exclusively lock the database when performing a 'db
	dump'.
	* schema_migration.cc: Run an analyze at the end of a database
	migration to help out the SQLite query optimizer.  Also change
	schema id calculation to match 'sqlite_stat%' rather than the
	specific table 'sqlite_stat1'--the SQLite docs suggest that more
	tables will be created in the future.

2005-10-14  Matthew Gregan  <kinetik@orcon.net.nz>

	* database.cc, schema.sql, schema_migration.cc: Use SQLite 3's
	exclusive locking whereever we start a new transaction; allows
	monotone to report database locking errors earlier if a second
	monotone process attempts to perform database operations.

2005-10-14  Matthew Gregan  <kinetik@orcon.net.nz>

	* commands.cc (message_width): Refactor into display_width() and
	remove message_width().
	* transforms.{cc,hh} (display_width): Rename length() to
	display_width() and use the code from message_width().
	* ui.cc, commands.cc: Change calls to length() to display_width().
	* netsync.cc: Remove length() calls, test for string emptiness
	instead.

2005-10-13  Emile Snyder <emile@alumni.reed.edu>

	* commands.cc (CMD(revert)): use --missing for revert a'la drop.
	* monotone.texi: document it.
	* tests/t_revert_restrict.at: test it.
	
2005-10-13  Emile Snyder <emile@alumni.reed.edu>

	* app_state.{cc,hh}: new missing class member for --missing flag.
	* commands.cc (CMD(drop), ls_missing, find_missing): use new
	--missing flag to drop any files already deleted in the working copy.
	* monotone.cc (coptions, cpp_main): add the --missing flag handling.
	* options.hh: add OPT_MISSING.
	* monotone.texi: document it.
	* tests/t_drop_missing.at: test it.
	
2005-10-13  Emile Snyder <emile@alumni.reed.edu>

	* database.cc (complete): implementation for h:branch selector to
	find heads of a branch.
	* selectors.{cc,hh}: add sel_head with selector character 'h'.
	* monotone.texi: document it.
	
2005-10-12  Nathaniel Smith  <njs@pobox.com>

	* revision.hh: Oops, missed a bit.

2005-10-12  Nathaniel Smith  <njs@pobox.com>

	* revision.cc (add_node_for_old_revision): Rename to...
	(add_node_for_oldstyle_revision): ...this.
	(build_changesets_from_existing_revs): Rename to...
	(build_roster_style_revs_from_manifest_style_revs): ...this.
	* commands.cc (db): Rename "rebuild" to "rosterify".

2005-10-08  Nathaniel Smith  <njs@pobox.com>

	* revision.cc (analyze_manifest_changes): Remove.

2005-10-08  Nathaniel Smith  <njs@pobox.com>

	* revision.cc (calculate_change_sets_recursive):
	(find_subgraph_for_composite_search) 
	(calculate_composite_change_set, calculate_arbitrary_change_set):
	Remove.
	(construct_revision_from_ancestry): Likewise.

2005-10-08  Nathaniel Smith  <njs@pobox.com>

	* revision.cc (check_sane_history): Remove.

2005-10-13  Matt Johnston  <matt@ucc.asn.au>

	* botan/mem_pool.cpp: fix bug preventing remove_empty_buffers()
	from being called, gives significant improvements for long-running
	processes.

2005-10-12  Emile Snyder <emile@alumni.reed.edu>

	* monotone.texi: add njs's lucid definition of what the disapprove
	actually means in terms of the revision graph to it's section in
	the documentation.
	
2005-10-12  Matt Johnston  <matt@ucc.asn.au>

	* monotone.cc: return with exit code of 2 on usage output
	* testsuite.at: turn "cat_foo" into "automate get_foo"
	* tests/t_empty_env.at, tests/t_null.at, tests/t_at_sign.at,
	tests/t_unreadable_db.at, tests/t_cmdline_options.at: expect 2 exit code
	* tests/t_cross.at: update to the changeset paradigm of immutable
	ancestors.

2005-10-11  Emile Snyder <emile@alumni.reed.edu>

	* app_state.{cc,hh}: new bind_address and bind_port class members.
	* options.hh: new OPT_BIND for serve command.
	* monotone.cc: handle OPT_BIND.
	* commands.cc (process_netsync_args, CMD(serve)): use values from
	the new --bind=[addr]:port option for 'monotone serve' rather than
	the positional argument.  default to binding all interfaces.
	* monotone.texi: document new serve syntax
	* netsync.cc (serve_connections): use empty address argument to
	mean bind all interfaces.
	* netxx/address.cxx (Address::add_all_addresses): set port_ member
	from passed in port argument.
	* testsuite.at, tests/t_netsync_single.at: use new --bind syntax
	for serve commands.
	
2005-10-11  Matthew Gregan  <kinetik@orcon.net.nz>

	* commands.cc (message_width, explain_usage): New function to
	calculate display width of translated strings.  Use it in
	explain_usage.
	Patch from Thomas Moschny <thomas.moschny@gmx.de>
	* certs.cc (get_user_key): Correct logic in N() test for multiple
	keys.  Resolves bug reported by Malte Thoma.

2005-10-10  Timothy Brownawell  <tbrownaw@gmail.com>

	Make netsync shutdown work properly.
	* netsync.cc (session::which_events): Only ask to read if not armed.
	A read failure will discard all read-but-not-processed commands.
	* netsync.cc (session::maybe_say_goodbye): Only say goodbye once.
	Repeated goodbyes means that one side *will* have a full write-queue
	when the connection is torn down.

2005-10-10  Timothy Brownawell  <tbrownaw@gmail.com>

	* tests/t_automate_stdio.at: Add comment here too.

2005-10-10  Timothy Brownawell  <tbrownaw@gmail.com>

	* contrib/get_stdio.pl: Add comments. I'm told it was "obtuse",
	hopefully this will help somewhat.

2005-10-10  Matt Johnston  <matt@ucc.asn.au>

	* configure.ac, Makefile.am: add {MONOTONE,LIB3RDPARTY}_C{,XX}FLAGS
	variables.

2005-10-10  Benoît Dejean <benoit@placenet.org>

	* commands.cc: s/key store/keystore/g.

2005-10-10  Matt Johnston  <matt@ucc.asn.au>

	* netsync.cc, database.{cc,hh}: don't include unwanted branch
	certs when building the merkle tree.
	* merkle.hh: add variant of insert_into_merkle_tree
	taking non-raw id.
	* markle.cc: comment out unused bits

2005-10-10  Nathaniel Smith  <njs@pobox.com>

	* cert.{cc,hh} (get_user_key): New function, replacing
	guess_default_key.
	* revision.cc (build_changesets_from_existing_revs) 
	(build_changesets_from_manifest_ancestry): 
	* rcs_import.cc (import_cvs_repo): 
	* commands.cc (internalize_cert_name, push, sync, serve):
	* cert.cc (make_simple_cert, cert_revision_author_default): Use
	it.

2005-10-10  Matthew Gregan  <kinetik@orcon.net.nz>

	* netsync.cc: Clean up another case where port numbers were being
	munged by localized iostreams.
	* tests/t_netsync_largish_file.at: Tweak the random file
	generation so that it's a bit faster on platforms with slow awk
	implementations.
	* netsync.cc: Remove comment stating that our official IANA port
	should be renamed from 'netsync' to 'monotone'; Tomas sorted this
	out a while ago.
	* lua.cc (Lua::ok): Only log the 'Lua::ok() failed' message if
	there has been a failure.
	* monotone.texi: Fix a typo.
	* win32/fs.cc (get_homedir): Clarify comment.

2005-10-09  Matthew Gregan  <kinetik@orcon.net.nz>

	* contrib/usher.cc (main): Reset parser state for config file
	parser.
	* win32/monotone.iss: Reduce minimum OS version for installer.
	* configure.ac: Another Boost library suffix.

2005-10-08  Matthew Gregan  <kinetik@orcon.net.nz>

	* tests/t_automate_keys.at: Portability fixes.

2005-10-08  Benoît Dejean  <benoit@placenet.org>

	* commands.cc: One more i18n string.

2005-10-08  Matthew Gregan  <kinetik@orcon.net.nz>

	* tests/t_automate_keys.at: Don't rely on extended sed either!

2005-10-08  Nathaniel Smith  <njs@pobox.com>

	* database.{hh,cc}: Clean-up previous change -- switch to using a
	cleanup_ptr to hold sqlite3_stmt handles, for proper exception
	safety.

2005-10-08  Nathaniel Smith  <njs@pobox.com>

	* database.cc (fetch): Do not insert prepared statements into the
	statement table until they are successfully created, to avoid
	segfaults on database teardown.

2005-10-08  Matthew Gregan  <kinetik@orcon.net.nz>

	* tests/t_automate_keys.at: Use sed rather than relying on an
	extended grep being available.

2005-10-08  Nathaniel Smith  <njs@pobox.com>

	* contrib/ciabot_monotone.py (send_change_for): Handle branch-less
	revisions.

2005-10-08  Nathaniel Smith  <njs@pobox.com>

	* paths.cc: Make initial_rel_path an fs::path.  Adjust code
	correspondingly.  Add tests that calling monotone from inside MT
	should work.
	* tests/t_add_inside_MT.at, testsuite.at: New test.

2005-10-08  Matthew Gregan  <kinetik@orcon.net.nz>

	* win32/fs.cc: Don't consider USERPROFILE as a possible home
	directory; APPDATA is more appropriate.  Add a second method to
	get the APPDATA path.  Always use HOME if it's set (not just under
	Cygwin/MinGW).
	* tests/t_netsync_absorbs.at: Add missing CANONICALISE().

2005-10-07  Timothy Brownawell  <tbrownaw@gmail.com>

	* commands.cc (pubkey): don't insist on having a database
	* tests/t_key_management_without_db.at: check it

2005-10-07  Timothy Brownawell  <tbrownaw@gmail.com>

	* file_io.cc, vocab.cc, Makefile.am: fix merge
	* botan/algolist.cpp, botan/def_alg.cpp: fix merge

2005-10-07  Timothy Brownawell  <tbrownaw@gmail.com>

	* automate.cc: add "automate keys". like "ls keys", except it
	uses basic_io (since "ls keys" is now slightly irregular and not
	very well suited to machine interpretation).
	* monotone.texi: document it
	* tests/t_automate_keys.at: test for it
	* testsuite.at: add test
	* basic_io.{cc,hh} (stanza): add push_str_multi, for entries
	that can take a variable number of string arguments.
	* commands.cc: add "automate keys" to automate help
	misc minor whitespace cleanup

2005-10-06  Timothy Brownawell  <tbrownaw@gmail.com>

	* commands.cc (ls_keys): don't insist on having a db
	* tests/t_key_management_without_db.at: check ls keys
	* monotone.texi: update for new key storage
		* concepts :: storage and workflow
		* tutorial :: generating keys
		* tutorial :: committing work
		* command reference :: informative
		* command reference :: key and cert
		* command reference :: packet I/O

2005-10-06  Timothy Brownawell  <tbrownaw@gmail.com>

	* commands.cc (chkeypass): doesn't use the db, so we don't need a guard
	* commands.cc (dropkey): don't insist on having a db
	* tests/t_genkey_without_db.at: rename (s/genkey/key_management) and
	add checks for chkeypass and dropkey without a db

2005-10-06  Timothy Brownawell  <tbrownaw@gmail.com>

	* database.{cc,hh}: new function, database::database_specified()
	return whether we were given a database (doesn't care about validity,
	only that we were told to use one)
	* commands.cc (genkey): don't insist on having a db, but still
	check it for duplicates if we're given one.
	* tests/t_genkey_without_db.at: make sure it works
	* testsuite.at: add test

2005-09-28  Timothy Brownawell  <tbrownaw@gmail.com>

	* keys.cc (get_private_key): don't use lua hook passwords for
	chkeypass.

2005-09-28  Matt Johnston  <matt@ucc.asn.au>

	* keys.cc (get_private_keys): don't use lua hook passwords for
	chkeypass.

2005-09-28  Timothy Brownawell  <tbrownaw@gmail.com>

	* key_store.cc: fix delete_key
	* tests/t_database_check_normalized: needs 'db migrate'
	* tests/t_lua_privkey.at: update for new key location
	* tests/t_netsync_absorbs.at: use genkey instead of packets
	* tests/t_netsync_checks_server_key.at: same
	* tests/t_netsync_pubket.at: update key packet to new format

2005-09-27  Timothy Brownawell  <tbrownaw@gmail.com>

	Replace extract_keys command with a database migrator.
	* database.{cc,hh}: Remove last traces of private keys in db.
	* schema.sql: Remove private_keys table
	* commands.cc (dropkey): private keys can no longer be in the db.
	* schema_migration.cc: new migrator
	* commands.cc: remove extract_keys
	* tests/t_migrate_schema.at: update
	* keys.hh, cert.cc, key_store.cc: keys_match doesn't work well on
	privkeys. Don't use it.
	* key_store.cc: Allow duplicate insertions, if they match.

2005-09-27  Timothy Brownawell  <tbrownaw@gmail.com>

	* schema_migration.hh: migrate_depot_schema() doesn't really exist
	* database.cc, schema_migration.{cc,hh}: migrate_monotone_schema
	now takes an app_state * , so data can be moved to/from the database.

2005-09-27  Matt Johnston  <matt@ucc.asn.au>

	* botan/pkcs8.cc, keys.cc: fix monotone-specific pkcs8 key
	parsing.
	* commands.cc: ls keys shows keystore-only pubkeys as well
	* packet.cc: fix unit tests
	* testsuite.at: use keypair packet rather than privkey/pubkey 
	packets.

2005-09-26  Matt Johnston  <matt@ucc.asn.au>

	* commands.cc, keys.cc, others: use standard
	"PBE-PKCS5v20(SHA-1,TripleDES/CBC)" encoding rather than
	raw arc4. extract_keys will re-encode keys, still
	need to work on packet.cc encoding.
	* botan/{des*,pkcs5*,algolist.cpp}: required files
	from Botan 1.4.6

2005-09-25  Timothy Brownawell  <tbrownaw@gmail.com>

	Move private keys outside the database.
	They're now stored as keypairs in ~/.monotone/keys
	Details:
	* keystore.{cc,hh}: handle storage of keypairs
	* tests*: Specify keystore location when running the testsuite.
		This prevents it from polluting the user's keystore.
	* database{cc,hh}: remove ability to put privkeys. They can still
		be listed, retrieved, and deleted, to support
	* commands.cc: New command, extract_keys. Copies private keys from
		the database to the keystore.
	* vocab.hh: add keypair type, like pair<pubkey, privkey>, except that
		the members are named pub and priv.
	* packet.cc: Clean up read_packets.
	* packet.{cc,hh}: privkey packets no longer exists, handle keypair
		packets instead.
	* file_io.{cc,hh}: add read_directory because tree_walker needs to
		be in the wc. add a write_data that works outside the wc.
	* Makefile.am: add keystore.{cc,hh}
	* others: update to work with new key storage

2005-10-06  Matthew Gregan  <kinetik@orcon.net.nz>

	* std_hooks.lua (merge3_emacs_cmd): Minor cleanup.
	* std_hooks.lua: Pass '--eval' rather than '-eval' to Emacs; the
	CVS emacsclient does not consider '-eval' as valid.
	* platform.hh, unix/fs.cc, win32/fs.cc (rename_clobberingly): New
	function for best-effort atomic renames.  This will probably never
	be atomic on Win32.
	* file_io.cc (write_data_impl): Append process ID to temporary
	file name so that multiple monotone processes operating on the
	same working copy are less likely to clobber each other.  Use
	rename_clobberingly().
	* ui.cc (user_interface): Allow std::cout to raise
	ios_base::failure exceptions if stream goes bad (e.g. stream
	receives EPIPE).
	* monotone.cc (cpp_main): Catch ios_base::failure exceptions and
	exit cleanly.
	* main.cc (main_with_signal_handlers): Install handler to ignore
	SIGPIPE.
	* Makefile.am: Remove platform_netsync.cc references.
	* {unix,win32}/platform_netsync.cc: Remove files.
	* platform.hh, netsync.cc (run_netsync_protocol):
	Remove {start,end}_platform_netsync() calls.

2005-10-04  Nathaniel Smith  <njs@pobox.com>

	* monotone.texi (Automation): Document the mysterious columns of
	numbers in 'automate inventory' output format.

2005-10-04  Matt Johnston  <matt@ucc.asn.au>

	* botan/, Makefile.am: update to Botan 1.4.7

2005-10-03  Nathaniel Smith  <njs@pobox.com>

	* monotone.texi (Automation): Clean up formatting and description
	of 'automate inventory' sample output.

2005-10-02  Marcel van der Boom  <marcel@hsdev.com>

	* commands.cc (CMD(checkout)): Check for non-existant checkout dir
	earlier, so we can fail earlier.

2005-09-30  Nathaniel Smith  <njs@pobox.com>

	* Makefile.am (AM_CFLAGS, AM_CXXFLAGS): Add
	-DBOOST_SP_DISABLE_THREADS (disables thread-safe shared_ptr
	reference counting).

2005-09-30  Nathaniel Smith  <njs@pobox.com>

	* debian/README.Debian, debian/TODO.Debian: Add debian files
	left out of repository.

2005-09-30  Nathaniel Smith  <njs@pobox.com>

	* NEWS: Set date for 0.23.

2005-09-30  Nathaniel Smith  <njs@pobox.com>

	* testsuite.at: Whoops, forgot to hit save.  Remove
	t_diff_changeset_bug.at.

2005-09-30  Grahame Bowland  <grahame@angrygoats.net>

	* paths.cc: remove unit tests for 
	file_path_internal_from_user

2005-09-30  Patrick Mauritz  <oxygene@studentenbude.ath.cx>

	* configure.ac: only add gnu specific CFLAGS and CXXFLAGS for
	gnu compilers

2005-09-30  Nathaniel Smith  <njs@pobox.com>

	* tests/t_log_outside_working_dir.at: Fix summary line.
	* tests/t_diff_changeset_bug.at: Remove redundant test
	(cf. t_restricted_diff_unchanged.at).

2005-09-30  Nathaniel Smith  <njs@pobox.com>

	* Makefile.am (BOTAN_SOURCES): Add botan/hash_id.h.

2005-09-30  Nathaniel Smith  <njs@pobox.com>

	* NEWS: More additions (mention MM and the problems paths.cc will
	cause for colinux folks).

2005-09-30  Nathaniel Smith  <njs@pobox.com>

	* Makefile.am (MOST_SOURCES): Add hash_map.hh.
	(BOTAN_SOURCES): Add botan/charset.h.

2005-09-29  Nathaniel Smith  <njs@pobox.com>

	* NEWS: Fix typos pointed out by Matthew Gregan.

2005-09-29  Nathaniel Smith  <njs@pobox.com>

	* UPGRADE, configure.ac, monotone.spec, win32/monotone.iss:
	* debian/changelog: Bump version number.
	
2005-09-30  Grahame Bowland  <grahame@angrygoats.net>

	* paths.hh: update file_path documentation, 
	remove file_path_internal_from_user
	* paths.cc: remove file_path_internal_from_user
	* commands.cc CMD(cat): change file_path_internal_from_user 
	to file_path_external
	* tests/t_diff_outside_working_dir.at: check diff works outside 
	  of a working dir (with a file specified)
	* tests/t_log_outside_working_dir.at: check log works outside 
	  of a working dir (with a file specified)
	* tests/t_diff_changeset_bug.at: mysterious changeset bug
	* testsuite.at: add new tests

2005-09-29  Nathaniel Smith  <njs@pobox.com>

	* AUTHORS: Add Grahame and Marcel.
	* NEWS: Write 0.23 entry.
	* monotone.texi (Reserved Files): Mention in .mt-ignore docs that
	the patterns are regexes.
	
2005-09-30  Grahame Bowland  <grahame@angrygoats.net>

	* paths.cc (file_path::file_path): Allow external paths outside of
	a working directory, so long as we don't enter a working directory 
	later.
	(access_tracker) add new very_uninitialized state which 
	prevents subsequent initialization
	(test_access_tracker) check the very_uninitialized state works
	* paths.hh: correct mention of monotone cat file to new syntax

2005-09-29  Matthew Gregan  <kinetik@orcon.net.nz>

	* paths.cc: Restore two unit tests on Win32.

2005-09-29  Richard Levitte  <richard@levitte.org>

	* testsuite.at: Removed a spurious G...

2005-09-29  Matthew Gregan  <kinetik@orcon.net.nz>

	* paths.cc, win32/fs.cc: Fixes to allow unit tests to pass on Win32.

2005-09-29  Marcel van der Boom  <marcel@hsdev.com>

	* netsync.cc (rebuild_merkle_trees): only get matched branch
	certs, not all of them

2005-09-28  Nathaniel Smith  <njs@pobox.com>

	* tests/t_rename_diff_names.at, testsuite.at: New test.

2005-09-27  Richard Levitte  <richard@levitte.org>

	* monotone.texi (Tutorial): It seems like texi2pdf gets quite
	confused when a @chapter has a @subsection with a @section in
	between.  The resulting PDF had a Tutorial that was a indexed as a
	subsection under Concepts/Branches instead of being indexed as the
	chapter it is, and most confusingly, it's last subsection
	(Branching and Merging) ended up as a a separate chapter of it's
	own...

2005-09-27  Matt Johnston  <matt@ucc.asn.au>

	* netsync.cc (ancestry_fetcher): new approach to requesting file
	and manifest deltas and full data. Tries to be more efficient
	for the vcache of recontstructed data, and conceptually simpler

	* tests/t_netsync_unrelated.at: passes, remove XFAIL

2005-09-26  Benoît Dejean  <benoit@placenet.org>

	* database.cc: Merged 3 strings.

2005-09-26  Matt Johnston  <matt@ucc.asn.au>

	* commands.cc: add 'help' command
	* monotone.cc: add -h alias for --help
	
2005-09-25  Matt Johnston  <matt@ucc.asn.au>

	* netsync.cc: use lexical_cast on port numbers to avoid
	strange-looking "port 5,253"

2005-09-25  Matthew Gregan  <kinetik@orcon.net.nz>

	* sqlite/*: Update in-tree SQLite from 3.2.6 to 3.2.7.

2005-09-25  Benoît Dejean  <benoit@placenet.org>

	* netsync.cc: 3 more i18n strings.

2005-09-25  Benoît Dejean  <benoit@placenet.org>

	* cert.cc (cert_signable_text): F() vs. boost::format.
	* lua.cc (monotone_guess_binary_file_contents_for_lua),
	(monotone_include_for_lua), (monotone_includedir_for_lua):
	* rcs_import.cc (import_cvs_repo): Merged some strings.
	
2005-09-25  Benoît Dejean  <benoit@placenet.org>

	* lua.cc (monotone_guess_binary_file_contents_for_lua):
	Fixed signednes warning and istream usage.

2005-09-25  Matt Johnston  <matt@ucc.asn.au>

	* ui.cc: fallback to the default locale if locale("") fails.

2005-09-25  Matt Johnston  <matt@ucc.asn.au>

	* botan/arc4.cpp: increase maximum keylength to 256 bytes.

2005-09-24  Benoît Dejean  <benoit@placenet.org>

	* ChangeLog: Fixed.
	I don't understand how xxdiff works :/ Please help.

2005-09-24  Satoru SATOH <ss@gnome.gr.jp>

	* po/ja.po: Updated Japanese translation.

2005-09-23  Benoît Dejean  <benoit@placenet.org>

        * std_hooks.lua: More i18n strings.

        I don't know how to handle lua
        "multiline" ..
        "strings" because gettext doesn't join them.

2005-09-22  Benoît Dejean  <benoit@placenet.org>

        * sanity.{cc,hh}: Uninlined F() and FP().
        This happily saves ~100KB of .text on my ppc.

2005-09-22  Benoît Dejean  <benoit@placenet.org>

	* netsync.cc: Reverted changes
	from f0a632bf14468b6e03a488d6f1a64ef18b61d04c
	to   4f7f638954c79c54460d04c3be111acad8b26dd3

2005-09-22  Benoît Dejean  <benoit@placenet.org>

	* lua.cc (monotone_gettext_for_lua): New function.
	* po/POTFILES.in: Added std_hooks.lua.
	* std_hooks.lua: One more string for i18n.

2005-09-22  Benoît Dejean  <benoit@placenet.org>

	* ui.{cc,hh} (get_user_locale): Returns a const &.

2005-09-21  Timothy Brownawell  <tbrownaw@gmail.com>

	* contrib/usher.cc: better error checking

2005-09-20  Timothy Brownawell  <tbrownaw@gmail.com>

	* restrictions.cc: Make calculate_unrestricted_revision work
	with --exclude
	* tests/t_restriction_with_exclude_iprint.at: remove XFAIL

2005-09-20  Patrick Mauritz <oxygene@studentenbude.ath.cx>

	* configure.ac: solaris needs librt for fdatasync
	* sqlite/parse.c: #line and #include interactions aren't defined

2005-09-20  Matt Johnston  <matt@ucc.asn.au>

	* database.cc (space_usage): workaround the issue that in sqlite
	3.2.6, SUM({empty set}) returns NULL. (this is part of the sql spec,
	see http://www.sqlite.org/cvstrac/tktview?tn=1413 and the comment for
	SUM() in sqlite docs).

2005-09-20  Matt Johnston  <matt@ucc.asn.au>

	* ui.cc, ui.hh, sanity.hh: replace ui.user_locale with
	get_user_locale(), so that we can guarantee that it will be
	initialised when the global_sanity object (and probably other things)
	are instantiated.

2005-09-20  Matthew Gregan  <kinetik@orcon.net.nz>

	* tests/t_restriction_with_exclude_iprint.at: New test, variant of
	t_restriction_exclude.at, but with inodeprints enabled.  Mark as
	XFAILed.
	* testsuite.at: Add new test.
	* sqlite/*: Update in-tree SQLite from 3.2.2 to 3.2.6.
	* Makefile.am: Add sqlite/{analyze,vbdefifo,complete}.c to
	SQLITE_SOURCES
	* schema_migration.cc (calculate_schema_id): Explicitly exclude
	sqlite_stat1 table from schema ID calculation.  This is a new
	magic table created by the 'analyze' command in SQLite >= 3.2.3.

2005-09-18  Nathaniel Smith  <njs@pobox.com>

	* po/ja.po: New translation from Satoru SATOH <ss@gnome.gr.jp>.
	* AUTHORS: Add Satoru SATOH.
	
2005-09-18  Matthew Gregan  <kinetik@orcon.net.nz>

	* testsuite.at: Tweak default 'eveything' netsync glob to
	something that works around the MinGW/Win32 globbing issues for
	now.
	* tests/t_log_brief.at: Canonicalise output on Win32.

2005-09-17  Timothy Brownawell  <tbrownaw@gmail.com>

	* contrib/usher.cc: Remove stray "new int[2];' statements from
	debugging. Remove connections from list when finished.

2005-09-16  Timothy Brownawell  <tbrownaw@gmail.com>

	* Makefile.am (EXTRA_DIST): add contrib/monotone-cvs-ignore.lua,
	contrib/ciabot_monotone_hookversion.py, and contrib/usher.cc .
	also remove duplicate of contrib/monoprof.sh

2005-09-16  Timothy Brownawell  <tbrownaw@gmail.com>

	* netsync.cc: finish renaming things, so it compiles again...

2005-09-16  Timothy Brownawell  <tbrownaw@gmail.com>

	* contrib/usher.cc: A simple usher/proxy server. It asks connecting
	clients for their include pattern, and then forwards the connection
	to an appropriate (as given in a config file) monotone server. Note
	that all servers operating behind one usher need to have the same
	server key.

2005-09-16  Timothy Brownawell  <tbrownaw@gmail.com>

	* netcmd.{cc,hh}, netsync.cc: new netcmd types: usher_cmd and
	usher_reply_cmd. They are not included in the HMAC, and do not
	occur during normal communication. Purpose: running multiple servers
	from the same port. This allows a special server to ask for the
	client's include pattern, and then forward the connection to a real
	monotone server.

2005-09-16  Matt Johnston  <matt@ucc.asn.au>

	* botan/pkcs8.cpp: re-add the monotone-specific code for guessing if
	a key is DER encoded or not.

2005-09-16  Matt Johnston  <matt@ucc.asn.au>

	* botan/*: update to Botan 1.4.6
	* Makefile.am: ditto

2005-09-15  Timothy Brownawell  <tbrownaw@gmail.com>

	* app_state.{cc,hh}: restrictions now understand --exclude
	* commands.cc: commit and revert now take OPT_EXCLUDE
	* monotone.cc: update description of --exclude
	* tests/t_restriction_with_exclude.at: new test
	* testsuite.at: add it

2005-09-14  Timothy Brownawell  <tbrownaw@gmail.com>

	* contrib/ciabot_monotone_hookversion.py: CIA bot client script
	meant to be called from the note_netsync_revision_received hook.
	* lua.{cc,hh}: hook_note_commit and hook_note_netsync_revision_received
	now take the text of the revision as an argument.
	* netsync.cc, commands.cc: Give hooks new argument.
	* monotone.texi: Update documentation for those hooks.

2005-09-11  Benoît Dejean  <benoit@placenet.org>

	* database.cc
	* database_check.cc
	* netsync.cc
	* po/POTFILES.in
	* po/POTFILES.skip
	* rcs_import.cc: More i18n strings.

2005-09-07  Jim Meyering  <jim@meyering.net>
	
	* tests/t_rename_dir_cross_level.at: When invoking mv to rename
	a directory, do not include a trailing slash on the target -- that
	is not portable.                                                  

	* Makefile.am (TESTS_ENVIRONMENT): Ensure that PATH starts with
	the current directory, so we test the just-built monotone binary,
	not some older version.                                          

2005-09-07  Benoît Dejean  <benoit@placenet.org>

	* std_hooks.lua: Don't spawn emacs with '-no-init-file'.

2005-09-09  Matthew Gregan  <kinetik@orcon.net.nz>

	* paths.cc (save_initial_path): Default Boost's fs::path to
	fs::native grammar.
	* tests/t_unreadable_{db,MT}.at: Disable on Win32 for now.
	* paths.cc: Consistency--use WIN32 rather than _WIN32.
	* file_io.cc (walk_tree): Correct test for file existence.

2005-09-08  Matthew Gregan  <kinetik@orcon.net.nz>

	* Makefile.am: Add '-f' argument to 'mv'; avoids build waiting on
	 user confirmation in some cases.

2005-09-08  Nathaniel Smith  <njs@pobox.com>

	* monotone.texi (Certificates): Remove mention of fcerts and
	mcerts.

2005-09-07  Benoît Dejean  <benoit@placenet.org>

	* ui.{cc,hh}: Added user_inferface::user_locale.
	* sanity.hh: Made F() and FP() locale aware.

2005-09-06  Benoît Dejean  <benoit@placenet.org>

	* monotone.cc: One more i18n string.

2005-09-06  Benoît Dejean  <benoit@placenet.org>

	* po/fr.po: Updated French translation.

2005-09-06  Benoît Dejean  <benoit@placenet.org>

	* commands.cc: No i18n for cert_revision_changelog.

2005-09-06  Matthew Gregan  <kinetik@orcon.net.nz>

	* tests/t_netsync_read_permissions.at: Tweak tests so we aren't
	trying to serve a bare '*'; works around test hangs due to glob
	expansion sillyness on MinGW.
	* tests/t_netsync_globs.at: Ditto.
	* tests/t_netsync_exclude.at: Ditto.
	* std_hooks.lua (ignore_file): Add Mac OS X (.DS_Store) and
	Windows (desktop.ini) per-directory browser configuration files.


2005-09-05  Benoît Dejean  <benoit@placenet.org>

	* commands.cc: Fixed some strings (added ' around revisions).
	Removed some whitespaces.
	No i18n in diff output.

2005-09-05  Benoît Dejean  <benoit@placenet.org>

	* sanity.{cc,hh}: boost::format vs. F(). Merged boost::format
	and moved non-template code to sanity.cc.

2005-09-05  Matthew Gregan  <kinetik@orcon.net.nz>

	* win32/terminal.cc (have_smart_terminal): We were returning false
	in almost all circumstances; changed logic so that we at least
	work when running in a cmd.exe window.

2005-09-05  Matt Johnston  <matt@ucc.asn.au>

	* commands.cc (dump_diffs): don't use the terminal width to
	print ===== seperators.

2005-09-05  Matthew Gregan  <kinetik@orcon.net.nz>

	* paths.cc (find_and_go_to_working_copy): Create root and bookdir
	paths as fs::native.
	* main.cc: Tweak #ifdef to avoid exposing some unused SEH handling
	on MinGW.
	* configure.ac: Minor cleanup to Win32 configure test.

2005-09-04  Nathaniel Smith  <njs@pobox.com>

	* monotone.cc (options): Remove default from the help string for
	--count, since none of the options listed are actually the
	default.

2005-09-04  Nathaniel Smith  <njs@pobox.com>

	* tests/t_unreadable_db.at, testsuite.at: New test.

2005-09-03  Nathaniel Smith  <njs@pobox.com>

	* po/Makevars (XGETTEXT_OPTIONS): N_ != ngettext.
	Add c-format flags on F() and FP() calls (only partially
	successful on latter, because of bug in xgettext).
	
2005-09-04  Grahame Bowland  <grahame@angrygoats.net>

	* commands.cc: siplify the monotone cat command 
	to "monotone cat [-r] FIELNAME" (as in bug #12597)
	* monotone.texi: update documentation of "monotone cat"
	* tests/t_add_edge.at, tests/t_cat_file_by_name.at, 
	tests/t_change_empty_file.at, tests/t_cvsimport.at, 
	tests/t_cvsimport_deleted_invar.at, tests/t_cvsimport_drepper.at, 
	tests/t_cvsimport_drepper2.at, tests/t_cvsimport_manifest_cycle.at, 
	tests/t_cvsimport_samelog.at, tests/t_database_check.at, 
	tests/t_db_kill_rev_locally.at, tests/t_empty_id_completion.at, 
	tests/t_epoch.at, tests/t_epoch_server.at, tests/t_erename.at, 
	tests/t_i18n_file.at, tests/t_import.at, tests/t_merge_add_del.at, 
	tests/t_movedel.at, tests/t_movepatch.at, tests/t_netsync.at, 
	tests/t_netsync_exclude.at, tests/t_netsync_exclude_default.at, 
	tests/t_netsync_globs.at, tests/t_netsync_nocerts.at, 
	tests/t_netsync_permissions.at, tests/t_netsync_read_permissions.at, 
	tests/t_netsync_single.at, tests/t_normalized_filenames.at, 
	tests/t_persistent_server_revision.at, tests/t_remerge.at, 
	tests/t_rename.at, tests/t_renamed.at, tests/t_scan.at, 
	tests/t_set_default.at, tests/t_singlecvs.at, 
	tests/t_update_with_pending_add.at, tests/t_update_with_pending_drop.at, 
	tests/t_update_with_pending_rename.at, tests/t_versions.at: 
	use automation interface rather than "monotone cat"

2005-09-04  Grahame Bowland  <grahame@angrygoats.net>

	* ChangeLog: fix up screwed up three-way merge

2005-09-04  Grahame Bowland  <grahame@angrygoats.net>

	* automate.cc, commands.cc: add "automate get_file", 
	"automate get_revision" and "automate get_manifest" to 
	automation interface.
	* monotone.texi: document new automation commands
	* tests/t_automate_get_file.at, tests/t_automate_get_revision_at, 
	tests/t_automate_get_manifest.at: trivial testing of new 
	automation commands for output as specified, make sure they 
	do not complete IDs, make sure invalid IDs are caught.
	* testsuite.at: add new tests

2005-09-03  Matthew Gregan  <kinetik@orcon.net.nz>

	* tests/t_persistent_server_keys_2.at: 'commit' needs a commit
	message.  Un-XFAIL.
	* tests/t_netsync_unrelated.at: Fix 'setup' syntax.
	* tests/t_add_vs_commit.at: BASE_REVISION needs to be in the root
	of a working copy to work.  Un-XFAIL.
	* tests/t_add_stomp_file.at: 'add' does not take a --branch
	argument.  BASE_REVISION needs to be in the root of a working copy
	to work.
	* annotate.cc (build_parent_lineage): Don't access uninitialized
	memory--use resize() rather than reserve().

2005-09-02  Matthew Gregan  <kinetik@orcon.net.nz>

	* monotone.cc: Use consistent case in option descriptions.

2005-09-02  Nathaniel Smith  <njs@pobox.com>

	* paths.{hh,cc}: Add split_path typedef.  Use it.

2005-09-02  Matt Johnston  <matt@ucc.asn.au>

	* lua.cc (monotone_guess_binary_file_contents_for_lua): use a
	temporary char* buffer rather than &string[], extra copying seems
	to have negligible performance impact.
	* tests/perf-test.sh: change path from tests/ to contrib/, make
	executable.
	* tests/parse-accounting.pl: make executable.

2005-09-01  Timothy Brownawell  <tbrownaw@gmail.com>

	* lua.cc, std_hooks.lua: use proper regexes for .mt-ignore
	taken from a patch from Martin Dvorak
	* contrib/monotone-cvs-ignore.lua: New file, from the same patch.
	supports .cvsignore files
	* tests/t_mt_ignore.at: check that a missing .mt-ignore
	doesn't cause problems

2005-09-01  Timothy Brownawell  <tbrownaw@gmail.com>

	* tests/t_mt_ignore.at: use RAW_MONOTONE instead of ugly --rcfile
	Also actually do "mtn add" this time.

2005-09-01  Timothy Brownawell  <tbrownaw@gmail.com>

	* tests/t_mt_ignore.at: new test, checks that .mt-ignore works
	* testsuite.at: add it

2005-09-01  Timothy Brownawell  <tbrownaw@gmail.com>

	* std_hooks.lua: support .mt-ignore
	* monotone.texi: mention .mt-ignore and MT/wanted-testresults under
	"Existing control files"
	* .mt-ignore: ignore testsuite.dir

2005-09-03  Benoît Dejean  <benoit@placenet.org>

	* commands.cc (ls_certs):
	* netsync.cc (load_data): Merged strings.

2005-09-01  Benoît Dejean  <benoit@placenet.org>

	* commands.cc: Merged one more "no such revision '%s'" string.

2005-09-01  Benoît Dejean  <benoit@placenet.org>

	* commands.cc: Merged all "no such revision '%s'" strings.
	(string_to_datetime): Merged catch blocks in order to merge error
	messages.

2005-09-01  Benoît Dejean  <benoit@placenet.org>

	* ChangeLog: Fixed.

2005-09-01  Matthew Gregan  <kinetik@orcon.net.nz>

	* ui.cc (user_interface): Avoid calling sync_with_stdio(false) on
	Win32 for now to work around a bug in MinGW where unsynchronized
	std::cin returns EOF earlier when reading a stream with DOS
	newlines.  Resolves 'db load' failure reported by Howard Spindel.
	* database.cc (load): Don't bother executing an empty string.
	* commands.cc (ALIAS(import, setup)): Remove alias.

2005-09-01  Matt Johnston  <matt@ucc.asn.au>

	* schema.sql: add BEGIN, COMMIT to make it a single transaction,
	improves db init performance significantly on OS X (avoids many
	disk-cache flushes).

2005-09-01  Matthew Gregan  <kinetik@orcon.net.nz>

	* testsuite.at: Increase entropy used to generate port numbers
	where we can and increase range of port numbers generated.
	* monotone.texi: Fix a couple of minor typos.

2005-09-01  Matthew Gregan  <kinetik@orcon.net.nz>

	* monotone.texi: Update 'setup' documentation and tutorial to
	reflect new usage.  Also update much of the monotone output in the
	tutorials to reflect the output of more modern versions of
	monotone.  Correct some minor errors and typos while here.
	* commands.cc (CMD(setup)): Require database and branch arguments.
	(ALIAS(import,setup)): Add setup alias.
	* testsuite.at, tests/*.at: Update 'setup' usage.

2005-08-31  Richard Levitte  <richard@levitte.org>

	* lua.cc, std_hooks.lua: Rename
	monotone_guess_binary_filename_for_lua and guess_binary_filename
	to monotone_guess_binary_file_contents_for_lua and
	guess_binary_file_contents.

2005-08-31  Benoît Dejean  <benoit@placenet.org>

	* basic_io.cc (basic_io::input_source::err): Merged strings.

2005-08-31  Nathaniel Smith  <njs@pobox.com>

	* file_io.cc (set_char_is_binary, guess_binary): static_cast chars
	to uint8_t before using as array indices.  Also replace some ints
	with size_t's to quiet g++ warnings.

2005-08-30  Benoît Dejean  <benoit@placenet.org>

	In function void set_char_is_binary(char, bool)
	133: warning: array subscript has type char
	In function void init_char_is_binary()
	147: warning: comparison between signed and unsigned integer expressions
	In function bool guess_binary(const std::string&)
	160: warning: comparison between signed and unsigned integer expressions
	162: warning: array subscript has type char

2005-08-30  Benoît Dejean  <benoit@placenet.org>

	* file_io.cc (walk_tree): Fixed format.

2005-08-31  Marcel van der Boom  <marcel@hsdev.com>

	* std_hooks.lua (execute_confirm): New function.
	(merge2_opendiff_cmd, merge3_opendiff_cmd): Add.

2005-08-31  Matthew Gregan  <kinetik@orcon.net.nz>

	* paths.cc (test_bookkeeping_path, test_system_path): Second
	attempt at compile fixes; this time the unit tests actually pass
	too.

2005-08-30  Matthew Gregan  <kinetik@orcon.net.nz>

	* paths.cc (test_bookkeeping_path, test_system_path): Shift object
	instantiation around a little to work around what seems to be a
	bug in the gcc 3.3 parser.
	* win32/inodeprint.cc (inodeprint_file): Update to use new path
	handling code.
	* win32/fs.cc (tilde_expand): Compile fix.

2005-08-30  Petr Baudis  <pasky@suse.cz>

	* std_hooks.lua: Simple support for merging using merge(1) and vim.

2005-08-30  Benoît Dejean  <benoit@placenet.org>

	* po/fr.po: Updated French translation.

2005-08-30  Benoît Dejean  <benoit@placenet.org>

	* commands.cc: Merged some error messages.

2005-08-30  Benoît Dejean  <benoit@placenet.org>

	* commands.cc: Merged complete(..., file_id) and
	complete(..., manifest_id) into template complete(..., ID).

2005-08-30  Benoît Dejean  <benoit@placenet.org>

	* commands.cc (ls_certs): Reworked for i18n.
	(CMD(commit)): Merged 2 strings.

2005-08-30  Matthew Gregan  <kinetik@orcon.net.nz>

	* revision.cc (ensure_parents_loaded): Don't reuse an iterator
	after we've invalidated it.  Fixes 'diff' crash reported by Howard
	Spindel.

2005-08-30  Matt Johnston  <matt@ucc.asn.au>

	* botan/allocate.cpp: avoid string comparison when looking up the 
	default allocator
	* monotone.cc (cpp_main): set a default allocator

2005-08-28  Nathaniel Smith  <njs@pobox.com>

	* tests/t_attributes.at: Delete checkout dir in between
	checkouts.

2005-08-28  Matt Johnston  <matt@ucc.asn.au>

	* keys.cc (keys_match): new function to compare whether two keys
	match (ignoring whitespace as the database does, etc).
	* packet.cc, keys.cc: use it for existing-key-comparison.

2005-08-27  Nathaniel Smith  <njs@pobox.com>

	* commands.cc (checkout): Special-case "checkout ."
	* tests/t_checkout_dir.at: Test it.

2005-08-26  Nathaniel Smith  <njs@pobox.com>

	* file_io.hh: Remove comment describing old path types.
	* paths.hh: Add comment describing new path types.
	
2005-08-26  Nathaniel Smith  <njs@pobox.com>

	* app_state.cc (create_working_copy): Remove
	fs::filesystem_exception catching.
	* file_io.hh (mkdir_p): Remove comment noting app_state.cc's
	dependence on a boost-based implementation.

2005-08-26  Nathaniel Smith  <njs@pobox.com>

	* paths.cc: Include <string>.  Helps build on g++ 3.3?

2005-08-26  Nathaniel Smith  <njs@pobox.com>

	* commands.cc (get_log_message): Make the log message commentary a
	little more descriptive for people who may not know what a log
	message is...
	(commit): When canceling a commit due to empty log message, say
	so.

2005-08-26  Nathaniel Smith  <njs@pobox.com>

	* std_hooks.lua: Check for both "vi" and "notepad.exe" as fallback
	editors.  If no editor was found, print a helpful message instead
	of just running "vi" anyway.  Print a message if the editor exited
	with error.

2005-08-26  Nathaniel Smith  <njs@pobox.com>

	* file_io.cc (mkdir_p, make_dir_for): Increase error checking.
	* commands.cc (checkout): Make sure that checkout target directory
	does not already exist.  Also use system_path more uniformly.
	* tests/t_checkout_dir.at: Test.
	* tests/t_setup_existing_path.at: New test.

2005-08-26  Nathaniel Smith  <njs@pobox.com>

	* commands.cc (read): Optionally take files on command line.
	* tests/t_read_from_file.at, testsuite.at: New test.
	* monotone.texi (Network Service): Show Jim using this.
	(Packet I/O, Commands): Document.
	* monotone.1: Likewise.

2005-08-26  Nathaniel Smith  <njs@pobox.com>

	* change_set.cc (move_files_from_tmp_top_down): Typo again.
	
2005-08-26  Nathaniel Smith  <njs@pobox.com>
	
	* database.cc (open): Convert stray line to paths.cc.

2005-08-26  Nathaniel Smith  <njs@pobox.com>

	* change_set.cc (move_files_from_tmp_top_down): Typo.

	* file_io.cc (move_path): New function.
	(move_file, move_dir): Minor cleanup -- use
	require_path_is_nonexistent.

	* work.cc (build_deletions): Use delete_file, rather than unlink.
	If file is already non-existent, do nothing.
	(build_rename): Use move_path, rather than rename.  If file
	already appears to have been renamed, do nothing.

2005-08-26  Nathaniel Smith  <njs@pobox.com>

	* app_state.cc (allow_working_copy): Make logging more sensible.

2005-08-26  Nathaniel Smith  <njs@pobox.com>

	* transforms.cc (length): 
	* database.cc (sql, load, open): 
	* commands.cc (rename, attr): 
	* change_set.cc (move_files_to_tmp_bottom_up) 
	(move_files_from_tmp_top_down): Merge fixups.

2005-08-26  Nathaniel Smith  <njs@pobox.com>

	* database_check.cc: Track and report on manifest and revision
	parseability.
	* tests/t_database_check_normalized.at: Update to expect "not
	parseable" messages rather than "not normalized" messages.
	All tests pass.
	
2005-08-26  Nathaniel Smith  <njs@pobox.com>

	* tests/t_unreadable_MT.at: This test was called "do not fail on
	unreadable MT/options".  I do not know why we wanted such
	behavior.  I am making it "fail cleanly on unreadable
	MT/options".

2005-08-26  Nathaniel Smith  <njs@pobox.com>

	* paths.cc (check_fp_normalizes_to, test_file_path_internal):
	Oops, there were more places testing for non-brokenness; break
	them too.

2005-08-26  Nathaniel Smith  <njs@pobox.com>

	* paths.cc (test_split_join): Test that you cannot create a path
	in MT by joining.
	(file_path): Implement it.
	(split): Break, to match broken behavior of old splitter (easier
	than fixing change_set.cc...)
	(file_path_internal): Test for brokenness accordingly.

2005-08-26  Nathaniel Smith  <njs@pobox.com>

	* commands.cc (cat): Hack so that 'cat file REV PATH' works
	correctly both inside and outside of working copy, interpreting
	path slightly differently in each case.
	
2005-08-26  Nathaniel Smith  <njs@pobox.com>

	* tests/t_normalized_filenames.at: Internal unnormalized pathnames
	are no longer silently normalized, but rather a hard error.
	Adjust test accordingly.

2005-08-26  Nathaniel Smith  <njs@pobox.com>

	* paths.hh (file_path_internal_from_user): New constructor.
	* paths.cc (test_file_path_internal): Test it.
	(file_path::file_path): Implement it.
	* commands.cc (cat): Use it to create/validate passed in
	filenames.

2005-08-26  Nathaniel Smith  <njs@pobox.com>

	* paths.cc (test_system_path): Require that system_path normalize
	out ..'s.
	(system_path): Do so.

2005-08-26  Nathaniel Smith  <njs@pobox.com>

	* work.cc (build_additions): Remove redundant (and now wrong)
	code.
	Test 53 now passes.
	
2005-08-26  Nathaniel Smith  <njs@pobox.com>

	* file_io.cc (make_dir_for): Oops, this doesn't need a
	fs::native.
	Test 37 now passes.

2005-08-26  Nathaniel Smith  <njs@pobox.com>

	* file_io.cc (mkdir): New function.  Now with extra brain-eating
	power.
	(mkdir_p, make_dir_for, delete_file, delete_dir_recursive) 
	(move_file, move_dir, write_data_impl): Use it, to make all
	fs::path's native and disable boost's random rejection of paths.

2005-08-26  Nathaniel Smith  <njs@pobox.com>

	* paths.cc (test_file_path_external_prefix_a_b) 
	(test_file_path_external_no_prefix, test_file_path_internal): Test
	for validity of more strange characters (,+@*%#$=).

2005-08-26  Nathaniel Smith  <njs@pobox.com>

	* file_io.cc (ident_existing_file): Remove accidentally-left-in
	code.  Test 26 now passes.
	* lua.cc (monotone_includedir_for_lua, load_rcfile): Add
	fs::native's.

2005-08-25  Nathaniel Smith  <njs@pobox.com>

	* paths.hh (system_path::system_path): Add new boolean argument
	controlling some access_tracker behavior.
	* app_state.cc (allow_working_copy): Use it.
	* paths.cc (system_path): Implement it.
	(test_system_path): Test it.

2005-08-25  Nathaniel Smith  <njs@pobox.com>

	* file_io.cc (walk_tree): Return properly.
	
2005-08-25  Nathaniel Smith  <njs@pobox.com>

	* paths.cc (test_file_path_internal): Add tests for
	file_path.empty().
	* file_io.cc (walk_tree_recursive): Add explicit fs::native.

2005-08-25  Nathaniel Smith  <njs@pobox.com>

	* paths.cc: Many small changes.  Unit tests now pass.  72
	unexpected autotest failures.

2005-08-25  Nathaniel Smith  <njs@pobox.com>

	* paths.cc (file_path): Fix up error reporting in external path
	normalization.
	(test_file_path_external_no_prefix): "" is always an invalid
	path.

2005-08-25  Nathaniel Smith  <njs@pobox.com>

	* database.cc (sql): Only check schema version when db actually
	exists.

2005-08-25  Nathaniel Smith  <njs@pobox.com>

	* file_io.cc (read_data_for_command_line): We are given a
	system_path.

2005-08-25  Nathaniel Smith  <njs@pobox.com>

	* paths.cc: Fix all unit test failures, except for two mysterious
	boost::too_few_args exceptions.
	
2005-08-25  Nathaniel Smith  <njs@pobox.com>

	* paths.cc, unix/fs.cc: Many, many fixes and some new tests too.	

2005-08-25  Nathaniel Smith  <njs@pobox.com>

	* paths.cc (struct access_tracker): Doh, initializer should set
	'initialized'...
	(test_file_path_internal): It's valid for a split file
	to have a null component if the file is "".

2005-08-25  Nathaniel Smith  <njs@pobox.com>

	* paths.cc (in_bookkeeping_dir): Last change didn't work out so
	well; let's remove some negatives and see if I can understand what
	the code does this way...

2005-08-25  Nathaniel Smith  <njs@pobox.com>

	* paths.cc (not_in_bookkeeping_dir): Handle "MT" case.
	Update tests to make sure it sticks...

2005-08-25  Nathaniel Smith  <njs@pobox.com>

	* unit_tests.{cc,hh} (init_unit_test_suite): Remove
	path_component_tests.
	* unix/fs.cc (tilde_expand): Another compile fix.

2005-08-25  Nathaniel Smith  <njs@pobox.com>

	* {unix,win32}/fs.cc: Misc. compile fixes.

2005-08-25  Nathaniel Smith  <njs@pobox.com>

	* Makefile.am (UNIX_PLATFORM_SOURCES): Add unix/fs.cc
	(WIN32_PLATFORM_SOURCES): Add win32/fs.cc
	* paths.hh (bookkeeping_path): Implement default constructor.

2005-08-25  Nathaniel Smith  <njs@pobox.com>

	* rcs_import.cc (import_cvs_repo): 
	* lua.cc (default_rcfilename): 
	* diff_patch.cc (get_version): Small compile fixes.

2005-08-25  Nathaniel Smith  <njs@pobox.com>

	* paths.{cc,hh} (is_bookkeeping_path): New static method.
	* file_io.cc (walk_tree_recursive): Use it.  Now compiles.
	paths.cc and file_io.cc now compile.
	
2005-08-25  Nathaniel Smith  <njs@pobox.com>

	* file_io.cc (delete_dir_recursive): Implement.
	Misc. compile fixes.
	
2005-08-25  Nathaniel Smith  <njs@pobox.com>

	* file_io.cc (test_book_keeping_file): Remove.

2005-08-25  Nathaniel Smith  <njs@pobox.com>

	* file_io.cc (walk_tree_recursive, walk_tree): Implement.

2005-08-25  Nathaniel Smith  <njs@pobox.com>

	* paths.cc (const_system_path): Do tilde expansion.

2005-08-25  Nathaniel Smith  <njs@pobox.com>

	* file_io.cc (read_localized_data, read_data_for_command_line) 
	(write_localized_data, write_data, write_data_impl): Implement.

2005-08-25  Nathaniel Smith  <njs@pobox.com>

	* file_io.cc (read_data): Implement.  Remove the base64<gzip<>>
	versions.

2005-08-25  Nathaniel Smith  <njs@pobox.com>

	* file_io.cc (move_file, move_dir): Implement.

2005-08-25  Nathaniel Smith  <njs@pobox.com>

	* file_io.cc (assert_path_is_nonexistent, assert_path_is_file) 
	(assert_path_is_directory, require_path_is_nonexistent) 
	(require_path_is_file, require_path_is_directory) 
	(ident_existing_file, mkdir_p, make_dir_for, delete_file) 
	(delete_dir_recursive): Implement.

2005-08-25  Nathaniel Smith  <njs@pobox.com>

	* Audit uses of 'file_exists', because its semantics have changed;
	it now checks to see if a path exists and is a regular file,
	rather than that it simply exists.  A fair amount of code already
	thought it meant that... other places now use 'path_exists'.
	
2005-08-25  Nathaniel Smith  <njs@pobox.com>

	* file_io.cc (path_exists, directory_exists, file_exists):
	Implement.

2005-08-25  Nathaniel Smith  <njs@pobox.com>

	* platform.hh (get_path_status): New function.
	* unix/fs.cc (get_path_status): Implement.
	* win32/fs.cc (get_path_status): Implement inefficiently (does
	win32 have stat?)

2005-08-25  Nathaniel Smith  <njs@pobox.com>

	* file_io.cc (get_homedir, tilde_expand, book_keeping_file)
	(book_keeping_dir): Remove.

2005-08-25  Nathaniel Smith  <njs@pobox.com>

	* platform.hh (get_homedir): New function.
	* {win32,unix}/fs.cc (get_homedir): Expose.

2005-08-25  Nathaniel Smith  <njs@pobox.com>

	* Minor compile fixes.
	
2005-08-25  Nathaniel Smith  <njs@pobox.com>

	* platform.hh (tilde_expand): New function.
	* win32/fs.cc, unix/fs.cc: Implement it.

2005-08-25  Nathaniel Smith  <njs@pobox.com>

	* paths.cc: Many more fixes.  Now compiles with and without unit
	tests.
	
2005-08-25  Nathaniel Smith  <njs@pobox.com>

	* paths.cc: Lots of compile fixes for unit tests.
	Add a test for access_tracker.

2005-08-25  Nathaniel Smith  <njs@pobox.com>

	* paths.cc: Many fixes.  Now compiles.

2005-08-25  Nathaniel Smith  <njs@pobox.com>

	* paths.cc (system_path): Implement.

2005-08-24  Nathaniel Smith  <njs@pobox.com>

	* paths.cc (fully_normalized_path): Use find_first_of.

2005-08-24  Nathaniel Smith  <njs@pobox.com>

	* paths.cc (find_and_go_to_working_copy, save_initial_path) 
	(go_to_working_copy): Use new checked structure.
	(operator <<): Make sure we can log our access_tracked values
	without marking them as used.

2005-08-24  Nathaniel Smith  <njs@pobox.com>

	* paths.cc (struct access_tracker): Add invariant checking on
	lifetime usage of path roots.

2005-08-24  Nathaniel Smith  <njs@pobox.com>

	* paths.hh (any_path::operator =): return *this.

2005-08-24  Nathaniel Smith  <njs@pobox.com>

	* paths.{cc,hh}: More fixes.

2005-08-24  Nathaniel Smith  <njs@pobox.com>

	* paths.{cc,hh}: Reorganize a bit.  Implement file_path and
	bookkeeping_path.

2005-08-24  Nathaniel Smith  <njs@pobox.com>

	* paths.cc (file_path): Implement basic constructor.
	Misc compile fixes.
	Add single-character names to tests.
	
2005-08-24  Nathaniel Smith  <njs@pobox.com>

	* paths.cc (go_to_working_copy): New function.  Implement.
	* app_state.cc (create_working_copy): Adjust accordingly.

2005-08-24  Nathaniel Smith  <njs@pobox.com>

	* paths.cc (find_and_go_to_working_copy): Implement.
	* app_state.cc (allow_working_copy): Adjust accordingly.
	(relative_directory): Remove.
	* file_io.cc (find_working_copy): Remove.

2005-08-24  Nathaniel Smith  <njs@pobox.com>

	* paths.cc (save_initial_path): Update for previous changes.

2005-08-24  Nathaniel Smith  <njs@pobox.com>

	* paths.cc (test_system_path): Add tests for the
	from-any_path constructor.  Add test for "~foo" handling.
	Start cleaning up path roots.
	* platform.hh: Note that get_current_working_dir() is
	charset-broken (i.e., operations started inside non-utf8
	directories are probably broken).

2005-08-24  Nathaniel Smith  <njs@pobox.com>

	* app_state.cc (allow_working_copy): 
	* change_set.cc (print_insane_change_set): Two more small compile
	fixes.
	All remaining compile errors are localized to unimplemented
	paths.cc/file_io.cc functionality.

2005-08-24  Nathaniel Smith  <njs@pobox.com>

	* database.cc (initialize): Missing ;.

2005-08-24  Nathaniel Smith  <njs@pobox.com>

	* monotone.cc (cpp_main): Handle message_file right.

2005-08-24  Nathaniel Smith  <njs@pobox.com>

	* change_set.cc (print_insane_path_rearrangement): 
	* database.cc (initialize): 
	* monotone.cc (cpp_main): More small compile fixes.

2005-08-24  Nathaniel Smith  <njs@pobox.com>

	* file_io.hh
	({assert,require}_path_is_{nonexistent,file,directory}): New
	functions.
	Use them everywhere.

2005-08-24  Nathaniel Smith  <njs@pobox.com>

	* basic_io.hh: #include "paths.hh".
	* monotone.cc (add_rcfile): Remove obsolete absolutification, etc.

2005-08-24  Nathaniel Smith  <njs@pobox.com>

	* paths.hh (system_path): Add a from-any_path constructor.
	* Makefile.am (MOST_SOURCES): Remove path_component.{cc,hh}.
	* basic_io.hh (push_file_pair): New method.
	* change_set.cc (print_insane_change_set) 
	(print_insane_path_rearrangement): Use it.

2005-08-24  Nathaniel Smith  <njs@pobox.com>

	* paths.hh (any_path::as_internal): On second thought, return a
	std::string, not a utf8 -- utf8 would be better, but should wait
	for some more general charset handling cleanup.
	* Adjust other files accordingly.
	
2005-08-24  Nathaniel Smith  <njs@pobox.com>

	* More compile fixes.  All remaing compile errors are real
	problems, yay.
	
2005-08-24  Nathaniel Smith  <njs@pobox.com>

	* Lots and lots more compile fixes.

2005-08-24  Nathaniel Smith  <njs@pobox.com>

	* paths.hh, monotone.cc, app_state.hh, app_state.cc:
	* unix/inodeprint.cc: More compile fixes.

2005-08-24  Nathaniel Smith  <njs@pobox.com>

	* manifest.hh: Include paths.hh.
	* file_io.hh: Fix syntax errors, and fixup interface.

2005-08-24  Nathaniel Smith  <njs@pobox.com>

	* paths.hh, sanity.hh: Compilation fixes.

2005-08-24  Nathaniel Smith  <njs@pobox.com>

	* paths.cc: Update tests to use path_state_* and pass utf8
	objects.
	
2005-08-24  Nathaniel Smith  <njs@pobox.com>

	* paths.hh (file_path_external): Take a utf8() object, always.

2005-08-24  Nathaniel Smith  <njs@pobox.com>

	* paths.hh (class file_path): Make "convenience functions"
	required.

2005-08-24  Nathaniel Smith  <njs@pobox.com>

	* Switch rest of instances to using convenience functions.
	
2005-08-24  Nathaniel Smith  <njs@pobox.com>
	
	* Switch many instances to using convenience functions.
	
2005-08-24  Nathaniel Smith  <njs@pobox.com>

	* paths.hh (file_path_internal, file_path_external): Define
	convenience functions.
	(file_path, bookkeeping_path, system_path): Add default
	constructors.

2005-08-24  Nathaniel Smith  <njs@pobox.com>

	* app_state.cc, change_set.cc, change_set.hh, commands.cc:
	* inodeprint.cc, manifest.cc, rcs_import.cc, restrictions.cc:
	* work.cc: Audit all calls to file_path() to add internal/external
	notation.

2005-08-24  Nathaniel Smith  <njs@pobox.com>

	* app_state.cc: More paths.hh conversion.
	(app_state::prefix): Remove.
	* commands.cc: Remove uses of app.prefix.
	* automate.cc (automate_attributes): Likewise.

2005-08-23  Nathaniel Smith  <njs@pobox.com>

	* paths.hh (any_path::as_internal): On second thought, return a
	utf8 object.
	* app_state.cc (set_database): Take a system_path.
	(set_pidfile): Likewise.
	* monotone.cc (cpp_main): Pass one.

2005-08-23  Nathaniel Smith  <njs@pobox.com>

	* file_io.hh (get_homedir): Return a system_path.
	* app_state.hh (app_state): Make pidfile a system_path.
	* sanity.hh (sanity::filename): Make a system_path.
	* monotone.cc (cpp_main): Adjust accordingly.
	* paths.hh (any_path): Add as_internal() to interface.
	* paths.cc: Add roundtripping tests.

2005-08-23  Nathaniel Smith  <njs@pobox.com>

	* platform.hh, unix/fs.cc, win32/fs.cc
	(change_current_working_dir): Take an any_path, not a string.
	* rcs_import.{cc,hh}: Convert to paths.hh.

2005-08-23  Nathaniel Smith  <njs@pobox.com>

	* commands.cc (pid_file): Remove fs::path.

2005-08-23  Nathaniel Smith  <njs@pobox.com>

	* mkstemp.cc (monotone_mkstemp): Remove references to fs::path.

2005-08-23  Nathaniel Smith  <njs@pobox.com>

	* change_set.cc (apply_rearrangement_to_filesystem): Oops, missed
	some local_path's.

2005-08-23  Nathaniel Smith  <njs@pobox.com>

	* path_component.{cc,hh}: Delete.

2005-08-23  Nathaniel Smith  <njs@pobox.com>

	* change_set.cc (move_files_to_tmp_bottom_up) 
	(move_files_from_tmp_top_down): Convert to paths.hh.
	Whole file: stop using path_component.hh.

2005-08-23  Nathaniel Smith  <njs@pobox.com>

	* paths.cc (test_bookkeeping_path): Oops, "" is an invalid
	bookkeeping_path.

2005-08-23  Nathaniel Smith  <njs@pobox.com>

	* lua.cc, paths.cc: Few more tweaks for previous change.

2005-08-23  Nathaniel Smith  <njs@pobox.com>

	* paths.{cc,hh}: Add / operators.  Make that the usual way to use
	bookkeeping_path's.
	* work.cc: Adjust accordingly.
	* lua.cc (working_copy_rcfilename): Likewise.
	* commands.cc (update): Likewise.

2005-08-23  Nathaniel Smith  <njs@pobox.com>

	* paths.{cc,hh} (operator <<): Implement for any_paths.
	* paths.hh (class bookkeeping_path): Note that current design is
	bogus to remind myself to fix it tomorrow...

2005-08-23  Nathaniel Smith  <njs@pobox.com>

	* work.{hh,cc}: Convert to paths.hh.

2005-08-23  Nathaniel Smith  <njs@pobox.com>

	* lua.{cc,hh}: Mostly convert to paths.hh.  (Still uses boost::fs
	internally for some directory iteration.)
	* app_state.cc (load_rcfiles): Update accordingly.
	* file_io.hh (path_state): De-templatify; take any_path instead of
	a T.

2005-08-23  Nathaniel Smith  <njs@pobox.com>

	* paths.cc (any_path): New base class.
	(file_path, bookkeeping_path, system_path): Inherit from it.
	* transforms.{hh,cc} (utf8_to_system): Actually, always take a
	utf8 after all (but still have two return types).

2005-08-23  Nathaniel Smith  <njs@pobox.com>

	* transforms.cc: Convert to paths.hh.

2005-08-23  Nathaniel Smith  <njs@pobox.com>

	* transforms.{cc,hh} (localized, localized_as_string): Remove.

2005-08-23  Nathaniel Smith  <njs@pobox.com>

	* transforms.cc (utf8_to_system): Make fast.

2005-08-23  Nathaniel Smith  <njs@pobox.com>

	* transforms.hh (utf8_to_system): Add a string->string version.
	* transforms.cc (utf8_to_system): Implement it.

2005-08-23  Nathaniel Smith  <njs@pobox.com>

	* paths.cc (localized_path_str): New function.
	Fix some tests.

2005-08-23  Nathaniel Smith  <njs@pobox.com>

	* commands.cc: Convert to paths.hh.
	* mkstemp.cc (monotone_mkstemp): Likewise.

2005-08-23  Nathaniel Smith  <njs@pobox.com>

	* vocab_terms.hh, vocab.cc: Remove file_path, local_path.
	* database.{hh,cc}, monotone.cc: Convert to paths.hh.
	* file_io.{hh,cc}: Start to convert to paths.hh.

2005-08-23  Nathaniel Smith  <njs@pobox.com>

	* paths.{cc,hh} (fully_normalized_path): Implement.
	(external_path): Rename to system_path.
	Misc. other updates.

2005-08-21  Eric Anderson  <anderse-monotone@cello.hpl.hp.com>
	* file_io.cc, file_io.hh, lua.cc, std_hooks.lua: determine if a
	file is binary by looking at it incrementally, rather than reading
	it in entirely.  Prepare for making it possible to control what
	characters are considered "binary"

2005-08-20  Nathaniel Smith  <njs@codesourcery.com>

	* paths.cc (is_absolute): New function.
	(file_path::file_path(vector<path_component>))
	(file_path::split): Implement.

2005-08-20  Nathaniel Smith  <njs@pobox.com>

	* interner.hh (interner): Add a scary constructor that lets us
	insert an initial value and assert that we already knew that the
	value assigned to it would be.  (This lets us make it an inlined
	constant.)

2005-08-20  Nathaniel Smith  <njs@pobox.com>

	* paths.cc: Yet more tests.

2005-08-20  Nathaniel Smith  <njs@pobox.com>
	
	* paths.cc (save_initial_path): Implement.
	Add more tests.
	
2005-08-20  Nathaniel Smith  <njs@codesourcery.com>

	* paths.{cc,hh}: New files.
	* Makefile.am (MOST_SOURCES): Add them.
	* unit_tests.hh (add_paths_tests): Declare.
	* unit_tests.cc (init_unit_test_suite): Add them.
	* platform.hh (get_current_working_dir)
	(change_current_working_dir):  New functions.
	* {unix,win32}/fs.cc: New files.

2005-08-19  Nathaniel Smith  <njs@codesourcery.com>

	* monotone.texi (Tutorial): Tweak wording, use --db at more
	appropriate places.

2005-08-26  Richard Levitte  <richard@levitte.org>

	* database.cc (version): Revert the change done earlier, as it
	aborted if the schema isn't the current one, rendering this method
	useless.

2005-08-26  Matt Johnston  <matt@ucc.asn.au>

	* change_set.cc (check_depth, confirm_proper_tree): 
	more efficient algorithm to check for no loops
	* constants.hh: new constant max_path_depth to limit
	recursion in check_depth.

2005-08-26  Benoît Dejean  <benoit@placenet.org>

	* po/fr.po: Updated French translation.

2005-08-26  Richard Levitte  <richard@levitte.org>

	* options.hh, monotone.cc: Add the '--execute' command-specific
	option.
	* monotone.cc (cpp_main): ... and process it.
	* app_state.hh (class app_state): Add the 'execute' boolean.
	* app_state.cc (app_state): Initialise it.
	* commands.cc (CMD(drop)): Add '--execute' capability.
	* commands.cc (CMD(rename)): Add '--execute' capability.  Pass
	'app' to build_rename.
	* work.hh, work.cc (build_deletions, build_rename): Do the actual
	work.  This required the addition of an app_state parameter to
	build_rename.

	* tests/t_drop_execute.at, tests/t_rename_execute.at: New tests.
	* testsuite.at: Add them.

2005-08-26  Benoît Dejean  <benoit@placenet.org>

	* mt_version.cc (print_full_version): Merged strings.
	* change_set.cc: No i18n for unittests. Wow, this saves
	21 strings (total 781).

2005-08-25  Benoît Dejean  <benoit@placenet.org>

	* commands.cc (safe_gettext): New function.
	(explain_usage): Used there to avoid _("").

2005-08-25  Benoît Dejean  <benoit@placenet.org>

	* sanity.{cc,hh} (sanity::do_format): Merged code from
	sanity::{log, warning, progress} in order to merge
	strings. Fixed exception rethrowing.

2005-08-25  Benoît Dejean  <benoit@placenet.org>

	* commands.cc (CMD(lca)): One more string for i18n.
	(CMD(trusted)): Merged all strings.

2005-08-25  Benoît Dejean  <benoit@placenet.org>

	* po/fr.po: Updated French translation.

2005-08-25  Benoît Dejean  <benoit@placenet.org>

	* database.cc (database::version): Marked string for i18n
	and simplifed.
	(database::info): Reworked to merge all strings for i18n.

2005-08-25  Benoît Dejean  <benoit@placenet.org>

	* database.{cc,hh} (database::open, database::check_filename):
	New functions to avoid error handling code and string duplicates.

2005-08-25  Matt Johnston  <matt@ucc.asn.au>

	* transform.cc ({int,ext}ernalize_rsa_keypair_id): don't 
	convert the username portion of key ids to/from ACE.
	* tests/t_genkey.at: check that foo+bar@example.com works
	and foobar@exam+ple.com doesn't.

2005-08-24  Benoît Dejean  <benoit@placenet.org>

	* database.cc (assert_sqlite3_ok): Somehow merged error messages.

2005-08-24  Benoît Dejean  <benoit@placenet.org>

	* change_set.cc (move_files_to_tmp_bottom_up): Better strings.
	* keys.cc (generate_key_pair): Merged 2 strings.

2005-08-24  Nathaniel Smith  <njs@pobox.com>

	* database.cc (assert_sqlite3_ok): Remove accidentally-left-in
	format string argument.

2005-08-24  Nathaniel Smith  <njs@pobox.com>

	* revision.cc (check_sane_history): Add MM's for calculated
	changesets.

2005-08-24  Nathaniel Smith  <njs@pobox.com>

	* database.cc (assert_sqlite3_ok): Don't print the raw sqlite
	error code.  Do add some auxiliary information when sqlite errors
	are confusing.

2005-08-24  Nathaniel Smith  <njs@pobox.com>

	* Back out most changes since
	b580c6ac5bf8eea1f442b8bddc60283b047ade1e.  Handling charsets
	properly by working in utf8 and then converting sucks.  Problems
	include
	  - gettext hates you (wants to return stuff in local charset)
	  - strerror hates you (same reason, but you can't turn it off)
	  - can't report charset conversion errors
	We thus return to our "sorta-correct, by accident" status quo.
	Only change left in is signedness fix in
	5548868ab56d939c1fd8713aa2ac8caacd1184a1.

2005-08-23  Nathaniel Smith  <njs@pobox.com>

	* ui.cc (sanitize): Fix signedness bug in comparison.
	* unix/unix.{cc,hh}: New files.
	* Makefile.am (UNIX_PLATFORM_SOURCES): Add them.
	* unix/process.cc (is_executable, make_executable): Use new
	function last_error.

2005-08-23  Nathaniel Smith  <njs@pobox.com>

	* transforms.{cc,hh} (system_charset): Expose.
	* monotone.cc (cpp_main): Use it to fiddle with gettext's charset
	conversion and make --help output actually correct.

2005-08-23  Nathaniel Smith  <njs@pobox.com>

	* transforms.cc (outprep): Don't sanitize all output; removes too
	many valid characters (\r, \t, etc.).
	* ui.cc: Call outprep on ticker output.
	(inform): Do still sanitize ui.inform() output.

2005-08-23  Nathaniel Smith  <njs@pobox.com>

	* transforms.cc (outprep): New function.
	* ui.cc (inform): Use it.
	* monotone.cc (cpp_main): Use it.
	Everything that writes user-intended output directly (i.e., via
	cout) must call outprep() on that data before printing it.
	
2005-08-23  Nathaniel Smith  <njs@pobox.com>

	* monotone.cc (cpp_main): Trick popt into converting its generated
	help messages into the current locale's charset.

2005-08-23  Nathaniel Smith  <njs@pobox.com>

	* ui.cc (inform, sanitize): Convert all output from utf8 to
	current locale's charset.

2005-08-23  Nathaniel Smith  <njs@pobox.com>

	* monotone.cc (cpp_main): Use bind_textdomain_codeset to request
	that all gettext'ed strings be returned in UTF-8.

2005-08-23  Nathaniel Smith  <njs@pobox.com>

	* idna/nfkc.c (g_utf8_strlen): Expose.
	* transforms.{cc,hh} (length): New function.
	* ui.cc (write_ticks): Use length() instead of .size() to
	calculate string widths; should support multibyte characters
	better.  (Still some problems relating to truncating strings to
	avoid overflow -- calculate truncation by length, but perform
	truncation by bytes...)

2005-08-24  Benoît Dejean  <benoit@placenet.org>

	* po/fr.po: Updated French translation.

2005-08-24  Benoît Dejean  <benoit@placenet.org>

	* monotone.cc:
	* commands.cc: Two more i18n strings.

2005-08-23  Benoît Dejean  <benoit@placenet.org>

	* lua.cc: boost::format vs. F.

2005-08-23  Nathaniel Smith  <njs@pobox.com>

	* AUTHORS: Add Benoît Dejean <benoit@placenet.org>.  Create new
	section for translators.  Add Benoît there too.

2005-08-23  Nathaniel Smith  <njs@pobox.com>

	* commands.cc: N_("") -> "".

2005-08-23  Nathaniel Smith  <njs@pobox.com>

	* commands.cc: Make all CMD() calls use N_() instead of _().
	(commands): Insert _() everywhere usage strings are used.  This is
	icky.

2005-08-23  Nathaniel Smith  <njs@pobox.com>

	* keys.cc (get_passphrase): Put back trailing ": " removed in
	recent i18n changes.

2005-08-23  Benoît Dejean  <benoit@placenet.org>

	* change_set.cc (dump_change_set): boost::format instead of F.
	* commands.cc (get_log_message, notify_if_multiple_heads,
	complete, CMD(attr)): Marked some strings for i18n. Replaced a
	multiline string by prefix_lines_with(). Merged strings.
	* diff_patch.cc (merge_provider::try_to_merge_files): Merged
	strings.
	* i18n.h: N_() stands for gettext_noop(), not plural.
	* keys.cc (get_passphrase): Fixed string surgery.
	* netsync.cc: i18nized tickers' labels. Added xgettext comment
	as tickers do not play well with multibytes characters (like é).
	(session::analyze_attachment): Fixed string surgery.
	(session::process_hello_cmd): Merged many strings.
	(session::process_data_cmd): Removed some leading/trailing
	whitespaces.
	* sanity.cc: Marked error prefixes for i18n.
	* ui.cc (tick_write_count::write_ticks): Reworked and fixed
	surgery. Merged some strings.

2005-08-23  Benoît Dejean  <benoit@placenet.org>

	* commands.cc (CMD*): _("") -> "" as _("") returns the PO
	header.

2005-08-23  Benoît Dejean  <benoit@placenet.org>

	* transforms.cc (check_idna_encoding): No i18n for unittests.

2005-08-23  Benoît Dejean  <benoit@placenet.org>

	* change_set.cc (dump_change_set): boost::format instead of F.
	* commands.cc (get_log_message, notify_if_multiple_heads,
	complete, CMD(attr)): Marked some strings for i18n. Replaced a
	multiline string by prefix_lines_with(). Merged strings.
	* diff_patch.cc (merge_provider::try_to_merge_files): Merged
	strings.
	* i18n.h: N_() stands for gettext_noop(), not plural.
	* keys.cc (get_passphrase): Fixed string surgery.
	* netsync.cc: i18nized tickers' labels. Added xgettext comment
	as tickers do not play well with multibytes characters (like é).
	(session::analyze_attachment): Fixed string surgery.
	(session::process_hello_cmd): Merged many strings.
	(session::process_data_cmd): Removed some leading/trailing
	whitespaces.
	* sanity.cc: Marked error prefixes for i18n.
	* ui.cc (tick_write_count::write_ticks): Reworked and fixed
	surgery. Merged some strings.

2005-08-23  Benoît Dejean  <benoit@placenet.org>

	* netcmd.cc (test_netcmd_functions): Don't translate unittest
	strings.
	* rcs_import.cc (cvs_commit::cvs_commit):
	* database.cc (version_cache::put):
	* lua.cc (dump_stack): boost::format vs. F for strings that are
	not messages.

2005-08-23  Benoît Dejean  <benoit@placenet.org>

	* xdelta.cc: Don't translate unittest strings.

2005-08-23  Matthew Gregan  <kinetik@orcon.net.nz>

	* monotone.texi: Bring 'update' syntax up to date.

2005-08-23  Nathaniel Smith  <njs@pobox.com>

	* tests/t_diff_external.at: --diff-args without --external is an
	error.
	* commands.cc (diff): Likewise.

2005-08-22  Nathaniel Smith  <njs@pobox.com>

	* contrib/ciabot_monotone.py (send_change_for): Handle author
	names with spaces in.

2005-08-22  Matt Johnston  <matt@ucc.asn.au>

	* HACKING: change the vim modeline to something that seems to work
	better.

2005-08-23  Olivier Andrieu  <oliv__a@users.sourceforge.net>

	* contrib/monotone.el: When running monotone commands, re-use
	*monotone* buffers. Make the "status" command use the prefix
	argument. Make the "tree"-restricted commands work in dired
	buffers. Add the "--no-merges" option in the log command. Various
	other innocuous changes.

2005-08-22  Nathaniel Smith  <njs@pobox.com>

	* mt_version.cc (print_full_version): Typo.

2005-08-22  Nathaniel Smith  <njs@pobox.com>

	* mt_version.cc: Include sanity.hh.

2005-08-22  Nathaniel Smith  <njs@pobox.com>

	* netsync.cc (process_error_cmd, run_netsync_protocol): Remove
	some newlines to avoid translation noise.

2005-08-22  Nathaniel Smith  <njs@pobox.com>

	* po/LINGUAS, po/ja.po: Remove ja translation again, it seems to
	be corrupt.

2005-08-22  Nathaniel Smith  <njs@pobox.com>

	* commands.cc (update): Don't use F() to indent things.
	
2005-08-22  Nathaniel Smith  <njs@pobox.com>

	* commands.cc (dump_diffs): Don't use F() to create diff headers.
	(commands::process): Put '' in the log message to make Benoît
	Dejean happy ;-).
	
2005-08-22  Nathaniel Smith  <njs@pobox.com>

	* po/LINGUAS, po/ja.po: Add Japanese translation by Satoru SATOH.
	
2005-08-20  Benoît Dejean  <benoit@placenet.org>

	* po/monotone.pot: Remove from version control.
	* po/POTFILES.skip: New file.
	* po/fr.po: French translation (initial version).
	* po/LINGUAS: Add fr.
	
2005-08-22  Nathaniel Smith  <njs@pobox.com>

	* commands.cc (read): Use FP (thanks to Benoît Dejean for
	catch).
	* mt_version.cc (print_version, print_full_version): Mark more
	strings for i18n (also thanks to Benoît Dejean).
	
2005-08-22  Nathaniel Smith  <njs@pobox.com>

	* commands.cc (commands): Revert previous changes, xgettext is
	buggy.
	Mark every CMD() string argument with _().
	* i18n.h, Makefile.am: New file.
	* sanity.hh: Include it.
	* po/Makevars (XGETTEXT_OPTIONS): Learn about _() and N_() as
	markers.

2005-08-22  Nathaniel Smith  <njs@pobox.com>

	* commands.cc (commands): Oops, can't call gettext on a
	std::string...

2005-08-22  Nathaniel Smith  <njs@pobox.com>

	* monotone.cc (coptions, options): Use gettext_noop to mark usage
	strings for i18n.
	* commands.cc (commands): gettextify command descriptions
	* po/Makevars (XGETTEXT_OPTIONS): Include the 2nd, 3rd, and 4th
	arguments to CMD macro as translatedable strings.

2005-08-22  Nathaniel Smith  <njs@pobox.com>

	* database.cc: Replace a bunch of F()'s by boost::format's,
	because F is only for strings displayed to user.

2005-08-22  Nathaniel Smith  <njs@pobox.com>

	* po/Makevars (XGETTEXT_OPTIONS): Extract FP'ed strings.

2005-08-22  Nathaniel Smith  <njs@pobox.com>

	* sanity.hh (FP): New macro.  Usage:
	FP("frobbed %i bar", "frobbed %s bars", num_bars) % num_bars

2005-08-22  Richard Levitte  <richard@levitte.org>

	* contrib/monotone-import.pl: When temporarly touching files that
	have disappeared since last import, don't forget to create
	intermediary directories as well (and to remove them later on).
	Make sure all file arguments are quoted.  Finally, pick up the
	newly created revision by reading MT/revision instead of relying
	on backquotes working.
	Notofication and initial correction submitted by
	BigFish <bigfische@gmail.com>.

2005-08-20  Matthew Gregan  <kinetik@orcon.net.nz>

	* revision.hh: Delete doubled line of text in comment.

2005-08-20  Benoît Dejean  <benoit@placenet.org>

	* monotone.cc (cpp_main): setlocale(LC_ALL).
	* commands.cc (dropkey): Unify warning into a single string.

2005-08-20  Nathaniel Smith  <njs@codesourcery.com>

	* contrib/monoprof.sh (test_commit): Kernel tarball unpacks to
	linux-$KVER/, not $KVER/.

2005-08-19  Nathaniel Smith  <njs@codesourcery.com>

	* contrib/monoprof.sh (SETUP): Put netsync hooks in the default
	hook file.

2005-08-19  Nathaniel Smith  <njs@codesourcery.com>

	* contrib/monoprof.sh: Give a sensible error message if $DATADIR
	doesn't exist.

2005-08-20  Matt Johnston  <matt@ucc.asn.au>

	* database.cc (put_revision): uncomment check_sane_history call
	(was accidentally committed commented out)

2005-08-19  Nathaniel Smith  <njs@codesourcery.com>

	* monotone.texi (Tutorial): Tweak wording, use --db at more
	appropriate places.

2005-08-19  Matthew Gregan  <kinetik@orcon.net.nz>

	* tests/t_crlf.at: Adjust expected line count to accomodate diff
	output change.
	* commands.cc (CMD(diff)): Include base revision ID in diff output
	header when diffing against working copy.  Useful to identify what
	revision a patch was created against.
	* std_hooks.lua (ignore_file): Ignore Visual SourceSafe junk.

2005-08-18  Timothy Brownawell  <tbrownaw@gmail.com>

	* std_hooks.lua: accept_testresult_change now only cares about
	testresults listed in MT/wanted-testresults

2005-08-18  Matthew Gregan  <kinetik@orcon.net.nz>

	* INSTALL: Remove outdated references to configure options and
	Solaris build workarounds.
	* configure.ac: Lower gettext requirement from 0.12.1 to 0.11.5.

2005-08-17  Timothy Brownawell  <tbrownaw@gmail.com>

	* sanity.cc (gasp()): When catching an error from dumping a MM'd
	variable, do not discard output generated prior to the error. This
	way, at least the header line (function name, file, line no.) is
	printed.
	* change_set.cc: write_insane_change_set: new function to write a
	change set without sanity checking it, now used by dump().

2005-08-17  Patrick Mauritz  <oxygene@studentenbude.ath.cx>

	* unix/process.cc: missing include
	* m4/fexceptions.m4, configure.ac, Makefile.am: remove hardcoded
	-fexceptions in CFLAGS and add it only if compiler doesn't freak
	out.

2005-08-17  Nathaniel Smith  <njs@pobox.com>

	* work.cc (build_additions): Tweak wording.

2005-08-17  Nathaniel Smith  <njs@pobox.com>

	* netsync.cc: Add IANA port assignment to the todo list.

2005-08-17  Nathaniel Smith  <njs@pobox.com>

	* unix/process.cc (make_executable): Open the fd read-only, avoids
	problems with read-only files, and a writeable fd doesn't seem to
	be necessary to change permission bits.

2005-08-17  Nathaniel Smith  <njs@pobox.com>

	* unix/process.cc (is_executable, make_executable): When reporting
	an error in a syscall, include the actual error message.

2005-08-17  Nathaniel Smith  <njs@pobox.com>

	* lua.cc (dump_stack): New function.
	(Lua::fail): New method; use above.
	(get, get_fn, get_tab, get_str, get_num, get_bool, extract_str)
	(extract_int, extract_double, extract_bool, begin, next, pop): Use
	it, to give better logging.
	
2005-08-17  Nathaniel Smith  <njs@pobox.com>

	* Makefile.am (lib3rdparty_a_CFLAGS): Build 3rd party C code with
	-fexceptions.

2005-08-17  Matthew Gregan  <kinetik@orcon.net.nz>

	* win32/process.cc: Slightly smarter argv->cmdline munging.
	* std_hooks.lua: Merge hooks for TortoiseMerge (part of
	TortoiseSVN).

2005-08-17  Nathaniel Smith  <njs@pobox.com>

	* lua.cc (lua_hooks): Re-enable panic thrower, we no longer
	support Lua 4.

2005-08-16  Nathaniel Smith  <njs@pobox.com>

	* netsync.cc: Add more netsync todos.

2005-08-15  Nathaniel Smith  <njs@pobox.com>

	* tests/t_explicit_merge_with_anc.at: New test.
	* testsuite.at: Add it.

2005-08-15  Nathaniel Smith  <njs@pobox.com>

	* tests/t_log_brief.at: New test.
	* testsuite.at: Add it.

2005-08-15  Nathaniel Smith  <njs@pobox.com>

	* commands.cc (fcommit): Remove.  This command has never been
	documented, tested, or maintained; it also doesn't avoid the use
	of temporary files (which was supposed to be its purpose).  Has it
	ever actually been used...?
	
2005-08-15  Nathaniel Smith  <njs@pobox.com>

	* lua.cc (hook_init_attributes): Do more logging; use begin()
	instead of starting iteration by hand.

2005-08-15  Patrick Mauritz  <oxygene@studentenbude.ath.cx>

	* testsuite.at, tests/*.at: make testsuite less demanding:
	- QGREP() and QEGREP() provide a portable [e]grep -q
	- export FOO=bar -> FOO=bar; export FOO
	- tail -n $x -> TAIL($x) with appropriate macro

2005-08-15  Patrick Mauritz  <oxygene@studentenbude.ath.cx>

	* m4/typeof.m4: new test, looks if compiler knows the typeof()
	extension
	* configure.ac: use it
	* sanity.hh: use the test, and boost's abstraction over
	__PRETTY_FUNCTION__ and similar pseudo-macros

2005-08-15  Patrick Mauritz  <oxygene@studentenbude.ath.cx>

	* configure.ac (BOOST_FIX_VERSION): only apply that fix on gcc.

2005-08-14  Nathaniel Smith  <njs@pobox.com>

	* configure.ac (BOOST_VERSION_CHECK, BOOST_FIX_VERSION): Fix for
	cross-compilation.  (Thanks to John Bowler <jbowler@acm.org>.)

2005-08-14  Matthew Gregan  <kinetik@orcon.net.nz>

	* testsuite.at: Don't use agraph.
	* Makefile.am: Minor cleanups.

2005-08-13  Patrick Mauritz  <oxygene@studentenbude.ath.cx>

	* botan/gzip.cpp, botan/mutex.cpp: c functions via c* headers need
	std:: prefix

2005-08-13  Patrick Mauritz  <oxygene@studentenbude.ath.cx>

	* schema_migration.cc (lowercase): it's only used for processing sha1
	values whos size we know: make array size constant
	* transforms.cc (encode_hexenc, decode_hexenc): they have to work with
	all kinds of string sizes, so at least make them nicer by using
	boost::scoped_array

2005-08-13  Patrick Mauritz  <oxygene@studentenbude.ath.cx>

	* revision.cc: make copy constructor of revision_set behave like
	normal constructor in case it's copying a freshly created object

2005-08-13  Nathaniel Smith  <njs@pobox.com>

	* testsuite.at: Use SEGV to kill netsync servers, in hopes it will
	give better coverage information.

2005-08-13  Julio M. Merino Vidal  <jmmv@NetBSD.org>

	* configure.ac: Remove an obsolete check to see if SQLite was
	bundled or not, because the bundled version has been used
	exclusively for quite some time.

2005-08-13  Julio M. Merino Vidal  <jmmv@NetBSD.org>

	* database_check.cc: Remove trailing newline from error messages
	when embedding them inside other strings, so that the trailing
	closing parenthesis is printed correctly.

2005-08-13  Julio M. Merino Vidal  <jmmv@NetBSD.org>

	* configure.ac: Add '-mt' as another possible suffix to detect the
	Boost libraries.  It's very common when these libraries are built
	with the "native naming layout".

2005-08-13  Nathaniel Smith  <njs@pobox.com>

	* monotone.1, monotone.texi: Don't mention agraph.
	* tests/t_netsync_repeated.at: Don't use agraph.
	* tests/t_netsync_unrelated.at: Likewise.

2005-08-13  Nathaniel Smith  <njs@pobox.com>

	* commands.cc (agraph): Remove.

2005-08-13  Nathaniel Smith  <njs@pobox.com>

	* tests/t_commit_log_writeback.at: New test.
	* testsuite.at: Add it.

2005-08-12  Nathaniel Smith  <njs@pobox.com>

	* commands.cc (commit): When user uses --message or
	--message-file, don't require non-empty logs, and don't write out
	message to MT/log.  (This makes re-running a 'commit -m foo'
	command line until it works possible; otherwise the second try
	will get a 'MT/log non-empty and -m supplied' error.)

2005-08-11  Nathaniel Smith  <njs@pobox.com>

	* netsync.cc: Add a list of ideas for improvement that will break
	network compatibility and thus perhaps should go together.

2005-08-11  Nathaniel Smith  <njs@pobox.com>

	* tests/t_commit_message_file.at: Un-double file contents.

2005-08-11  Nathaniel Smith  <njs@pobox.com>

	* lua.cc (ok, extract_str, extract_int, extract_double)
	(extract_bool): Add more logging.

2005-08-11  Patrick Mauritz <oxygene@studentenbude.ath.cx>

	* INSTALL: remove section about crypto++ on solaris
	* config.rpath, mkinstalldirs, po/Makefile.in.in,
	  various files in m4, ABOUT-NLS:
	  remove as they're autogenerated
	* hash_map.hh, m4/gnucxxhashmap.m4, m4/stlporthashmap.m4:
	  new files, abstraction over hash_map differences in STL impls.
	* m4/externtemplate.m4: new file, check if compiler is happy
	  with "extern template"
	* configure.ac: hook up the new autoconf tests
	* Makefile.am: remove -Wall
	* botan/gzip.cpp, botan/mutex.cpp: add includes
	* constants.*: move values to .hh if used for array sizes
	* interner.hh, xdelta.cc: use hash_map.hh
	* merkle_tree.cc, unix/inodeprint.cc: make array size truly
	  constant 
	* sanity.hh: work-around for missing typeof() and
	  __PRETTY_FUNCTIONS on non-gcc compilers
	* schema_migration.cc, transforms.cc: moved dynamically
	  initialized array to heap
	* transforms.hh, vocab.hh: use externtemplate autoconf test

2005-08-10  Matthew Gregan  <kinetik@orcon.net.nz>

	* monotone.spec: include zlib-devel and texinfo as build
	requirements, zlib as a runtime requirement.

2005-08-09  Eric Anderson  <anderse-monotone@cello.hpl.hp.com>

	* tests/perf-test.sh: A repeatable performance test harness
	* tests/parse-accounting.pl: A script that parses the accounting
	output into a nice tabular format

2005-08-09  Eric Anderson  <anderse-monotone@cello.hpl.hp.com>
 
	* Changes to significantly improve network pull performance
	* string_queue.hh: created to store pending data and allow for
	efficient removal from the front.  The string queue automatically
	reduces its buffer size if it is very empty.  	
	* hmac.{cc,hh}: Add in a version of chained_hmac::process that can
	operate on a string_queue for use during read.
	* netcmd.{cc,hh}: update netcmd::read to use a string_queue rather
	than a string, update all the regression tests also.  This required
	the somewhat ugly creation of a read_string function because the
	netcmd read and write functions are no longer using the same type.
	* netio.hh: introduce functions for operating on a string_queue. They
	are identical to the equivalent string functions except for the type
	of the argument.
	* netsync.cc: Use a string_queue rather than a string for storing the 
	input and output buffers.

	* string_queue.cc: unit tests (Matt Johnston)

2005-08-09  Richard Li  <richardl@redhat.com>

	* std_hooks.lua (merge2, merge3): explain a little better why
	monotone can't find a merge command.

2005-08-09  Nathaniel Smith  <njs@pobox.com>

	* commands.cc (update): Fix helpful error message to suggest
	_current_ commandline syntax.

2005-08-09  Olivier Andrieu  <oliv__a@users.sourceforge.net>

	* contrib/monotone.el: a couple of fixes spotted by the compiler
	* Changelog, contrib/colorize: utf8ize

2005-08-09  Nathaniel Smith  <njs@pobox.com>

	* NEWS: Put a time in.
	* po/monotone.pot: Regenerate.
	
2005-08-08  Nathaniel Smith  <njs@pobox.com>

	* configure.ac, monotone.spec, debian/changelog:
	* win32/monotone.iss: Bump version number.

2005-08-08  Nathaniel Smith  <njs@pobox.com>

	* UPGRADE: Fix title.
	* NEWS: Add --lca.

2005-08-08  Nathaniel Smith  <njs@pobox.com>

	* commands.cc (merge, propagate): Take --lca.
	* options.hh: Add OPT_LCA.
	* monotone.cc (coptions, cpp_main): Support it it.
	* app_state.{hh,cc} (app_state::usa_lca): New variable.
	* revision.cc (find_common_ancestor_for_merge): Use LCA if user
	passed --lca.
	* tests/t_merge_lca.at: New test.
	* testsuite.at: Add it.
	* monotone.texi (Tree): Document --lca.
	
2005-08-08  Nathaniel Smith  <njs@pobox.com>

	* NEWS: First-pass for 0.22 release.
	* UPGRADE: Likewise.

2005-08-08  Nathaniel Smith  <njs@pobox.com>

	* Makefile.am (BOTAN_SOURCES): Add botan headers.
	* po/monotone.pot: Regenerate.

2005-08-07  Nathaniel Smith  <njs@pobox.com>

	* netsync.cc (rebuild_merkle_trees, insert_with_parents): Make a
	ticker for added revisions, since traversing the tree to pull in
	ancestors causes a noticeable pause before the cert/key tickers
	start up.
	(insert_with_parents): Also simplify logic.

2005-08-07  Nathaniel Smith  <njs@pobox.com>

	* commands.cc (pull): Clarify what the "doing anonymous pull"
	message means and what you might do about it.

2005-08-07  Nathaniel Smith  <njs@pobox.com>

	* monotone.texi (Network Service, Hooks): Document
	get_netsync_read_permitted as getting a nil value on anonymous
	connects.
	* lua.{cc.hh} (hook_get_netsync_anonymous_read_permitted):
	Remove. Replace with 1-argument version of
	hook_get_netsync_write_permitted.
	* netsync.cc (process_anonymous_cmd): Update.
	* tests/t_netsync_permissions.at: Likewise.

2005-08-07  Matthew Gregan  <kinetik@orcon.net.nz>

	* botan/{data_snk,es_file}.cpp: Open fstreams in binary mode.
	These changes, plus the same change for data_src.cpp and
	es_ftw.cpp, have been sent upstream.

2005-08-05  Nathaniel Smith  <njs@pobox.com>

	* commands.cc (commit): Write out the log message to MT/log
	_after_ making sure it's non-empty.
	* tests/t_commit_cancelled.at: New test.
	* testsuite.at: Add it.
	
2005-08-04  Nathaniel Smith  <njs@pobox.com>

	* netsync.cc (rebuild_merkle_trees): Typo.

2005-08-04  Nathaniel Smith  <njs@pobox.com>

	* netsync.cc (rebuild_merkle_trees): Tweak message ("rebuilding
	merkle trees" does not mean anything to J. Random User...)

2005-08-04  Nathaniel Smith  <njs@pobox.com>

	* manifest.cc (build_restricted_manifest_map): In 'missing files'
	error message, explain how to recover.

2005-08-03  Nathaniel Smith  <njs@pobox.com>

	* testsuite.at (NETSYNC_ADDRESS): New macro.
	(NETSYNC_SERVE_N_START, NETSYNC_SERVE_START)
	(NETSYNC_CLIENT_N_RUN): Use it.
	
	* tests/t_netsync_checks_server_key.at: Make sure can unset the
	known-servers entry.

2005-08-03  Matthew A. Nicholson  <matt@matt-land.com>

	* std_hooks.lua (get_preferred_merge2_command)
	(get_preferred_merge3_command): Provide more information on how to
	use vim as merge tool.

2005-08-03  graydon hoare  <graydon@pobox.com>

	* unix/process.cc (make_executable): Fix race, set user/group/other.

2005-08-03  Matthew Gregan  <kinetik@orcon.net.nz>

	* botan/data_src.cpp (DataSource_Stream::DataSourceStream): Open
	fstream as binary file.

2005-08-03  Matthew Gregan  <kinetik@orcon.net.nz>

	* win32/inodeprint.cc: Botan changes.  Also, hash individual
	FileTime structure members rather than the entire structure.
	* keys.cc: Add explicit 'using' for Botan::byte.
	* botan/es_win32.{cpp,h}: Add missing files.
	* Makefile.am: Enable entropy collection via CryptoAPI and Win32
	API.

2005-08-02  Matt Johnston  <matt@ucc.asn.au>

	* botan/gzip.cpp: forgot to commit some semicolons

2005-08-02  Matt Johnston  <matt@ucc.asn.au>

	* botan/gzip.{cpp,h}: rearranged the code to be clearer.

2005-08-01  Nathaniel Smith  <njs@pobox.com>

	* netsync.cc (get_branches): Remove warning when there are no
	branches.

2005-07-29  Nathaniel Smith  <njs@pobox.com>

	* globish.cc (matcher::operator()): Log what's happening.
	(checked_globish_to_regex_test): Fix previously added test.

2005-07-29  Nathaniel Smith  <njs@pobox.com>

	* globish.cc (checked_globish_to_regex_test): Add another test for
	quoted characters.

2005-07-28  Nathaniel Smith  <njs@pobox.com>

	* update.cc (calculate_update_set): Only include current rev in
	update set if it is an acceptable candidate.
	* commands.cc (update): Clarify error message in this case.
	* tests/t_update_branch.at: Update accordingly.

2005-07-28  Matthew Gregan  <kinetik@orcon.net.nz>

	* monotone.spec: Require boost >= 1.32.

2005-07-27  Matthew Gregan  <kinetik@orcon.net.nz>

	* tests/t_merge_add_del.at: 'drop' does not take a branch (test
	now fails in expected place).
	* tests/t_merge_add_rename_add.at: New test.
	* testsuite.at: Add it.

2005-07-27  Nathaniel Smith  <njs@pobox.com>

	* tests/t_update_branch.at: New test.
	* testsuite.at: Add it.
	(REVERT_TO): Do not preserve MT/options file (can setup invalid
	branch).
	* app_state.cc (make_branch_sticky): Call write_options when
	already have a working copy.
	* commands.cc (update): Call make_branch_sticky at appropriate
	time.

2005-07-27  Nathaniel Smith  <njs@pobox.com>
	
	* commands.cc: ALIAS(mv, rename).  ALIAS(rm, drop).

2005-07-26  Nathaniel Smith  <njs@pobox.com>

	* change_set.cc (dump): Add state_renumbering dumper.
	(merge_disjoint_analyses): Add MM().

2005-07-26  Nathaniel Smith  <njs@pobox.com>

	* change_set.cc (dump): Add path_analysis dumper.
	(merge_change_sets): Add more MM()s.

2005-07-26  Nathaniel Smith  <njs@pobox.com>

	* change_set.cc (dump): Add path_state dumper.
	(sanity_check_path_state): Add MM().

2005-07-26  Richard Levitte  <richard@levitte.org>

	* revision.cc (check_sane_history): Convert tabs to the
	appropriate amount of spaces.

2005-07-26  Richard Levitte  <richard@levitte.org>

	* sanity.hh, revision.cc (check_sane_history),
	change_set.cc (concatenate_change_sets, merge_change_sets,
	invert_change_set): Because boost currently uses the symbol M, we
	have a clash.  Therefore, let's rename M to MM, for now.

2005-07-26  Richard Levitte  <richard@levitte.org>

	* commands.cc (CMD(privkey)): Change so both the public and
	private key are printed.

	* tests/t_dropkey_2.at, tests/t_lua_privkey.at: Adapt to the new
	private key format.

2005-07-24  Nathaniel Smith  <njs@pobox.com>

	* sanity.cc (MusingI, ~MusingI): No-op when already in the middle
	of dumping.

2005-07-25  Matthew Gregan  <kinetik@orcon.net.nz>

	* Makefile.am, configure.ac: Remove BUNDLED_{LUA,SQLITE} tests and
	clarify the comment for popt.  Using external versions of these
	tools didn't work anyway, so there's no point giving the
	impression that it might.

2005-07-24  Nathaniel Smith  <njs@pobox.com>

	* sanity.cc (gasp): Handle the possibility of multiple valid calls
	to gasp(), 'db check' can trigger multiple invariants without
	dying.

2005-07-24  Nathaniel Smith  <njs@pobox.com>

	* sanity.{hh,cc} (sanity::already_dumping, gasp): Don't let gasp
	be called recursively, in case a dump triggers an invariant.

2005-07-24  Nathaniel Smith  <njs@pobox.com>

	* sanity.cc (gasp): Make more robust against new errors triggered
	during error unwind.  (write_change_set in particular likes to
	blow up when handling in invalid change_set.)

2005-07-24  Nathaniel Smith  <njs@pobox.com>

	* change_set.cc (merge_change_sets, check_sane)
	(concatenate_change_sets, invert_change_set): Add M()s.

2005-07-24  Nathaniel Smith  <njs@pobox.com>

	* sanity.{hh,cc} (dump): Remove templated version, add std::string
	version.
	* vocab.{hh,cc} (dump): Add ATOMIC/DECORATE/ENCODING dumpers.
	* change_set.{hh,cc} (dump): Add change_set dumper.
	* manifest.{hh,cc} (dump): Add manifest_map dumper.
	* revision.cc (check_sane_history): Add some M()s.

2005-07-24  Nathaniel Smith  <njs@pobox.com>

	* sanity.hh (class Musing, gasp, dump): Actually, take a
	std::string instead of a std::ostream; fits our idioms better.

2005-07-24  Nathaniel Smith  <njs@pobox.com>

	* sanity.cc (log, progress, warning): Append '\n' to strings when
	necessary.
	(gasp): Save string properly.
	(M): Apply black magic.  Now works correctly.
	(dump): Write newline.

2005-07-24  Nathaniel Smith  <njs@pobox.com>

	* sanity.hh (dump): Add a default 'dump' implementation for all
	<<able objects.

2005-07-24  Nathaniel Smith  <njs@pobox.com>

	* constants.{cc,hh} (default_terminal_width): New constant.
	* ui.cc (guess_terminal_width): Use it.

2005-07-24  Nathaniel Smith  <njs@pobox.com>

	* diff_patch.cc (unidiff_append_test): Fix typo.

2005-07-24  Nathaniel Smith  <njs@pobox.com>

	* tests/t_annotate_no_rev.at: New test.
	* testsuite.at: Add it.
	
2005-07-24  Nathaniel Smith  <njs@pobox.com>

	* sanity.{hh,cc} (sanity, dump_buffer, invariant_failure)
	(index_failure,	MusingI, Musing, M): Implement macro M(), for
	'musing', which marks data that monotone was musing over when an
	invariant tripped.
	* Makefile.am (MOST_SOURCES): Fix spacing.

2005-07-23  Nathaniel Smith  <njs@pobox.com>

	* ui.{hh,cc} (guess_terminal_width): New function.
	(tick_write_dot::chars_on_line): Make unsigned to quiet gcc warning.
	(tick_write_dot::write_ticks): Use guess_terminal_width.
	* commands.cc (dump_diffs): Take full responsibility for printing
	=== lines, and use guess_terminal_width.
	* diff_patch.cc (make_diff): Don't print === lines.
	(unidiff_append_test): Adjust accordingly.

2005-07-23  Matthew Gregan  <kinetik@orcon.net.nz>

	* commands.cc (CMD(annotate)): Check for a valid revision before
	trying to fetch it from the database.
	* lua/lundump.[ch], lua/ldump.c: Rename VERSION and VERSION0 to
	LUA_DUMP_VERSION and LUA_DUMP_VERSION0 to avoid clashes with
	VERSION from config.h.

2005-07-22  Nathaniel Smith  <njs@pobox.com>

	* monotone.texi (Committing Work): Remove discussion of manifests.

2005-07-20  Nathaniel Smith  <njs@pobox.com>

	* netsync.cc (rebuild_merkle_trees): Make 'including branch'
	message L() instead of P(); it's nice information, but too much to
	be useful with large databases.

2005-07-22  Matt Johnston  <matt@ucc.asn.au>

	* database_check.cc: check that revisions and manifests
	are normalised to the same for that they would be written as.
	* tests/t_database_check_normalized.at: a test for it.
	* testsuite.at: add it.

2005-07-21  Richard Levitte  <richard@levitte.org>

	* contrib/monotone-import.pl: Now uses the given tag.

2005-07-20  Marcel van der Boom  <marcel@hsdev.com>

	* database.{cc,hh} (get_branches): New method.
	* commands.cc (ls_branches): Use it.
	* netsync.cc (get_branches): Likewise.
	* tests/t_ls_branches.at: New test.
	* testsuite.at: Add it.
	
2005-07-20  Nathaniel Smith  <njs@pobox.com>

	* commands.cc (db): Rename kill_branch_locally to
	kill_branch_certs_locally.
	* tests/t_db_kill_branch_locally.at: Rename to...
	* tests/t_db_kill_branch_certs_locally.at: ...this.  Update.
	* testsuite.at: Update.
	* monotone.texi (Database): Update.

2005-07-19  Nathaniel Smith  <njs@pobox.com>

	* schema_migration.cc (migrator::migrate): Add a check for schemas
	that are just... wrong.
	* tests/t_migrate_broken_schema.at: New test.

2005-07-19  Nathaniel Smith  <njs@pobox.com>

	* netcmd.cc (read): Make the bad HMAC error message clearer.

2005-07-19  Matthew Gregan  <kinetik@orcon.net.nz>

	* tests/t_diff_external.at: Canonicalise output for Win32.

2005-07-18  Nathaniel Smith  <njs@pobox.com>

	* keys.cc (get_passphrase): Do still error out if they keep typing
	empty passphrases.

2005-07-18  Richard Levitte  <richard@levitte.org>

	* database.cc: Move the inclusion of stdarg.h...
	* database.hh: ... here.

2005-07-18  Matt Johnston  <matt@ucc.asn.au>

	* keys.cc (get_passphrase): don't bomb out if they type an empty passphrase.

2005-07-18  Patrick Mauritz  <oxygene@studentenbude.ath.cx>

	* work.cc, manifest.cc: Remove 'using namespace boost'.

2005-07-18  Nathaniel Smith  <njs@pobox.com>

	* netsync.cc (received_items): New instance variable.
	(session::session): Initialize it.
	(note_item_arrived): Maintain it.
	(item_request_outstanding): Rename it to...
	(item_already_received): ...this, and have it check both
	outstanding and fulfilled requests.
	(queue_send_data_cmd, queue_send_delta_cmd): Call it via new
	name.
	
	Hopefully this will eliminate cases where "revs in" is larger than
	"revs written".
	
2005-07-17  Nathaniel Smith  <njs@pobox.com>

	* constants.cc (legal_key_name_bytes): Allow + and _ to appear in
	key names.

2005-07-17  Nathaniel Smith  <njs@pobox.com>

	* ui.{cc,hh} (tick_write_dot::write_ticks): Start a new line when
	too many dots have been written.
	* netsync.cc (process_refine_cmd): Add comment noting a possible
	optimization regarding subtree refinement.

2005-07-17  Nathaniel Smith  <njs@pobox.com>

	* configure.ac, win32/monotone.iss, monotone.spec:
	* debian/changelog: Bump version numbers to 0.21.
	* NEWS: Commit to a timestamp.

2005-07-17  Nathaniel Smith  <njs@pobox.com>

	* NEWS: Add diff changes, more tweaking.
	* UPGRADE: Update for 0.21.
	* AUTHORS: Add Vladimir Vukicevic.

2005-07-18  Matt Johnston  <matt@ucc.asn.au>

	* netsync.cc: merge fixup
	* botan/pipe_rw.cpp (read_all_as_string): make it smarter and faster

2005-07-18  Matt Johnston  <matt@ucc.asn.au>

	* botan/sha160.{cpp,h}: new faster sha160 implementation from Jack Lloyd
	and Kaushik Veeraraghavan.

2005-07-17  Nathaniel Smith  <njs@pobox.com>

	* tests/t_diff_external.at: New test.
	* testsuite.at: Add it.

2005-07-17  Nathaniel Smith  <njs@pobox.com>

	* monotone.texi (Restrictions): diff -r -r does accept
	restrictions now.
	(CVS Phrasebook): Clarify diff section.
	(Informative): Document diff [--unified|--context|--external],
	--diff-args.

2005-07-17  Nathaniel Smith  <njs@pobox.com>

	* app_state.{cc,hh}: Record whether --diff-args was passed, not
	just a string value.
	* lua.{cc,hh} (hook_external_diff): Take a diff_args_provided
	variable.
	* commands.cc (do_external_diff): Pass it.

2005-07-17  Nathaniel Smith  <njs@pobox.com>

	* std_hooks.lua (external_diff_default_args): New variable.
	(external_diff): Use it as a default, and use user-provided
	diff_args otherwise.
	* monotone.texi (Hooks): Document this.

2005-07-16  Vladimir Vukicevic  <vladimirv@gmail.com>

	* lua.{cc,hh} (hook_external_diff): New hook.
	* std_hooks.lua (external_diff): Add default definition.
	* monotone.texi (Hooks): Document external_diff hook.
	* app_state.{cc,hh}, options.hh, monotone.cc: Add --context,
	--external, --unified, --diff-args options.
	* commands.cc (do_external_diff): New function.
	(dump_diffs): Put a == line between each file's diffs.
	Pass file_ids of pre- and post-states to make_diff.
	(diff): Take new options.
	(cdiff): Remove.
	* diff_patch.{cc,hh} (make_diff): Print file ids in diff file
	headers.
	(unidiff_append_test): Update.
	(enum diff_type): Move to...
	* vocab.hh: ...here.
	* tests/t_restrictions.at, tests/t_crlf.at: Update.

2005-07-16  Nathaniel Smith  <njs@pobox.com>

	* manifest.cc (build_restricted_manifest_map): Remove doubled
	comment.

2005-07-16  Nathaniel Smith  <njs@pobox.com>

	* NEWS: Mention need for 'db migrate'.

2005-07-17  Matthew Gregan  <kinetik@orcon.net.nz>

	* lua/*: Import Lua 5.0.2 from upstream.
	* lua/*: Fix up CVS $Id$ tags, which appear to have been trashed
	since monotone existed in CVS.

2005-07-16  Nathaniel Smith  <njs@pobox.com>

	* NEWS: Update for 0.21.

2005-07-16  Nathaniel Smith  <njs@pobox.com>

	* database.cc (assert_sqlite3_ok): Remove dead function.
	
2005-07-16  Nathaniel Smith  <njs@pobox.com>

	* app_state.cc (require_working_copy): Oops, make it compile.

2005-07-16  Nathaniel Smith  <njs@pobox.com>

	* app_state.{cc,hh} (require_working_copy): Take an optional
	argument to give more details about why a working copy was
	required.
	* commands.cc (log): Give said details.

2005-07-16  Nathaniel Smith  <njs@pobox.com>

	* monotone.texi (CVS Phrasebook): Include 'log'.

2005-07-16  Nathaniel Smith  <njs@pobox.com>

	* monotone.texi (Selectors): Document use of globs.
	* tests/t_selector_globbing.at: New test.
	* testsuite.at: Add it.
	
2005-07-16  Jordan Breeding  <jordan.breeding@mac.com>

	* database.cc (selector_to_certname): Make 't:' selector match
	exactly by default as well.

2005-06-25  Brian Downing <bdowning@lavos.net>

	* database.cc (selector_to_certname, complete): Makes 'b:'
	selector be interpreted as a glob instead of as a partial string
	match.
	
2005-07-16  Nathaniel Smith  <njs@pobox.com>

	* netsync.cc: Revert accidentally committed changes.

2005-07-16  Nathaniel Smith  <njs@pobox.com>

	* ChangeLog: Fix formatting.

2005-07-15  Matt Johnston  <matt@ucc.asn.au>

	* netsync.cc (rebuild_merkle_trees): bad_branch_certs is a set of cert
	hashes, not of revision idents.

2005-07-14  Nathaniel Smith  <njs@pobox.com>

	* database.cc (get_revision_cert_index): "reserve" and "resize"
	are different.

2005-07-14  Nathaniel Smith  <njs@pobox.com>

	* netsync.cc (process_delta_cmd): Remove meaningless comment.

2005-07-14  Nathaniel Smith  <njs@pobox.com>

	* database.hh: Pre-declare sqlite3_stmt, instead of including
	sqlite3.h.

2005-07-14  Derek Scherger  <derek@echologic.com>

	* commands.cc (lca,lcad,try_one_merge): call describe_revision for
	logging common ancestors
	(propagate): log final merged line after propagate completes
	to indicate that it actually worked and to be consistent with merge

2005-07-13  Derek Scherger  <derek@echologic.com>

	* ChangeLog: merge fixup

2005-07-13  Derek Scherger  <derek@echologic.com>

	* database.cc (debug): delete stale comment
	(delete_branch_named):
	(delete_tag_named): 
	(clear): replace vprintf stuff with query parameters

2005-07-13  Nathaniel Smith  <njs@pobox.com>

	* contrib/ciabot_monotone.py (main): Optimistically run 'db
	migrate' before using database.

2005-07-13  Nathaniel Smith  <njs@pobox.com>

	* schema_migration.cc (migrate_monotone_schema)
	(migrator::migrate): Move the "nothing happened" check, and don't
	vacuum unless a migration occurred.

2005-07-13  Nathaniel Smith  <njs@pobox.com>

	* tests/t_restricted_diff_unchanged.at: New test.
	* testsuite.at: Add it.

2005-07-13  graydon hoare  <graydon@pobox.com>

	* rcs_import.cc (cvs_branch::cvs_branch): Initialize bools to false.

2005-07-13  Nathaniel Smith  <njs@pobox.com>

	* monotone.texi (Database): Document kill_tag_locally.

2005-07-13  Nathaniel Smith  <njs@pobox.com>

	* tests/t_kill_tag_locally.at, tests/t_ambiguous_tags.at: New
	tests.
	* testsuite.at: Add them.

2005-07-11  graydon hoare  <graydon@pobox.com>

	* AUTHORS: Add Jordan.
	* commands.cc (ls_tags): Do not uniquify tags.
	* constants.{cc,hh} (cvs_window): Change to time_t, tighten to 5 minutes.
	* rcs_import.cc (window): Remove.
	(note_type): Remove dead code.
	(is_sbr): Add test for synthetic branch roots.
	(cvs_commit::is_synthetic_branch_root): New test.
	(process_branch): Skip synthetic branch roots, push new branch
	before picking branch to mark, rather than after.
	(cvs_history::index_branchpoint_symbols): Handle vendor branches.
	(cvs_history::push_branch): Do not duplicate root on private branches.
	(import_branch): Fix up cluster inference.
	(cluster_consumer::consume_cluster): New invariant.
	* tests/t_cvsimport_drepper2.at: Modify to reflect fixes.

2005-07-11  Jordan Breeding  <jordan.breeding@mac.com>

	* commands.cc (db): New subcommand "kill_tag_locally"
	* database.{cc,hh} (delete_tag_named): New function.

2005-07-12  Nathaniel Smith  <njs@pobox.com>

	* schema_migration.cc (migrator::migrate): When there is nothing
	to be done, do nothing.

2005-07-12  Nathaniel Smith  <njs@pobox.com>

	* netsync.cc (rebuild_merkle_trees): Reduce memory usage a bit,
	and don't insert branch certs that the other side will just end up
	throwing away (reduces network traffic).

2005-07-12  Nathaniel Smith  <njs@pobox.com>

	* testsuite.at (NETSYNC_SERVE_START, NETSYNC_SERVE_N_START):
	Really, really really fix up quoting.  Really.
	I hope.

2005-07-12  Nathaniel Smith  <njs@pobox.com>

	* contrib/ciabot_monotone.py (config.project_for_branch): Clarify
	comment text for non-Python programmers.

2005-07-12  Nathaniel Smith  <njs@pobox.com>

	* testsuite.at (NETSYNC_SERVE_START, NETSYNC_SERVE_N_START): Fixup
	quoting.

2005-07-11  Nathaniel Smith  <njs@pobox.com>

	* crypto_tests.cc: New SHA1 correctness tests from Kaushik Veeraraghavan.
	* unit_tests.cc (init_unit_test_suite): 
	* unit_tests.hh (add_crypto_tests): 
	* Makefile.am (unit_tests_SOURCES): Call them.
	* AUTHORS: Add Kaushik Veeraraghavan.

2005-07-11  Nathaniel Smith  <njs@pobox.com>

	* tests/t_netsync_exclude_default.at: New test.
	* testsuite.at: Add it.
	(NETSYNC_SERVE_N_START, NETSYNC_SERVE_START): Use '*' as pattern
	when none is passed.

2005-07-11  Nathaniel Smith  <njs@pobox.com>

	* monotone.texi (Network): Tweak documentation for netsync
	commands.

2005-07-11  Nathaniel Smith  <njs@pobox.com>

	* app_state.{hh,cc} (exclude_patterns, add_exclude): 
	* options.hh (OPT_EXCLUDE): 
	* monotone.cc (coptions, cpp_main): New option --exclude.
	* commands.cc (pull, push, sync, serve): Accept it.
	(process_netsync_args): Implement it.
	* tests/t_netsync_exclude.at: New test.
	* testsuite.at: Add it.

2005-07-11  Timothy Brownawell  <tbrownaw@gmail.com>

	* options.hh, app_state.{hh,cc}, monotone.cc: New command specific
	option, "--exclude=x", puts arg into a vector app.excludes .
	Used by the netsync commands.
	* commands.cc (netsync commands): accept said option
		(process_netsync_args): Handle excludes.
	* monotone.texi: document it

2005-07-11  Timothy Brownawell  <tbrownaw@gmail.com>

	* interner.hh: make slightly faster

2005-07-11  Matt Johnston  <matt@ucc.asn.au>

	* hmac.cc: <string> not <string.h>

2005-07-11  Matt Johnston  <matt@ucc.asn.au>

	* keys.cc (encrypt_rsa): fix typo
	* hmac.{cc,hh}: store key as SymmetricKey, pass correctly to
	MAC_Filter

2005-07-10  Nathaniel Smith  <njs@pobox.com>

	* ChangeLog, configure.ac: Re-remove mysteriously revived
	jibberish.

2005-07-10  Nathaniel Smith  <njs@pobox.com>

	* tests/t_netsync_read_permissions.at: New test.
	* testsuite.at: Run it.
	* netsync.cc (set_session_key, dispatch_payload)
	(respond_to_auth_cmd): Refactor to key HMAC earlier, so error
	packets will get the right HMAC.

2005-07-10  Richard Levitte  <richard@levitte.org>

	* Makefile.am (monotone_CPPFLAGS, unit_tests_CPPFLAGS): Re-remove
	previously removed stuff.

	* ChangeLog, configure.ac: Revert accidentally-recommitted changes.

2005-07-10  Richard Levitte  <richard@levitte.org>

	* monotone.texi (Network), monotone.1: Mention the default port
	number.

2005-07-10  Matthew Gregan  <kinetik@orcon.net.nz>

	* configure.ac: Check for boost >= 1.32.

2005-07-09  Nathaniel Smith  <njs@pobox.com>

	* schema.sql (revision_ancestry__child, revision_certs__id,
	revision_certs__name_value): New indexes.
	* database.cc (dump, dump_table_cb, dump_index_cb): Include
	indexes in dumps.
	(database::database): 
	* schema_migration.cc (migrate_monotone_schema) 
	(migrate_client_to_add_indexes): 
	* tests/t_migrate_schema.at: Corresponding migration gunk.

2005-07-09  Jordan Breeding  <jordan.breeding@mac.com>

	* Makefile.am (monotone_CPPFLAGS, unit_tests_CPPFLAGS): 
	* configure.ac (BOOST_FIX_VERSION): Restrict boost compile kluges
	to boost 1.32.

2005-07-09  Nathaniel Smith  <njs@pobox.com>

	* schema_migration.cc (calculate_schema_id): Include indexes in
	the schema id.

2005-07-09  Nathaniel Smith  <njs@pobox.com>

	* ChangeLog, configure.ac: Revert accidentally-committed changes.

2005-07-09  Nathaniel Smith  <njs@pobox.com>

	* monotone.texi (Generating Keys): Make it a little clearer that
	we aren't necessarily recommending people store their passphrase
	in plaintext.

2005-07-08  Matt Johnston  <matt@ucc.asn.au>

	* propagate mainline to botan branch

	* constants.{cc,hh}: add sha1_digest_length as botan
	doesn't provide a convenient definition.
	* hmac.{cc,hh}: convert to use botan
	* keys.cc (encrypt_rsa, decrypt_rsa): use botan
	* transforms.{cc,hh}: use botan

2005-07-08  Matt Johnston  <matt@ucc.asn.au>

	* tests/t_normalized_filenames.at: expect exit code of 1 not 3 for
	"cat manifest" with a directory in MT/work
	* file_io.cc, netcmd.cc, transforms.cc, vocab.hh: revert changes which
	used swap() for strings and atomic types since strings are
	copy-on-write.

2005-07-08  Matt Johnston  <matt@ucc.asn.au>

	* file_io.cc (ident_existing_file): new function to calculate
	the ident of a file failing gracefully if it doesn't exist
	or is a directory.
	* file_io.hh (classify_manifest_paths,
	build_restricted_manifest_map): use ident_existing_file
	* ui.cc: cast to avoid compiler warnings

2005-07-07  Nathaniel Smith  <njs@pobox.com>

	* contrib/ciabot_monotone.py (Monotone.log): Fix to work with
	0.20.

2005-07-07  Nathaniel Smith  <njs@pobox.com>

	* Makefile.am (monotone_CPPFLAGS, unit_tests_CPPFLAGS): Add
	-DBOOST_REGEX_V4_CHAR_REGEX_TRAITS_HPP to work around g++
	4.0/boost 1.32.0 lossage.

2005-07-07  Vaclav Haisman  <V.Haisman@sh.cvut.cz>

	* Makefile.am: Compile fix for FreeBSD.

2005-07-07  Nathaniel Smith  <njs@pobox.com>

	* netsync.cc (process_hello_cmd, process_anonymous_cmd) 
	(process_auth_cmd): Change permission checking -- always build
	merkle tree (even when a pure sink), send permission denied and
	abort whenever client tries to read/write a branch they don't have
	access to.

2005-07-07  Nathaniel Smith  <njs@pobox.com>

	* ChangeLog: fixup formatting.

2005-07-06  Matt Johnston  <matt@ucc.asn.au>

	* database.cc (assert_sqlite3_ok): database corruption and similar
	problems are errors, not invariants.

2005-07-06  Nathaniel Smith  <njs@pobox.com>

	* commands.cc (push, pull, sync): Fix --help description.	
	
2005-07-06  Nathaniel Smith  <njs@pobox.com>

	* options.hh (OPT_SET_DEFAULT): 
	* app_state.{hh,cc} (app_state::set_default):
	* monotone.cc (coptions, cpp_main): New option.
	* commands.cc (pull, push, sync): Accept it.
	(process_netsync_args): Use it.
	* tests/t_set_default.at, testsuite.at: New test.

2005-07-07  Matthew Gregan  <kinetik@orcon.net.nz>

	* win32/monotone.iss: Bump version number.

2005-07-05  Nathaniel Smith  <njs@pobox.com>

	* debian/rules (config.status): Use bundled sqlite.
	* debian/control (Build-Depends): Remove popt and sqlite.

2005-07-05  Nathaniel Smith  <njs@pobox.com>

	* NEWS: Add timestamp.  Barring unforeseen issues, this is 0.20.

2005-07-05  Nathaniel Smith  <njs@pobox.com>

	* Makefile.am (EXTRA_DIST): Include some missed contrib/ stuff.

2005-07-05  Nathaniel Smith  <njs@pobox.com>

	* po/monotone.pot: Regenerate for release.

2005-07-05  Nathaniel Smith  <njs@pobox.com>

	* configure.ac, debian/changelog, monotone.spec: Bump version
	number.
	* UPGRADE: Update for 0.20 release.

2005-07-05  Nathaniel Smith  <njs@pobox.com>

	* ChangeLog, NEWS, AUTHORS: Fixup Eric Anderson's email address.

2005-07-05  Nathaniel Smith  <njs@pobox.com>

	* monotone.texi (Database): Note that db kill_rev_locally also
	will trigger "unreferenced manifest" warnings from db check.

2005-07-05  Nathaniel Smith  <njs@pobox.com>

	* NEWS: Oops, 'automate select' was in 0.19 after all.

2005-07-05  Nathaniel Smith  <njs@pobox.com>
	
	* contrib/ciabot_monotone.py: Fix multiple collection support.

2005-07-05  Richard Levitte  <richard@levitte.org>

	* monotone.texi (Hooks): Add space after periods where there's
	a lack of space.

	* NEWS: Correct the blurb about
	get_netsync_{read,anonymous_read,write}_permitted

2005-07-05  Nathaniel Smith  <njs@codesourcery.com>

	* NEWS: Add more explicit note on how to upgrade.

2005-07-05  Nathaniel Smith  <njs@codesourcery.com>

	* NEWS: First cut at 0.20 release notes.

2005-07-03  Matthew Gregan  <kinetik@orcon.net.nz>

	* sqlite/*, Makefile.am: Import SQLite 3.2.2 from upstream.
	* sqlite/main.c: Compile fix.
	* sqlite/{callback.c,prepare.c}: Add new files.

2005-07-03  Matthew Gregan  <kinetik@orcon.net.nz>

	* sqlite/{sqlite3.h,tokenize.c} (sqlite3_complete_last): New
	function to find the last valid SQL statement in a string; based
	on sqlite3_complete.  This change should be offered upstream, but
	probably not before sqlite3_complete_last16 is implemented.
	* database.cc (database::load): Load and execute dump in chunks,
	fixes bug 13570.

2005-07-01  Eric Anderson  <anderse-monotone@cello.hpl.hp.com>

	* file_io.cc: Pre-allocate space for the file read so that the
	string doesn't have to be incrementally expanded during the read.

2005-07-01  Matthew Gregan  <kinetik@orcon.net.nz>

	* tests/t_cvsimport_drepper2.at: Canonicalise monotone output so
	that the test passes on Win32.

2005-06-30  Eric Kidd  <eric.kidd@dartmouth.edu>

	* contrib/monotone-import.pl: Changed $branch to
	$user_branch.  This script may need more work, but at least Perl
	compiles it now.

2005-06-30  Patrick Mauritz  <oxygene@studentenbude.ath.cx>

	* automate.cc, basic_io.hh, cert.cc, change_set.cc,
	cryptopp/config.h, cryptopp/integer.cpp, main.cc, merkle_tree.cc,
	merkle_tree.hh, monotone.cc, netcmd.cc, netsync.cc,
	netxx/osutil.h, packet.cc: Namespace and include file cleanup.

2005-06-29  graydon hoare  <graydon@pobox.com>

	* tests/t_cvsimport_drepper2.at: New test.
	* testsuite.at: Call it.

2005-06-23  graydon hoare  <graydon@pobox.com>

	* rcs_import.cc (import_cvs_repo): Put branch imports inside
	transaction blocks, add a couple tickers.

2005-06-22  graydon hoare  <graydon@pobox.com>

	* rcs_file.cc: Track file:line numbers, accept files which violate
	some lies in rcs file format.
	* rcs_import.cc (cvs_tree_walker): 
	Warn rather than crash on parse errors.
	(cvs_history)
	(cvs_commit)
	(cvs_cluster)
	(prepared_revision)
	(import_branch)
	(import_cvs_repo): Support non-branch tags.

2005-06-21  graydon hoare  <graydon@pobox.com>

	* rcs_import.{cc,hh} (import_rcs_file): Rename to test_parse_rcs_file.
	* commands.cc (rcs_import): rename call.

2005-06-19  graydon hoare  <graydon@pobox.com>

	* rcs_import.cc: Rewrite change set inference logic.

2005-06-28  Roland Illig  <roland.illig@gmx.de>

	* app_state.cc: #include <unistd.h>, needed on NetBSD.

2005-06-28  Nathaniel Smith  <njs@codesourcery.com>

	* std_hooks.lua (ignore_file): Ignore vim swap files and emacs
	temp files.

2005-06-27  Nathaniel Smith  <njs@codesourcery.com>

	* INSTALL: Bump required version of Boost to 1.32.

2005-06-26  Matthew Gregan  <kinetik@orcon.net.nz>

	* app_state.cc (app_state::app_state()): Initialise no_merges to
	false so that 'log' will show merges by default (the recently
	added --no-merges option provides a means to disable the merge
	entries).

2005-06-26  Matthew Gregan  <kinetik@orcon.net>

	* tests/t_automate_stdio.at, tests/t_cvsimport_drepper.at,
	tests/t_selector_later_earlier.at: Further canonicalisation of
	monotone output to resolve test failures on Win32.

2005-06-25  Brian Campbell  <brian.p.campbell@dartmouth.edu>

	* commands.cc (CMD(db)): Added db kill_branch_locally command. 
	* database.cc, database.hh (delete_branch_named): New function to
	delete all branch certs with a given branch name.
	* monotone.texi (Database): Added documentation for db
	kill_branch_locally.
	* tests/t_db_kill_branch_locally.at: New test for db
	kill_branch_locally.
	* testsuite.at: Add the test. 
	* AUTHORS: Add myself.
	* ChangeLog: Change my email address on an old contribution to 
	match my pubkey. 

2005-06-24  Nathaniel Smith  <njs@codesourcery.com>

	* tests/t_db_kill_rev_locally.at: Clean up style.

2005-06-24  Nathaniel Smith  <njs@codesourcery.com>

	* unix/process.cc (process_spawn): Format log output correctly.

2005-06-24  Nathaniel Smith  <njs@codesourcery.com>

	* unix/process.cc (existsonpath): Reindent.  Add logging, and use
	'command -v' instead of 'which' (as per Matt Johnston's discovery
	that it is more portable).
	(process_spawn): Handle exec failure more properly.
	* tests/t_existsonpath.at: New test.
	* testsuite.at: Add it.

2005-06-25  Matthew Gregan  <kinetik@orcon.net.nz>

	* monotone.cc: Log correct locale set for LC_MESSAGES.

2005-06-24  Nathaniel Smith  <njs@codesourcery.com>

	* unix/process.cc: Remove tabs.

2005-06-24  Nathaniel Smith  <njs@codesourcery.com>

	* std_hooks.lua (get_preferred_merge2_command)
	(get_preferred_merge3_command): Move meld to the bottom of the
	default merge tool search order.  Also, use xemacs if it appears
	in $EDITOR, otherwise use emacs.
	* revision.cc (check_sane_history): Remove stale comment.

2005-07-05  Nathaniel Smith  <njs@codesourcery.com>

	* globish.cc (combine_and_check_globish): Don't add unnecessary
	{}'s.
	* tests/t_netsync_globs.at, testsuite.at: New test.

2005-07-04  Nathaniel Smith  <njs@codesourcery.com>

	* netcmd.cc (do_netcmd_roundtrip, test_netcmd_mac): Update for new
	chained_hmac object.
	* constants.hh (netsync_key_initializer): Update comment.
	* hmac.hh (hmac_length): Expose length of MACs.
	* hmac.cc: I() that it matches what CryptoPP wants to give.
	* netcmd.cc: I() that it matches the length hard-coded into the
	netsync protocol.
	* vocab.cc (verify(netsync_hmac_value)): Fix error message.
	
2005-07-04  Nathaniel Smith  <njs@codesourcery.com>

	* tests/t_netsync_defaults.at: Update for new var names.  All
	tests now pass.

2005-07-04  Nathaniel Smith  <njs@codesourcery.com>

	* lua.cc (hook_get_netsync_write_permitted): Fix typo.

2005-07-04  Nathaniel Smith  <njs@codesourcery.com>

	* globish.cc (globish_matcher_test): Add check for {foo} (no
	commas).

2005-07-04  Nathaniel Smith  <njs@codesourcery.com>

	* globish.cc (checked_globish_to_regex): Make the special case for
	the empty pattern, actually work.  Unit tests now pass.

2005-07-04  Nathaniel Smith  <njs@codesourcery.com>

	* netcmd.cc (test_netcmd_functions): Update for new anonymous/auth
	packet formats.

2005-07-04  Nathaniel Smith  <njs@codesourcery.com>

	* monotone.texi, monotone.1: Update for new glob stuff.
	* commands.cc (process_netsync_args, push, pull, sync, serve):
	'serve' always requires arguments, rather than falling back on db
	defaults.
	
2005-07-04  Nathaniel Smith  <njs@codesourcery.com>

	* commands.cc (process_netsync_args, push, pull, sync, serve):
	Adapt for patterns instead of regexen; slight refactoring too.

2005-07-03  Nathaniel Smith  <njs@codesourcery.com>

	* netsync.cc: Finally self-consistent.

2005-07-03  Nathaniel Smith  <njs@codesourcery.com>

	* netsync.hh (run_netsync_protocol): Fix prototype.

2005-07-03  Nathaniel Smith  <njs@codesourcery.com>

	* globish.hh: Document the empty pattern as never matching.
	* globish.cc (checked_globish_to_regex): Implement it.
	(globish_matcher_test): Check it.

2005-07-03  Nathaniel Smith  <njs@codesourcery.com>

	* monotone.texi (Network Service, Hooks):
	* testsuite.at: 
	* tests/t_netsync_permissions.at: 
	* tests/t_netsync_single.at: Update to match new
	get_netsync_write_permitted definition.

2005-07-03  Nathaniel Smith  <njs@codesourcery.com>

	* lua.{cc,hh} (hook_get_netsync_write_permitted): Don't take a
	branch argument; write permission is now all or none.  (It really
	was before anyway...)
	* netsync.cc: Update accordingly.

2005-07-03  Nathaniel Smith  <njs@codesourcery.com>

	* netsync.cc: More updating for pattern stuff; getting there...

2005-06-28  Nathaniel Smith  <njs@codesourcery.com>

	* netsync.cc: Update low-level functions to use include_pattern
	and exclude_pattern.

2005-06-28  Nathaniel Smith  <njs@codesourcery.com>

	* netcmd.{cc,hh} (read_anonymous_cmd, write_anonymous_cmd)
	(read_auth_cmd, write_auth_cmd): Take include_pattern and
	exclude_pattern arguments.

2005-06-28  Nathaniel Smith  <njs@codesourcery.com>

	* globish.{cc,hh}: New files.
	* Makefile.am (MOST_SOURCES): Add them.
	* transforms.{cc,hh}: Remove glob-related stuff.
	* unit_tests.{cc,hh}: Call globish unit tests.

2005-06-27  Nathaniel Smith  <njs@codesourcery.com>

	* transforms.cc (glob_to_regex, globs_to_regex, regexes_to_regex):
	Choose "regex" as standard spelling.  Clean up code, add code for
	handling sets, start improving tests (don't currently pass).
	* transforms.hh (glob_to_regex, globs_to_regex, regexes_to_regex):
	Prototype.

2005-06-28  Matt Johnston  <matt@ucc.asn.au>

	* constants.cc: increase db_version_cache_sz to 7 MB
	* netsync.cc: use a deque<string> rather than a single
	string buffer for outbuf.
	* netsync.cc (arm): only queue data when there is
	available space
	* AUTHORS: added Eric Anderson

2005-06-26  Matt Johnston  <matt@ucc.asn.au>

	* transforms.hh: remove extraneous #ifdef
	* hmac.cc, hmac.hh: actually add them

2005-06-26  Matt Johnston  <matt@ucc.asn.au>

	* netcmd.cc (netcmd::read, netcmd::write): change to using a HMACs 
	chained by including the previous HMAC in the input data, rather
	than altering the key each time.
	* netcmd.cc ({read,write}_{data,delta}_cmd): use encode_gzip/decode_gzip
	  rather than raw xform.
	* hmac.{cc,hh}: new chained_hmac abstraction
	* Makefile.in: add them
	* netsync.cc: each session keeps a chained_hmac for read/write
	* transforms.hh: add a string variant for encode_gzip

2005-06-25  Nathaniel Smith  <njs@codesourcery.com>

	* netsync.cc: Tweak comment.

2005-06-25  Nathaniel Smith  <njs@codesourcery.com>

	* AUTHORS: Add Ethan Blanton <elb@elitists.net>.

2005-06-22  Nathaniel Smith  <njs@codesourcery.com>

	* netcmd.hh (netcmd::read, netcmd::write): Don't have defaults for
	key/hmac arguments.
	* netcmd.cc (do_netcmd_roundtrip): New function.
	(test_netcmd_functions): Use it.  Also, make work with hmac
	changes.
	(test_netcmd_mac): New test.
	(add_netcmd_tests): Call it.

2005-06-22  Nathaniel Smith  <njs@codesourcery.com>

	* netcmd.cc (read): Remove unused variable.
	* netsync.cc (call_server, process)
	(arm_sessions_and_calculate_probe, handle_read_available): Give
	better error message on bad_decode exceptions.

2005-06-22  Nathaniel Smith  <njs@codesourcery.com>

	* netcmd.cc, netsync.cc: Revert backwards compatibility code; 0.19
	and 0.20 can't be usefully compatible, and the code as it existed
	would cause real version mismatch error reporting to not work
	right.  (Old client with new server would give a generic "server
	disconnected" error message instead of something useful.)

2005-06-21  Nathaniel Smith  <njs@codesourcery.com>

	* netsync.cc (rebuild_merkle_trees): Fix FIXME comments to match
	reality.
	* tests/t_netsync_diffbranch.at: No longer a bug, remove
	priority.

2005-06-20  Nathaniel Smith  <njs@codesourcery.com>

	* monotone.texi (Hook Reference): Oops, missed a @ref.

2005-06-20  Nathaniel Smith  <njs@codesourcery.com>

	* monotone.texi (Default monotonerc): Rename section to...
	(Default hooks): ...this, to emphasize is still read even when a
	monotonerc exists.

2005-06-19  Richard Levitte  <richard@levitte.org>

	* Makefile.am: There's no reason for monotone.pdf or .dvi to
	depend on monotone.info, since they are built from the .texi
	files.  Also, make the monotone.html and html targets depend
	on version.texi and std_hooks.lua as well.

2005-06-18  Matt Johnston  <matt@ucc.asn.au>

	* INSTALL: fix typo, should be -Iboost_1_31_0 not -Iboost_1_31_2

2005-06-18  Riccardo Ghetta  <birrachiara@tin.it>
	* monotone.texi: include std_hooks.lua as an appendix and remove long
	lua excerpts from hook reference.
	* Makefile.am : make monotone.pdf/eps depend on monotone.info
	
2005-06-24  Matt Johnston  <matt@ucc.asn.au>

	* transforms.{cc,hh}: combine gzip and base64 in one
	pipe for pack()/unpack() to save memory
	* vocab.hh: add swap() to encodings/atomics
	* file_io.cc: use swap() to avoid copying

2005-06-21  Nathaniel Smith  <njs@codesourcery.com>

	* commands.cc (do_diff): Use calculate_arbitrary_change_set,
	instead of reimplementing it.

2005-06-21  Nathaniel Smith  <njs@codesourcery.com>

	* revision.cc (find_least_common_ancestor): Handle left == right
	case.
	* tests/t_diff_currev.at: Un-XFAIL.
	
2005-06-21  Nathaniel Smith  <njs@codesourcery.com>

	* netsync.cc (rebuild_merkle_trees): Fix FIXME comments to match
	reality.
	* tests/t_netsync_diffbranch.at: No longer a bug, remove
	priority.

2005-06-20  Nathaniel Smith  <njs@codesourcery.com>

	* monotone.texi (Hook Reference): Oops, missed a @ref.

2005-06-20  Nathaniel Smith  <njs@codesourcery.com>

	* monotone.texi (Default monotonerc): Rename section to...
	(Default hooks): ...this, to emphasize is still read even when a
	monotonerc exists.

2005-06-19  Richard Levitte  <richard@levitte.org>

	* Makefile.am: There's no reason for monotone.pdf or .dvi to
	depend on monotone.info, since they are built from the .texi
	files.  Also, make the monotone.html and html targets depend
	on version.texi and std_hooks.lua as well.

2005-06-18  Matt Johnston  <matt@ucc.asn.au>

	* INSTALL: fix typo, should be -Iboost_1_31_0 not -Iboost_1_31_2

2005-06-18  Riccardo Ghetta  <birrachiara@tin.it>
	* monotone.texi: include std_hooks.lua as an appendix and remove long
	lua excerpts from hook reference.
	* Makefile.am : make monotone.pdf/eps depend on monotone.info
	
2005-06-17  Matt Johnston  <matt@ucc.asn.au>

	* database.cc (database::execute()): truncate long query log messages
	before copying, saving memory. 
	Patch from Eric Anderson <anderse-monotone@cello.hpl.hp.com>

2005-06-17  Riccardo Ghetta  <birrachiara@tin.it>
	Adds include()/includedir() to lua hooks and extend --rcfile
	* lua.cc: handle --rcfile with directories, implement
	include() and includedir()
	* testsuite.at, t_lua_includedir.at, t_rcfile_dir.at:
	test new functionality
	* monotone.texi: document all functions available to hook
	writers, including the new include() and includedir()

2005-06-16  Nathaniel Smith  <njs@codesourcery.com>

	* diff_patch.cc (merge_extents): Typo caught by anonymous reader.

2005-06-16  Nathaniel Smith  <njs@codesourcery.com>

	* commands.cc (cat): Account for being in a subdir in 'cat file
	REV PATH'.
	* tests/t_cat_file_by_name.at: Test.

2005-06-17  Richard Levitte  <richard@levitte.org>

	* app_state.cc (app_state::app_state()): Avoid a gcc warning by
	having the class members initialised in the same order they are
	defined in the class.

2005-06-16  Nathaniel Smith  <njs@pobox.com>

	* std_hooks.lua (ignore_file): Add Cons/SCons cache files to
	default ignore list.

2005-06-16  Matt Johnston  <matt@ucc.asn.au>

	* ui.cc: increase the divisor as required so that we don't get spurious
	screen updates when we're using the kilobyte/megabyte tickers

2005-06-15  Matt Johnston  <matt@ucc.asn.au>

	* monotone.texi: clarify some netsync parts of the tutorial

2005-06-15  Richard Levitte  <richard@levitte.org>

	* netsync.cc (struct session): Add a pattern regex cache.
	(analyze_ancestry_graph): Use the regex cache instead of the
	pattern string itself.  This is especially important when the
	pattern is used as an old-style collection.
	(process_hello_cmd): Recreate the pattern regex cache with the
	conversion of the pattern to a regex when it's used as an
	old-style collection.
	(process_auth_cmd): When the pattern changes, change the regex
	cache as well.

2005-06-14  Richard Levitte  <richard@levitte.org>

	* std_hooks.lua (get_preferred_merge2_command,
	get_preferred_merge3_command): EDITOR may be undefined.  In that
	case, os.getenv() returns nil, on which string.lower() chokes.
	It's much better to check for that and default to an empty
	string.

2005-06-11  Derek Scherger  <derek@echologic.com>

	* commands.cc (complete_command): log command expansion messages
	with L instead of P to reduce chatter
	(status): add --brief option and corresponding output
	(identify): add trailing space to comment gcc complains about
	* monotone.cc: fix comment typo and add additional details for
	command specific options
	* monotone.texi (Automation): list inventory status code
	combinations and descriptions
	* tests/t_status.at: new test of status command and --brief option
	* testsuite.at: add it

2005-06-11  Matt Johnston  <matt@ucc.asn.au>

	* commands.cc: revert should ignore the ignore hooks, otherwise bad
	things happen (revert a single ignored file, resultant empty ignore list
	reverts the whole working copy).
	* app_state.cc, app_state.hh: give set_restriction a flag to disregard
	file-ignore hooks.
	* tests/t_revert_restrict.at, testsuite.at: a test

2005-06-09  Riccardo Ghetta  <birrachiara@tin.it>

	* std_hooks.lua: make binary_file return nil on unreadable/empty files
	
2005-06-10  Joel Reed  <joelwreed@comcast.com>

	* commands.cc (CMD(cdiff)): Add OPT_DEPTH to command options.
	* t_restrictions.at: Add to testcase.

2005-06-09  Joel Reed  <joelwreed@comcast.com>

	* commands.cc (CMD(diff)): Add OPT_DEPTH back in, as it is used.
	* t_restrictions.at: Add to testcase to increase likelihood of 
	keeping it around :)

2005-06-10  Richard Levitte  <richard@levitte.org>

	* commands.cc (CMD(diff)): Remove OPT_DEPTH, as it was never
	used.

2005-06-09  Richard Levitte  <richard@levitte.org>

	* monotone.texi (Merging): I assume that "apposite" was supposed
	to be "appropriate".

2005-06-09  Riccardo Ghetta  <birrachiara@tin.it>

	* diff_patch.cc/hh: honor the new manual_merge attribute
	* file_io.cc/hh: move here the guess_binary function
	* lua.cc: let guess_binary available to lua
	* std_hooks.lua: handle manual_merge as an add-time attribute and
	initialize by default make it true if the file appears to be binary.
	Make read_contents_of_file able to read "binary" files.
	* tests/t_merge_manual.at: tests new behaviour, superceding the
	old XFAIL t_merge_binary.at test.
	* monotone.texi: document changes, adding a small section on merging.

2005-06-07  Nathaniel Smith  <njs@codesourcery.com>

	* ChangeLog: Fixup.

2005-06-07  Nathaniel Smith  <njs@codesourcery.com>

	* monotone.texi (Storage and workflow): Attempt to thwart some
	common misconceptions.

2005-06-07  Nathaniel Smith  <njs@codesourcery.com>

	* netsync.cc (rebuild_merkle_trees): Add a comment describing how
	this code should work (and why it currently doesn't quite).

2005-06-05  Nathaniel Smith  <njs@codesourcery.com>

	* tests/t_bad_packets.at: Expect certs on a non-existent rev to
	fail.  Run db check instead.
	* commands.cc (complete): Let callers specify they're okay with
	non-existent revisions.
	(CMD(trusted)): So specify.

2005-06-05  Nathaniel Smith  <njs@codesourcery.com>

	* tests/t_tags.at: 'tag' on a non-existent revid should fail.
	* commands.cc (complete): Fail on non-existent revids.

2005-05-29  Nathaniel Smith  <njs@codesourcery.com>

	* tests/t_epoch.at: Typo.
	* tests/t_automate_certs.at, tests/t_selector_later_earlier.at:
	Throw in some calls to CANONICALISE, maybe this will help on
	Win32...

2005-06-04  Timothy Brownawell  <tbrownaw@gmail.com>

	* netsync.cc, netcmd.cc: Style cleanups (mostly whitespace).

2005-06-04  Timothy Brownawell  <tbrownaw@gmail.com>

	* netsync.cc (process_hello_cmd): Warn about collection/regex
	usage when talking to an old server.

2005-06-04  Derek Scherger  <derek@echologic.com>

	* commands.cc (update): update MT/work based on the changes
	between the chosen revision and the new merge revision
	* tests/t_update_with_pending_drop.at: 
	* tests/t_update_with_pending_add.at: 
	* tests/t_update_with_pending_rename.at: un-XFAIL and clean up now
	that things work

2005-06-04  Timothy Brownawell  <tbrownaw@gmail.com>

	* netcmd.{cc,hh}, netsync.cc: Move {read,write}_*_cmd_payload
	to netcmd::{read,write}_*_cmd .
	* netcmd.cc, netsync.cc: Compatibility infrastructure.
	* netsync.cc: Interoperate with v4 servers.

2005-06-03  Timothy Brownawell  <tbrownaw@gmail.com>

	* automate.cc (print_some_output): Fix compiler warning.

2005-06-04  Derek Scherger  <derek@echologic.com>

	* app_state.cc (app_state): initialize diffs to false; it seemed
	to be defaulting to true for me

2005-06-04  Derek Scherger  <derek@echologic.com>

	* tests/t_update_with_pending_drop.at: 
	* tests/t_update_with_pending_add.at: 
	* tests/t_update_with_pending_rename.at: 
	* tests/t_restricted_commit_with_inodeprints.at: new bug reports
	* testsuite.at: call them

2005-06-04  graydon hoare  <graydon@pobox.com>

	* rcs_import.cc 
	(note_state_at_branch_beginning): Move time back when
	there are known commits on a branch.

2005-06-03  Joel Reed  <joelwreed@comcast.com>

	* commands.cc, monotone.texi: provide --verbose option for 
	monotone complete revision which adds date and author 
	completion output
	* contrib/monotone.zsh_completion: use verbose output when
	completing revisions

2005-06-02  graydon hoare  <graydon@pobox.com>

	* rcs_import.cc
	(cvs_key::is_synthetic_branch_founding_commit): New field.
	(cvs_key::operator==): Handle synthetic case specially.
	(cvs_key::operator<): Likewise.
	(note_state_at_branch_beginning): Likewise.	
	* tests/t_cvsimport_drepper.at: Converted bug testcase.
	* testsuite.at: Call it.

	* monotone.cc, commands.cc, options.hh 
	(OPT_NO_MERGES, OPT_DIFFS): New options.
	* app_state.cc (app_state::no_merges, app_state::diffs): Likewise.
	* commands.cc (log): Honor no_merges, diffs.
	* contrib/color_logs.{sh,conf}: Helpers for reviewing work in a
	nice colorized, easy-to-read fashion.
	* contrib/colorize: A colorization script found on the net.

	* HACKING, ROADMAP: Expand a bit.
	* commands.cc (changes_summary::print): Change macro to helper fn.
	* contrib/monotone.el (monotone-cmd): Handle nil exit code.

2005-06-02  Joel Reed  <joelwreed@comcast.com>

	* commands.cc, database.cc, database.hh, vocab.hh, vocab_terms.hh:
	add complete key subcommand and provide --brief option of zsh/bash
	completion. See http://lists.gnu.org/archive/html/monotone-devel/2005-05/msg00461.html
	* tests/t_rebuild.at: add tests for complete key subcommand
	* monotone.texi: document new subcommand
	* contrib/monotone.zsh_completion: update for new complete key
	command, improve _monotone_existing_entries using new --depth=0
	option,	add revision completion for cert command, and a	bugfix 
	for cat command

2005-06-01  Matt Johnston  <matt@ucc.asn.au>

	* tests/t_i18n_changelog.at: capitalise UTF-8 CHARSET to keep
	solaris happy.

2005-06-01  Timothy Brownawell  <tbrownaw@gmail.com>

	* netsync.cc (analyze_ancestry_graph): Try to fix segfault.
	Always accept tags.

2005-06-01  Timothy Brownawell  <tbrownaw@gmail.com>

	* netsync.cc (process_auth_cmd, analyze_ancestry_graph): Move
	write-permission checking to where it belongs, *after* we know
	exactly what we're checking permissions about. Drop things we
	don't want.

2005-06-01  Matt Johnston  <matt@ucc.asn.au>

	* tests/t_cvsimport_deleted_invar.at: don't use -C with tar
	* tests/t_i18n_file.at: capitalise CHARSET=UTF-8, seems more standard.
	* tests/t_merge_normalization_edge_case.at: use known-good output
	rather than using diff3 --merge

2005-05-31  Timothy Brownawell  <tbrownaw@gmail.com>

	* tests/t_epoch_server.at: fix typo
	* netsync.cc (session::process_auth_cmd): If no branches are allowed
	for writing, also check for write permissions to branch "" (needed
	for serving empty dbs). For sync, don't refuse connection if there
	are no readable branches (only do this for pull).

2005-05-31  Timothy Brownawell  <tbrownaw@gmail.com>

	* monotone.texi: Update documentation for get_netsync_*_permitted
	hooks to reflect that they now get individual branch names.

2005-05-31  Timothy Brownawell  <tbrownaw@gmail.com>

	* netsync.cc: session::rebuild_merkle_trees now takes a set of
	branches to include as an argument. On the server, calculate
	this set at the same time the get_netsync_*_permitted hooks are
	called; call said hooks on each branch individually.

2005-05-31  Timothy Brownawell  <tbrownaw@gmail.com>

	Remove old collection support in favor of using regexes exclusively.
	* netsync.cc (convert_pattern): Remove function.
	* (14 files): collections are unexist; do not mention (potential
	for confusion)
	* constants.cc: Increase netsync protocol version.
	* monotone.texi: Update documentation.
	* tests/t_epoch_unidirectional.at: Fix to sync subbranches.
	* commands.cc (CMD update): Fix usage check.
	* tests/t_select_cert.at: Fix to use --revision.

2005-05-30  Timothy Brownawell  <tbrownaw@gmail.com>

	* netsync.cc: Call note_netsync_*_received hooks in the order they're
	written to the db (for revisions, gives topological order).

2005-05-30  Timothy Brownawell  <tbrownaw@gmail.com>

	* lua.{cc,hh}: Replace note_netsync_commit with
	note_netsync_{revision,cert,pubkey}_received
	* packet.{cc,hh}: Callbacks for cert or key written to the database.
	* netsync.cc: Use said callbacks, call note_netsync_*_received hooks.
	* monotone.texi: Update documentation.

2005-05-30  Timothy Brownawell  <tbrownaw@gmail.com>

	* packet.{cc,hh}, netsync.cc: on_revision_written callback now takes
	the revision_id as an argument.
	* lua.{cc,hh}: New Lua hook, note_netsync_commit.
	* netsync.cc: At end of netsync session, call new hook for each
	revision received.
	monotone.texi: Document new hook.

2005-05-30  Richard Levitte  <richard@levitte.org>

	* commands.cc (CMD(checkout), CMD(cdiff), CMD(diff), CMD(log)):
	Remove '[--revision=REVISION]' from command argument synopsis,
	and add more text to the help to explain what happens when
	--revision options are used.
	(CMD(update)): Instead of the optional revision argument, use
	the --revision option.  Add information on what happens when the
	--revision option is used, and when it's not.

	* tests/t_add_stomp_file.at, tests/t_add_vs_commit.at,
	tests/t_annotate.at, tests/t_lf_crlf.at,
	tests/t_update_nonexistent.at, tests/t_update_off_branch.at,
	tests/t_update_to_revision.at: Update to use --revision with
	'monotone update'.

2005-05-30  Matt Johnston  <matt@ucc.asn.au>

	* netsync.cc: cosmetic linebreak tidying for "double-check the
	fingerprint" message.
	* main.cc: make it clearer that "unknown type" refers to an exception
	* monotone.cc: catch early informative_failures (due to charset
	problems etc)

2005-05-30  Matt Johnston  <matt@ucc.asn.au>

	* tests/t_fmerge.at: scrap all the diff3/ed, just compare it with
	known-good output.

2005-05-30  Timothy Brownawell  <tbrownaw@gmail.com>

	* revision.cc (toposort): Better algorithm.

2005-05-30  Matt Johnston  <matt@ucc.asn.au>

	* tests/t_fmerge.at: make sure we write the file with the ed script.

2005-05-30  Matt Johnston  <matt@ucc.asn.au>

	* testsuite.at: use "command -v" rather than "which", since
	Solaris doesn't give useful exit codes for "which".
	* tests/t_fmerge.at: don't use --merge with diff3, pipe to ed instead
	so we don't rely on gnu diff3.

2005-05-29  Timothy Brownawell  <tbrownaw@gmail.com>

	* contrib/monoprof.sh: Add support for using valgrind for
	heap profiling.

2005-05-28  Joel Reed  <joelwreed@comcast.com>

	* app_state.cc, app_state.hh, commands.cc, monotone.cc, options.h:
	add new --depth command, and rename log's --depth to --last
	* monotone.texi: update documentation
	* tests/t_log_depth.at, tests/t_log_depth_single.at: update
	log tests to use --last instead of --depth
	* tests/t_options.at, tests/t_restrictions.at: test usage of
	--depth for commands using restrictions
	* contrib/ciabot_monotone.py, contrib/monotone-notify.pl,
	contrib/monotone.el, contrib/monotone.zsh_completion,
	contrib/mtbrowse.sh: change all occurences of "depth" to "last"

2005-05-28  Timothy Brownawell  <tbrownaw@gmail.com>

	* netcmd.cc (read_netcmd): Reserve space in the buffer if needed,
		swap buffers instead of copying (memory savings for sync
		large files)
	* netsync.cc (session::arm): Don't clear the buffer (now done
		by read_netcmd).

2005-05-27  Timothy Brownawell  <tbrownaw@gmail.com>

	* netsync.cc: Allow REGEXes as well as collections.
		Fix out-of-branch ancestor handling.
	* tests/t_netsync_diffbranch.at: Remove bug report and XFAIL (fixed).
	* commands.cc: Update description fields for netsync commands.
	* monotone.texi: Update documentation.

2005-05-25  Timothy Brownawell  <tbrownaw@gmail.com>

	* tests/t_automate_stdio.at: Make it self-contained.

2005-05-25  Timothy Brownawell  <tbrownaw@gmail.com>

	* contrib/get_stdio.pl (new file): Perl script to parse the output from
	"mtn automate stdio". Used by...
	* tests/t_automate_stdio.at (new file): Test for "mtn automate stdio".
	* testsuite.at: Add it.

2005-05-25  Timothy Brownawell  <tbrownaw@gmail.com>

	* automate.cc ("automate stdio"): Fix block size limiting.
		Honor "output.flush()" in commands.

2005-05-24  Timothy Brownawell  <tbrownaw@gmail.com>

	* automate.cc: Fix buffering for "automate stdio"

2005-05-24  Timothy Brownawell  <tbrownaw@gmail.com>

	* automate.cc: Put back lost "automate certs".

2005-05-24  Matt Johnston  <matt@ucc.asn.au>

	* commands.cc (try_one_merge, CMD(merge), CMD(explicit_merge), 
	CMD(propagate): allow --author flag.

2005-05-24  Timothy Brownawell  <tbrownaw@gmail.com>

	* automate.cc: Fix comment for automate stdio to match the code.
	* monotone.texi: Document ignored locations in automate stdio
	input as reserved.

2005-05-24  Riccardo Ghetta  <birrachiara@tin.it>

	* tests/t_merge_binary.at: new XFAIL test to cover monotone
	inclination to algorithmically merge binary files.

2005-05-24  Richard Levitte  <richard@levitte.org>

	* commands.cc (try_one_merge): Change 'rid' to 'merged_id'.

2005-05-23  Timothy Brownawell  <tbrownaw@gmail.com>

	Fix "automate stdio" input/output format according to ML discussion
	* automate.cc: changed: automate_stdio
		added: print_some_output, class my_stringbuf
	* constants.{cc,hh}: add constant for automate stdio block size
	* monotone.texi: update documentation

2005-05-23  Nathaniel Smith  <njs@codesourcery.com>

	* win32/terminal.cc (have_smart_terminal): Call _isatty on stderr,
	not stdout.

2005-05-23  Richard Levitte  <richard@levitte.org>

	* commands.cc (try_one_merge): Use the value of --date and
	--author if there are any.
	(CMD(merge), CMD(propagate), CMD(explicit_merge)): Change to
	accept --date and --author.

2005-05-23  Riccardo Ghetta  <birrachiara@tin.it>

	* selectors.cc/.hh, database.cc: add two new selectors:
	"earlier or equal than" and "later than".
	* lua.cc/.hh, std-hooks.lua: create a new "expand_date" hook
	* monotone.texi: document the changes
	* testsuite.at, tests/t_selector_later_earlier.at: add specific tests 
	for the new selectors

2005-05-21  Richard Levitte  <richard@levitte.org>

	* Makefile.am: Make monotone.pdf and monotone.dvi depend on
	version.texi.

2005-05-21  Richard Levitte  <richard@levitte.org>

	* monotone.texi: Add a note about the --brief option with
	'monotone log', and restructure the synopsis since it was getting
	a bit silly with all possible variants.

2005-05-21  Richard Levitte  <richard@levitte.org>

	* commands.cc (log_certs): Add two arguments; a separator string
	to be used in front of the second to last cert for multi-valued
	cert types, a bool to say if each cert should be ended with a
	newline.  Overload with shortcuts.
	(CMD(log)): Use the --brief option and implement it using the
	shortcut variants of log_certs.
	* monotone.cc, options.hh: Add the --brief option (OPT_BRIEF
	internally).
	* sanity.cc, sanity.hh (struct sanity): Add the member variable
	and function to hold and set the brief flag.

2005-05-21  Matt Johnston  <matt@ucc.asn.au>

	* tests/t_short_opts.at: remove the saved MT/log message
	from the failed commit.
	* Makefile.am: MAKEINFOFALGS to MAKEINFOFLAGS

2005-05-21  Matt Johnston  <matt@ucc.asn.au>

	* commands.cc (commit): write the log message to MT/log
	during the commit, so it will be available later if the commit
	fails.
	* work.{cc,hh} (write_user_log): new function

2005-05-20  Nathaniel Smith  <njs@codesourcery.com>

	* contrib/mtbrowse.sh: New file.
	* contrib/README: Document it.  Also, document some missed files,
	and re-order listing.
	* Makefile.am (EXTRA_DIST): Add several missing contrib/ files.

2005-05-21  Grahame Bowland  <grahame@angrygoats.net>

	* automate.cc: (automate_certs) change "status" field 
	to "signature". Check whether each cert is trusted, and 
	output in the "trusted" field.
	* testsuite.at: add t_automate_certs.at
	* tests/t_automate_certs.at: Test that the output of 
	"automate certs" is consistent, and that we exit with
	error when rev is incomplete or missing.
	* monotone.texi: update output documentation for 
	"automate certs"

2005-05-20  Emile Snyder  <emile@alumni.reed.edu>

	* annotate.{hh,cc}: Rework to handle lineage dependent line
	mappings and lines which split from a single line in a parent
	revision into multiple lines in some descendent.  Fixes bug where
	some lines remained unannotated.  Fixes wrong assignment of lines
	bug.
	* tests/t_annotate.at: Check no-changes since addition of file
	case.
	* tests/t_annotate_lineage_dependent.at
	* tests/t_annotate_split_lines.at:  New tests.
	* testsuite.at: Add them.
	
2005-05-20  Nathaniel Smith  <njs@codesourcery.com>

	* monotone.texi (Network): Clarify that ports can be specified on
	the command line to serve/pull/push/sync.

2005-05-21  Matt Johnston  <matt@ucc.asn.au>

	* packet.cc (db_packet_writer::~impl, prerequisite.cleanup): 
	add code to remove up circular dependencies between prerequisite
	and delayed_packet shared_ptrs upon destruction, so that unsatisified
	dependency warnings are printed.

2005-05-19  Matt Johnston  <matt@ucc.asn.au>

	* change_set.cc (merge_disjoint_analyses): handle the case where
	a file is dropped on both sides but re-added on one.
	* tests/t_drop_vs_dropadd.at: a test for it
	* testsuite.at

2005-05-19  Derek Scherger  <derek@echologic.com>

	* commands.cc (checkout): rearrange to use --revision option
	* monotone.1: 
	* monotone.texi: document checkout --revision option
	* tests/t_attr.at:
	* tests/t_attributes.at:
	* tests/t_checkout_id_sets_branch.at:
	* tests/t_checkout_noop_on_fail.at:
	* tests/t_checkout_options.at:
	* tests/t_cwork.at:
	* tests/t_delete_dir.at:
	* tests/t_delete_dir_patch.at:
	* tests/t_empty_path.at:
	* tests/t_i18n_file_data.at:
	* tests/t_inodeprints_hook.at:
	* tests/t_inodeprints_update.at:
	* tests/t_largish_file.at:
	* tests/t_lf_crlf.at:
	* tests/t_monotone_up.at:
	* tests/t_netsync_defaults.at:
	* tests/t_netsync_set_defaults.at:
	* tests/t_persistent_server_revision.at:
	* tests/t_rename_added_in_rename.at:
	* tests/t_rename_dir_cross_level.at:
	* tests/t_rename_dir_patch.at:
	* tests/t_single_char_filenames.at:
	* tests/t_subdir_add.at:
	* tests/t_subdir_attr.at:
	* tests/t_subdir_drop.at:
	* tests/t_subdir_rename.at:
	* tests/t_subdir_revert.at:
	* tests/t_tags.at:
	* tests/t_update_off_branch.at:
	* tests/t_versions.at:
	* testsuite.at: add --revision option to checkout

2005-05-18  Richard Levitte  <richard@levitte.org>

	* ui.cc: Move the copyright and license section to the top of the
	file, and add an emacs mode specifier.
	* ui.cc (write_ticks): Change the counter ticker so the trailer
	comes at the end of the counter line instead of the title line.
	This is especially important for code that changes the trailer
	a little now and then.

2005-05-17  Grahame Bowland  <grahame@angrygoats.net>

	* commands.cc: add "automate certs ID" to the help string 
	for the automate command
	* automate.cc: implement "automate certs". Add to the list 
	of commands available through "automate stdio".
	* monotone.texi: document "automate certs"

2005-05-17  Nathaniel Smith  <njs@codesourcery.com>

	* monotone.texi (Network): Document 'serve' as taking more than
	one collection argument.

2005-05-15  graydon hoare  <graydon@pobox.com>

	* rcs_import.cc (note_state_at_branch_beginning): collect
	branch beginning states into a single synthetic commit.

2005-05-15  graydon hoare  <graydon@pobox.com>

	* rcs_import.cc: rewrite most of the branch logic to 
	address issues raised in bugs 13032 and 13063.
	* tests/t_cvsimport_deleted_invar.at: un-XFAIL.

2005-05-16  Matt Johnston  <matt@ucc.asn.au>

	* commands.cc (commit): change scope of the transaction guard so that
	the transaction will fail before MT/revision is written (which could
	leave a non-committed revision/bad working dir).

2005-05-16  Grahame Bowland  <grahame@angrygoats.net>

	* monotone.texi: update "monotone log" documentation
	* commands.cc: fix "monotone log" when run with no --revision args

2005-05-15  Derek Scherger  <derek@echologic.com>

	* tests/t_update_with_blocked_rename.at: new test
	* testsuite.at: call it

2005-05-15  Derek Scherger  <derek@echologic.com>

	* netsync.cc (process_anonymous_cmd, process_auth_cmd): log
	details of permissions allowed/denied
	* tests/t_netsync_permissions.at: new test
	* testsuite.at: call it

2005-05-15  Richard Levitte  <richard@levitte.org>

	* contrib/monotone-notify.pl (revision_is_in_branch): Another
	place where --revision was missing.

2005-05-14  Timothy Brownawell  <tbrownaw@gmail.com>

	* contrib/monoprof.sh: Clean up variable definitions some.
		- Add option --datadir, should now be usable without editing
		variables to match system paths
		- Add option --setup, generates most of the needed files

2005-05-13  Timothy Brownawell  <tbrownaw@gmail.com>

	Add "monotone automate stdio", to let the automation interface
	take commands on standard input.
	* automate.cc: (automate_stdio) New function.
		(automate_command) Add it.
	* commands.cc: Add to description for "automate".
	* monotone.texi: Add to documentation.

2005-05-13  Joel Reed  <joelwreed@comcast.com>

	* tests/t_unidiff3.at: opps. forgot to add this file which
	should have been included as fix for bug 13072.

2005-05-13  Joel Reed  <joelwreed@comcast.com>

	* diff_patch.cc, transforms.cc, testsuite.at: Patch from 
	drepper@redhat.com, who writes: "The attached patch should fix bug
	13072.  I have no idea why the code in transform.cc insists on
	adding an empty line in case the file is empty. Removing the code
	didn't cause any regressions in the test suite and the
	diff_patch.cc change corrects the output format.  A new test case
	is included as well."

2005-05-13  Joel Reed  <joelwreed@comcast.com>

	* automate.cc: add automate attributes command
	* commands.cc: add attributes subcommand helptext
	* contrib/monotone.zsh_completion: use automate attributes
	for completion of monotone attr and cleanup ignore files code
	* tests/t_automate_attributes.at: add testcase
	* testsuite.at: include new testcaes

2005-05-13  Jon Bright  <jon@siliconcircus.com>
	* testsuite.at (UNGZ): Change the way the ungzipping works on
	Win32, in the hope that test 206 will no longer be given invalid
	files.

2005-05-12  Derek Scherger  <derek@echologic.com>

	* automate.cc: bump version number to 1.0
	(struct inventory_item): add pre/post states
	(inventory_paths): remove obsolete function
	(inventory_pre_state, inventory_post_state, inventory_file_state,
	inventory_renames): add fancy new functions
	(automate_inventory): rework for new output format
	* manifest.{cc,hh} (classify_paths): rename to ...
	(classify_manifest_paths): ... this and work solely from manifest
	* monotone.texi: (Automation): update inventory docs
	* tests/t_automate_inventory.at: update for new format and add
	some more tests
	
2005-05-13  Matthew Gregan  <kinetik@orcon.net.nz>

	* HACKING: New file.  First pass at a brief document to help
	newcomers hack on monotone.

2005-05-12  Riccardo Ghetta <birrachiara@tin.it>

	* options.hh (OPT_MSGFILE): New option.
	* monotone.cc (message-file): New option.
	(cpp_main): Handle it.
	* app_state.{cc,hh} (set_message_file): New function.
	* commands.cc (commit): Accept and handle new option.
	* monotone.1, monotone.texi: Document it.
	* tests/t_commit_message_file.at: New test.
	* testsuite.at: Add it.
	
2005-05-12  Timothy Brownawell  <tbrownaw@gmail.com>

	* (20 files): Do not indent with both tabs and spaces in the same file.

2005-05-13  Ulrich Drepper  <drepper@redhat.com>

	* rcs_import.cc (process_one_hunk): Improve handling of corrupt
	RCS files.

2005-05-13  Matthew Gregan  <kinetik@orcon.net.nz>

	* testsuite.at: Fix typo error in Win32 kill logic that was
	causing the testsuites to hang on Win32 machines that don't have
	pskill installed.

2005-05-12  Matthew Gregan  <kinetik@orcon.net.nz>

	* file_io.cc (write_data_impl): Use portable boost::filesystem
	calls in place of unlink(2)/remove(2).

2005-05-12  Grahame Bowland  <grahame@angrygoats.net>

	* commands.cc: Modify the "log" command to accept multiple 
	revisions on command line, and display the log for all 
	of those revisions.

2005-05-11  Nathaniel Smith  <njs@codesourcery.com>

	* std_hooks.lua (ignore_file): Organize a bit more, add
	patterns for autotools cache files, and darcs, codeville, git
	metadata directories.

2005-05-11  Timothy Brownawell  <tbrownaw@gmail.com>

	* revision.cc (expand_dominators): Fix bitmap size-matching.
		(find_common_ancestor_for_merge): Do not wait for ancestors
		to be expanded to the beginning of time before expanding
		dominators. Requires above fix for correct behavior.
	* ChangeLog: Fix date on previous entry.

2005-05-11  Timothy Brownawell  <tbrownaw@gmail.com>

	* contrib/monoprof.sh: Add profiling test for "netsync large file".
		Add options to only run specific profile tests.

2005-05-11  Stanislav Karchebny <stanislav.karchebny@skype.net>

	* contrib/monotone-notify.pl: 'monotone log' takes a revision
	through the --revision= option.

2005-05-11  Richard Levitte  <richard@levitte.org>

	* contrib/monotone-notify.pl: Change all occurences of $symbol' to
	${symbol}' to avoid a confusing Perl warning.

2005-05-11  Joel Reed  <joelwreed@comcast.com>

	* contrib/monotone.zsh_completion: add zsh completion contrib.

2005-05-11  Matt Johnston  <matt@ucc.asn.au>

	* tests/t_add_intermediate_MT_path.at: remove the drop dir part
	* tests/t_delete_dir.at: add a note about re-enabling the above test
	* tests/t_cvsimport3.at: ignore stderr

2005-05-11  Matt Johnston  <matt@ucc.asn.au>

	* rcs_import.cc (find_branchpoint): if a branch is derived from two 
	differing parent branches, take the one closest to the trunk.
	* tests/t_cvsimport3.at: add a test for cvs_importing where branches
	come off a vendor import.
	* testsuite.at: add it

2005-05-11  Nathaniel Smith  <njs@codesourcery.com>

	* work.cc (build_deletions): Disable delete_dir.

2005-05-11  Matthew Gregan  <kinetik@orcon.net.nz>

	* constants.cc (constants::bufsz): Increase buffer size.  Reduces
	the runtime to tests/t_netsync_largish_file.at by four to seven
	times on my test machines.

2005-05-10  Timothy Brownawell  <tbrownaw@gmail.com>

	* revision.cc: Make expand_{ancestors,dominators} twice as fast.
	Loop over revisions in the other direction so that changes at the
	frontier propogate fully in 1 pass, instead of one level at a time.

2005-05-10  Timothy Brownawell  <tbrownaw@gmail.com>

	* packet.{cc,hh}: Give packet_consumer and children a callback to call
	after writing out a revision.
	* netsync.cc: Use this callback to add a "revisions written" ticker,
	to provide user feedback while sanity checking.

2005-05-10  Timothy Brownawell  <tbrownaw@gmail.com>

	* ui.cc: Make tick_write_count take less horizontal space

2005-05-09  Nathaniel Smith  <njs@codesourcery.com>

	* AUTHORS: Give Riccardo his real name.
	* ChangeLog: Likewise.

2005-05-09  Riccardo Ghetta <birrachiara@tin.it>
	
	* std_hooks.lua: Support kdiff3.

2005-05-09  Matthew Gregan  <kinetik@orcon.net.nz>

	* lua.cc (loadstring, run_string): New parameter to identify the
	source of the Lua string being loaded.
	(add_{std,test}_hooks, load_rcfile): Pass an identity through.

2005-05-09  Matthew Gregan  <kinetik@orcon.net.nz>

	* monotone.cc: Absolutify and tilde expand pid file.

2005-05-09  Matthew Gregan  <kinetik@orcon.net.nz>

	* testsuite.at: Revert bogus changes committed in revision 9d478.

2005-05-09  Matt Johnston  <matt@ucc.asn.au>

	* commands.cc (pid_file): use fs::path .empty() rather than ==, since
	boost 1.31 doesn't seem to have the latter.

2005-05-08  Matthew Gregan  <kinetik@orcon.net.nz>

	* lua.cc (report_error, load{file,string}): New member functions.
	Error handling in call moved into report_error.
	(call): Call report_error.
	(run_{file,string}): Call load{file,string} member functions to
	load Lua code into the VM.  Allows us to report syntax errors when
	loading rc files.
	* testsuite.at: test_hooks.lua was calling nonexistent (obsolete)
	strfind function and failing silently.  The improved error
	reporting from Lua caught this and cause testsuite failures.

2005-05-08  Matthew Gregan  <kinetik@orcon.net.nz>

	* monotone.1: Document --pid-file option.  Also make some minor
	spelling and punctuation fixes.

2005-05-08  Timothy Brownawell  <tbrownaw@gmail.com>
	* app_state.cc: {read,write}_options now print a warning instead of
	failing on unreadable/unwritable MT/options .
	* tests/t_unreadable_MT.at: add matching test
	* testsuite.at: add test
	* tests/README: Mention that new tests must be added to testsuite.at
	* work.cc: (get_revision_id) Friendlier error message for
	unreadable MT/revision .

2005-05-08  Matthew Gregan  <kinetik@orcon.net.nz>

	* monotone.texi: Right words, wrong order.
	* testsuite.at: Drop pid mapping trickery, it doesn't work
	consistently.  We now try and use SysInternal's pskill to kill the
	process.  If pskill is not available, we fall back to the old
	'kill all monotone processes' method. These changes affect
	Win32/MingW only.

2005-05-07  Matthew Gregan  <kinetik@orcon.net.nz>

	* commands.cc (pid_file): Remove leftover debugging output.
	* configure.ac: Correct typos in TYPE_PID_T test.
	* testsuite.at: Use some trickery on MingW/Cygwin to map the
	Windows pid to the Cygwin pid.
	* win32/process.cc (process_wait): Correct return type.
	(process_spawn): Replace dropped cast on return.

2005-05-07  Matt Johnston <matt@ucc.asn.au>

	* change_set.cc: fix the code which skips deltas on deleted files,
	  it was looking at the merged filename not the ancestor
	  filename.
	* tests/t_drop_vs_patch_rename.at: a test for the above fix
	* testsuite.at: add it

2005-05-06 Timothy Brownawell <tbrownaw@gmail.com>

	* contrib/monoprof.sh: Add lcad test.
		Add options to pull/rebuild before profiling.

2005-05-06  Nathaniel Smith  <njs@codesourcery.com>

	* INSTALL: s/g++ 3.2 or 3.3/g++ 3.2 or later/.

2005-05-06  Nathaniel Smith  <njs@codesourcery.com>

	* monotone.1: 
	* monotone.texi (Commands, Importing from CVS, RCS): Clarify
	cvs_import documentation on cvsroot vs. module issues.

2005-05-05  Richard Levitte  <richard@levitte.org>

	* AUTHORS: Add rghetta.

2005-05-05  Matthew Gregan  <kinetik@orcon.net.nz>

	* monotone.texi: Document --pid-file option for serve command.
	* app_state.{cc,hh} (set_pidfile, pidfile): New function, new
	member.
	* commands.cc (pid_file): New class.
	(CMD(serve)): Use pid_file.
	* monotone.cc (coptions, cppmain): Add command-specific option
	--pid-file.
	* options.hh (OPT_PIDFILE): New option.
	* {unix,win32}/process.cc (get_process_id): New function.
	(process_{spawn,wait,kill}): Use pid_t.
	* platform.hh (process_{spawn,wait,kill}): Use pid_t.
	(get_process_id): New function
	* configure.ac: Test for pid_t.
	* lua.cc (monotone_{spawn,wait,kill}_for_lua): Use pid_t.
	* testsuite.at: Update netsync kill functions to use pid file.
	* tests/t_netsync_sigpipe.at: Update to use pid file.
	* tests/t_netsync_single.at: Update to use pid file.

2005-05-04  Nathaniel Smith  <njs@codesourcery.com>

	* tests/t_monotone_up.at: New test.
	* testsuite.at: Add it.

2005-05-05  Matthew Gregan  <kinetik@orcon.net.nz>

	* work.cc: Use attr_file_name rather than hardcoded strings.

2005-05-04  Brian Campbell  <brian.p.campbell@dartmouth.edu>

	* contrib/monotone.el (monotone-vc-register): Fix arguments to
	monotone-cmd-buf, to make work.

2005-05-03  Nathaniel Smith  <njs@codesourcery.com>

	* file_io.cc (read_data_for_command_line): Check that file exists,
	if reading a file.

2005-05-04  Matthew Gregan  <kinetik@orcon.net.nz>

	* configure.ac: Add TYPE_SOCKLEN_T function from the Autoconf
	archive.	
	* cryptopp/cryptlib.h (NameValuePairs): Change GetVoidValue from a
	pure virtual to an implemented (but never called) member function
	to work around build problem with GCC 4 on OS X 10.4
	* netxx/osutil.h: Include config.h, use new HAVE_SOCKLEN_T define
	to determine socklen_t type.

2005-05-03  Nathaniel Smith  <njs@codesourcery.com>

	* lua.cc (load_rcfile): Make a version that takes utf8 strings,
	and understands -.
	* app_state.cc (load_rcfiles): Use it.
	* file_io.{cc,hh} (absolutify_for_command_line): New function.
	* monotone.cc (cpp_main): Use it.
	* tests/t_rcfile_stdin.at: New test.
	* testsuite.at: Include it.

2005-05-03  Nathaniel Smith  <njs@codesourcery.com>

	* netsync.cc (load_epoch): Remove unused function.

2005-05-03  Matthew Gregan  <kinetik@orcon.net.nz>

	* tests/t_cvsimport_manifest_cycle.at: Add missing symbols.
	* tests/t_cvsimport_deleted_invar.at: Add new test.
	* testsuite.at: New test.

2005-05-03  Nathaniel Smith  <njs@codesourcery.com>

	* netsync.cc (run_netsync_protocol): Don't use the word
	"exception" in error messages.

2005-05-03  Nathaniel Smith  <njs@codesourcery.com>

	* UPGRADE: Fix version number.

2005-05-03  Nathaniel Smith  <njs@codesourcery.com>

	* debian/compat: New file.

2005-05-03  Nathaniel Smith  <njs@codesourcery.com>

	* UPGRADE: Mention upgrading from 0.18.
	* debian/copyright: Re-sync with AUTHORS.
	* win32/monotone.iss, monotone.spec, debian/changelog: Bump
	version numbers to 0.19.
	* NEWS: Finish updating for 0.19.

2005-05-03  Jon Bright  <jon@siliconcircus.com>
	* win32/monotone.iss: Bump version to 0.19
	
2005-05-03  Jon Bright  <jon@siliconcircus.com>
	* tests/t_automate_select.at: Use arithmetic comparison for
	checking output of wc, since wc pads its results with initial
	spaces on MinGW.
	
2005-05-03  Nathaniel Smith  <njs@codesourcery.com>

	* tests/t_cvsimport2.at: Pass correct module directory.

2005-05-02  Nathaniel Smith  <njs@codesourcery.com>

	* configure.ac: Bump version to 0.19.
	* NEWS: Tweaks.
	* Makefile.am (MOST_SOURCES): Add options.hh.
	(%.eps): Fix ps2eps calling convention.
	* po/monotone.pot: Regenerate.
	* testsuite.at (CHECK_SAME_CANONICALISED_STDOUT): New macro.

2005-05-02  Nathaniel Smith  <njs@codesourcery.com>

	* NEWS: More updates.
	* rcs_import.cc (store_manifest_edge): Fix some edge cases.
	* tests/t_cvsimport_manifest_cycle.at: Make work.  Un-XFAIL.

2005-05-01  Matt Johnston  <matt@ucc.asn.au>

	* diff_patch.cc (normalize_extents): broaden the condition when
	changes can be normalised.
	* tests/t_merge_6.at: now passes.

2005-05-01  Emile Snyder  <emile@alumni.reed.edu>

	* annotate.cc: Fix bug that njs pointed out when a merge has one
	side with no changes.  Be smarter about how we get parent
	file_id's to do file diffs; give another big speedup.
	* tests/t_annotate_copy_all.at: New test for the bug that is fixed.
	* testsuite.at: Add the new test.

2005-05-02  Richard Levitte  <richard@levitte.org>

	* tests/t_override_author_date.at: Adapt to the new way to give
	revision IDs to 'monotone log'.

2005-05-01  Richard Levitte  <richard@levitte.org>

	* monotone.texi: Document the change in 'monotone log'.

2005-05-01  Riccardo Ghetta <birrachiara@tin.it>

	* commands.cc (CMD(log)): Use --revision.

2005-05-02  Matt Johnston  <matt@ucc.asn.au>

	* netsync.cc (process_auth_cmd): make it clearer what the "unknown
	key hash" refers to.

2005-05-01  Richard Levitte  <richard@levitte.org>

	* commands.hh: Expose complete_commands().
	* commands.cc (explain_usage, command_options, process): Don't
	call complete_command().  Except the caller to have done that
	already.
	* monotone.cc (cpp_main): Start with completing the command after
	processing the options.  Use the result everywhere the command is
	required.  This avoids giving the user duplicate (or in some case,
	triplicate) messages about command expansion.

2005-04-30  Derek Scherger  <derek@echologic.com>

	* app_state.{cc,hh}: remove --all-files option
	* automate.cc: move inventory command and associated stuff here from ...
	* commands.cc: ... here, where it has been removed
	* monotone.1: relocate inventory command, remove --all-files option
	* monotone.cc: remove --all-files option
	* monotone.texi: relocate inventory documentation to automation
	section, remove --all-files option
	* tests/t_automate_inventory.at: renamed and updated for move to automate
	* testsuite.at: adjust for rename

2005-04-30  Derek Scherger  <derek@echologic.com>

	* Makefile.am (MOST_SOURCES): add restrictions.{cc,hh} 
	* commands.cc (extract_rearranged_paths): 
	(extract_delta_paths):
	(extract_changed_paths):
	(add_intermediate_paths):
	(restrict_path_set):
	(restrict_rename_set):
	(restrict_path_rearrangement):
	(restrict_delta_map):
	(calculate_restricted_rearrangement):
	(calculate_restricted_revision):
	(calculate_current_revision):
	(calculate_restricted_change_set): move to restrictions.{cc,hh}
	(maybe_update_inodeprints):
	(cat):
	(dodiff):
	(update): rename calculate_current_revision to
	calculate_unrestricted_revision
	* database_check.hh: update header guard #define
	* restrictions.{cc,hh}: add new files

2005-04-30  Nathaniel Smith  <njs@codesourcery.com>

	* commands.cc: Add a placeholder OPT_NONE for commands that don't
	take any command-specific options; use it everywhere.  Now the
	last argument to CMD never starts with %, and the last argument is
	always required to be present.

2005-04-30  Richard Levitte  <richard@levitte.org>

	* contrib/monotone-nav.el (mnav-rev-make): Move it so it's defined
	after the definition of the macro mnav-rev-id.  Otherwise, the
	byte compiler complains there is no setf method for mnav-rev-id.

2005-04-30  Nathaniel Smith  <njs@codesourcery.com>

	* monotone.texi (Database): Minor correction.

2005-04-30  Nathaniel Smith  <njs@codesourcery.com>

	* vocab.cc (trivially_safe_file_path): New function.
	(verify): Use it.
	(test_file_path_verification, test_file_path_normalization): Add a
	few more checks.

	* transforms.{cc,hh} (localized_as_string): New function.
	* {win32,unix}/inodeprint.cc (inodeprint_file): Use it, to avoid
	mkpath().

	* commands.cc (add_intermediate_paths): Hand-code intermediate
	path generator, taking advantage of normalization of file_path's,
	to avoid mkpath().

2005-04-29  Joel Rosdahl  <joel@rosdahl.net>

	* monotone.texi: Minor corrections.

2005-04-29  Nathaniel Smith  <njs@codesourcery.com>

	* commands.cc (ls_tags): Sort output.
	* tests/t_tags.at: Test that output is sorted.

2005-04-29  Derek Scherger  <derek@echologic.com>

	* commands.cc (struct file_itemizer): move to ...
	* work.hh (file_itemizer} ... here
	* work.cc (file_itemizer::visit_file} ... and here

2005-04-29  Emile Snyder  <emile@alumni.reed.edu>

	* annotate.cc (do_annotate_node): Stop doing expensive
	calculate_arbitrary_change_set when we already know we have parent
	and child revisions.  Cuts annotate run time in half.
	
2005-04-29  Nathaniel Smith  <njs@codesourcery.com>

	* commands.cc (update_inodeprints): Rename to...
	(refresh_inodeprints): ...this, so 'monotone up' continues to mean
	update.
	
	* monotone.texi (Inodeprints): Mention refresh_inodeprints in the
	Inodeprints section.
	
	* testsuite.at: 
	* tests/t_update_inodeprints.at: 
	* tests/t_refresh_inodeprints.at: 
	* monotone.texi (Working Copy, Commands): 
	* monotone.1: Update accordingly.

2005-04-29  Nathaniel Smith  <njs@codesourcery.com>

	* change_set.cc (dump_change_set): Don't truncate output.
	(invert_change_test): New unit test.
	(invert_change_set): Make it pass.  This fixes (some?)
	isect.empty() invariant failures.
	
	* NEWS: Start updating for 0.19.

	* revision.cc (check_sane_history): Make comment more
	informative.

2005-04-29  Grahame Bowland  <grahame@angrygoats.net>

	* netxx/types.h: Add new NetworkException type network 
	issue not caused by calling program
	* netsync.cc: Catch Netxx::NetworkException and display 
	as informative_error.
	* netxx/address.cxx: NetworkException for unparsable URIs.
	* netxx/datagram.cxx: NetworkException for connection failure.
	* netxx/resolve_getaddrinfo.cxx, resolve_gethostbyname.cxx:
	NetworkException when DNS resolution fails.
	* netxx/serverbase.cxx: NetworkException if unable to bind 
	to server port.
	* netxx/streambase.cxx: NetworkException if unable to 
	connect.

2005-04-28  Nathaniel Smith  <njs@codesourcery.com>

	* tests/t_netsync_error.at: New test.
	* testsuite.at: Add it.

2005-04-28  Nathaniel Smith  <njs@codesourcery.com>

	* tests/t_rename_attr.at: Fix a bit; also test that rename refuses
	to move a file to a name that already has attrs.
	* work.cc (build_rename): Cleanup a bit; refuse to move a file to
	a name that already has attrs.

	* monotone.texi (Working Copy): Document explicitly that "drop"
	and "rename" do not modify the filesystem directly, and do affect
	attributes.

2005-04-28  Derek Scherger  <derek@echologic.com>

	* commands.cc (get_work_path): 
	(get_revision_path): 
	(get_revision_id):
	(put_revision_id):
	(get_path_rearrangement):
	(remove_path_rearrangement):
	(put_path_rearrangement):
	(update_any_attrs):
	(get_base_revision):
	(get_base_manifest): move to work.{cc,hh}
	(update): indicate optional revision with [ and ]
	(explicit_merge): indicate optional ancestor with [ and ] 

	* manifest.{cc,hh} (extract_path_set): move here from work.{cc,hh}
	* revision.{cc,hh} (revision_file_name): move to work.{cc,hh}

	* work.{cc,hh} (extract_path_set): move to manifest.{cc,hh}
	(get_work_path): 
	(get_path_rearrangement): 
	(remove_path_rearrangement): 
	(put_path_rearrangement): 
	(get_revision_path): 
	(get_revision_id): 
	(put_revision_id): 
	(get_base_revision): 
	(get_base_manifest): 
	(update_any_attrs): move here from commands.cc
	
2005-04-28  Derek Scherger  <derek@echologic.com>

	* ChangeLog: 
	* Makefile.am
	* tests/t_automate_select.at: merge fixups

2005-04-28  Emile Snyder <emile@alumni.reed.edu>

	* annotate.cc: Fix broken build after propagate from .annotate
	branch to mainline.  The lcs stuff was changed to use
	quick_allocator, so our use of it had to change as well.
	
2005-04-28  Emile Snyder  <emile@alumni.reed.edu>

	* commands.cc: New command "annotate"
	* annotate.{cc,hh}: New files implement it.
	* Makefile.am: Build it.
	* monotone.texi: Document it.	
	* tests/t_annotate.at:
	* tests/t_annotate_add_collision.at:
	* tests/t_annotate_branch_collision.at: 
	* testsuite.at: Test it.
	
2005-04-28  Matt Johnston  <matt@ucc.asn.au>

	* tests/t_merge_6.at: narrow the testcase down considerably.

2005-04-28  Matt Johnston  <matt@ucc.asn.au>

	* tests/t_merge_6.at, testsuite.at: add a new test for the case where
	duplicate lines appear in a file during a merge. This testcase can
	be correctly handled by merge(1).

2005-04-28  Matt Johnston  <matt@ucc.asn.au>

	* tests/t_i18n_file.at, transforms.cc: OS X expects all paths to be
	utf-8, don't try to use other encodings in the test.

2005-04-28  Richard Levitte  <richard@levitte.org>

	* tests/t_automate_select.at: silly ignores not needed any more.

2005-04-28  Richard Levitte  <richard@levitte.org>

	* commands.cc (complete): Don't talk of there really was no
	expansion.

2005-04-28  Richard Levitte  <richard@levitte.org>

	* commands.cc, commands.hh: Selector functions and type are moved
	to...
	* selectors.cc, selectors.hh: ... these files.
	* database.cc, database.hh: Adapt to this change.
	* automate.cc (automate_select): New function, implements
	'automate select'.
	(automate_command): Use it.
	* monotone.texi (Automation): Document it.

	* tests/t_automate_select.at: New test.
	* testsuite.at: Use it.

	* Makefile.am (MOST_SOURCES): reorganise.  Add selectors.{cc,hh}.

2005-04-27  Derek Scherger  <derek@echologic.com>

	* commands.cc (ls_unknown): remove unneeded braces
	(struct inventory_item): new struct for tracking inventories
	(print_inventory): removed old output functions 
	(inventory_paths): new functions for paths, data and renames
	(inventory): rework to display two column status codes
	* monotone.texi (Informative): update for new status codes
	* tests/t_inventory.at: update for two column status codes

2005-04-27  Richard Levitte  <richard@levitte.org>

	* quick_alloc.hh: Define QA_SUPPORTED when quick allocation is
	supported.
	* sanity.hh: Only defined the QA(T) variants of checked_index()
	when QA_SUPPORTED is defined.

2005-04-27  Joel Reed  <joelwreed@comcast.com>

	* work.cc: on rename move attributes as well.
	* tests/t_rename_attr.at: No longer a bug.

2005-04-27  Nathaniel Smith  <njs@codesourcery.com>

	* monotone.texi (Working Copy, Commands): Document update_inodeprints.
	* monotone.1: Likewise.

	* tests/t_update_inodeprints.at: New test.
	* testsuite.at: Add it.

2005-04-27  Richard Levitte  <richard@levitte.org>

	* database.cc (selector_to_certname): Add a case for
	commands::sel_cert.

2005-04-27  Richard Levitte  <richard@levitte.org>

	* sanity.hh: Add a couple of variants of checked_index() to
	accomodate for indexes over vector<T, QA(T)>.

	* commands.hh: Add new selector to find arbitrary cert name and
	value pairs.  The syntax is 'c:{name}={value}'.
	* commands.cc (decode_selector): Recognise it.
	* database.cc (complete): Parse it.
	* std_hooks.lua (expand_selector): Add an expansion for it.
	* monotone.texi (Selectors): Document it.

	* tests/t_select_cert.at: Add test.
	* testsuite.at: Use it.

2005-04-27  Matt Johnston  <matt@ucc.asn.au>

	* vocab.cc (verify(file_path)): don't find() twice.
	* change_set.cc (extend_state): remove commented out line 

2005-04-27  Matthew Gregan  <kinetik@orcon.net.nz>

	* tests/t_cvsimport_manifest_cycle.at: New test.
	* testsuite.at: Add test.
	* AUTHORS: Add self.

2005-04-27  Nathaniel Smith  <njs@codesourcery.com>

	* AUTHORS: Add Timothy Brownawell.

2005-04-27  Timothy Brownawell  <tbrownaw@gmail.com>

	* ui.{cc,hh}: Delegate tick line blanking to tick_writers.

2005-04-27  Matt Johnston  <matt@ucc.asn.au>

	* change_set.cc (extend_state): don't mix find() and insert() on
	the path_state, to avoid hitting the smap's worst-case.

2005-04-27  Matt Johnston  <matt@ucc.asn.au>

	* change_set.cc (confirm_proper_tree): move things out of the loops
	for better performance.

2005-04-26  Nathaniel Smith  <njs@codesourcery.com>

	* work.cc: Don't include boost/regex.hpp.

2005-04-26  Nathaniel Smith  <njs@codesourcery.com>

	* manifest.cc, inodeprint.cc: Don't include boost/regex.hpp.

2005-04-26  Nathaniel Smith  <njs@codesourcery.com>

	* sqlite/vdbeaux.c (MAX_6BYTE): Apply patch from
	http://www.sqlite.org/cvstrac/chngview?cn=2445.  It shouldn't
	affect monotone's usage, but just in case.

2005-04-26  Nathaniel Smith  <njs@codesourcery.com>

	* rcs_import.cc (struct cvs_key, process_branch): Fix
	indentation.
	(build_change_set): Handle the case where a file is "added dead".

	* tests/t_cvsimport2.at: Un-XFAIL, improve description.

2005-04-26  Richard Levitte  <richard@levitte.org>

	* monotone.cc (cpp_main): Count the number of command specific
	options exist.  If there is any, add a title for them.

2005-04-26  Matt Johnston  <matt@ucc.asn.au>

	* change_set.cc (analyze_rearrangement): get rid of damaged_in_first
	since it is not used.

2005-04-26  Matt Johnston  <matt@ucc.asn.au>

	* monotone.texi: fix mashed up merge of docs for kill_rev_locally
	and db check.

2005-04-26  Richard Levitte  <richard@levitte.org>

	* monotone.cc, commands.cc: Make some more options global.

2005-04-25  Nathaniel Smith  <njs@codesourcery.com>

	* tests/t_i18n_file_data.at: New test.
	* testsuite.at: Add it.

2005-04-25  Nathaniel Smith  <njs@codesourcery.com>

	* automate.cc (automate_parents, automate_children) 
	(automate_graph): New automate commands.
	(automate_command): Add them.
	* commands.cc (automate): Synopsisfy them.
	* monotone.texi (Automation): Document them.
	* tests/t_automate_graph.at, test/t_parents_children.at: Test
	them.
	* testsuite.at: Add the tests.

	* tests/t_automate_ancestors.at: Remove obsolete comment.
	
2005-04-24  Derek Scherger  <derek@echologic.com>

	* tests/t_rename_file_to_dir.at:
	* tests/t_replace_file_with_dir.at:
	* tests/t_replace_dir_with_file.at: new bug reports
	* testsuite.at: include new tests

2005-04-24  Derek Scherger  <derek@echologic.com>

	* app_state.{cc,hh} (app_state): add all_files flag to the constructor
	(set_all_files): new method for setting flag

	* basic_io.{cc,hh} (escape): expose public method to quote and
	escape file_paths
	(push_str_pair): use it internally

	* commands.cc (calculate_restricted_rearrangement): new function
	factored out of calculate_restricted_revision
	(calculate_restricted_revision): use new function
	(struct unknown_itemizer): rename to ...
	(struct file_itemizer): ... this; use a path_set rather than a
	manifest map; build path sets of unknown and ignored files, rather
	than simply printing them
	(ls_unknown): adjust to compensate for itemizer changes
	(print_inventory): new functions for printing inventory lines from
	path sets and rename maps
	(inventory): new command for printing inventory of working copy
	files

	* manifest.cc (inodeprint_unchanged): new function factored out
	from build_restricted_manifest_map
	(classify_paths): new function to split paths from an old manifest
	into unchanged, changed or missing sets for inventory
	(build_restricted_manifest_map): adjust to use
	inodeprint_unchanged
	* manifest.hh (classify_paths): new public function
	
	* monotone.1: document new inventory command and associated
	--all-files option

	* monotone.cc: add new --all-files option which will be specific
	to the inventory command asap

	* monotone.texi (Informative): document new inventory command
	(Commands): add manpage entry for inventory
	(OPTIONS): add entries for --xargs, -@ and --all-files

	* tests/t_status_missing.at: remove bug priority flag
	* tests/t_inventory.at: new test
	* testsuite.at: include new test
	
2005-04-24  Nathaniel Smith  <njs@codesourcery.com>

	* monotone.texi (Database): Document 'db kill_rev_locally'.

2005-04-24  Nathaniel Smith  <njs@codesourcery.com>

	* ChangeLog: Fixup after merge.

2005-04-24  Nathaniel Smith  <njs@codesourcery.com>

	* manifest.cc (build_restricted_manifest_map): Careful to only
	stat things once on the inodeprints fast-path.
	(read_manifest_map): Hand-code a parser, instead of using
	boost::regex.
	* inodeprint.cc (read_inodeprint_map): Likewise.

2005-04-23  Derek Scherger  <derek@echologic.com>

	* (calculate_restricted_revision): remove redundant variables,
	avoiding path_rearrangement assignments and associated sanity
	checks
	(calculate_current_revision): rename empty to empty_args for
	clarity

2005-04-23  Derek Scherger  <derek@echologic.com>

	* commands.cc (calculate_base_revision): rename to ...
	(get_base_revision): ... this, since it's not calculating anything
	(calculate_base_manifest): rename to ...
	(get_base_manifest): ... this, and call get_base_revision
	(calculate_restricted_revision): call get_base_revision and remove
	missing files stuff
	(add):
	(drop):
	(rename):
	(attr): call get_base_manifest
	(ls_missing): 
	(revert): call get_base_revision
	* manifest.{cc,hh} (build_restricted_manifest_map): don't return
	missing files and don't produce invalid manifests; do report on
	all missing files before failing
	
2005-04-23  Derek Scherger  <derek@echologic.com>

	* app_state.cc:
	* database.cc:
	* file_io.{cc, hh}: fix bad merge

2005-04-23  Nathaniel Smith  <njs@codesourcery.com>

	* database.cc (put_key): Check for existence of keys with
	conflicting key ids, give more informative message than former SQL
	constraint error.

2005-04-23  Nathaniel Smith  <njs@codesourcery.com>

	* transforms.cc (filesystem_is_ascii_extension_impl): Add EUC to
	the list of ascii-extending encodings.

	* tests/t_multiple_heads_msg.at: Make more robust, add tests for
	branching.

2005-04-23  Nathaniel Smith  <njs@codesourcery.com>

	* app_state.cc (restriction_includes): Remove some L()'s that were
	taking 5-6% of time in large tree diff.

2005-04-23  Nathaniel Smith  <njs@codesourcery.com>

	* file_io.{cc,hh} (localized): Move from here...
	* transforms.{cc,hh} (localized): ...to here.  Add lots of gunk to
	avoid calling iconv whenever possible.

2005-04-23  Richard Levitte  <richard@levitte.org>

	* monotone.cc, options.hh: Move the option numbers to options.hh,
	so they can be easily retrieved by other modules.
	* monotone.cc: split the options table in global options and
	command specific options.  The former are always understood, while
	the latter are only understood by the commands that declare it
	(see below).
	(my_poptStuffArgFile): There's no need to keep a copy of the
	stuffed argv.  This was really never a problem.
	(coption_string): New function to find the option string from an
	option number.
	(cpp_main): Keep track of which command-specific options were
	given, and check that the given command really uses them.  Make
	sure that when the help is written, only the appropriate command-
	specific options are shown.  We do this by hacking the command-
	specific options table.
	Throw away sub_argvs, as it's not needed any more (and realy never
	was).

	* commands.cc: Include options.hh to get the option numbers.
	(commands_ops): New structure to hold the option
	numbers used by a command.
	(commands): Use it.
	(command_options): Function to get the set of command-specific
	options for a specific command.
	(CMD): Changed to take a new parameter describing which command-
	specific options this command takes.  Note that for commands that
	do not take command-specific options, this new parameter must
	still be given, just left empty.
	Update all commands with this new parameter.
	* commands.hh: Declare command_options.

	* tests/t_automate_heads.at: 'automate heads' never used the value
	of --branch.
	* tests/t_sticky_branch.at: and neither did 'log'...
	* tests/t_update_missing.at: nor did 'add'...

2005-04-23  Matthew Gregan  <kinetik@orcon.net.nz>

	* tests/t_diff_currev.at: Use CHECK_SAME_STDOUT.

2005-04-23  Matthew Gregan  <kinetik@orcon.net.nz>

	* tests/t_diff_currev.at: New test.
	* testsuite.at: Add new test.

2005-04-22  Christof Petig <christof@petig-baender.de>

	* sqlite/*: update to sqlite 3.2.1

2005-04-22  Nathaniel Smith  <njs@codesourcery.com>

	* manifest.cc (build_restricted_manifest_map): Fixup after merge
	-- use file_exists instead of fs::exists.

2005-04-22  Derek Scherger  <derek@echologic.com>

	* manifest.{cc,hh} (build_restricted_manifest_map): keep and
	return a set of missing files rather than failing on first missing
	file
	* commands.cc (calculate_restricted_revision): handle set of
	missing files
	* revision.hh: update comment on the format of a revision
	* tests/t_status_missing.at: un-XFAIL and add a few tests
	
2005-04-22  Nathaniel Smith  <njs@codesourcery.com>

	* vocab.cc (verify(file_path), verify(local_path)): Normalize
	paths on the way in.
	* tests/t_normalized_filenames.at: Fix to match behavior
	eventually declared "correct".

2005-04-22  Nathaniel Smith  <njs@codesourcery.com>

	* vocab.{cc,hh}: Make verify functions public, make ATOMIC(foo)'s
	verify function a friend of foo, add ATOMIC_NOVERIFY macro, add
	long comment explaining all this.
	* vocab_terms.hh: Add _NOVERIFY to some types.

2005-04-22  Nathaniel Smith  <njs@codesourcery.com>

	* file_io.{cc,hh} (localized): Take file_path/local_path instead
	of string; expose in public interface.  Adjust rest of file to
	match.
	(walk_tree): Don't convert the (OS-supplied) current directory
	from UTF-8 to current locale.
	
	* transforms.{cc,hh} (charset_convert): Be more informative on
	error.
	(calculate_ident): Localize the filename, even on the fast-path.
	Also assert file exists and is not a directory, since Crypto++
	will happily hash directories.  (They are like empty files,
	apparently.)
	
	* manifest.cc (build_restricted_manifest_map): Use file_exists
	instead of fs::exists, to handle localized paths.
	* {win32,unix}/inodeprint.cc (inodeprint_file): Use localized
	filenames to stat.

	* tests/t_i18n_file.at: Rewrite to work right.

	* tests/t_normalized_filenames.at: New test.
	* testsuite.at: Add it.
	* vocab.cc (test_file_path_verification): MT/path is not a valid
	file_path either.
	(test_file_path_normalization): New unit-test.

2005-04-22  Joel Reed  <joelwreed@comcast.net>

	* work.cc (build_deletions) : on drop FILE also drop attributes.
	* tests/t_drop_attr.at : test for success now, fixed bug.

2005-04-22  Jon Bright <jon@siliconcircus.com>
	* monotone.texi: Changed all quoting of example command lines to
	use " instead of ', since this works everywhere, but ' doesn't
	work on Win32

2005-04-21  Jeremy Cowgar  <jeremy@cowgar.com>

	* tests/t_multiple_heads_msg.at: Now checks to ensure 'multiple head'
	  message does not occur on first commit (which creates a new head
	  but not multiple heads).
	* commands.cc (CMD(commit)): renamed head_size to better described
	  old_head_size, now checks that old_head_size is larger than 0 as
	  well otherwise, on commit of a brand new project, a new head was
	  detected and a divergence message was displayed.

2005-04-21  Richard Levitte  <richard@levitte.org>

	* commands.cc (ALIAS): refactor so you don't have to repeat all
	the strings given to the original command.
	(ALIAS(ci)): added as a short form for CMD(commit).

	* Makefile.am (%.eps): create .eps files directly from .ps files,
	using ps2eps.

2005-04-21 Sebastian Spaeth <Sebastian@SSpaeth.de>

	* monotone.texi: add command reference docs about kill_rev_locally
	
2005-04-21  Nathaniel Smith  <njs@codesourcery.com>

	* change_set.cc (apply_path_rearrangement_can_fastpath) 
	(apply_path_rearrangement_fastpath) 
	(apply_path_rearrangement_slowpath, apply_path_rearrangement):
	Refactor into pieces, so all versions of apply_path_rearrangement
	can take a fast-path when possible.

2005-04-21  Jeremy Cowgar  <jeremy@cowgar.com>

	* commands.cc: Renamed maybe_show_multiple_heads to
	  notify_if_multiple_heads, renamed headSize to head_size for
	  coding standards/consistency.
	* tests/t_multiple_heads_msg.at: Added to monotone this time.

2005-04-20  Jeremy Cowgar  <jeremy@cowgar.com>

	* commands.cc: Added maybe_show_multiple_heads, update now notifies
	  user of multiple heads if they exist, commit now notifies user
	  if their commit created a divergence.
	* tests/t_multiple_heads_msg.at: Added
	* testsuite.at: Added above test

2005-04-20  Nathaniel Smith  <njs@codesourcery.com>

	* Makefile.am (EXTRA_DIST): Put $(wildcard) around "debian/*", so
	it will actually work.

2005-04-20  Nathaniel Smith  <njs@codesourcery.com>

	* Makefile.am (EXTRA_DIST): Include tests, even when not building
	packages out in the source directory.

2005-04-20  Matthew Gregan  <kinetik@orcon.net.nz>

	* commands.cc (kill_rev_locally): Move up with rest of non-CMD()
	functions.  Mark static.  Minor whitespace cleanup.
	* commands.hh (kill_rev_locally): Declaration not needed now.

2005-04-20 Sebastian Spaeth <Sebastian@SSpaeth.de>
	* automate.cc: fix typo, add sanity check to avoid empty r_id's
	bein passed in. The automate version was bumped to 0.2 due to
	popular request of a single person.
	* t_automate_ancestors.at: adapt test; it passes now

2005-04-20 Sebastian Spaeth <Sebastian@SSpaeth.de>
	* testuite.at:
	* t_automate_ancestors.at: new test; automate ancestors. This is still
	_failing_ as a) it outputs empty newlines when no ancestor exists and
	b) does not output all ancestors if multiple ids are supplied as input
	
2005-04-20 Sebastian Spaeth <Sebastian@SSpaeth.de>

	* commands.cc:
	* automate.cc: new command: automate ancestors
	* monotone.texi: adapt documentation
	
2005-04-20  Nathaniel Smith  <njs@codesourcery.com>

	* tests/t_log_depth_single.at: 
	* tests/t_add_stomp_file.at: 
	* tests/t_log_depth.at: Shorten blurbs.

2005-04-20  Nathaniel Smith  <njs@codesourcery.com>

	* std_hooks.lua (ignore_file): Ignore compiled python files.

2005-04-20  Jon Bright  <jon@siliconcircus.com>
	* tests/t_sticky_branch.at: Really fix this test

2005-04-20  Jon Bright  <jon@siliconcircus.com>
	* tests/t_sticky_branch.at: Canonicalise stdout before comparison
	* tests/t_setup_checkout_modify_new_dir.at: Ditto
	* tests/t_netsync_largish_file.at: Check the file out rather
	than catting it, so that canonicalisation is unneeded.  
	Canonicalisation is bad here, because the file is random
	binary data, not text with line-ending conventions

2005-04-20  Richard Levitte  <richard@levitte.org>

	* contrib/monotone.el: define-after-key's KEY argument has to be a
	vector with only one element.  The code I used is taken directly
	from the Emacs Lisp Reference Manual, section "Modifying Menus".

2005-04-20  Nathaniel Smith  <njs@codesourcery.com>

	* commands.cc (mdelta, mdata, fdelta, fdata, rdata): Check for
	existence of command line arguments.

	* lua.{cc,hh} (hook_use_inodeprints): New hook.
	* std_hooks.lua (use_inodeprints): Default definition.
	* monotone.texi (Inodeprints): New section.
	(Reserved Files): Document MT/inodeprints.
	(Hook Reference): Document use_inodeprints.
	* work.{cc,hh} (enable_inodeprints): New function.
	* app_state.cc (create_working_copy): Maybe call
	enable_inodeprints.
	
	* tests/t_inodeprints_hook.at: New test.
	* tests/t_bad_packets.at: New test.
	* testsuite.at: Add them.

2005-04-20  Nathaniel Smith  <njs@codesourcery.com>

	* AUTHORS: Actually add Joel Reed (oops).

2005-04-20  Nathaniel Smith  <njs@codesourcery.com>

	Most of this patch from Joel Reed, with only small tweaks myself.
	
	* AUTHORS: Add Joel Reed.

	* platform.hh (is_executable): New function.
	* {unix,win32}/process.cc: Define it.

	* lua.cc (monotone_is_executable_for_lua): New function.
	(lua_hooks): Register it.
	(Lua::push_nil): New method.
	(lua_hooks::hook_init_attributes): New hook.
	* lua.hh: Declare it.
	* monotone.texi (Hook Reference): Document it.

	* work.cc (addition_builder): Call new hook, collect attributes
	for added files.
	(build_additions): Set attributes on new files.

	* tests/t_attr_init.at: New test.
	* tests/t_add_executable.at: New test.
	* testsuite.at: Add them.
	
2005-04-19  Nathaniel Smith  <njs@codesourcery.com>

	* file_io.cc (read_localized_data, write_localized_data): Remove
	logging of complete file contents.
	* tests/t_lf_crlf.at: Remove --debugs, clean up, test more.

2005-04-19 Emile Snyder <emile@alumni.reed.edu>
	
	* file_io.cc: Fix bugs with read/write_localized_data when using
	CRLF line ending conversion.
	* transforms.cc: Fix line_end_convert to add correct end of line
	string if the split_into_lines() call causes us to lose one from
	the end.
	* tests/t_lf_crlf.at: Clean up and no longer XFAIL.
 
2005-04-19  Sebastian Spaeth  <Sebastian@SSpaeth.de>

	* monotone.texi: modified documentation to match changes due to
	previous checking.
	* AUTHORS: Adding myself
	
2005-04-19  Sebastian Spaeth  <Sebastian@SSpaeth.de>

	* automate.cc: make BRANCH optional in "automate heads BRANCH"
	we use the default branch as given in MT/options if not specified
	* commands.cc: BRANCH -> [BRANCH] in cmd description

2005-04-19  Richard Levitte  <richard@levitte.org>

	* contrib/monotone-import.pl (my_exit): As in monotone-notify.pl,
	my_exit doesn't close any network connections.

	* testsuite.at (REVERT_TO): Make it possible to revert to a
	specific branch.  This is useful to resolve ambiguities.
	* tests/t_merge_add_del.at: Use it.

2005-04-19  Matthew Gregan  <kinetik@orcon.net.nz>

	* sanity.hh: Mark {naughty,error,invariant,index}_failure methods
	as NORETURN.
	* commands.cc (string_to_datetime): Drop earlier attempt at
	warning fix, it did not work with Boost 1.31.0.  Warning fixed by
	change to sanity.hh.

2005-04-19  Matthew Gregan  <kinetik@orcon.net.nz>

	* lua.cc (default_rcfilename): Use ~/.monotone/monotonerc.  This
	change is to prepare for the upcoming support for storing user
	keys outside of the database (in ~/.monotone/keys/).
	* app_state.cc (load_rcfiles): Refer to new rc file location in
	comments.
	* monotone.cc (options): Refer to new rc file location.
	* monotone.texi: Refer to new rc file location.  Also change bare
	references to the rc file from '.monotonerc' to 'monotonerc'.

2005-04-19  Matthew Gregan  <kinetik@orcon.net.nz>

	* commands.cc (log): 'depth' option did not handle the single file
	case correctly. Also a couple of minor cleanups.
	* tests/t_log_depth_single.at: New test.
	* testsuite.at: Add test.

2005-04-18  Matthew Gregan  <kinetik@orcon.net.nz>

	* commands.cc (string_to_datetime): Fix warning.

2005-04-18  Richard Levitte  <richard@levitte.org>

	* Makefile.am (EXTRA_DIST): Add contrib/monotone-import.pl.

	* contrib/monotone-import.pl: New script to mimic "cvs import".
	* contrib/README: describe it.

	* commands.cc (CMD(attr)): Make it possible to drop file
	attributes.

	* contrib/monotone-notify.pl (my_exit): The comment was incorrect,
	there are no network connections to close gracefully.
	Implement --ignore-merges, which is on by default, and changes the
	behavior to not produce diffs on merges and propagates where the
	ancestors hve already been shown.

	* tests/t_attr_drop.at: New test to check that 'attr drop'
	correctly drops the given entry.
	* tests/t_drop_attr.at: New test, similar to t_rename_attr.at.
	* testsuite.at: Add them.

2005-04-18  Nathaniel Smith  <njs@codesourcery.com>

	* monotone.texi (Dealing with a Fork): Clarify (hopefully) what we
	mean when we say that "update" is a dangerous command.

2005-04-17  Matt Johnston  <matt@ucc.asn.au>

	* change_set.cc (confirm_proper_tree): remove incorrect code
	setting confirmed nodes.

2005-04-17  Matt Johnston  <matt@ucc.asn.au>

	* change_set.cc (confirm_proper_tree): use a std::set rather than
	dynamic_bitset for the ancestor list, improving performance for
	common tree structures.
	* basic_io.cc: reserve() a string

2005-04-17  Matt Johnston  <matt@ucc.asn.au>

	* packet.cc: fix up unit test compilation.
	* transforms.cc: fix up unit test compilation.

2005-04-17  Matt Johnston  <matt@ucc.asn.au>

	* vocab_terms.hh: remove commented out lines.

2005-04-17  Matt Johnston  <matt@ucc.asn.au>

	* Move base64<gzip> code as close to the database as possible,
	to avoid unnecessary inflating and deflating.

2005-04-17  Nathaniel Smith  <njs@codesourcery.com>

	* monotone.texi (Branching and Merging): A few small edits.

2005-04-17  Nathaniel Smith  <njs@codesourcery.com>

	* change_set.cc (path_item, sanity_check_path_item): Mark things
	inline.

2005-04-17  Henrik Holmboe <henrik@holmboe.se>

	* contrib/monotone-notify.pl: Add signal handlers.  Correct some
	typos.
	(my_exit): New function that does a cleanup and exit.

2005-04-17  Olivier Andrieu  <oliv__a@users.sourceforge.net>

	* transforms.cc: fix glob_to_regexp assertions

2005-04-17  Sebastian Spaeth <Sebastian@sspaeth.de>
	
	* tests/t_db_kill_rev_locally.at: new test; 
	make sure that db kill_rev_locally works as intended

2005-04-17  Sebastian Spaeth <Sebastian@sspaeth.de>

	* commands.cc,database.cc: add 'db kill_rev_locally <id>' command
	still missing: documentation and autotests. Otherwise seems ok.
	
2005-04-17  Richard Levitte  <richard@levitte.org>

	* transforms.cc: Remove tabs and make sure emacs doesn't add
	them.

2005-04-17  Nathaniel Smith  <njs@codesourcery.com>

	* sanity.{hh,cc} (E, error_failure): New sort of invariant.
	* netsync.cc (process_hello_cmd): Make initial pull message
	more clear and friendly.
	Also, if the key has changed, that is an error, not naughtiness.
	* database_check.cc (check_db): Database problems are also errors,
	not naughtiness.  Revamp output in case of errors, to better
	distinguish non-serious errors and serious errors.
	* tests/t_database_check.at: Update accordingly.
	* tests/t_database_check_minor.at: New test.
	* testsuite.at: Add it.
	
2005-04-17  Richard Levitte  <richard@levitte.org>

	* transforms.cc (glob_to_regexp): New function that takes a glob
	expression and transforms it into a regexp.  This will be useful
	for globbing branch expressions when collections are exchanged to
	branch globs and regexps.
	(glob_to_regexp_test): A unit test for glob_to_regexp().

2005-04-17  Matt Johnston  <matt@ucc.asn.au>

	* commands.cc: warn that dropkey won't truly erase the privkey
	from the database
	* monotone.texi: same

2005-04-17  Matt Johnston  <matt@ucc.asn.au>

	* database.cc: mention that it could be the filesystem that
	is full in the SQLITE_FULL error message

2005-04-17  Matthew Gregan  <kinetik@orcon.net.nz>

	* monotone.cc: Fix warnings: add missing initializers.
	* netsync.cc: Fix warnings: inline static vs static inline.

2005-04-16  Emile Snyder  <emile@alumni.reed.edu>

	* tests/t_add_stomp_file.at: New test for failing case.  
        If you have a file foo in your working dir (not monotone 
        controlled) and someone else adds a file foo and commits, 
        update should at least warn you before stomping your 
        non-recoverable foo file.
	* testsuite.at: Add it.
	
2005-04-16  Derek Scherger  <derek@echologic.com>

	* work.cc (known_preimage_path): rename to...
	(known_path): this, since it's image agnostic
	(build_deletions): update for renamed function
	(build_rename): ensure rename source exists in current revision
	and rename target does not exist in current revision

	* tests/t_no_rename_overwrite.at: un-XFAIL 

2005-04-16  Nathaniel Smith  <njs@codesourcery.com>

	* app_state.{cc,hh} (set_author, set_date): New methods.
	* cert.cc (cert_revision_date): Rename to...
	(cert_revision_date_time): ...an overloaded version of this.
	(cert_revision_author_default): Check app.date.
	* cert.hh: Expose cert_revision_date_time.
	* commands.cc (commit): Handle --date.
	* main.cc: Parse --date and --author options.
	* monotone.1: Document --date, --author.
	* monotone.texi (Working Copy, OPTIONS): Likewise.

	* tests/t_override_author_date.at: New test.
	* testsuite.at: Add it.
	
	This commit heavily based on a patch by Markus Schiltknecht
	<markus@bluegap.ch>.
	
2005-04-16  Nathaniel Smith  <njs@codesourcery.com>

	* ChangeLog: Fixup after merge.

2005-04-16  Nathaniel Smith  <njs@codesourcery.com>

	* tests/t_update_nonexistent.at: New test.
	* testsuite.at: Add it.
	
	* commands.cc (update): Verify that user's requested revision
	exists.

2005-04-16  Nathaniel Smith  <njs@codesourcery.com>

	* ChangeLog: Fixup after merge.

2005-04-16  Emile Snyder <emile@alumni.reed.edu>

	* tests/t_add_vs_commit.at: New test for failing case.  If you
	add a file in you working dir, someone else adds the same file
	and commits, then you do an update it messes up your working
	directory.
	* testsuite.at: Add it.
	
2005-04-16  Nathaniel Smith  <njs@codesourcery.com>

	* commands.cc (checkout): Move check for existence of revision
	earlier.
	
	* tests/t_netsync_defaults.at, tests/t_netsync_single.at:
	Don't hard-code netsync port.

2005-04-16  Nathaniel Smith  <njs@codesourcery.com>

	* testsuite.at: Use a random server port.
	
	* .mt-attrs, contrib/README: Update for Notify.pl ->
	monotone-notify.pl rename.
	
	* monotone.1: Warn people off rcs_import.
	* monotone.texi (Commands): Likewise.

2005-04-16  Nathaniel Smith  <njs@codesourcery.com>

	* AUTHORS: Add Emile Snyder <emile@alumni.reed.edu>.

2005-04-16  Nathaniel Smith  <njs@codesourcery.com>

	* tests/t_lf_crlf.at: New test from Emile Snyder
	<emile@alumni.reed.edu>, with tweaks.
	* testsuite.at: Add it.

2005-04-16  Nathaniel Smith  <njs@codesourcery.com>

	* ChangeLog: Small fixups.

2005-04-16  Sebastian Spaeth <Sebastian@sspaeth.de>
	
	* tests/t_cvsimport2.at: new test; CVS Attic files fail test
	reported by: hjlipp@web.de 15.04.2005 02:45

2005-04-16  Sebastian Spaeth <Sebastian@sspaeth.de>
	
	* tests/t_rcs_import.at: new test; problematic CVS import as
	reported in the list. However it works just fine here, so it
	really tests for a successful pass

2005-04-16  Sebastian Spaeth <Sebastian@sspaeth.de>

	* tests/README: new file, on how to create/run tests

2005-04-16  Nathaniel Smith  <njs@codesourcery.com>

	* tests/t_rename_dir_add_dir_with_old_name.at: XFAIL.

2005-04-16  Nathaniel Smith  <njs@codesourcery.com>

	* tests/t_diff_binary.at: Un-XFAIL.

2005-04-16  Nathaniel Smith  <njs@codesourcery.com>

	* monotone.texi (Network Service): Rewrite to include former
	Exchanging Keys section.
	(Branching and Merging): New tutorial section, inspired by a patch
	from Martin Kihlgren <zond@troja.ath.cx>.
	(CVS Phrasebook): Add "Importing a New Project".

	* AUTHORS: Add Martin Dvorak.
	
2005-04-16  Matt Johnston  <matt@ucc.asn.au>

	* change_set.cc (compose_rearrangement): remove logging statements
	that were using noticable CPU time.

2005-04-15 Martin Dvorak <jezek2@advel.cz>
	
	* tests/t_rename_dir_add_dir_with_old_name.at: New test.
	* testsuite.at: Add it.
	
2005-04-15  Olivier Andrieu  <oliv__a@users.sourceforge.net>

	* diff_patch.cc(guess_binary): do not use '\x00' as first
	character of a C string ...

2005-04-15  Sebastian Spaeth  <Sebastian@SSpaeth.de>

	* ui.cc: print byte progress to one decimal place
	  in k or M.
	* netsync.cc: update dot ticker every 1024 bytes.

2005-04-15  Matt Johnston  <matt@ucc.asn.au>

	* change_set.cc (confirm_proper_tree): use bitsets rather than maps
	for tracking set membership.
	* smap.hh: return reverse iterators properly, iterate over the vector
	rather than self in ensure_sort()

2005-04-14  Derek Scherger  <derek@echologic.com>

	* database_check.cc (check_db): fail with N(...) when problems are
	detected to exit with a non-zero status

2005-04-14  Derek Scherger  <derek@echologic.com>

	* monotone.texi (Informative): update description of 'diff' with
	two revision arguments
	
2005-04-14  Matthew Gregan  <kinetik@orcon.net.nz>

	* win32/process.cc: Fix build on MingW 3.2.0-rc[123] by adding
	<sstream> include.

2005-04-14  Jon Bright  <jon@siliconcircus.com>
	* win32/process.cc (process_spawn): Add some extra debug info
	* std_hooks.lua (execute): If pid is -1, don't try and wait on
	the process

2005-04-14  Matt Johnston  <matt@ucc.asn.au>

	* change_set.cc (confirm_unique_entries_in_directories): use a
	  std::vector rather than std::map for better performance (only sort
	  once).
	* smap.hh: an invariant

2005-04-14  Nathaniel Smith  <njs@codesourcery.com>

	* tests/t_vcheck.at: Update notes.

2005-04-14  Jeremy Cowgar  <jeremy@cowgar.com>

	* monotone.texi (Making Changes): Fixed duplicate paragraph
	* NEWS: Corrected spelling error in my name.

2005-04-14  Olivier Andrieu  <oliv__a@users.sourceforge.net>

	* Makefile.am: silence cmp

2005-04-14  Matthew Gregan  <kinetik@orcon.net.nz>

	* win32/terminal.cc (have_smart_terminal): Implement for Win32.

2005-04-13  Nathaniel Smith  <njs@codesourcery.com>

	* monotone.texi (Informative): 'diff' with two revision arguments
	can now be filtered by file.
	
	* constants.cc (netcmd_payload_limit): Bump to 256 megs.

2005-04-13  Matthew Gregan  <kinetik@orcon.net.nz>

	* tests/t_netsync_largish_file.at: Add test for netsyncing largish
	(32MB) files.  This test is failing at present.
	* testsuite.at: Add new test.

2005-04-13  Nathaniel Smith  <njs@codesourcery.com>

	* tests/t_setup_checkout_modify_new_dir.at:
	* tests/t_update_off_branch.at: New tests.
	* testsuite.at: Add them.
	
	* commands.cc (checkout): Tweak branch checking logic.
	(update): Make user explicitly switch branches.

2005-04-13  Nathaniel Smith  <njs@codesourcery.com>

	* rcs_import.cc (import_cvs_repo): Check that user isn't trying to
	import a whole CVS repo.
	* tests/t_cvsimport.at: Test new check.
	
2005-04-13  Richard Levitte  <richard@levitte.org>

	* contrib/Notify.pl: Rename ...
	* contrib/monotone-notify.pl: ... to this.
	* Makefile.am (EXTRA_DIST): Take note of the change.
	* debian/docs: Distribute the contributions as well.
	* debian/compat, debian/files, debian/monotone.1: Remove, since
	they are self-generated by debhelper.  They were obviously added
	by mistake.

2005-04-13  Nathaniel Smith  <njs@codesourcery.com>

	* cert.cc (guess_branch): Call app.set_branch.
	* app_state.cc (create_working_copy): Call make_branch_sticky
	here...
	* commands.cc (checkout): ...instead of here.
	(approve, disapprove, fcommit, commit): Don't call app.set_branch
	on guess_branch's output.
	(checkout): Call guess_branch.
	
	* tests/t_sticky_branch.at: 
	* tests/t_checkout_id_sets_branch.at: New tests.
	* testsuite.at: Add them.

2005-04-13  Matthew Gregan  <kinetik@orcon.net.nz>
	* cryptopp/integer.h: Fix detection of GCC version for SSE2
	builds.

2005-04-12  Florian Weimer  <fw@deneb.enyo.de>

	* app_state.cc (app_state::allow_working_copy): Only update
	branch_name from the options file if it has not yet been set.  Log
	the branch name.
	(app_state::set_branch): No longer update the options map.
	(app_state::make_branch_sticky): New function which copies the
	stored branch name to the options map.  Only commands which call
	this function change the branch default stored in the working
	copy.

	* commands.cc (CMD(checkout)): Mark branch argument as sticky.
	(CMD(commit)): Likewise.
	(CMD(update)): Likewise.

	* monotone.texi (Working Copy): Mention that the "commit" and
	"update" commands update the stored default branch ("checkout"
	does, too, but this one should be obvious).

2005-04-12  Jon Bright <jon@siliconcircus.com>
	* rcs_import.cc (find_key_and_state): Fix stupid bug in storing the
	list of files a cvs_key contains.  CVS delta invariant failure now
	really fixed.  The rearrangement failure still exists, though.

2005-04-12  Jon Bright <jon@siliconcircus.com>
	* tests/t_cvsimport_samelog.at: Add test for the deltas.find 
	cvs import problem as sent to the ML by Emile Snyder.
	* testsuite.at: Call it
	* rcs_import.cc (cvs_key): Add an ID for debug output purposes,
	sprinkle a little more debug output about what's being compared to
	what
	* rcs_import.cc (cvs_key): Maintain a map of file paths and CVS
	versions appearing in this CVS key.
	(cvs_key::similar_enough): A key is only similar enough if it doesn't
	include a different version of the same file path.
	(cvs_history::find_key_and_state): Add files to cvs_keys as
	appropriate

2005-04-12  Matthew Gregan <kinetik@orcon.net.nz>

	* win32/terminal.cc (terminal_width): Use
	GetConsoleScreenBufferInfo to request width information for
	terminals.
	
2005-04-12  Nathaniel Smith  <njs@codesourcery.com>

	* ChangeLog: Fixup after merge.

2005-04-12  Nathaniel Smith  <njs@codesourcery.com>

	* platform.hh (terminal_width): New function.
	* {unix,win32}/have_smart_terminal.cc: Rename to...
	* {unix,win32}/terminal.cc: ...these.  Implement terminal_width.
	* ui.cc (write_ticks): Call it.
	* Makefile.am: Update for renames.
	
2005-04-11  Matt Johnston <matt@ucc.asn.au>

	* ui.{cc,hh}, netsync.cc: netsync progress ticker in kilobytes to
	avoid wrapping.

2005-04-11  Jon Bright <jon@siliconcircus.com>
	* Makefile.am (EXTRA_DIST): Add debian/*

2005-04-11  Jon Bright <jon@siliconcircus.com>
	* Makefile.am (EXTRA_DIST): Add win32/monotone.iss, PNG_FIGURES
	(PNG_FIGURES): Add, constructing in same way as EPS_FIGURES
	(monotone.html): Use .perlbak workaround so that this works on Win32

2005-04-11  Matthew Gregan <kinetik@orcon.net.nz>

	* unix/inodeprint.cc, configure.ac: Use nanosecond time resolution for
	inodeprints on BSDs and other platforms if available.

2005-04-10  Nathaniel Smith  <njs@codesourcery.com>

	* Makefile.am (BUILT_SOURCES_CLEAN): Add package_revision.txt.

	This is the 0.18 release.

2005-04-10  Derek Scherger  <derek@echologic.com>

	* monotone.texi (Informative): fix typo in ls known docs

2005-04-10  Nathaniel Smith  <njs@codesourcery.com>

	* Makefile.am: Use pdftops instead of acroread.
	(EXTRA_DIST): Include new contrib/ files, and fix wildcards.
	* NEWS: Update for 0.18.
	* configure.ac: Bump version number.
	* debian/changelog: Mention new release.
	* debian/copyright: Update from AUTHORS.
	* monotone.spec: Mention new release.
	* po/monotone.pot: Regenerate.

2005-04-10  Florian Weimer  <fw@deneb.enyo.de>

	* monotone.texi (Commands): Use "working copy" instead of "working
	directory", to match the rest of the manual.

2005-04-10  Florian Weimer  <fw@deneb.enyo.de>

	* commands.cc (ls_known): New function which prints all known
	files in the working copy.
	(CMD(list)): Invoke ls_known for "list known".  Update help
	message.
	(ALIAS(ls)): Update help message.

	* monotone.texi: Document "list known".
	* tests/t_ls_known.at: New file.
	* testsuite.at: Include it.

2005-04-10  Richard Levitte  <richard@levitte.org>

	* contrib/Notify.pl: Count the number of messages sent, and
	display the count at the end.
	Version bumped to 1.0.

2005-04-10  Matt Johnston  <matt@ucc.asn.au>

	* unix/inodeprint.cc, configure.ac: don't use the nsec time
	on non-Linux-style systems (quick compile fix for OS X and probably
	others, can be made generic later).

2005-04-10  Olivier Andrieu  <oliv__a@users.sourceforge.net>

	* contrib/monotone.el: Some elisp code for running monotone from
	inside Emacs. Supports diff, status, add, drop, revert and commit.

2005-04-09  Richard Levitte  <richard@levitte.org>

	* contrib/Notify.pl: Allow globbing branches.  Make the revision
	records branch specific.  Show what records you would have updated
	even with --noupdate.  Add --before and --since, so users can
	select datetime ranges to create logs for.  Remove --to and add
	--difflogs-to and --nodifflogs-to to send logs with diffs to one
	address and logs without diffs to another (both can be given at
	once).  More and better documentation.

2005-04-08  Nathaniel Smith  <njs@codesourcery.com>

	* change_set.cc (basic_change_set): Remove problematic
	rename_dir/add combination, until directory semantics are
	fixed.

2005-04-08  Nathaniel Smith  <njs@codesourcery.com>

	* commands.cc (revert): Call maybe_update_inodeprints.
	* app_state.cc (set_restriction): Clear any old restrictions
	first.

2005-04-08  Jon Bright <jon@siliconcircus.com>
	* testsuite.at (NOT_ON_WIN32): Add a function to prevent tests from
	running on Win32 (for cases where the functionality being tested 
	makes no sense on Win32.  Not for cases where the functionality
	just isn't there yet on Win32.)
	* tests/t_final_space.at: Use NOT_ON_WIN32.  The filenames "a b" 
	and "a b " refer to the same file on Win32, obviating this test

2005-04-08  Jon Bright <jon@siliconcircus.com>
	* win32/inodeprint.cc (inodeprint_file): Still close the file if
	getting its time failed.
	* tests/t_netsync_sigpipe.at: Don't bother doing a kill -PIPE on
	Win32.  There is no real SIGPIPE on Win32 and sockets don't get this
	signal if their pipe goes away.  MinGW's kill seems to translate
	-PIPE to some signal that *does* kill monotone, so it seems like the
	easiest solution is just not to send the signal in the first place
	here.
	* tests/t_automate_ancestry_difference.at: Remove old 
	CHECK_SAME_STDOUT call which I'd left by accident.
	* tests/t_automate_leaves.at: Canonicalise monotone output before
	passing to CHECK_SAME_STDOUT
	* tests/t_log_depth.at: Check line count with arithmetic comparison
	rather than autotest's string comparison

2005-04-08  Nathaniel Smith  <njs@codesourcery.com>

	* inodeprint.cc (operator<<): Typo.

	* inodeprint.{hh,cc} (build_inodeprint_map,
	build_restricted_inodeprint_map): Remove unused functions.

2005-04-08  Nathaniel Smith  <njs@codesourcery.com>

	* work.cc: Remove doxygen comments.  Comments are good; comments
	that are longer than the function they document, and give less
	information, are not so good...

2005-04-08  Nathaniel Smith  <njs@codesourcery.com>

	* ChangeLog: Fixup after merge.

2005-04-08  Nathaniel Smith  <njs@codesourcery.com>

	* commands.cc (calculate_current_revision): Defer to
	calculate_restricted_revision instead of special casing.
	(put_revision_id): constify argument.
	(maybe_update_inodeprints): New function.
	(commit, update, checkout): Call it.
	
	* manifest.{cc,hh} (build_manifest_map): Remove, since only caller
	was removed.
	(build_restricted_manifest_map): Go faster if the user is using
	inode signatures.

	* tests/t_inodeprints.at:
	* tests/t_inodeprints_update.at: Typoes.
	
	* work.cc (read_inodeprints): Typo.

2005-04-08  Nathaniel Smith  <njs@codesourcery.com>

	* tests/t_inodeprints.at:
	* tests/t_inodeprints_update.at: New tests.
	* testsuite.at: Add them.
	
	* UPGRADE: Document 0.17 -> 0.18 upgrade path.

2005-04-08  Jon Bright <jon@siliconcircus.com>
	* tests/t_cat_file_by_name.at: CHECK_SAME_STDOUT can only be used
	to check two 'cat' processes or two monotone processes on Win32,
	not to check monotone and 'cat'.  Change to go through an 
	intermediate stdout
	* tests/t_automate_erase_ancestors.at: Ditto
	* tests/t_automate_toposort.at: Ditto
	* tests/t_automate_ancestry_difference.at: Ditto
	* tests/t_vars.at: Call CANONICALISE for stdout output.
	* tests/t_netsync_absorbs.at: Ditto.
	* tests/t_empty_env.at: For Win32, copy libiconv-2.dll to the 
	current dir before the test, otherwise Win32 will search the
	(empty) path for it and not find it.
	* tests/t_automate_descendents.at: Ditto
	* win32/inodeprint.cc: Implement inodeprint_file for Win32, based
	on mode, device, size, create time and write time.
	
	
2005-04-08  Jon Bright <jon@siliconcircus.com>
	* win32/inodeprint.cc: Change the function name to match the one
	on Unix.

2005-04-08  Nathaniel Smith  <njs@codesourcery.com>

	* {win32,unix}/fingerprint.cc: Rename to...
	* {win32,unix}/inodeprint.cc: ...this.  Change function name and
	calling conventions.
	* platform.hh (inodeprint_file): Likewise.
	* inodeprint.{cc,hh}: New files.
	* Makefile.am (MOST_SOURCES, UNIX_PLATFORM_SOURCES,
	WIN32_PLATFORM_SOURCES): Fixup accordingly.
	* vocab_terms.hh (inodeprint): New ATOMIC.
	* work.hh: Prototype inodeprint working copy functions.
	* work.cc: Implement them.

	* manifest.{hh,cc} (manifest_file_name): Remove unused variable.

2005-04-08  Jeremy Cowgar  <jeremy@cowgar.com>

	* doxygen.cfg: added
	* Makefile.am: added apidocs target (builds doxygen docs)

2005-04-07  Nathaniel Smith  <njs@codesourcery.com>

	* manifest.{hh,cc}: Remove some commented out unused functions.

	* win32/have_smart_terminal.cc: Include platform.hh.
	* unix/fingerprint.cc: New file, with new function.
	* win32/fingerprint.cc: New file, with stub function.
	* Makefile.am (UNIX_PLATFORM_SOURCES, WIN32_PLATFORM_SOURCES): Add
	them.

2005-04-07  Nathaniel Smith  <njs@codesourcery.com>

	* manifest.hh, manifest.cc: Remove tabs.

2005-04-07  Nathaniel Smith  <njs@codesourcery.com>

	* tests/t_final_space.at: New test.
	* testsuite.at: Add it.

2005-04-07  Nathaniel Smith  <njs@codesourcery.com>

	* monotone.texi (Dealing with a Fork): 'merge' has slightly
	different output.

	* NEWS: Summarize changes of last 2.5 weeks.

2005-04-07  Nathaniel Smith  <njs@codesourcery.com>

	* database.{cc,hh} (space_usage): New method.
	* database.cc (info): Use it.

2005-04-07  Nathaniel Smith  <njs@codesourcery.com>

	* vocab.cc (verify): Cache known-good strings, to speed up
	repeated processing of related changesets.

	* change_set.cc (basic_change_set_test): Revert last change; the
	old version _was_ valid.

2005-04-07  Nathaniel Smith  <njs@codesourcery.com>

	* smap.hh (insert): Fix stupid bug in assertion condition.

2005-04-07  Nathaniel Smith  <njs@codesourcery.com>

	* change_set.cc (basic_change_set_test): Test a _valid_
	change_set.
	(directory_node): Make a std::map, instead of an smap.  Add a
	comment explaining the bug that makes this temporarily necessary.

	* smap.hh (smap): Don't check for duplicates at insert time,
	unless we've decided not to mark things damaged; don't return
	iterators from insert.  Do check for duplicates at sort time, and
	always sort, instead of sometimes doing linear search.  This makes
	insert O(1), while still preserving the invariant that keys must
	be unique.
	
	* commands.cc (commit): Explain why we're aborting, in the case
	that we detect that a file has changed under us in the middle of a
	commit.

2005-04-07  Richard Levitte  <richard@levitte.org>

	* cryptopp/config.h: typo...

2005-04-06  Nathaniel Smith  <njs@codesourcery.com>

	* work.cc (build_deletions): Issue warning when generating
	delete_dir's; they're totally broken, but I don't want to disable
	them, because then our tests won't see when they're fixed...

2005-04-05  Nathaniel Smith  <njs@codesourcery.com>

	* tests/t_db_execute.at (db execute): New test.
	* testsuite.at: Add it.
	* database.cc (debug): Don't printf-interpret %-signs in input.

2005-04-05  Matt Johnston  <matt@ucc.asn.au>

	* database.cc: remove dulicated block introduced
	in rev 9ab3031f390769f1c455ec7764cc9c083f328a1b
	(merge of 76f4291b9fa56a04feb2186074a731848cced81c and
	c7917be7646df52363f39d2fc2f7d1198c9a8c27). Seems to be another
	instance of the case tested in t_merge_5.at

2005-04-05  Matt Johnston  <matt@ucc.asn.au>

	* basic_io.hh: reserve() the string which we're appending to
	frequently. Seems to give ~5% speedup in 
	diff -r t:revision-0.16 -r t:revision-0.17 - can't hurt.

2005-04-04  Nathaniel Smith  <njs@codesourcery.com>

	* monotone.spec, debian/control: We no longer need external popt.
	* INSTALL: Ditto, plus some general updating.
	
2005-04-04  Nathaniel Smith  <njs@codesourcery.com>

	* tests/t_sql_unpack.at: New test.
	* testsuite.at: Add it.

2005-04-04  Matt Johnston  <matt@ucc.asn.au>

	* file_io.cc (read_data_stdin): make it use botan
	* mkstemp.cc: merge cleanup (missed something up the manual merge)

2005-04-04  Nathaniel Smith  <njs@codesourcery.com>

	* contrib/ciabot_monotone.py (config): Genericize again, so lazy
	people using it won't start sending commits for monotone.
	* .mt-attrs: Make it executable.

2005-04-04  Richard Levitte  <richard@levitte.org>

	* Makefile.am (EXTRA_DIST): Add the extra popt files.

	* popt/popt.3, popt/popt.ps, popt/testit.sh: Include a few more
	  files from popt, mostly to have documentation on hand.  post.ps
	  is mentioned in popt/README.

2005-04-03  Nathaniel Smith  <njs@codesourcery.com>

	* Makefile.am (EXTRA_DIST): Add contrib/ stuff to distributed
	files list.
	* contrib/ciabot_monotone.py (config.delivery): Turn on.
	(send_change_for): Don't include "ChangeLog:" line when extracting
	changelog.

2005-04-03  Nathaniel Smith  <njs@codesourcery.com>

	* contrib/ciabot_monotone.py: New file.
	* contrib/README: Describe it.

2005-04-03  Richard Levitte  <richard@levitte.org>

	* AUTHORS: Add information about popt.

	* monotone.cc (my_poptStuffArgFile): Include the bundled popt.h.
	Since we now have a working popt, we can remove the restrictions
	on the use of -@.
	* tests/t_at_sign.at: Test that we can take more tha one -@.
	* monotone.1: Document it.

	* popt/poptint.h (struct poptContext_s): Add field to keep track
	  of the number of allocated leftovers elements.
	* popt/popt.c (poptGetContext): Initialise it and use it.
	  (poptGetNextOpt): Use it and realloc leftovers when needed.
	  Also make sure that the added element is a dynamically allocated
	  copy of the original string, or we may end up with a dangling
	  pointer.  These are huge bugs in popt 1.7, when using
	  poptStuffArgs().
	  (poptFreeContext): Free the leftovers elements when freeing
	  leftovers.
	  (poptSaveLong, poptSaveInt): Apply a small patch from Debian.

	* popt/CHANGES, popt/COPYING, popt/README, popt/findme.c,
	  popt/findme.h, popt/popt.c, popt/poptconfig.c, popt/popt.h,
	  popt/popthelp.c, popt/poptint.h, popt/poptparse.c,
	  popt/system.h, popt/test1.c, popt/test2.c, popt/test3.c: Bundle
	  popt 1.7.
	* configure.ac, Makefile.am: Adapt.

2005-04-01  Richard Levitte  <richard@levitte.org>

	* contrib/Notify.pl: Complete rewrite.  Among other things, it
	  makes better use of some new monotone automate features.  It's
	  also better organised and much more documented.

2005-04-01  Jeremy Cowgar  <jeremy@cowgar.com>

	* tests/t_dropkey_2.at: Updated to test dropkey instead of delkey
	* tests/t_dropkey_1.at: Updated to test dropkey instead of delkey
	* monotone.texi (Key and Cert): Changed references to delkey
	  to dropkey
	  (Commands): Changed references to delkey to dropkey
	* testsuite.at: changed references from t_delkey* to t_dropkey*
	* t_delkey_1.at: renamed to t_dropkey_1.at
	* t_delkey_2.at: renamed to t_dropkey_2.at
	* commands.cc (CMD(delkey)): renamed to dropkey to maintain
	  command consistency (with existing drop command)

2005-04-01  Richard Levitte  <richard@levitte.org>

	* monotone.cc (my_poptStuffArgFile): An argument file might be
	empty, and therefore contain no arguments to be parsed.  That's
	OK.
	* tests/t_at_sign.at: Test it.

2005-04-01  Nathaniel Smith  <njs@codesourcery.com>

	* monotone.cc: Fixup after merge.

2005-04-01  Nathaniel Smith  <njs@codesourcery.com>

	* file_io.cc (read_data_for_command_line): New function.
	(read_data_stdin): New function.
	* file_io.hh (read_data_for_command_line): Add prototype.
	
	* monotone.cc (my_poptStuffArgFile): Clean up a little.  Use
	read_data_for_command_line.  Don't free argv, but rather return
	it.
	(cpp_main): Keep a list of allocated argv's, and free them.
	(options): Tweak wording of help text on -@.
	
2005-04-01  Nathaniel Smith  <njs@codesourcery.com>

	* file_io.hh: Remove tabs.

2005-04-01  Nathaniel Smith  <njs@codesourcery.com>

	* monotone.cc (cpp_main): Actually remove newline.

2005-04-01  Nathaniel Smith  <njs@codesourcery.com>

	* ChangeLog: Fixup after merge.
	* monotone.text (Making Changes): Fix typo.
	
2005-04-01  Nathaniel Smith  <njs@codesourcery.com>

	* monotone.cc (cpp_main): Remove now-unneccessary newline.
	
	* commands.cc (commit): Fix typo.
	
	* monotone.texi (Making Changes): Don't claim that writing to
	MT/log prevents the editor from starting.  Clarify later that
	having written to MT/log still means the editor will pop up
	later.

2005-04-01  Richard Levitte  <richard@levitte.org>

	* monotone.cc: Add the long name --xargs for -@.
	* monotone.1: Document it.
	* tests/t_at_sign.at: Remove extra empty line and test --xargs.

	* monotone.texi (Making Changes): Cleanupy tweaks.

	* monotone.cc (my_poptStuffArgFile): New function to parse a file
	for more arguments and stuff them into the command line.
	(cpp_main): Add the -@ option
	* tests/t_at_sign.at, testsuite.at: Test it
	* monotone.1: Document it.

2005-03-31  Nathaniel Smith  <njs@codesourcery.com>

	* tests/t_log_depth.at: Cleanupy tweaks.

2005-03-31  Jeremy Cowgar  <jeremy@cowgar.com>

	* monotone.texi: Tutorial updated to include example of
	  editing/committing with MT/log
	* work.cc (has_contents_user_log) Added
	* work.hh (has_contents_user_log) Added
	* commands.cc (CMD(commit)): Checks to ensure both MT/log and the
	  --message option does not exist during commit.
	* transforms.hh (prefix_lines_with): Added
	* transforms.cc (prefix_lines_with): Added
	* sanity.cc (naughty_failure): Made use of prefix_lines_with()
	* ui.cc (inform): now handles messages w/embedded newlines
	* tests/t_commit_log_3.at: Created to test new functionality
	  added to CMD(commit)
	* testsuite.at: Added above test

2005-03-31  Richard Levitte  <richard@levitte.org>

	* monotone.cc: Add the --depth option...
	* app_state.hh (class app_state),
	  app_state.cc (app_state::set_depth): ... and the field and
	  method to store and set it.
	* commands.cc (CMD(log)): ... then handle it.

	* tests/t_log_depth.at: Add a test for 'log --depth=n'
	* testsuite.at: Add it.
	* monotone.texi (Informative): Document it.

2005-03-31  Nathaniel Smith  <njs@codesourcery.com>

	* automate.cc (automate_erase_ancestors): Accept zero arguments,
	and in such case print nothing.  (Important for scripting.)
	* commands.cc (automate):
	* monotone.texi (Automation):
	* tests/t_automate_erase_ancestors.at: Update accordingly.

2005-03-31  Nathaniel Smith  <njs@codesourcery.com>

	* automate.cc (automate_toposort): Accept zero arguments, and in
	such case print nothing.  (Important for scripting.)
	* commands.cc (automate):
	* monotone.texi (Automation):
	* tests/t_automate_toposort.at: Update accordingly.

2005-03-30  Richard Levitte  <richard@levitte.org>

	* contrib/Notify.pl: A new Perl hack to send change logs by
	email.

	* contrib/README: Add a quick description.

2005-03-30  Nathaniel Smith  <njs@codesourcery.com>

	* automate.cc (automate_leaves): New function.
	(automate_command): Add it.
	* commands.cc (automate): Synopsify it.
	* monotone.1: Add it.
	* monotone.texi (Automation, Commands): Likewise.
	
	* tests/t_automate_leaves.at: New test.
	* testsuite.at: Add it.

2005-03-30  Nathaniel Smith  <njs@codesourcery.com>

	* monotone.texi (Automation): Make newly added sample outputs
	verbatim also.

2005-03-30  Nathaniel Smith  <njs@codesourcery.com>

	* tests/t_automate_toposort.at: New test.
	* tests/t_automate_ancestry_difference.at: New test.
	* tests/t_diff_first_rev.at: New test.
	* testsuite.at: Add them.
	
	* revision.cc (calculate_ancestors_from_graph): Do not keep an
	"interesting" set and return only ancestors from this set;
	instead, simply return all ancestors.  Returning a limited set of
	ancestors does not speed things up, nor reduce memory usage in
	common cases.  (The only time it would reduce memory usage is when
	examining only a small ancestor set, which the important case,
	'heads', does not; even then, erase_ancestors would need to intern
	the interesting revisions first so they got low numbers, which it
	doesn't.)
	(erase_ancestors): Adjust accordingly.
	(toposort, ancestry_difference): New functions.
	* revision.hh (toposort, ancestry_difference): Declare.
	* automate.cc (automate_toposort, automate_ancestry_difference):
	New functions.
	(automate_command): Add them.
	All functions: clarify in description whether output is sorted
	alphabetically or topologically.
	* commands.cc (automate): Synopsify them.
	* monotone.1: Add them.
	* monotone.texi (Commands): Likewise.
	(Automation): Likewise.  Also, clarify for each command whether
	its output is alphabetically or topologically sorted.
	
2005-03-29  Richard Levitte  <richard@levitte.org>

	* commands.cc (CMD(ls)): Update with the same information as
	CMD(list)

	* monotone.texi (Automation): Make the sample output verbatim

2005-03-26  Nathaniel Smith  <njs@codesourcery.com>

	* automate.cc (automate_erase_ancestors): New function.
	(automate_command): Use it.
	* commands.cc (automate): Document it.

	* tests/t_automate_erase_ancestors.at: New test.
	* testsuite.at: Add it.

	* monotone.texi (Automation, Commands): Document automate
	erase_ancestors.
	* monotone.1: Document automate erase_ancestors.

2005-03-26  Nathaniel Smith  <njs@codesourcery.com>

	* automate.cc (interface_version): Bump to 0.1.
	(automate_descendents): New function.
	(automate_command): Call it.
	* commands.cc (automate): Add it to help text.

	* tests/t_automate_descendents.at: New test.
	* testsuite.at: Add it.
	
	* monotone.texi (Automation, Commands): Document automate
	descendents.
	* monotone.1: Document automate descendents, and vars stuff.

2005-03-26  Nathaniel Smith  <njs@codesourcery.com>

	* tests/t_attr.at: No longer a bug report.
	* tests/t_rename_attr.at: New test.
	* testsuite.at: Add it.

2005-03-26  Joel Crisp  <jcrisp@s-r-s.co.uk>

	* contrib/Log2Gxl.java: New file.

2005-03-26  Nathaniel Smith  <njs@pobox.com>

	* contrib/README: New file.

2005-03-25  Nathaniel Smith  <njs@pobox.com>

	* commands.cc (user_log_file_name): Remove unused variable
	again.  Hopefully it will take this time...

2005-03-25  Nathaniel Smith  <njs@pobox.com>

	* commands.cc (user_log_file_name): Remove unused variable.

2005-03-25  Jeremy Cowgar  <jeremy@cowgar.com>

	* monotone.texi: Added a bit more documentation about MT/log
	  Updated edit_comment hook and addded delkey docs
	* commands.cc: Added delkey command
	* t_delkey_1.at: Tests delkey command on public key
	* t_delkey_2.at: Tests delkey command on public and private key
	* testsuite.at: Added above tests
	* std_hooks.lua: Transposed the MT: lines and user_log_contents,
	  user_log_contents now appears first.

2005-03-25  Jeremy Cowgar  <jeremy@cowgar.com>

	* t_setup_creates_log.at: Ensures that MT/log is created
	  on setup
	* t_checkout_creates_log.at: Ensures that MT/log is created
	  on checkout
	* t_commit_log_1.at: Ensures that:
	  1. Read and entered as the ChangeLog message
	  2. Is blanked after a successful commit
	* t_commit_log_2.at: Ensures that commit works w/o MT/log being
	  present
	* testsuite.at: Added the above tests.

2005-03-25  Matt Johnston  <matt@ucc.asn.au>

        * {unix,win32}/platform_netsync.cc, platform.hh, Makefile.am: new
        functions to disable and enable sigpipe.
        * netsync.cc, main.cc: call the functions from netsync rather than
        globally, so that sigpipe still works for piping output of commands
        such as 'log'.
        * tests/t_netsync_sigpipe.at: test it.
        * testsuite.at: add it.

2005-03-25  Matt Johnston  <matt@ucc.asn.au>

	* tests/t_database_check.at: re-encode the manifestX
	data so that it doesn't use any fancy gzip features like
	filenames (so that the botan parse can handle it).
	( if it should be able to handle it, an additional test
	can be added testing it explicitly).

2005-03-25  Matt Johnston  <matt@ucc.asn.au>

	* botan/base64.h: Change default break value so that
	output is split into 72 col lines.

2005-03-25  Matt Johnston  <matt@ucc.asn.au>

	* monotone.cc: add short options -r, -b, -k, and -m
	for --revision, --branch, --key, and --message respectively.
	* monotone.texi, monotone.1: document them
	* tests/t_short_opts.at: test them
	* testsuite.at: add it

2005-03-24  Nathaniel Smith  <njs@codesourcery.com>

	* tests/t_empty_env.at: New test.
	* testsuite.at: Add it.  Absolutify path to monotone so it will
	work.
	
	* unix/have_smart_terminal.cc (have_smart_terminal): Handle the
	case where TERM is unset or empty.

2005-03-24  Nathaniel Smith  <njs@codesourcery.com>

	* ui.hh (tick_write_nothing): New class.
	* monotone.cc (cpp_main): Enable it.

2005-03-24  Nathaniel Smith  <njs@codesourcery.com>

	* work.cc (build_deletions, build_additions): Fixup after merge.

2005-03-23  Nathaniel Smith  <njs@codesourcery.com>

	* tests/t_cat_file_by_name.at: Check for attempting to cat
	non-existent files.
	* tests/t_empty_id_completion.at: New test.
	* tests/t_empty_path.at: New test.
	* testsuite.at: Add them.
	
	* database.cc (complete): Always generate some sort of limit term,
	even a degenerate one.
	
	* app_state.cc (create_working_copy): Check for null directory.

	* work.cc (build_deletion, build_addition, build_rename): Check
	for null paths.

2005-03-23  Derek Scherger  <derek@echologic.com>

	* Makefile.am UNIX_PLATFORM_SOURCES:
	WIN32_PLATFORM_SOURCES: add have_smart_terminal.cc
	* platform.hh (have_smart_terminal): prototype
	* ui.cc (user_interface): set ticker to dot/count based on
	have_smart_terminal
	* unix/have_smart_terminal.cc: 
	* win32/have_smart_terminal.cc: new file
	
2005-03-23  Derek Scherger  <derek@echologic.com>

	* commands.cc (add): pass list of prefixed file_path's to
	build_additions
	(drop): pass list of prefixed file_path's to build_deletions
	(attr): pass attr_path as a 1 element vector to build_additions
	* work.{cc,hh} (build_addition): rename to...
	(build_additions): this, and accept a vector of paths to be added
	in a single path_rearrangement
	(build_deletion): rename to ...
	(build_deletions): this, and accept a vector of paths to be
	dropped in a single path_rearrangement
	(known_preimage_path): replace manifest and path_rearrangement
	args with a path_set to avoid extracting paths for every file
	(build_rename): adjust for change to known_preimage_path

2005-03-23  Nathaniel Smith  <njs@codesourcery.com>

	* monotone.cc (my_poptFreeContext, cpp_main): Apparently
	poptFreeContext silently changed its return type at some unknown
	time.  Hack around this.

2005-03-23  Nathaniel Smith  <njs@codesourcery.com>

	* monotone.cc (cpp_main): Remove the special code to dump before
	printing exception information, since we no longer dump to the
	screen, so it's always better to have the little status message
	saying what happened to the log buffer at the end of everything.
	* sanity.cc (dump_buffer): Give a hint on how to get debug
	information, when discarding it.
	* work.{hh,cc} (get_local_dump_path): New function.
	* app_state.cc (allow_working_copy): Use it for default
	global_sanity dump path.
	* monotone.texi (Reserved Files): Document MT/debug.
	(Network): Capitalize Bob and Alice (sorry graydon).
	Document new defaulting behavior.

2005-03-23  Nathaniel Smith  <njs@codesourcery.com>

	* work.cc, sanity.cc: Remove tabs.

2005-03-23  Nathaniel Smith  <njs@codesourcery.com>

	* monotone.texi (Network Service): Mention that monotone remembers
	your server/collection.
	(Vars): New section.
	* netsync.cc (process_hello_cmd): Touch more cleaning.
	* tests/t_merge_5.at: More commentary.
	
2005-03-23  Matt Johnston  <matt@ucc.asn.au>

	* tests/t_merge_5.at: new test for a merge which ends up with
	duplicate lines.
	* testsuite.at: add it

2005-03-22  Jeremy Cowgar  <jeremy@cowgar.com>

	* AUTHORS: Added my name
	* app_state.cc, commands.cc, lua.cc, lua.hh, monotone.texi,
	  std_hooks.lua, work.cc, work.hh: Added functionality to
	  read the MT/log file for commit logs. In this revision
	  tests are not yet complete nor is documenation complete
	  but the reading, blanking and creating of MT/log is.

2005-03-22  Nathaniel Smith  <njs@codesourcery.com>

	* vocab_terms.hh: Declare base64<var_name>.
	* database.cc (clear_var, set_var, get_vars): base64-encode
	var_names in the database.
	* monotone.texi (Internationalization): Update description of
	vars.
	* transforms.{cc,hh} ({in,ex}ternalize_var_name): Remove.
	* commands.cc (set, unset, ls_vars): Update accordingly.
	(unset): Error out if the variable doesn't exist.
	* tests/t_vars.at: Verify this works.

	* netcmd.cc (test_netcmd_functions): Properly type arguments to
	{read,write}_hello_cmd_payload.
	(write_hello_cmd_payload): Properly type arguments.
	* netcmd.hh (write_hello_cmd_payload):
	* netsync.cc (queue_hello_cmd): Adjust accordingly.
	(process_hello_cmd): More cleaning.  Also, save new server keys to
	a var, and check old server keys against the var.
	
	* tests/t_netsync_checks_server_key.at: New test.
	* testsuite.at: Add it.  Better docs for some netsync macros,
	while I'm here...
	* tests/t_netsync_absorbs.at: Add 'netsync' keyword.
	
2005-03-22  Nathaniel Smith  <njs@codesourcery.com>

	* tests/t_netsync_absorbs.at: New test.
	* testsuite.at: Add it.

	* netcmd.{cc,hh} (read_hello_cmd_payload): Properly type
	arguments.
	* netsync.cc (dispatch_payload): Adjust accordingly.  Move some
	logic into process_hello_cmd.
	(known_servers_domain): New constant.
	(process_hello_cmd): Tweak arguments appropriately.  Include logic
	formerly in dispatch_payload.  Cleanup.

	No semantic changes.
	
2005-03-21  Nathaniel Smith  <njs@codesourcery.com>

	* monotone.texi (Starting a New Project): Tweak phrasing.

2005-03-21  Nathaniel Smith  <njs@codesourcery.com>

	* commands.cc (process_netsync_client_args): If user specifies
	server/collection and there is no default, set the default.
	* tests/t_netsync_set_defaults.at: New test.
	* testsuite.at: Add it.

2005-03-21  Nathaniel Smith  <njs@codesourcery.com>

	* vocab.hh (var_key): New typedef.
	* database.{cc,hh}: Use it.  Make most var commands take it.
	* commands.cc (set, unset): Adjust accordingly.
	(default_server_key, default_collection_key): New constants.
	(process_netsync_client_args): New function.
	(push, pull, sync): Use it.

	* tests/t_netsync_defaults.at: New test.
	* testsuite.at: Add it.

2005-03-21  Matt Johnston  <matt@ucc.asn.au>

	* change_set.cc: use std::map rather than smap for 
	confirm_unique_entries_in_directories() and confirm_proper_tree()
	since they perform a lot of insert()s.

2005-03-21  Nathaniel Smith  <njs@codesourcery.com>

	* monotone.texi (list tags, list vars, set, unset): Document.
	(Internationalization): Document vars.

2005-03-21  Nathaniel Smith  <njs@codesourcery.com>

	* transforms.{hh,cc} ({in,ex}ternalize_var_{name,domain}): New
	functions.
	* vocab_terms.hh (base64<var_value>): Declare template.
	* database.hh (get_vars): Simplify API.
	* database.cc (get_vars, get_var, var_exists, set_var, clear_var):
	Implement.
	* commands.cc (set, unset): New commands.
	(ls): New "vars" subcommand.
	* tests/t_vars.at: Fix.  Un-XFAIL.
	
2005-03-21  Nathaniel Smith  <njs@codesourcery.com>

	* transforms.{cc,hh}: Remove tabs.

2005-03-20  Nathaniel Smith  <njs@codesourcery.com>

	* tests/t_vars.at: New test.
	* testsuite.at: Add it.

2005-03-20  Nathaniel Smith  <njs@codesourcery.com>

	* schema.sql (db_vars): New table.
	* database.cc (database::database): Update schema id.
	* schema_migration.cc (migrate_client_to_vars): New function.
	(migrate_monotone_schema): Use it.
	* tests/t_migrate_schema.at: Another schema, another test...
	
	* vocab_terms.hh (var_domain, var_name, var_value): New types.
	* database.hh (get_vars, get_var, var_exists, set_var, clear_var):
	Prototype new functions.
	
2005-03-20  Derek Scherger  <derek@echologic.com>

	* file_io.cc (book_keeping_file): return true only if first
	element of path is MT, allowing embedded MT elements
	(walk_tree_recursive): check relative paths for ignoreable book
	keeping files, rather than absolute paths
	(test_book_keeping_file): add fs::path tests for book keeping
	files
	* tests/t_add_intermediate_MT_path.at: un-XFAIL, fix some problems
	with commas, add tests for renames and deletes with embedded MT
	path elements.

2005-03-20  Nathaniel Smith  <njs@codesourcery.com>

	* monotone.texi: Add some missing @sc{}'s.
	* cryptopp/config.h: Use "mt-stdint.h", not <stdint.h>, for
	portability.

2005-03-19  Nathaniel Smith  <njs@codesourcery.com>

	* Makefile.am (EXTRA_DIST): Add UPGRADE and README.changesets.
	* debian/files: Auto-updated by dpkg-buildpackage.

	* This is the 0.17 release.
	
2005-03-18  Nathaniel Smith  <njs@codesourcery.com>

	* Makefile.am (MOST_SOURCES): Add package_{full_,}revision.h.
	* NEWS: Fill in date.
	* debian/copyright: Update from AUTHORS.
	* configure.ac: Bump version number to 0.17.
	* debian/changelog, monotone.spec: Update for release.
	* po/monotone.pot: Auto-updated by distcheck.

2005-03-18  Christof Petig <christof@petig-baender.de>

	* sqlite/*: Imported sqlite version 3.1.6 tree

2005-03-18  Nathaniel Smith  <njs@codesourcery.com>

	* monotone.1, commands.cc, Makefile.am: Fixup after merge.

2005-03-18  Nathaniel Smith  <njs@codesourcery.com>

	* path_component (split_path): Fix bug.
	Also, add unit tests for file.
	* unit_tests.{hh,cc}: Add path_component unit tests.
	
2005-03-18  Nathaniel Smith  <njs@codesourcery.com>

	* Makefile.am: Fixup after merge.
	
2005-03-18  Nathaniel Smith  <njs@codesourcery.com>

	* change_set.cc: Move path_component stuff to...
	* path_component.{hh,cc}: ...these new files.
	* Makefile.am: Add them.

2005-03-18  Matt Johnston  <matt@ucc.asn.au>

	* txt2c.cc: add --no-static option
	* Makefile.am, package_revision.h, package_full_revision.h:
	create revision info files as standalone .c files to speed
	compilation (mt_version.cc doesn't need to recompile each time)

2005-03-17  Derek Scherger  <derek@echologic.com>

	* INSTALL: add note about creating a ./configure script

2005-03-16  Nathaniel Smith  <njs@codesourcery.com>

	* UPGRADE: Finish, hopefully.
	* monotone.texi (db check): Be more clear about what is normally
	checked, and when 'db check' is useful.

2005-03-16  Patrick Mauritz <oxygene@studentenbude.ath.cx>

	* monotone.texi (Hook Reference): Typo.

2005-03-16  Nathaniel Smith  <njs@codesourcery.com>

	* monotone.texi: Add Derek Scherger to the copyright list.
	Various tweaks.
	(Starting a New Project): Rewrite to clarify that only Jim runs
	"setup", and explain why.
	(Network Service): Add a note that most people do use a central
	server, since people on the mailing list seem to perhaps be
	getting the wrong idea.
	(Making Changes): Expand a little on what the "." in "checkout ."
	means, since people seem to accidentally checkout stuff into real
	directories.
	(db check): Add much verbiage on the implications
	of various problems, and how to fix them.  Also clarify some
	wording.
	* NEWS: Small tweaks.
	* UPGRADE: More instructions, not done yet...
	
2005-03-15  Matt Johnston  <matt@ucc.asn.au>

	* commands.cc, monotone.texi, monotone.1: mention that agraph
          output is in VCG format.

2005-03-14  Nathaniel Smith  <njs@codesourcery.com>

	* commands.cc (cat): 'cat file REV PATH'.
	* monotone.texi: Mention it.
	* tests/t_cat_file_by_name.at: New test.
	* testsuite.at: Add it.

2005-03-11  Nathaniel Smith  <njs@codesourcery.com>

	* automate.cc (automate_heads): Remove app.initialize call.
	* revision.cc, revision.hh (calculate_arbitrary_change_set): New
	function.
	(calculate_composite_change_set): Touch more sanity checking.

	* commands.cc (update): Use it.

2005-03-10  Derek Scherger  <derek@echologic.com>

	* app_state.cc (set_restriction): adjust bad path error message
	* commands.cc (get_valid_paths): refactor into ...
	(extract_rearranged_paths): ... this
	(extract_delta_paths): ... this
	(extract_changed_paths): ... this
	(add_intermediate_paths): ... and this
	(restrict_delta_map): new function
	(calculate_restricted_change_set): new function
	(calculate_restricted_revision):
	(ls_missing):
	(revert): rework using new valid path functions
	(do_diff): adjust --revision variants to work with restrictions
	* tests/t_diff_restrict.at: un-XFAIL

2005-03-09  Jon Bright <jon@siliconcircus.com>
	* win32/monotone.iss: Install the many-files version of the
	docs, install the figures, create a start-menu icon for the
	docs.
	* Makefile.am: Make docs generation work with MinGW

2005-03-09  Jon Bright <jon@siliconcircus.com>
	* win32/monotone.iss: Monotone -> monotone

2005-03-09  Jon Bright <jon@siliconcircus.com>
	* win32/monotone.iss: Added an Inno Setup script for 
	generating a Windows installer.  Inno Setup is GPLed, see
	http://www.jrsoftware.org for download

2005-03-09  Jon Bright <jon@siliconcircus.com>
	* t_diff_binary.at: binary.bz.b64 -> binary.gz.b64

2005-03-08  Derek Scherger  <derek@echologic.com>

	* Makefile.am: adjust for fsck rename
	* commands.cc (db fsck): rename to db check and add short help;
	adjust for fsck file renames
	* database.{cc,hh}: minor alignment adjustments
	(get_statistic): remove redundant method
	(info): use count in place of get_statistic
	(count): return unsigned long instead of int
	(get_keys): new method
	(get_public_keys): new method
	(get_private_keys): rewrite using get_keys
	(get_certs): new method to get all certs in database from
	specified table
	(get_revision_certs): ditto
	* fsck.{cc,hh}: rename to...
	* database_check.{cc,hh}: ...this; add key, cert and sane revision
	history checking
	* monotone.1: document db dump/load/check commands
	* monotone.texi: document db check command
	* tests/t_fsck.at: rename to...
	* tests/t_database_check.at: ...this; and add tests for key and
	cert problems
	* testsuite.at: account for new test name

2005-03-08  Nathaniel Smith  <njs@codesourcery.com>

	* ChangeLog: Insert some missing newlines.
	* NEWS: Note file format changes.
	* file_io.cc (tilde_expand): Clarify error message.

2005-03-08  Nathaniel Smith  <njs@codesourcery.com>

	* keys.{cc,hh} (require_password): Simplify interface, do more
	work.
	* rcs_import.cc (import_cvs_repo): Update accordingly.
	* commands.cc (server): Likewise.
	* revision.cc (build_changesets_from_existing_revs) 
	(build_changesets_from_manifest_ancestry): Require passphrase
	early.

2005-03-08  Nathaniel Smith  <njs@codesourcery.com>

	* NEWS, INSTALL, README.changesets: Update in preparation for
	0.17.
	* UPGRADE: New file.
	
	* tests/t_diff_restrict.at: Oops.  XFAIL it.
	
2005-03-08  Jon Bright  <jon@siliconcircus.com>
	
	* win32/process.cc (process_spawn): Escape the parameters,
	surround them with quotes before adding them to the consolidated
	command line string
	* mkstemp.cc (monotone_mkstemp): Now takes a std::string&, and
	returns the *native* form of the path in this.
	* mkstemp.hh: Now always use monotone_mkstemp
	(monotone_mkstemp): Update prototype
	* lua.cc (monotone_mkstemp_for_lua): Use new-style 
	monotone_mkstemp

2005-03-08  Jon Bright  <jon@siliconcircus.com>
	
	* win32/read_password.cc (read_password): Now correctly hides 
	password when run in a Windows console.  Does at least enough in
	a MinGW rxvt console to make sure that you can't see the password.
	* win32/process.cc: Change indentation.
	(process_spawn): Log commands executed, as for unix process.cc

2005-03-07  Nathaniel Smith  <njs@codesourcery.com>

	* tests/t_diff_restrict.at: New test.
	* testsuite.at: Add it.

2005-03-05  Nathaniel Smith  <njs@codesourcery.com>

	* netsync.cc (encountered_error, error): New variable and method.
	(session::session): Initialize encountered_error.
	(write_netcmd_and_try_flush, read_some, write_some): Check it.
	(queue_error_cmd): Consider it like sending a goodbye.
	(process_error_cmd): Throw an exception instead of considering it
	a goodbye.
	(process_data_cmd): Call error() if epochs don't match.
	* tests/t_epoch.at, tests/t_epoch_server.at: More minor tweaks.
	Expect failed pulls to exit with status 0.  This isn't really
	correct, but looks complicated to fix...

2005-03-05  Nathaniel Smith  <njs@codesourcery.com>

	* testsuite.at (NETSYNC_SERVE_N_START): New macro.
	* tests/t_epoch_server.at: Misc. fixes.

	* netsync.cc (session::session): Don't open valve yet.
	(maybe_note_epochs_finished): New method to open
	valve.
	(process_done_cmd, process_data_cmd): Call it.
	(rebuild_merkle_trees): Actually calculate hashes for epoch merkle
	trees.  Also, only include epochs that meet the branch mask.
	(session): Remove unused id_to_epoch map.
	
2005-03-05  Nathaniel Smith  <njs@codesourcery.com>

	* netcmd.cc (read_netcmd_item_type): Handle epoch_item.
	(test_netcmd_functions): Update for new confirm_cmd_payload
	format.
	* netsync.cc (process_confirm_cmd): Cut and paste error.

2005-03-05  Nathaniel Smith  <njs@codesourcery.com>

	* constants.{cc,hh}: Add new epochlen, epochlen_bytes constants.
	* vocab_terms.hh, vocab.hh: Add new epoch_data type.  Add predeclarations
	for it.
	* commands.cc (ls_epochs):
	* revision.cc (
	* database.hh:
	* database.cc: Update for epoch_data.  Add get_epoch, epoch_exists
	methods.
	* epoch.{cc,hh}: New files.
	* netsync.cc: Actually implement epochs-via-merkle code.

2005-03-04  Nathaniel Smith  <njs@codesourcery.com>

	* schema.sql (branch_epochs): Add 'hash' field.
	* schema_migration.cc: Fixup for.
	* database.cc (database): Change schemas.
	* tests/t_migrate_schema.at: Replace epoch db test case with one
	with new schema.

2005-03-03  Nathaniel Smith  <njs@codesourcery.com>

	* netsync.cc (session::id_to_epoch): New variable.
	(session::session): Create refinement and requested item tables
	for epochs.
	(rebuild_merkle_trees): Fill epoch merkle tree and id_to_epoch
	table.

	* netsync.cc (queue_confirm_cmd, process_confirm_cmd) 
	(dispatch_payload, rebuild_merkle_trees): 
	* netcmd.hh:
	* netcmd.cc (read_confirm_cmd_payload, write_confirm_cmd_payload):
	Remove epochs.

2005-02-27  Nathaniel Smith  <njs@codesourcery.com>

	* constants.cc:
	* revision.cc:
	* testsuite.at: 
	* commands.cc:
	* ChangeLog: Fixup after merge.

2005-02-27  Nathaniel Smith  <njs@codesourcery.com>

	* merkle_tree.hh (netcmd_item_type): Add epoch_item.
	* merkle_tree.cc (netcmd_item_type_to_string): Handle epoch_item.

	* packet.hh, packet.cc (struct packet_db_valve): New class.
	* netsync.cc (session): Use a valved writer.

2005-02-26  Nathaniel Smith  <njs@codesourcery.com>

	* merkle_tree.hh: Fix comment.
	Remove prototypes for non-existing functions.

2005-02-26  Nathaniel Smith  <njs@codesourcery.com>

	* tests/t_epoch_unidirectional.at: New test.
	* testsuite.at: Add it.

2005-02-26  Nathaniel Smith  <njs@codesourcery.com>

	* tests/t_epoch.at: Even more paranoid.
	* tests/t_epoch_server.at: New test.
	* testsuite.at: Add it.
	
2005-02-21  Nathaniel Smith  <njs@codesourcery.com>

	* tests/t_epoch.at: Check that netsync only sends relevant
	epochs, and be a little more paranoid.

2005-02-19  Nathaniel Smith  <njs@codesourcery.com>

	* revision.cc (struct anc_graph): Fixup after merge.

2005-02-18  graydon hoare  <graydon@pobox.com>

	* database.cc (set_epoch): Fix SQL.
	* monotone.texi (Rebuilding ancestry): Reword a bit.
	* netcmd.{cc,hh} 
	({read,write}_hello_cmd_payload): Transfer server key with hello.
	({read,write}_confirm_cmd_payload): Transfer epoch list with confirm.
	* netsync.cc: Adapt to changes in netcmd.
	(rebuild_merkle_trees): Set nonexistent epochs to zero before sync.
	* revision.cc (anc_graph): Randomize epochs on rebuild.
	* tests/t_epoch.at: Fix up to test slightly new semantics.

2005-02-07  Nathaniel Smith  <njs@codesourcery.com>

	* monotone.1: Add more db commands.
	* monotone.texi: Document db rebuild.  Add section on rebuilding
	ancestry and epochs.

2005-02-06  graydon hoare  <graydon@pobox.com>

	* commands.cc (db): Add epoch commands.
	(list): Likewise.
	Also remove some unneeded transaction guards.
	* database.{cc,hh} (get_epochs): New function.
	(set_epoch): Likewise.
	(clear_epoch): Likewise.
	Also remove all persistent merkle trie stuff.
	* schema.sql: Add epochs, remove tries.
	* schema_migration.cc: Update.
	* tests/t_epoch.at: New test.
	* tests/t_migrate_schema.at: Update.
	* testsuite.at: Add some new helpers, call t_epoch.at.
	* vocab.hh (epoch_id): Define.
	* vocab_terms.hh (epoch): Define.

2005-02-05  Nathaniel Smith  <njs@codesourcery.com>

	* merkle_tree.hh: Remove mcert_item and fcert_item, rename
	rcert_item to cert_item, renumber to remove gaps left.
	* merkle_tree.cc (netcmd_item_type_to_string):
	* netcmd.cc (read_netcmd_item_type): 
	* netsync.cc: Adjust accordingly.
	
2005-02-05  Nathaniel Smith  <njs@codesourcery.com>

	* constants.cc (constants): Bump netsync protocol version.

2005-03-07  Nathaniel Smith  <njs@codesourcery.com>

	* lua.cc (monotone_spawn_for_lua): Minimal change to get arguments
	in right order.  Still needs hygienic cleanups...
	* tests/t_can_execute.at: Run 'cp' instead of 'touch', because cp
	will actually notice if we pass arguments out of order.
	* testsuite.at: Remove mysterious blank line.
	
2005-03-07  Nathaniel Smith  <njs@codesourcery.com>

	* unix/process.cc (process_spawn): Log command line before
	executing.

2005-03-07  Nathaniel Smith  <njs@codesourcery.com>

	* revision.cc (kill_redundant_edges): Rename back to...
	(kluge_for_3_ancestor_nodes): ...this.  Go back to only cleaning
	up parents of 3+ parent nodes.
	(analyze_manifest_changes): Take a third argument, of files whose
	ancestry needs splitting.
	(construct_revision_from_ancestry): Make more more complex, in
	order to properly track file identity in merges.

2005-03-05  Nathaniel Smith  <njs@codesourcery.com>

	* revision.cc (check_sane_history): Typo.
	
2005-03-05  Nathaniel Smith  <njs@codesourcery.com>

	* revision.hh (check_sane_history): Take an app_state instead of a
	database as an argument.
	* database.cc: Pass an app_state instead of a database as its
	argument. 
	* revision.cc (check_sane_history): Update accordingly.  Add a new
	check for merges, that they are creating consistent changesets
	(even when the common ancestor is outside of the usual
	paranoia-checking search depth).

2005-03-05  Nathaniel Smith  <njs@codesourcery.com>

	* revision.cc (kluge_for_3_ancestor_nodes): Rename to...
	(kill_redundant_edges): ...this.  Kill all redundant edges, not
	just ones on nodes with 3+ parents.  Also, make it actually work.
	
2005-03-05  Nathaniel Smith  <njs@codesourcery.com>

	* revision.cc (kluge_for_3_ancestor_nodes): New method.
	(rebuild_ancestry): Call it.

2005-03-03  Nathaniel Smith  <njs@codesourcery.com>

	* revision.cc (check_sane_history): Print a warning to let the
	user know why things like 'pull' can take so long.
	* netsync.cc: Remove a few tabs.

2005-03-04  Jon Bright  <jon@siliconcircus.com>
	
	* win32/process.cc (process_spawn): Now takes 
	const char * const argv[]
	* unix/process.cc (process_spawn): Ditto.  Cast for call to
	execvp
	(existsonpath): Initialise args in a const way

2005-03-04  Jon Bright  <jon@siliconcircus.com>
	
	* win32/process.cc (process_spawn): Now takes 
	char * const argv[]
	* platform.hh (process_spawn): Ditto
	* unix/process.cc (process_spawn): Ditto
	* lua.cc (monotone_spawn_for_lua): Remove debug code
	* General: Beginning to hate C++'s const rules

2005-03-04  Jon Bright  <jon@siliconcircus.com>
	
	* win32/process.cc (process_spawn): Now takes 
	const char * const *
	* platform.hh (process_spawn): Ditto
	* unix/process.cc (process_spawn): Ditto
	* General: Sorry about all these commits, I'm syncing back and
	forth between Linux and Win32

2005-03-04  Jon Bright  <jon@siliconcircus.com>
	
	* win32/process.cc (process_spawn): Now takes char * const *
	* platform.hh (process_spawn): Ditto
	* unix/process.cc (process_spawn): Ditto
	(existsonpath): argv now const char*[]

2005-03-04  Jon Bright  <jon@siliconcircus.com>
	
	* win32/process.cc: Added forgotten file
	* unix/process.cc: Include stat.h, (process_*) fix compilation
	errors

2005-03-04  Jon Bright  <jon@siliconcircus.com>
	
	* unix/process.cc: Added forgotten file

2005-03-03  Jon Bright  <jon@siliconcircus.com>
	
	* lposix.c: Deleted
	* win32/process.cc: Created, added Win32 versions of functions
	existsonpath, make_executable, process_spawn, process_wait,
	process_kill, process_sleep
	* unix/process.cc: Ditto, for the Unix versions.
	* lua.cc: Add LUA wrappers for the above functions, register
	them with LUA
	* std_hooks.lua (execute, attr_functions->execute, 
	program_exists_in_path): Use the new functions instead of posix
	functions
	* t_can_execute.at (touchhook.lua): Ditto

2005-03-01  Derek Scherger  <derek@echologic.com>

	* app_state.cc (set_restriction): actually ignore ignored files
	rather than trying to validate them

2005-03-01  Derek Scherger  <derek@echologic.com>

	* tests/t_diff_binary.at: new test (bug report)
	* tests/t_command_completion.at: new test
	* tests/t_merge_rename_file_and_rename_dir.at: new test
	* testsuite.at: include new tests
	
2005-02-28  Richard Levitte  <richard@levitte.org>

	* Makefile.am (BUILT_SOURCES_CLEAN): Moved mt-stding.h from here...
	(DISTCLEANFILES): ... to here.  Since mt-stding.h is created by
	config.status, it should only be removed by the distclean target.

2005-02-28  Matt Johnston  <matt@ucc.asn.au>

	* std_hooks.lua: posix.iswin32() == 1, rather than plain boolean
	comparison (0 doesn't compare as false in lua it seems).

2005-02-27  Jon Bright  <jon@siliconcircus.com>
	
	* lposix.c (win32 Pspawn): Search the path
	(win32 Pexistsonpath): Added.  'which' isn't easily available,
	and not available at all from a normal Win32 command shell
	(Piswin32): Added a function for both Unix and Win32 to detect
	if running on Windows
	* std_hooks.lua (program_exists_in_path): Now calls 
	posix.iswin32.  If win32, calls posix.existsonpath, otherwise
	calls which as it always did.

2005-02-27  Jon Bright  <jon@siliconcircus.com>
	
	* lposix.c (win32 Pspawn): Remove dumb strlen bug resulting in
	AVs on commit.

2005-02-27  Jon Bright  <jon@siliconcircus.com>
	
	* t_can_execute.at: Test to see if hooks can execute things
	* testsuite.at: Add t_can_execute

2005-02-27  Jon Bright  <jon@siliconcircus.com>
	
	* lposix.c (win32 Pspawn): Ensure the command string is always
	NUL-terminated.  Also, allocate enough memory for the quotes
	around the command string.

2005-02-27  Jon Bright  <jon@siliconcircus.com>
	
	* xdelta.cc (unittests): Define BOOST_STDC_NO_NAMESPACE, needed
	to compile with the latest MinGW which uses gcc 3.4.2
	* vocab.cc (verify(local_path)): Catch fs::filesystem_error too
	and rethrow this as an informative_failure, thereby fixing the
	Win32 unit tests without disabling anything
	* idna/toutf8.c (stringprep_convert): Fix a potential segfault
	when memory allocation fails.  Potentially security-relevant.
	* tests/t_i18n_file.at: Add a SET_FUNNY_FILENAME macro, which 
	gets a platform-appropriate funny filename (with/without 
	colon).  
	Change references to utf8 to utf-8, iso88591 to iso-8859-1, and
	eucjp to euc-jp, on the grounds that MinGW's iconv knows all
	of the latter and none of the former, but Linux iconv knows all
	of them.  Test now passes one Win32.  I'm presuming we weren't
	deliberately using non-standard names for charsets here.
	* tests/t_i18n_changelog.at: Same charset name changes.
	* tests/t_dump_load.at: Canonicalise dump before loading it
	* tests/t_load_into_existing.at: Ditto
	* tests/t_fmerge.at: Canonicalise fmerge output
	* tests/t_merge_normalization_edge_case.at: Ditto
	* tests/t_unidiff.at: Canonicalise diff output
	* tests/t_largish_file.at: Instead of using dd, which MinGW
	doesn't have, I've generated the file with dd on a nearby Linux
	box, then gziped and b64ed it, and the test case now generates
	it with UNGZB64
	* testsuite.at: Add a comment every 10 tests with the test
	number.  Useful if you're trying to locate which test number
	you're trying to run and only have the filename.  If people 
	hate this, though, please do delete.
	(UNB64_COMMAND) Do special handling for Win32 to avoid
	having to canonicalise the file.
	(UNGZ_COMMAND) Canonicalise the file after ungzipping it.
	* lposix.c: (Pfork, Pexec) Removed, on the grounds that we only
	really want to support fork+exec as a single operation.  fork()
	without exec() could be risky with a child process also having
	our sqlite handles, etc.  exec() could be risky since we 
	wouldn't be exiting gracefully, just dying in the middle of a
	hook.
	(Pspawn) Implemented for both Win32 and Unix.  Does fork/exec
	for Unix, CreateProcess for Win32.  Returns -1 on error, pid on
	success in both cases.
	(Pwait, Pkill, Psleep) Implemented for Win32.  Note that pid is
	not optional for Pwait on Win32.
	* std_hooks.lua: (execute) Now uses spawn()

2005-02-25  Jon Bright  <jon@siliconcircus.com>
	
	* ChangeLog: Add all my previous changes.
	* tests/t_add_owndb.at: Add test for trying to add the db to
	itself.
	* testsuite.at: Call it
	* tests/t_automate_heads.at: Canonicalise stdout output.
	* tests/t_automate_version.at: Use arithmetic comparison against
	wc output instead of string comparison, to avoid problems with
	MinGW's wc, which outputs with initial space-padding
	* tests/t_change_empty_file.at: Canonicalise stdout output 
	and compare manually instead of letting autotest check it
	* tests/t_fmerge_normalize.at: Canonicalise stdout output.
	* tests/t_netsync_single.at: Use NETSYNC_KILLHARD instead of 
	killall, as for the NETSYNC functions in testsuite.at

2005-02-27  Matt Johnston  <matt@ucc.asn.au>

        * main.cc: ignore SIGPIPE so that monotone won't be killed
        unexpectedly upon remote disconnection for netsync

2005-02-27  Nathaniel Smith  <njs@codesourcery.com>

	* idna/idn-int.h: Oops, really add this time.

2005-02-27  Nathaniel Smith  <njs@codesourcery.com>

	* AUTHORS: Add Corey Halpin.
	
	* idna/idn-int.h: New file (don't generate from configure anymore,
	but just ship).
	* configure.ac: Don't generate idna/idn-int.h.  Do generate
	mt-stdint.h.
	* Makefile.am: Adjust for idna/idn-int.h and mt-stdint.h.
	* acinclude.m4: Remove AX_CREATE_STDINT_H, ACX_PTHREAD,
	AC_COMPILE_CHECK_SIZEOF (let aclocal pick them up from m4/
	instead).
	* m4/ax_create_stdint_h.m4:
	* m4/acx_pthread.m4: Update from http://autoconf-archive.cryp.to/
	
	* numeric_vocab.hh: Instead of dancing around which header to
	include, include mt-stdint.h.
	
	* app_state.cc (restriction_includes, set_restriction): Move
	global static 'dot' into these functions, because file_path
	depends on global book_keeping_dir being initialized already, and
	there is no guaranteed order of initialization of C++ statics.
	(Bug reported by Matt Johnston.)
	
2005-02-27  Corey Halpin  <chalpin@cs.wisc.edu>

	* numeric_vocab.hh: Try both stdint.h and inttypes.h.
	* main.cc: OpenBSD has Unix signals too.

2005-02-26  Derek Scherger  <derek@echologic.com>

	* file_io.cc (absolutify): normalize fs::path to remove ..'s
	* tests/t_db_with_dots.at: ensure database path in MT/options
	doesn't contain ..'s

2005-02-25  Jon Bright  <jon@siliconcircus.com>
	
	* ChangeLog: Add all my previous changes.
	* tests/t_add_owndb.at: Add test for trying to add the db to
	itself.
	* testsuite.at: Call it
	* tests/t_automate_heads.at: Canonicalise stdout output.
	* tests/t_automate_version.at: Use arithmetic comparison against
	wc output instead of string comparison, to avoid problems with
	MinGW's wc, which outputs with initial space-padding
	* tests/t_change_empty_file.at: Canonicalise stdout output 
	and compare manually instead of letting autotest check it
	* tests/t_fmerge_normalize.at: Canonicalise stdout output.
	* tests/t_netsync_single.at: Use NETSYNC_KILLHARD instead of 
	killall, as for the NETSYNC functions in testsuite.at

2005-02-25  Nathaniel Smith  <njs@codesourcery.com>

	* vocab.cc (test_file_path_verification): Re-enable some tests
	disabled by Jon Bright, following discussion on IRC concluding
	that they were catching a real bug.

2005-02-24  Nathaniel Smith  <njs@codesourcery.com>

	* tests/t_add_dot.at: Run "add ." in a subdirectory, so as not to
	add the test database.  (Reported by Jon Bright.)

	* AUTHORS: Fix gettext.h copyright note, to not be in the middle
	of libidn copyright note.
	Add Jon Bright.

2005-02-24  Jon Bright  <jon@siliconcircus.com>

	* app_state.cc (prefix): Use string() instead of 
	native_directory_string().  For Unix, these should be equivalent.
	For Win32, I believe string()'s correct (since we compare 
	everywhere against normalized paths with / characters, but 
	native_directory_string produces paths with \ characters on Win32.
	* rcs_file.cc (file_source): Map the map, not the mapping.
	* tests/t_i18n_file.at: Remove colon from filename with symbols.
	I need to return to this and add a proper test for Win32, so we
	only use the colon on non-Win32.
	* testsuite.at: Add a CANONICALISE function, which does nothing
	on Unix and strips out carriage returns from files on Win32.  This
	is useful for being able to compare Monotone's stdout output to
	files on disk.  Add NETSYNC_KILL and NETSYNC_KILLHARD functions,
	to deal with MinGW not having killall (Unix still uses killall,
	though).
	* tests/t_import.at: Add CANONICALISE calls before comparing
	stdout output.
	* tests/t_netsync.at: Likewise
	* tests/t_netsync_single.at: Likewise
	* tests/t_scan.at: Likewise
	* tests/t_versions.at: Likewise
	* tests/t_ls_missing.at: Likewise.  Also, generate missingfoo and
	missingbar files with expected output from ls missing for these
	files being missing and compare against those.

2005-02-24  Derek Scherger  <derek@echologic.com>

	* app_state.{cc,hh} (add_restriction): rename to ...
	(set_restriction) this; and add path validation
	* commands.cc (get_valid_paths): new function
	(get_path_rearrangement) remove restricted include/exclude variant
	(calculate_restricted_revision) get valid paths and use to set up
	restriction
	(status, ls_unknown, commit, do_diff) pass args to
	calculate_restricted_revision to valid restriction paths
	(ls_missing, revert) get valid paths and use to set up restriction
	* tests/t_checkout_options.at: remove bug report priority (it's
	fixed!)
	* tests/t_diff_added_file.at: add --revision options to diff
	* tests/t_restrictions.at: remove invalid paths from ls unknown
	and ls ignored
	* tests/t_restrictions_warn_on_unknown.at: un-XFAIL
	
2005-02-23  Derek Scherger  <derek@echologic.com>

	* commands.cc (ls_missing): replace duplicated code with call to
	calculate_base_revision

2005-02-23  Jon Bright  <jon@siliconcircus.com>
	
	* vocab.cc (test_file_path_verification): Disable foo//nonsense
	test for Win32, add tests for UNC paths.  This was the only
	failing unit test on Win32.

2005-02-23  Jon Bright  <jon@siliconcircus.com>

	* txt2c.cc (main): Don't claim the file was generated from 
	--strip-trailing if that option's used.

2005-02-23  Jon Bright  <jon@siliconcircus.com>

	* app_state.cc: Add include of io.h for Win32, for chdir()
	* file_io.cc (get_homedir): Correct assertion (remove bracket)
	* lua/lposix.c, lua/modemuncher.c: Remove all references to
	functions and modes that don't exist on Win32.
	* monotone.cc: Include libintl.h on Win32
	
2005-02-21  Nathaniel Smith  <njs@codesourcery.com>

	* file_io.cc (get_homedir): Add more comments and logging to Win32
	version.  Also, only check HOME under Cygwin/MinGW.

2005-02-21  Derek Scherger  <derek@echologic.com>

	* Makefile.am: merge fixup
	
2005-02-21  Derek Scherger  <derek@echologic.com>

	* Makefile.am: add fsck.{cc,hh}
	* commands.cc(check_db): move to ...
	* fsck.{cc,hh}: here and do lots more checking
	* database.{cc,hh}(get_ids): new method
	(get_file_ids,get_manifest_ids,get_revision_ids): more new methods
	* tests/t_fsck.at: new test
	* testsuite.at: call it
	
2005-02-21  Nathaniel Smith  <njs@codesourcery.com>

	* commands.cc (commit): Simplify chatter.

2005-02-21  Nathaniel Smith  <njs@codesourcery.com>

	* file_io.cc (get_homedir): Check more environment variables in
	Win32 version.

2005-02-21  Nathaniel Smith  <njs@codesourcery.com>

	* file_io.cc: Remove tabs.

2005-02-21  Nathaniel Smith  <njs@codesourcery.com>

	* smap.hh (smap): Remove leading underscores, add comments.

2005-02-20  Nathaniel Smith  <njs@codesourcery.com>

	* std_hooks.lua (merge2, merge3): Check for DISPLAY before
	invoking gvim.

2005-02-20  Julio M. Merino Vidal  <jmmv@NetBSD.org>

	* ChangeLog: Use tabs for indentation rather than spaces.  Drop
	trailing whitespace.  While here, fix a date by adding zeros before
	the month and the day number.

2005-02-20  Julio M. Merino Vidal  <jmmv@NetBSD.org>

	* gettext.h: Add file.
	* AUTHORS: Mention that it comes from the GNU Gettext package.
	* Makefile.am: Distribute it.
	* sanity.hh: Use gettext.h rather than libintl.h so that --disable-nls
	works.  Also improves portability, according to the GNU Gettext
	manual.

2005-02-19  Derek Scherger  <derek@echologic.com>

	* automate.cc (automate_heads): remove bogus call to 
	app.allow_working_copy() which is called in cpp_main
	* database.cc (check_sqlite_format_version): don't check database
	version when "file" is really a directory; add filename to error
	message
	(sql): check for empty database early, even though this seems
	impossible as absolutify changes "" into path to working dir;
	convert to use N-style assertions; add check to ensure "file" is
	not really a directory
	* tests/t_db_missing.at: new test for above problems
	* testsuite.at: call it

2005-02-19  Nathaniel Smith  <njs@codesourcery.com>

	* tests/t_add_intermediate_MT_path.at: Tighten up.

	* tests/t_merge_3.at: New test.
	* tests/t_merge_4.at: Likewise.
	* testsuite.at: Add them.

2005-02-19  Ole Dalgaard  <josua+monotone@giraffen.dk>

	* configure.ac: Check for 64-bit versions of Boost static
	libraries.

2005-02-18  Julio M. Merino Vidal  <jmmv@NetBSD.org>

	* INSTALL:
	* configure.ac: Improve Boost detection by trying several possible
	library suffixes before aborting.

2005-02-18  graydon hoare  <graydon@pobox.com>

	* change_set.cc
	(apply_change_set): Avoid fast path when there are adds.
	(apply_path_rearrangement): Likewise.

2005-02-18  graydon hoare  <graydon@pobox.com>

	* automate.cc (automate_heads): Fix initialize() call.
	* change_set.{cc,hh}
	(apply_path_rearrangement): Add quick version.
	* revision.cc
	(check_sane_history): Use quick version of apply_change_set.
	* work.cc
	(build_addition): Use quick version of apply_path_rearrangement.
	(known_preimage_path): Likewise.
	* testsuite.at: Fix definitions of _ROOT_DIR, add --norc some
	places.
	* AUTHORS: Mention Daniel.

2005-02-18  Daniel Berlin  <dberlin@dberlin.org>

	* xdelta.cc (compute_delta_insns): Correct 1-byte-source bug.

2005-02-18  graydon hoare  <graydon@pobox.com>

	* Makefile.am (MOST_SOURCES): Add smap.hh.

2005-02-18  graydon hoare  <graydon@pobox.com>

	* basic_io.{cc,hh}: Inline some stuff.
	* change_set.cc: Use smap various places, reduce to 32-bit tids.
	* commands.cc: Use shared_ptr<change_set> everywhere.
	* netsync.cc: Likewise.
	* rcs_import.cc: Likewise.
	* revision.{cc,hh}: Likewise.
	* smap.hh: New file.

2005-02-18  Julio M. Merino Vidal  <jmmv@NetBSD.org>

	* INSTALL:
	* configure.ac: Improve Boost detection by trying several possible
	library suffixes before aborting.

2005-02-17  Derek Scherger  <derek@echologic.com>

	* tests/t_add_intermediate_MT_path.at: new test
	* testsuite.at: call it

2005-02-17  Julio M. Merino Vidal  <jmmv@NetBSD.org>

	* testsuite.at:
	* tests/t_change_empty_file.at: Verify that modifying an empty file
	creates a patch revision rather than an add/delete sequence.  The
	incorrect behavior was reported in bug #9964.

2005-02-17  Derek Scherger  <derek@echologic.com>

	* app_state.{cc,hh} (app_state): initialize search root
	(initialize): boolean signature variant renamed to ...
	(allow_working_copy): this; add explicit search root; move
	requirement for working copy to ...
	(require_working_copy): this new method
	(initialize): string signature variant renamed to ...
	(create_working_copy): this
	(set_root): new method
	* commands.cc: remove app.initialize(false) calls; replace
	app.initialize(true) with app.require_working_copy(); replace
	app.initialize(dir) with app.create_working_copy(dir)
	(checkout): ensure revision is member of specified branch
	* file_io.{cc,hh} (find_working_copy): stop search at --root if
	specified
	* monotone.cc (OPT_ROOT): new option
	(cpp_main): call app.allow_working_copy() before executing
	commands to always read default options
	* monotone.1: add --root option
	* monotone.texi: add --root option
	* tests/t_checkout_noop_on_fail.at: un-XFAIL
	* tests/t_checkout_options.at: un-XFAIL, add check for specified
	revision not in specified branch
	* testsuite.at: add --root option to MONOTONE to prevent searching
	above test dir
	* vocab.cc: remove redundant forward declaration

2005-02-16  Derek Scherger  <derek@echologic.com>

	* commands.cc (revert): don't rewrite unchanged files
	* tests/t_revert_unchanged.at: new test
	* testsuite.at: call it

2005-02-12  Derek Scherger  <derek@echologic.com>

	* database.cc (sqlite3_unpack_fn): new function for viewing
	base64, gzipped data
	(install_functions): install it
	(rehash): remove unused obsolete fcerts ticker

2005-02-17  Nathaniel Smith  <njs@codesourcery.com>

	* debian/changelog: s/graydon@mogo/graydon@pobox.com/, to make
	lintian happy.
	* debian/rules (config.status): Remove --with-bundled-adns.
	* debian/control (Build-Depends): Don't Build-Depend on libpopt,
	only libpopt-dev.
	* .mt-attrs (debian/control): Make executable.

2005-02-17  Nathaniel Smith  <njs@codesourcery.com>

	* tests/t_undo_update.at: Stupid typo.
	* tests/t_largish_file.at: New test.
	* testsuite.at: Add it.

	* commands.cc (push, pull, sync): Remove misleading "..." from
	help text.

2005-02-16  Julio M. Merino Vidal  <jmmv@NetBSD.org>

	* Makefile.am: Append $(BOOST_SUFFIX) to -lboost_unit_test_framework
	to fix 'make check' on systems where boost libraries can only be
	found by passing the exact suffix as part of the name.

2005-02-16  Julio M. Merino Vidal  <jmmv@NetBSD.org>

	* monotone.texi: Fix a typo (hexidecimal to hexadecimal).  Also
	change an example command to append stuff to ~/.monotonerc, instead
	of completely destroying the possibily existing file.  Addresses
	bug #11136.

2005-02-16  Julio M. Merino Vidal  <jmmv@NetBSD.org>

	* cryptopp/config.h: Use uint{8,16,32,64}_t as size types instead of
	trying to match them to unsigned char/int/long/long long respectively.
	Should fix build on FreeBSD/sparc64, as seen in bug #10203.

2005-02-16  Julio M. Merino Vidal  <jmmv@NetBSD.org>

	* INSTALL:
	* Makefile.am:
	* configure.ac: Add the --disable-large-file option to manually
	disable large file support from the builtin sqlite (compatibility
	with old systems and FAT).  Addresses bug #8380.

2005-02-16  Nathaniel Smith  <njs@codesourcery.com>

	* tests/t_undo_update.at: New todo.
	* testsuite.at: Add it.

2005-02-15  Nathaniel Smith  <njs@codesourcery.com>

	* monotone.1: Add cursory note about "automate".
	* monotone.texi: Synchronize with manpage.

2005-02-15  Nathaniel Smith  <njs@codesourcery.com>

	* automate.cc: Add "Error conditions" to the standard comment
	sections.

	* monotone.texi (Scripting): New section.
	(Automation): New section.

	* tests/t_automate_heads.at: Test behavior with nonexistent
	branch.

2005-02-14  Nathaniel Smith  <njs@codesourcery.com>

	* tests/t_merge_normalization_edge_case.at: New test.
	* testsuite.at: Add it.

	* diff_patch.cc (normalize_extents): Soften the warning message
	now that we have one test case.

2005-02-14  Matthew A. Nicholson  <mnicholson@digium.com>

	* std_hooks.lua: Add vimdiff merge hooks.

2005-02-14  Nathaniel Smith  <njs@codesourcery.com>

	* std_hooks.lua: Remove tabs.

2005-02-14  Nathaniel Smith  <njs@codesourcery.com>

	* tests/t_automate_heads.at: New test.
	* tests/t_automate_version.at: New test.
	* testsuite.at: Add then.

	* commands.cc (automate): Fix documentation string.
	* automate.cc: Much more structured documentation comments.

2005-02-13  Nathaniel Smith  <njs@codesourcery.com>

	* automate.{cc,hh}: New files.
	* commands.cc: New command "automate".

2005-02-13  Nathaniel Smith  <njs@codesourcery.com>

	* monotone.texi (Creating a Database): Fix typo, clarify
	conventions for database management following question on mailing
	list.

2005-02-12  graydon hoare  <graydon@pobox.com>

	* change_set.{cc,hh}: Correct code to pass newly-added unit tests.

2005-02-10  Derek Scherger  <derek@echologic.com>

	* monotone.1: update for restrictions
	* monotone.texi: sync with manpage

2005-02-09  Derek Scherger  <derek@echologic.com>

	* cert.cc (cert_revision_testresult): allow pass/fail testresult
	values
	* commands.cc (testresult): likewise
	* commands.cc (do_diff): disallow restriction of non-working copy
	diffs
	* monotone.texi: update for restrictions

2005-02-08  graydon hoare  <graydon@pobox.com>

	* database.cc (version_cache::set): Fix bad expiry logic.

2005-02-08  Nathaniel Smith  <njs@codesourcery.com>

	* change_set.cc (check_sane): Null sources are only valid for
	adds.

2005-02-07  Nathaniel Smith  <njs@codesourcery.com>

	* database.cc (struct version_cache): Fix invariant in cache
	clearing logic.

2005-02-06  Nathaniel Smith  <njs@codesourcery.com>

	* change_set.cc: Add a few more invariants; add lots and lots of
	unit tests.

2005-02-06  graydon hoare  <graydon@pobox.com>

	* change_set.cc: Use hash_map in a few places.
	(confirm_unique_entries_in_directories): Fix invariants.
	* constants.{cc,hh} (db_version_cache_sz): New constant.
	* database.cc (version_cache): New structure.
	(get_version): Use it.
	* interner.hh: Rewrite to use hash_map and vector.
	* tests/t_no_rename_overwrite.at: Tweak return codes.

2005-02-06  Nathaniel Smith  <njs@codesourcery.com>

	* ui.hh (ensure_clean_line): New method.
	* ui.cc (inform): Use it.
	* keys.cc (get_passphrase): Call it before prompting for passphrase.

2005-02-06  Nathaniel Smith  <njs@codesourcery.com>

	* database.cc (info): Report more statistics.

	* ROADMAP: Remove finished items.

	* revision.cc (analyze_manifest_changes): Childs cannot be null,
	that makes no sense.
	(add_node_for_old_manifest): Log node names, don't print it.
	(construct_revision_from_ancestry): Partially rewrite to handle
	root nodes explicitly.
	(build_changesets_from_existing_revs): Don't put the null revision
	in the ancestry graph, to match changesetify logic.
	(add_node_for_old_revision): Enforce decision that the ancestry
	graph not contain the null revision.

	(anc_graph::heads): Remove.
	(add_node_ancestry): Don't try creating it; logic was broken
	anyway.
	(rebuild_from_heads): Rename to...
	(rebuild_ancestry): ...this.  Calculate head set correctly.

2005-02-05  Nathaniel Smith  <njs@codesourcery.com>

	* change_set.cc (compose_path): Add more invariants.

2005-02-05  Nathaniel Smith  <njs@codesourcery.com>

	* monotone.cc (cpp_main): Log command line, to help interpret the
	logs people send in.

2005-02-05  Nathaniel Smith  <njs@codesourcery.com>

	* revision.cc (check_sane): Turn off this invariant when
	global_sanity.relaxed.

2005-02-03  Nathaniel Smith  <njs@codesourcery.com>

	* tests/t_load_into_existing.at: Oops, really add it too, sigh.

2005-02-03  Nathaniel Smith  <njs@codesourcery.com>

	* tests/t_need_mt_revision.at: Oops, really add it.

2005-02-03  Nathaniel Smith  <njs@codesourcery.com>

	* interner.hh (interner::intern): Add version taking a bool&, so
	callers can tell whether this string has previously been checked.
	* change_set.cc: Use new interned string identifier
	'path_component's instead of file_path's for components of paths;
	sanity-check each component exactly once.

2005-02-03  Nathaniel Smith  <njs@codesourcery.com>

	* database.cc (load): Check for existence of target database.
	* tests/t_load_into_existing.at: New test.
	* testsuite.at: Add it.

2005-02-03  Nathaniel Smith  <njs@codesourcery.com>

	* tests/t_checkout_dir.at: Also check that checkout to unwriteable
	directory fails.
	* tests/t_branch_checkout.at: New test.
	* testsuite.at: Add it.

	* app_state.cc (initialize): Simplify working directory
	initialization, and improve error handling.

	* keys.cc (get_passphrase): Disallow empty passphrases early
	(before they trigger an invariant down the line...).

2005-02-03  Nathaniel Smith  <njs@codesourcery.com>

	* update.cc (pick_update_candidates): Add I().
	* commands.cc (calculate_base_revision): Remove 'rev' argument,
	which was never set and callers never used.
	(calculate_base_manifest, calculate_current_revision)
	(calculate_restricted_revision, revert): Update correspondingly.
	(update): Check for null old revision.

	* main.cc (main): Make exit status 3 if we caught an unhandled
	exception, in particular so the testsuite can tell the difference
	between an error handled cleanly and an error caught by an
	invariant.
	* tests/t_update_null_revision.at: New test.
	* testsuite.at: Add it.

2005-02-03  Nathaniel Smith  <njs@codesourcery.com>

	* main.cc: Remove tabs.

2005-02-02  Nathaniel Smith  <njs@codesourcery.com>

	* change_set.cc (extract_first): Rename to...
	(extract_pairs_and_insert): ...this.
	(path_rearrangement::check_sane): Use it to add additional
	checks.

	* work.hh: Update comments (MT/manifest doesn't exist
	anymore...).

	* tests/t_need_mt_revision.at: New test.
	* testsuite.at: Add it.
	* commands.cc (get_revision_id): Require MT/revision to exist.
	(setup): Create MT/revision.

2005-02-02  Nathaniel Smith  <njs@codesourcery.com>

	* work.hh: Remove tabs.

2005-02-03  graydon hoare  <graydon@pobox.com>

	* tests/t_i18n_changelog.at: New test.
	* testsuite.at: Run it.
	* lua/lposix.c: New file.
	* lua/modemuncher.c: New file
	* lua.cc: Load posix library.
	* lua/liolib.c: Disable execute and popen.
	* std_hooks.lua: Remove io.execute uses.
	* AUTHORS: Update to mention lposix.c, modemuncher.c.
	* Makefile.am: Likewise.

2005-02-01  Nathaniel Smith  <njs@codesourcery.com>

	* tests/t_rebuild.at: Beef up test in response to possible
	problems reported by Derek Scherger.

2005-01-31  Nathaniel Smith  <njs@codesourcery.com>

	* rcs_import.cc (store_manifest_edge): Don't try to store deltas
	to the null manifest.
	(import_cvs_repo): Root revision has null manifest, not empty
	manifest.
	* revision.cc (check_sane): More invariants.

2005-01-28  graydon hoare  <graydon@pobox.com>

	* database.{cc,hh}: More netsync speed tweaks.
	* netsync.cc: Likewise.

2005-01-27  Nathaniel Smith  <njs@codesourcery.com>

	* tests/t_restrictions_warn_on_unknown.at: New test.
	* testsuite.at: Add it.

2005-01-27  Derek Scherger  <derek@echologic.com>

	* commands.cc (attr): adjust for subdir; ensure files exist
	* tests/t_attr.at: improve setup description
	* tests/t_attributes.at: improve setup description so that
	testsuite -k attr runs this test; check for attributes on missing
	files
	* tests/t_subdir_attr.at: new test
	* testsuite.at: fix dutch spelling of monotone; call new test

2005-01-27  Nathaniel Smith  <njs@codesourcery.com>

	* change_set.hh (null_id): New function.
	* revision.cc (analyze_manifest_changes): Fix typo, use null_id.
	* tests/t_rebuild.at: Un-XFAIL.

2005-01-27  Nathaniel Smith  <njs@codesourcery.com>

	* tests/t_rebuild.at: Add priority tag.

	* tests/t_cvsimport.at: Be more thorough.

	* rcs_import.cc (store_edge): Rename to...
	(store_manifest_edge): ...this.  Remove revision arguments, and
	remove storing of revision.
	(import_states_recursive): Update accordingly.
	Add 'revisions' argument; update it instead of trying to write
	revisions now.
	(import_states_by_branch): Add 'revisions' argument.
	(import_cvs_repo): Add a stage 3 that writes out the revisions
	accumulated in the 'revisions' vector.
	
2005-01-27  Matt Johnston  <matt@ucc.asn.au>

	(compile fixes for Linux/gcc 3.3.4)
	* botan/{util.cpp,primes.cpp}: give large constants ULL
	suffixes
	* botan/{gzip.cpp}: fix type for std::max() comparison

2005-01-27  graydon hoare  <graydon@pobox.com>

	* AUTHORS: Mention Georg.
	* change_set.cc: Null out names which are in null directories.
	* commands.cc (reindex): Remove COLLECTION argument.
	* database.{cc,hh} (get_revision_certs):
	Add brute force "load all certs" method.
	* merkle_tree.{cc,hh}: Modify to use memory rather than disk.
	* netsync.{cc,hh}: Likewise.
	* packet.hh (manifest_edge_analyzer): Kill dead code.

2005-01-26  Nathaniel Smith  <njs@codesourcery.com>

	* mt_version.cc (print_full_version): Include system flavour.

2005-01-26  Nathaniel Smith  <njs@codesourcery.com>

	* tests/t_rebuild.at: New test.
	* testsuite.at: Add it.

2005-01-26  Nathaniel Smith  <njs@codesourcery.com>

	* tests/t_checkout_noop_on_fail.at: Clarify description and XFAIL.

	* tests/t_approval_semantics.at: New TODO.
	* tests/t_monotone_agent.at: New TODO.
	* testsuite.at: Add them.

2005-01-25  Nathaniel Smith  <njs@codesourcery.com>

	* tests/t_checkout_noop_on_fail.at: New test.
	* testsuite.at: Add it.
	(RAW_MONOTONE): Add $PREEXECUTE to definition.

2005-01-25  Nathaniel Smith  <njs@codesourcery.com>

	* change_set.cc (extend_renumbering_from_path_identities): Add
	invariant.
	(extend_renumbering_via_added_files): Likewise.

	* constants.hh (maxbytes, postsz): Remove dead constants.
	(verify_depth): New constant.
	* constants.cc: Likewise.
	* revision.hh (check_sane_history): New function.
	* revision.cc (check_sane_history): Likewise.
	* database.cc (put_revision): Sanity check revision and revision
	history before storing it.
	This breaks cvs import.  Why?

	* update.cc (find_deepest_acceptable_descendent): Remove.
	(acceptable_descendent, calculate_update_set): New functions.
	(pick_update_candidates): Use 'calculate_update_set'.
	* tests/t_update_2.at: Un-XFAIL.
	* tests/t_ambig_update.at: Un-XFAIL.

	* tests/t_no_rename_overwrite.at: New test.
	* tests/t_cdiff.at: New test placeholder.
	* testsuite.at: Add them.
	(MONOTONE): Prefix command line with $PREEXECUTE to e.g. support
	running under Valgrind.

2005-01-25  Matt Johnston  <matt@ucc.asn.au>

	* cert.cc: ignore whitespace when comparing private keys
	from the database and with the lua hook
	* tests/t_lua_privkey.at: new test
	* testsuite.at: run it

2005-01-23  Derek Scherger  <derek@echologic.com>

	* commands.cc (restrict_rename_set): include renames if either
	name is present in restriction
	(calculate_base_revision): remove unused variant
	(calculate_current_revision): remove unsed variable
	(calculate_restricted_revision): remove unsed variable
	(ls_missing): remove unsed variable
	(revert): rewrite with restrictions
	* tests/t_revert.at: test partial reverts adjust MT/work properly
	* tests/t_revert_dirs.at: un-XFAIL
	* tests/t_revert_rename.at: un-XFAIL; revert rename via both names

2005-01-23  Derek Scherger  <derek@echologic.com>

	* tests/t_revert_rename.at: remove extra MONOTONE_SETUP
	attempt revert by both original name and new name

2005-01-23  Derek Scherger  <derek@echologic.com>

	* tests/t_revert_rename.at: New test.
	* testsuite.at: Add it.

2005-01-22  Derek Scherger  <derek@echologic.com>

	* tests/t_revert_dirs.at: New test.
	* testsuite.at: Add it.

2005-01-22  Nathaniel Smith  <njs@codesourcery.com>

	* configure.ac (AC_INIT): Set bug-reporting address to list
	address, rather than Graydon's personal email.
	* diff_patch.cc (normalize_extents): Use it.
	* ui.cc (fatal): Likewise.

	* tests/t_vcheck.at: New priority "todo", tweak descriptive text.

2005-01-23  Derek Scherger  <derek@echologic.com>

	* database.{cc,hh}: convert queries to use prepared statements

2005-01-22  Nathaniel Smith  <njs@codesourcery.com>

	* tests/t_delete_dir.at: Add more commentary.

	* tests/t_rename_dir_patch.at: New test.
	* tests/t_delete_dir_patch.at: New test.
	* testsuite.at: Add them.

2005-01-22  Nathaniel Smith  <njs@codesourcery.com>

	* change_set.cc (apply_change_set): Add invariants.
	* tests/t_rename_dir_cross_level.at: New test.
	* tests/t_rename_added_in_rename.at: New test.
	* tests/t_rename_conflict.at: New test.
	* testsuite.at: Add them.

2005-01-21  Nathaniel Smith  <njs@codesourcery.com>

	* tests/t_ambig_update.at: Update comments.

	* tests/t_update_2.at: New test from Georg-W. Koltermann
	<Georg.Koltermann@mscsoftware.com>.
	* testsuite.at: Add it.

2005-01-20  Nathaniel Smith  <njs@codesourcery.com>

	* tests/t_lca_1.at: New bug report.
	* testsuite.at: Add it.

2005-01-19  Nathaniel Smith  <njs@codesourcery.com>

	* commands.cc (merge): Improve merge chatter.
	(do_diff): Don't print anything when there are no
	changes.

2005-01-19  Nathaniel Smith  <njs@codesourcery.com>

	* tests/t_db_with_dots.at: New test.
	* testsuite.at: Add it.

2005-01-19  Patrick Mauritz <oxygene@studentenbude.ath.cx>

	* Makefile.am (%.h, package_revision.h, package_full_revision.h):
	Don't update target file if no change has occurred, to reduce
	unnecessary rebuilds.

2005-01-18  Nathaniel Smith  <njs@codesourcery.com>

	* rcs_import.cc (cvs_key): Initialize struct tm to all zeros, to
	stop garbage sneaking in -- thanks to Zack Weinberg for pointing
	this out.  Also, handle 2 digit years properly on WIN32.

2005-01-18  Nathaniel Smith  <njs@codesourcery.com>

	* rcs_import.cc: Remove tabs.

2005-01-19  Matt Johnston  <matt@ucc.asn.au>

	* database.cc: Pass filename to check_sqlite_format_version as a
	fs::path, so that it doesn't get passed as a freshly created fs::path
	with default checker (which disallows '.foo' path components)

2005-01-19  Nathaniel Smith  <njs@codesourcery.com>

	* netsync.cc (session, process_confirm_cmd, dispatch_payload):
	Back out some over-zealous changes that broke netsync
	compatibility.  Probably should redo later, when have a chance to
	bump netsync protocol number, but we're not ready for that now.

2005-01-19  Nathaniel Smith  <njs@codesourcery.com>

	* tests/t_subdir_revert.at: New test.
	* tests/t_subdir_rename.at: New test.
	* testsuite.at: Add them.

2005-01-18  Nathaniel Smith  <njs@codesourcery.com>

	* tests/t_subdir_add.at: New test.
	* tests/t_subdir_drop.at: New test.
	* testsuite.at: Add them.
	* tests/t_delete_dir.at: Implement it.

2005-01-19  Nathaniel Smith  <njs@codesourcery.com>

	* netcmd.cc: Remove tabs.

2005-01-19  Nathaniel Smith  <njs@codesourcery.com>

	* merkle_tree.cc: Remove tabs.

2005-01-18  Nathaniel Smith  <njs@codesourcery.com>

	* rcs_import.cc (cvs_key): Initialize struct tm to all zeros, to
	stop garbage sneaking in -- thanks to Zack Weinberg for pointing
	this out.  Also, handle 2 digit years properly on WIN32.

2005-01-18  Nathaniel Smith  <njs@codesourcery.com>

	* rcs_import.cc: Remove tabs.

2005-01-18  Nathaniel Smith  <njs@codesourcery.com>

	* monotone.texi: Undocument mcerts, fcerts; rename rcerts to
	certs.
	* monotone.1: Likewise.

2005-01-18  Nathaniel Smith  <njs@codesourcery.com>

	* commands.cc (restrict_rename_set): Fix types to compile with old
	rename_set gunk removed.
	Alter logic to yell if a rename crosses the restriction boundary,
	rather than silently ignore it.

2005-01-19  graydon hoare  <graydon@pobox.com>

	* commands.cc: Fix up some merge breakage.
	* tests/t_add_dot.at: Un-XFAIL.
	* testsuite.at: Run "setup ." before "db init".

2005-01-09  Derek Scherger  <derek@echologic.com>

	* commands.cc (get_path_rearrangement): new function/signature for
	splitting restricted rearrangements
	(calculate_restricted_revision): use it and update to work
	similarly to calculate_current_revision
	(trusted): call app.initialize(false)
	(ls_missing): adjust for new get_path_rearrangement
	(attr): call app.initialize(true)
	(diff): merge cleanup
	(lca, lcad, explicit_merge): call app.initialize(false)
	* app_state.cc (constructor): set database app state
	(load_rcfiles): add required booleans
	* lua.{cc,hh} (load_rcfile): add required boolean
	* tests/t_add.at:
	* tests/t_diff_added_file.at:
	* tests/t_disapprove.at:
	* tests/t_drop_missing.at:
	* tests/t_heads.at:
	* tests/t_heads_discontinuous_branch.at:
	* tests/t_i18n_file.at:
	* tests/t_log_nonexistent.at:
	* tests/t_merge_add_del.at:
	* tests/t_netsync.at:
	* tests/t_netsync_pubkey.at:
	* tests/t_netsync_single.at:
	* tests/t_persistent_server_keys.at:
	* tests/t_persistent_server_revision.at:
	* tests/t_remerge.at:
	* tests/t_tags.at:
	* tests/t_update_missing.at:
	* tests/t_update_to_revision.at: add --message option to commits
	* tests/t_merge2_add.at:
	* tests/t_merge2_data.at:
	* tests/t_netsync_unrelated.at: create working directory with new
	setup command
	* tests/t_erename.at: update for revisions
	* tests/t_no_change_deltas.at: add --revision options to diff
	* tests/t_restrictions.at: remove some cruft and update to work
	with revisions
	* tests/t_subdirs.at: pass correct --rcfile and --db options from
	within subdir
	* testsuite.at (REVERT_TO): remove MT dir before checkout, which
	now fails if MT exists, replace checkout MT/options with old
	MT/options
	(COMMIT): add --message option to commit macro
	* work.cc (read_options_map): don't overwrite option settings when
	reading options map so that command line settings take precedence

2005-01-18  Nathaniel Smith  <njs@codesourcery.com>

	* netsync.cc: Partially fix comment (s/manifest/revision/ etc.).
	(dispatch_payload): Ignore mcert and fcert refinement requests,
	instead of dying on them.  Hack, but I think it should let this
	netsync continue to interoperate with old netsync...

2005-01-18  Nathaniel Smith  <njs@codesourcery.com>

	* vocab.hh: Remove file<cert>.
	* vocab.cc: Likewise.
	* packet_types.hh: Remove file.
	* Makefile.am (MOST_SOURCES): Remove packet_types.hh and mac.hh.

2005-01-18  Nathaniel Smith  <njs@codesourcery.com>

	* netsync.cc (process_confirm_cmd): Don't try refining mcert and
	fcert trees.
	Remove other dead/pointless code.

2005-01-18  Nathaniel Smith  <njs@codesourcery.com>

	* database.hh: Remove file cert stuff.
	* netsync.cc (data_exists): We don't have file/manifest certs.
	(load_data): Likewise.

2005-01-18  Nathaniel Smith  <njs@codesourcery.com>

	* netsync.cc (process_data_cmd): Ignore file/manifest certs.

	* database.cc (struct valid_certs): Don't support file certs.
	(rehash): No file certs.
	(file_cert_exists): Remove.
	(put_file_cert): Remove.
	(get_file_certs): Remove.

2005-01-18  Nathaniel Smith  <njs@codesourcery.com>

	* packet.cc (class delayed_manifest_cert_packet):
	(class delayed_file_cert_packet): Remove.
	(packet_db_writer::consume_file_cert, consume_manifest_cert)
	(packet_writer::consume_file_cert, consume_manifest_cert)
	Remove.
	(struct feed_packet_consumer): Don't support mcert/fcert packets.
	(extract_packets): Likewise.
	(packet_roundabout_test): Test revision certs, not manifest/file
	certs.

	* packet.hh (packet_consumer::consume_file_cert):
	(packet_consumer::consume_manifest_cert):
	(packet_writer::consume_file_cert):
	(packet_writer::consume_manifest_cert):
	(packet_db_writer::consume_file_cert):
	(packet_db_writer::consume_manifest_cert):
	Remove.

	* lua.hh (hook_get_file_cert_trust): Remove.
	* lua.cc (hook_get_file_cert_trust): Remove.

2005-01-18  Nathaniel Smith  <njs@codesourcery.com>

	* cert.hh (erase_bogus_certs): Re-add manifest cert version.

	* monotone.texi (Hook Reference): Remove documentation of
	get_{file,manifest}_cert_trust.

2005-01-18  Nathaniel Smith  <njs@codesourcery.com>

	* cert.cc (erase_bogus_certs): Re-add manifest cert version.
	(bogus_cert_p): Likewise.

2005-01-18  Nathaniel Smith  <njs@codesourcery.com>

	* cert.hh (rename_edge):
	(rename_set):
	(calculate_renames):
	(rename_cert_name): Remove.
	(cert_file_comment):
	(cert_manifest_comment): Remove.
	(erase_bogus_certs): Remove manifest and file versions.
	* cert.cc (rename_cert_name): Remove.
	(bogus_cert_p): Remove manifest<cert> and file<cert> variants.
	(erase_bogus_certs): Likewise.
	(put_simple_manifest_cert):
	(put_simple_file_cert):
	(cert_file_comment): Remove.

	* commands.cc (fcerts): Remove.
	(mcerts): Likewise.
	(rcerts): Rename to...
	(certs): ...this.  s/revision certs/certs/ in help text.
	(trusted): s/revision cert/cert/.
	(ls_certs): Don't special-case rename certs.

2005-01-18  Nathaniel Smith  <njs@codesourcery.com>

	* tests/t_vcheck.at: Fix AT_XFAIL_IF typo.

2005-01-18  Nathaniel Smith  <njs@codesourcery.com>

	* monotone.texi (Reserved Certs): Remove 'vcheck'.
	(Key and Cert): Remove 'vcheck'.
	(Accidental collision): Likewise.
	(Commands): Likewise.
	* tests/t_vcheck.at: Add note about manual having useful stuff for
	when vcheck is re-added.

2005-01-18  Nathaniel Smith  <njs@codesourcery.com>

	* mac.hh:
	* cert.cc (vcheck_cert_name):
	(calculate_vcheck_mac):
	(cert_manifest_vcheck
	(check_manifest_vcheck):
	* cert.hh (cert_manifest_vcheck):
	(check_manifest_vcheck):
	* constants.cc (constants::vchecklen):
	* constants.hh (constants::vchecklen):
	* commands.cc (vcheck):
	Remove.

	* tests/t_vcheck.at: New test.
	* testsuite.at: Call it.

2005-01-18  Nathaniel Smith  <njs@codesourcery.com>

	* ROADMAP: Remove 'upgrade to sqlite3' todo item.

2005-01-18  Nathaniel Smith  <njs@codesourcery.com>

	* commands.cc (tag):
	(testresult):
	(approve):
	(disapprove):
	(comment):
	(fload):
	(fmerge):
	(cat):
	(rcs_import): Change grouping for "--help" display, to make more
	informative.
	(rcs_import): Also add more details to help text.

2005-01-17  Matt Johnston  <matt@ucc.asn.au>

	* file_io.cc: re-add accidentally removed #include
	* botan/gzip.cc: improved comments, removed unused code

2005-01-17  Nathaniel Smith  <njs@codesourcery.com>

	* diff_patch.cc (normalize_extents): Add missing ')'.

2005-01-17  Nathaniel Smith  <njs@codesourcery.com>

	* tests/t_update_1.at: New test.
	* testsuite.at: Call it.

2005-01-11  Nathaniel Smith  <njs@codesourcery.com>

	* diff_patch.cc (normalize_extents): Add warning for anyone who
	manages to trigger the untested part of the normalization code.

2005-01-14  Christian Kollee <stuka@pestilenz.org>

	* search for and link with sqlite3 when --bundle-sqlite=no

2005-01-12  Derek Scherger  <derek@echologic.com>

	* tests/t_ambig_update.at: add comments from discussion on irc
	* tests/t_status_missing.at: new test
	* testsuite.at: include it

2005-01-10  graydon hoare  <graydon@pboox.com>

	* commands.cc (explicit_merge): Tweak merge message.
	* database.cc (check_sqlite_format_version): New function.
	(database::sql): Call it.
	* sqlite/pager.hh (SQLITE_DEFAULT_PAGE_SIZE): Adjust to 8192.
	(SQLITE_MAX_PAGE_SIZE): Adjust to 65536.
	* schema_migration.cc: Post-merge cleanup.
	* Makefile.am: Likewise.

2005-01-10  Christof Petig <christof@petig-baender.de>

	* sqlite/*: SQLite 3.0.8 CVS import
	* database.{cc,hh}:
	* schema_migration.{cc,hh}: convert to use the SQLite3 API

	This does not yet use any of the more sophisticated API features
	of SQLite3 (query parameters, BLOBs), so there is plenty of room
	for optimization. This also does not change the schema (i.e.
	still uses base64 encoded values in tables)

2005-01-17  graydon hoare  <graydon@pobox.com>

	* AUTHORS: Mention Wojciech and Neil.
	* revision.cc (calculate_ancestors_from_graph): Make non-recursive.

2005-01-17  Wojciech Miłkowski  <wmilkowski@interia.pl>

	* std_hooks.lua: Teach about meld.

2005-01-17  Neil Conway  <neilc@samurai.com>

	* diff_patch.cc: add a new context diff hunk consumer. Rename
	unidiff() to make_diff().
	* diff_patch.hh: Rename unidiff() to make_diff().
	* command.cc: Add new "cdiff" command, and refactor "diff" to
	invoke a common subroutine that is parameterized on the diff
	type. Unrelated change: make a branch-based checkout default to
	using the same directory name as the branch name, unless a
	branch is specified.

2005-01-17  graydon hoare  <graydon@pobox.com>

	* cryptopp/osrng.cpp (NonblockingRng::GenerateBlock):
	Bring forward patch lost in cryptopp 5.2 upgrade.
	* revision.cc (add_bitset_to_union)
	(calculate_ancestors_from_graph): New functions.
	(erase_ancestors)
	(is_ancestor): Rewrite.
	* cert.cc (get_branch_heads): Rewrite.
	* database.{cc,hh} (get_heads): Remove
	(get_revision_ancestry): Use multimap.
	(install_views): Disable.
	Remove everything related to the trust views. Too slow.
	Also tidy up whitespace formatting in sqlite3 code.
	* views.sql: Clear out all views.
	* commands.cc: Adapt to using multimap for ancestry.
	* AUTHORS: Mention Faheem and Christian.

2005-01-17  Faheem Mitha  <faheem@email.unc.edu>

	* debian/control: Fix up build depends.

2005-01-17  Ulrich Drepper  <drepper@redhat.com>

	* acinclude.m4 (AC_CHECK_INADDR_NONE): Fix quoting.
	* Makefile.am (EXTRA_DIST): Add sqlite/keywordhash.c.

2005-01-14  Christian Kollee  <stuka@pestilenz.org>

	* search for and link with sqlite3 when --bundle-sqlite=no

2005-01-12  Derek Scherger  <derek@echologic.com>

	* tests/t_ambig_update.at: add comments from discussion on irc
	* tests/t_status_missing.at: new test
	* testsuite.at: include it

2005-01-10  graydon hoare  <graydon@pboox.com>

	* commands.cc (explicit_merge): Tweak merge message.
	* database.cc (check_sqlite_format_version): New function.
	(database::sql): Call it.
	* sqlite/pager.hh (SQLITE_DEFAULT_PAGE_SIZE): Adjust to 8192.
	(SQLITE_MAX_PAGE_SIZE): Adjust to 65536.
	* schema_migration.cc: Post-merge cleanup.
	* Makefile.am: Likewise.

2005-01-10  Christof Petig  <christof@petig-baender.de>

	* sqlite/*: SQLite 3.0.8 CVS import
	* database.{cc,hh}:
	* schema_migration.{cc,hh}: convert to use the SQLite3 API

	This does not yet use any of the more sophisticated API features
	of SQLite3 (query parameters, BLOBs), so there is plenty of room
	for optimization. This also does not change the schema (i.e.
	still uses base64 encoded values in tables)

2005-01-11  Nathaniel Smith  <njs@codesourcery.com>

	* tests/t_migrate_schema.at: Switch to using pre-dumped db's, make
	it work, un-XFAIL it.

2005-01-11  Nathaniel Smith  <njs@codesourcery.com>

	* tests/t_persistent_server_keys_2.at: XFAIL it, add commentary on
	solution.

2005-01-11  Nathaniel Smith  <njs@codesourcery.com>

	* tests/t_persistent_server_keys_2.at: New test.
	* testsuite.at: Add it.

2005-01-06  Nathaniel Smith  <njs@codesourcery.com>

	* schema_migration.cc (migrate_monotone_schema): Add comment
	pointing to t_migrate_schema.at.
	* tests/t_migrate_schema.at: Implement, mostly.  (Still broken.)

	* tests/t_heads_discontinuous_branch.at: Remove urgency
	annotation.
	* tests/t_netsync_nocerts.at: Add urgency annotation.

	* testsuite.at: Add UNGZ, UNGZB64 macros.
	* tests/t_fmerge.at: Use them.

2005-01-05  Nathaniel Smith  <njs@codesourcery.com>

	* schema_migration.cc: Update comment about depot code.
	(migrate_depot_split_seqnumbers_into_groups):
	(migrate_depot_make_seqnumbers_non_null):
	(migrate_depot_schema): Remove; all are dead code.

2005-01-05  Nathaniel Smith  <njs@codesourcery.com>

	* schema_migration.cc: Remove tabs.

2005-01-05  Nathaniel Smith  <njs@codesourcery.com>

	* tests/t_check_same_db_contents.at: Uncapitalize title to unbreak
	testsuite.

	* revision.cc (is_ancestor): Add FIXME comment.
	(erase_ancestors): New function.
	* revision.hh (erase_ancestors): Prototype it.
	* cert.cc (get_branch_heads): Call it.
	* tests/t_heads_discontinuous_branch.at: Un-XFAIL it.

	* revision.cc (find_subgraph_for_composite_search): Ignore null
	revision ids.
	* commands.cc (try_one_merge): Add invariant - never create merges
	where the left parent is an ancestor or descendent of the right.
	(explicit_merge): Same check.
	(propagate): Handle cases where no merge is necessary.  Also, make
	generated log message more readable.

	* tests/t_propagate_desc.at: Un-XFAIL it.
	* tests/t_propagate_anc.at: Un-XFAIL it.  Use new
	CHECK_SAME_DB_CONTENTS macros.
	* testsuite.at: Move t_check_same_db_contents.at to run before
	propagation tests.  Make CHECK_SAME_DB_CONTENTS more thorough.

	* tests/t_dump_load.at: Implement test.

2005-01-05  Nathaniel Smith  <njs@codesourcery.com>

	* tests/t_check_same_db_contents.at: New test.
	* testsuite.at: Add it.
	(CHECK_SAME_DB_CONTENTS): New macro.

2005-01-04  Nathaniel Smith  <njs@codesourcery.com>

	* cert.cc: Remove tabs.
	* revision.hh: Likewise.

2005-01-04  Nathaniel Smith  <njs@codesourcery.com>

	* tests/t_propagate_anc.at: Also check the case where we're
	propagating a non-strict ancestor, i.e. the heads are actually
	equal.

2005-01-04  Nathaniel Smith  <njs@codesourcery.com>

	* database.cc (get_revision_parents): Add invariant.
	(get_revision_children): Likewise.
	(get_revision): Likewise.
	(put_revision): Likewise.

	* tests/t_merge_ancestor.at: New test.
	* tests/t_propagate_desc.at: Likewise.
	* tests/t_propagate_anc.at: Likewise.
	* testsuite.at: Call them.

2005-01-04  Nathaniel Smith  <njs@codesourcery.com>

	* tests/t_netsync_diffbranch.at: Add priority, add description of
	problem and solution.
	Also, XFAIL it.
	* tests/t_netsync_unrelated.at: Add reference to discussion.
	* tests/t_cmdline_options.at: Remove priority marking from
	non-bug.
	* tests/t_checkout_dir.at: XFAIL when run as root.

	* tests/t_netsync_nocerts.at: New test.
	* testsuite.at: Call it.

2005-01-03  Matt Johnston  <matt@ucc.asn.au>

	* tests/t_netsync_diffbranch.at: add a new test for pulling a branch
	with a parent from a different branch.
	* testsuite.at: add it

2005-01-02  Derek Scherger  <derek@echologic.com>

	* commands.cc (log_certs): new function
	(log) add Ancestor: and Branch: entries to output; use above new
	function
	* tests/t_cross.at: update to work with changesets

2005-1-1  Matt Johnston  <matt@ucc.asn.au>

	* botan/base64.cpp: Include a terminating newline in all cases for
	compatibility with cryptopp

2005-1-1  Matt Johnston  <matt@ucc.asn.au>

	* keys.cc: fix merge issues propagating 0.16 to net.venge.monotone.botan
	* botan/config.h: add it
	* botan/{aes,des,dh,dsa,elgamal,lion,lubyrack,nr,rw,openpgp}*: removed
	unused files.

2004-12-30  graydon hoare  <graydon@pobox.com>

	* constants.cc (netcmd_current_protocol_version): Set to 3.
	* tests/t_crlf.at: New test of crlf line encodings.
	* testsuite.at: Call it.
	* monotone.spec: Note 0.16 release.

2004-12-30  graydon hoare  <graydon@pobox.com>

	* win32/get_system_flavour.cc: Fix little compile bugs.

2004-12-30  Julio M. Merino Vidal  <jmmv@NetBSD.org>

	* change_set.{cc,hh}: Add the has_renamed_file_src function in
	change_set::path_rearrangement.
	* commands.cc: Make the 'log' command show nothing for renamed or
	deleted files (when asked to do so) and stop going backwards in
	history when such condition is detected; they don't exist any more,
	so there is no point in showing history (and could drive to incorrect
	logs anyway).
	* tests/t_log_nonexistent.at: New check to verify previous.
	* testsuite.at: Add it.

2004-12-30  graydon hoare  <graydon@pobox.com>

	* Makefile.am: Clean full testsuite directory and full-version.
	* configure.ac: Bump version number.
	* po/monotone.pot: Regenerate.
	* NEWS: Describe new release.

2004-12-29  Julio M. Merino Vidal  <jmmv@NetBSD.org>

	* tests/t_cmdline_options.at: New test for previous: ensure that
	monotone is actually checking for command line correctness.
	* testsuite.at: Add it.

2004-12-29  Julio M. Merino Vidal  <jmmv@NetBSD.org>

	* monotone.cc: Verify that the command line is syntactically correct
	as regards to options (based on error codes from popt).

2004-12-29  Matt Johnston  <matt@ucc.asn.au>

	* tests/t_drop_rename_patch.at: A test to check that deltas on
	renamed files are included in concatenate_change_sets, if there was a
	deletion of a file with the same name as the rename src.
	* testsuite.at: add it

2004-12-29  graydon hoare  <graydon@pobox.com>

	* AUTHORS: Add Jordi.
	* change_set.{cc,hh}: Make sanity helpers const.
	(normalize_change_set): Drop a->a deltas.
	(merge_change_sets): Call normalize.
	(invert_change_set): Likewise.
	* revision.cc
	(find_subgraph_for_composite_search): New fn.
	(calculate_composite_change_set): Call it.
	(calculate_change_sets_recursive): Use results.
	* tests/t_no_change_deltas.at: Fix.

2004-12-29  graydon hoare  <graydon@pobox.com>

	* change_set.cc: Fix unit tests to satisfy sanity checks.
	* std_hooks.lua: Fix status checking on external merges.

2004-12-29  Matt Johnston  <matt@ucc.asn.au>

	* change_set.{cc,hh}: Take account of files which are the
	destination of a rename_file operation, when examining
	file deletions. Added helper methods to clean up related code.

2004-12-29  Matt Johnston  <matt@ucc.asn.au>

	* change_set.cc: added a sanity check for deltas with same src/dst,
	and deleted files with deltas.

2004-12-29  Matt Johnston  <matt@ucc.asn.au>

	* testsuite.at, tests/t_netsync_single.at: don't use -q with
	killall since it isn't portable.

2004-12-28  Julio M. Merino Vidal  <jmmv@NetBSD.org>

	* commands.cc: Make the 'log' command show all affected files
	in each revision in a nice format (easier to read than what
	'cat revision' shows).

2004-12-28  Julio M. Merino Vidal  <jmmv@NetBSD.org>

	* commands.cc: Change the order used by the 'log' command to show
	affected files so that it matches the order in which these changes
	really happen.  Otherwise, a sequence like "rm foo; mv bar foo;
	patch foo" could be difficult to understand by the reader.

2004-12-28  Jordi Vilalta Prat  <jvprat@wanadoo.es>

	* monotone.texi: Fix a typo: "not not" should be "not".

2004-12-28  Julio M. Merino Vidal  <jmmv@NetBSD.org>

	* commands.cc: Make the 'log' command show all affected files
	in each revision in a nice format (easier to read than what
	'cat revision' shows).

2004-12-28  graydon hoare  <graydon@pobox.com>

	* AUTHORS: Add various recent authors.

2004-12-28  Badai Aqrandista <badaiaqrandista@hotmail.com>

	* debian/*: Fix up for package building.

2004-12-28  graydon hoare  <graydon@pobox.com>

	* change_set.{cc,hh}: Add sanity checking, rework
	some of concatenation logic to accomodate.
	* revision.{cc,hh}: Likewise.
	Teach about generalized graph rebuilding.
	* database.cc (delete_existing_revs_and_certs): New fn.
	* commands.cc (db rebuild): New command.
	(db fsck) New command.
	* sanity.{cc,hh} (relaxed): New flag.
	* work.cc: Use new concatenation logic.

2004-12-25  Julio M. Merino Vidal  <jmmv@NetBSD.org>

	* commands.cc: During 'log', print duplicate certificates (by
	different people) in separate lines, rather than showing them
	together without any spacing.  While here, homogenize new lines
	in other messages as well; this also avoids printing some of
	them in case of missing certificates).

2004-12-24  Nathaniel Smith  <njs@codesourcery.com>

	* tests/t_disapprove.at: Enable previously disabled test.

	* tests/t_no_change_deltas.at: New test.
	* testsuite.at: Call it.

2004-12-23  Nathaniel Smith  <njs@codesourcery.com>

	* win32/read_password.c: Remove unused file.

2004-12-22  Julio M. Merino Vidal  <jmmv@NetBSD.org>

	* commands.cc: Verify that the key identifier passed to the pubkey
	and privkey commands exists in the database.  Otherwise exit with
	an informational message instead of an exception.

2004-12-20  Matt Johnston  <matt@ucc.asn.au>

	* keys.cc: don't cache bad passphrases, so prompt for a correct
	password if the first ones fail.

2004-12-19  Matt Johnston  <matt@ucc.asn.au>

	* commands.cc: print out author/date next to ambiguous revision
	lists from selectors.

2004-12-19  Julio M. Merino Vidal  <jmmv@NetBSD.org>

	* testsuite.at:
	* tests/t_fmerge.at:
	* tests/t_netsync.at:
	* tests/t_netsync_single.at:
	* tests/t_revert.at:
	* tests/t_tags.at: Avoid usage of test's == operator.  It's a
	GNUism and causes unexpected failures in many tests.  The correct
	operator to use is just an equal sign (=).
	* tests/t_renamed.at: Don't use cp's -a flag, which is not
	supported by some implementations of this utility (such as the
	one in NetBSD).  Try to add some of its funcionality by using
	the -p flag, although everything could be fine without it.
	* tests/t_unidiff.at: Discard patch's stderr output.  Otherwise
	it's treated as errors, but NetBSD's patch uses it to print
	informative messages.

2004-12-19  Julio M. Merino Vidal  <jmmv@NetBSD.org>

	* tests/t_scan.at: Instead of running sha1sum, use a prestored
	manifest file to do the verification.  This avoids problems in
	systems that do not have the sha1sum tool, like NetBSD.

2004-12-19  Julio M. Merino Vidal  <jmmv@NetBSD.org>

	* Makefile.am: Remove obsolete --with-bundled-adns flag from
	DISTCHECK_CONFIGURE_FLAGS.

2004-12-18  Nathaniel Smith  <njs@codesourcery.com>

	* tests/t_checkout_dir.at: Make the test directory chdir'able
	again after the test.
	* tests/t_delete_dir.at: Add trailing newline.

	* tests/t_dump_load.at: New bug report.
	* tests/t_migrate_schema.at: Likewise.
	* testsuite.at: Call them.

2004-12-18  Nathaniel Smith  <njs@codesourcery.com>

	* change_set.hh: Remove obsolete comment.

2004-12-18  Nathaniel Smith  <njs@codesourcery.com>

	* tests/t_delete_dir.at: New bug report.
	* testsuite.at: Call it.

2004-12-18  Julio M. Merino Vidal  <jmmv@NetBSD.org>

	* commands.cc: Homogenize help message for 'ls' with the one shown
	by 'list'.

2004-12-18  Julio M. Merino Vidal  <jmmv@NetBSD.org>

	* ChangeLog: Add missing entries for several modifications I did
	in December 6th and 3rd.

2004-12-18  Julio M. Merino Vidal  <jmmv@NetBSD.org>

	* tests/t_checkout_dir.at: New test triggering the bug I fixed
	  previously in the checkout command, verifying that directory
	  creation and chdir succeed.
	* testsuite.at: Add new test.

2004-12-18  Nathaniel Smith  <njs@codesourcery.com>

	* ChangeLog: Add log entry for <jmmv@NetBSD.org>'s last change.
	* std_hooks.lua: Check exit status of external merge commands.

2004-12-18  Julio M. Merino Vidal  <jmmv@NetBSD.org>

	* commands.cc: Include cerrno, cstring,
	boost/filesystem/exception.hpp.
	(checkout): Verify that directory creation and chdir succeeded.

2004-12-18  Nathaniel Smith  <njs@codesourcery.com>

	* diff_patch.cc (struct hunk_offset_calculator): Remove dead
	code.  (I believe it was used by the old, non-extent-based
	merging.)
	(calculate_hunk_offsets): Likewise.
	(struct hunk_consumer): Move next to rest of unidiff code.
	(walk_hunk_consumer): Likewise.

2004-12-18  Matt Johnston <matt@ucc.asn.au>

	* change_set.cc (concatenate_change_sets): Be more careful checking
	whether to discard deltas for deleted files (in particular take
	care when files are removed then re-added) - fixes tests
	t_patch_drop_add, t_add_drop_add.at, t_add_patch_drop_add,
	t_merge2_add_drop_add
	* change_set.cc (project_missing_deltas): don't copy deltas
	for deleted files, and handle the case where src file ids vary when
	files are added/removed. (fixes t_patch_vs_drop_add)
	* t_patch_drop_add.at, t_add_drop_add.at, t_add_patch_drop_add.at,
	  t_merge2_add_drop_add.at, t_patch_vs_drop_add.t: don't expect
	to fail any more.

2004-12-17  Nathaniel Smith  <njs@codesourcery.com>

	* tests/t_persistent_server_keys.at:
	* tests/t_attr.at:
	* tests/t_patch_vs_drop_add.at:
	* tests/t_merge2_add_drop_add.at:
	* tests/t_add_drop_add.at:
	* tests/t_add_patch_drop_add.at:
	* tests/t_patch_drop_add.at: Remove priority notes, since these
	are no longer bugs.

2004-12-17  graydon hoare  <graydon@pobox.com>

	* tests/t_merge_2.at: Works now, remove xfail.

2004-12-17  graydon hoare  <graydon@pobox.com>

	* tests/t_merge_1.at: Remove AT_CHECK(false) and xfail.
	* tests/t_fdiff_normalize.at: New test.
	* testsuite.at: Call it.
	* diff_patch.cc (normalize_extents): Fix the normalize bug.
	* revision.{cc,hh} (construct_revisions): Rename to prepare for
	next rebuild-the-graph migration.
	* commands.cc (db): Change call name.

2004-12-16  Joel Rosdahl  <joel@rosdahl.net>

	* revision.cc (is_ancestor): Use std::queue for the queue.

2004-12-14  Joel Rosdahl  <joel@rosdahl.net>

	Generalize the explicit_merge command with an optional ancestor
	argument:
	* revision.cc (is_ancestor): New method.
	* revision.hh (is_ancestor): Add prototype.
	* commands.cc (try_one_merge): Add ancestor argument. Empty
	ancestor means use ancestor from find_common_ancestor_for_merge.
	(merge): Pass empty ancestor to try_one_merge.
	(propagate): Likewise.
	(explicit_merge): Add optional ancestor argument.
	* monotone.texi: Document new explicit_merge argument.

2004-12-13  Joel Rosdahl  <joel@rosdahl.net>

	* tests/t_merge_2.at: New test triggering a bad merge.
	* testsuite.at: Add new test.

2004-12-13  Joel Rosdahl  <joel@rosdahl.net>

	* revision.cc (find_least_common_ancestor): Add a missing "return
	true;" that mysteriously was removed in
	c853237f9d8d155431f88aca12932d2cdaaa31fe.

2004-12-13  Joel Rosdahl  <joel@rosdahl.net>

	* revision.cc (find_least_common_ancestor): Remove unused variable.
	* commands.cc (lca): Correct negative status text.
	* commands.cc (update): Use GNU style braces.

2004-12-12  graydon hoare  <graydon@pobox.com>

	* commands.cc: Fix bug reported in t_attr.at
	* tests/t_attr.at: Remove xfail.
	* change_set.cc: Change unit tests syntax.
	(read_change_set): Assert complete read.
	* revision_ser.cc (read_revision_set): Likewise.
	* os_specific.hh: Drop obsolete file.

2004-12-12  Joel Rosdahl  <joel@rosdahl.net>

	* revision.cc (find_least_common_ancestor): New function for
	finding the vanilla LCA.
	* revision.hh: Added prototype for find_least_common_ancestor.
	* commands.cc (update): Use find_least_common_ancestor for finding
	a common ancestor.
	* commands.cc (diff): Likewise.
	* revision.cc (find_common_ancestor): Rename to...
	(find_common_ancestor_for_merge): ...this, for clarity.
	* revision.hh: find_common_ancestor -->
	find_common_ancestor_for_merge.
	* commands.cc (try_one_merge): Call find_common_ancestor_for_merge
	to find ancestor.
	* commands.cc (lcad): Rename lca command to lcad.
	* commands.cc (lca): New command for finding the vanilla LCA.

2004-12-12  Nathaniel Smith  <njs@codesourcery.com>

	* tests/t_persistent_server_keys.at: Actually test what it's
	supposed to.  Also, un-XFAIL it, since now it seems to pass.

2004-12-12  Nathaniel Smith  <njs@codesourcery.com>

	* tests/t_persistent_server_keys.at: New test.

	* testsuite.at: Call it.
	* tests/t_persistent_server_revision.at: Fix typo.

2004-12-12  Nathaniel Smith  <njs@codesourcery.com>

	* tests/t_persistent_server_revision.at: New test.
	* testsuite.at: Call it.  Tweak NETSYNC macros in support of it.

2004-12-11  Nathaniel Smith  <njs@codesourcery.com>

	* lua.hh (add_rcfile): Add 'required' argument.
	* lua.cc (add_rcfile): Implement it.  Simplify error checking
	logic while I'm there...
	* monotone.cc (cpp_main): Pass new argument to add_rcfile.

	* tests/t_rcfile_required.at: New test.
	* testsuite.at: Call it.
	Revamp netsync support macros, to allow long-running servers.
	Make netsync-killer try first with -TERM, in case that plays nicer
	with gcov.

2004-12-11  Nathaniel Smith  <njs@codesourcery.com>

	* lua.hh: Remove tabs.

2004-12-11  Nathaniel Smith  <njs@codesourcery.com>

	* monotone.texi: Document explicit_merge.

2004-12-11  Nathaniel Smith  <njs@codesourcery.com>

	* Makefile.am: Redo full-revision support again, to properly
	handle 'make dist' and caching.  Hopefully.

2004-12-11  Nathaniel Smith  <njs@codesourcery.com>

	* monotone.texi (File Attributes): Rewrite for new .mt-attrs
	syntax.

2004-12-11  Nathaniel Smith  <njs@codesourcery.com>

	* tests/t_attr.at: New test.
	* testsuite.at: Call it.

2004-12-11  Nathaniel Smith  <njs@codesourcery.com>

	* commands.cc (trusted): Print spaces between key ids.

	* lua.cc (add_rcfile): Errors while loading a user-provided rc
	file are naughtiness, not oopses.

2004-12-11  Nathaniel Smith  <njs@codesourcery.com>

	* commands.cc (commands::explain_usage): Use split_into_lines to
	do formatting of per-command usage; allow multi-line
	descriptions.
	(trusted): New command.
	* monotone.texi (Key and Cert): Document 'trusted' command.
	* tests/t_trusted.at: New test.
	* testsuite.at: Change get_revision_cert_trust to support
	t_trusted.at.  Call t_trusted.at.

2004-12-11  Derek Scherger  <derek@echologic.com>

	* app_state.{cc,hh} (restriction_includes): renamed from
	in_restriction to be less obscure; use path_set rather than
	set<file_path>
	* commands.cc
	(restrict_path_set):
	(restrict_rename_set):
	(restrict_path_rearrangement):
	(calculate_restricted_revision): new restriction functions
	(restrict_patch_set): remove old restrictions machinery
	(status): call calculate_restricted_revision
	(ls_tags): call app.initialize
	(unknown_itemizer): restriction_includes renamed
	(ls_unknown): call calculate_restricted_revision
	(ls_missing): rework for restrictions
	(commit): switch to --message option, optional paths and preserve
	restricted work
	(diff): allow restrictions for zero and one arg variants
	(revert): note some work left to do
	* manifest.{cc,hh} (build_manifest_map): hide unused things
	(build_restricted_manifest_map): new function
	* transforms.{cc,hh} (calculate_ident): clean up merge artifacts
	* work.cc (read_options_map): merge cleanup to preserve command
	line options

2004-12-10  Nathaniel Smith  <njs@codesourcery.com>

	* Makefile.am (package_full_revision.txt): Redo Joel Rosdahl
	<joel@rosdahl.net>'s change below after it got clobbered by
	merge.

2004-12-10  Nathaniel Smith  <njs@codesourcery.com>

	* commands.cc (log): Synopsize optional 'file' argument, and
	describe both arguments in help description.

2004-12-10  Matt Johnston  <matt@ucc.asn.au>

	* cert.cc: Added priv_key_exists() function
	* commands.cc, rcs_import.cc: use new privkey functions
	* netsync.cc: change some bits that were missed

2004-12-09  Derek Scherger  <derek@echologic.com>

	* .mt-nonce: delete obsolete file
	* change_set.cc (merge_deltas): add file paths in call to
	try_to_merge_files
	* commands.cc (propagate): add progress logging similar to merge
	* diff_patch.{cc,hh} (try_to_merge_files): add file paths to
	merge2 and merge3 hooks; add logging of paths before calling merge
	hooks
	* lua.{cc,hh} (hook_merge2, hook_merge3): add file paths to merge
	hooks
	* std_hooks.lua (merge2, merge3, merge2_xxdiff_cmd,
	merge3_xxdiff_cmd): pass file paths to xxdiff for use as titles
	* testsuite.at (MONOTONE_SETUP): add paths to merge2 hook

2004-12-09  Matt Johnston  <matt@ucc.asn.au>

	* cert.cc, cert.hh, lua.cc, lua.hh, netsync.cc:
	Added a new get_priv_key(keyid) lua hook to retrieve
	a private key from ~/.monotonerc

2004-12-09  Matt Johnston  <matt@ucc.asn.au>

	* change_set.cc: Don't include patch deltas on files which
	are being deleted in changesets. (partial fix for bug
	invoked by t_merge_add_del.at)

2004-12-09  Matt Johnston  <matt@ucc.asn.au>

	* configure.ac,Makefile.am: Fix iconv and intl
	handling so that the libraries are used (required for OS X).

2004-12-09  Nathaniel Smith  <njs@codesourcery.com>

	* Makefile.am (BUILT_SOURCES_NOCLEAN): add 'S'.

	* netsync.cc (session): Make ticker pointers into auto_ptr's.  Add
	cert and revision tickers.
	(session::session): Initialize new tickers.
	(session::note_item_sent): New method.  Increment tickers.
	(session::note_item_arrived): Increment tickers.
	(session::read_some): Adjust for auto_ptr.
	(session::write_some): Likewise.
	(call_server): Conditionally initialize cert and revision
	tickers.
	(queue_data_cmd): Call 'note_item_sent'.
	(queue_delta_cmd): Call 'note_item_sent'.

2004-12-09  graydon hoare  <graydon@pobox.com>

	* ROADMAP: Add file.

2004-12-08  Nathaniel Smith  <njs@codesourcery.com>

	* tests/t_patch_vs_drop_add.at:
	* tests/t_patch_drop_add.at:
	* tests/t_netsync_unrelated.at:
	* tests/t_merge_add_del.at:
	* tests/t_merge2_add_drop_add.at:
	* tests/t_merge_1.at:
	* tests/t_heads_discontinuous_branch.at:
	* tests/t_cleanup_empty_dir.at:
	* tests/t_checkout_options.at:
	* tests/t_ambig_update.at:
	* tests/t_add_patch_drop_add.at:
	* tests/t_add_drop_add.at:
	* tests/t_add_dot.at: Add (importance) markers to all bug report
	tests.

2004-12-08  Nathaniel Smith  <njs@codesourcery.com>

	* app_state.hh (write_options): Add 'force' option.
	* app_state.cc: Remove tabs.
	(write_options): Implement.
	* commands.cc (checkout): Pass force=true to 'write_options'.

	* tests/t_checkout_options.at: New test.
	* testsuite.at: Define RAW_MONOTONE.
	(t_checkout_options.at): Call it.

2004-12-08  Nathaniel Smith  <njs@codesourcery.com>

	* update.hh (pick_update_target): Rename to...
	(pick_update_candidates): ...this.  Return a set of candidates,
	rather than a single best.
	* update.cc (pick_update_candidates): Likewise.  Remove logic
	checking for unique candidate.
	* commands.cc (describe_revision): New function.
	(heads): Use it.
	(update): Use new 'pick_update_candidates' function.  Add logic
	checking for unique candidate.  On non-unique candidate, print all
	candidates, using 'describe_revision'.

	* tests/t_ambig_update.at: Check that failure messages describe
	the candidate set.

2004-12-08  Nathaniel Smith  <njs@codesourcery.com>

	* update.cc: Remove tabs.

2004-12-08  Nathaniel Smith  <njs@codesourcery.com>

	* tests/t_ambig_update.at: Also check that update fails when one
	candidate edge is deeper than the other.

2004-12-08  graydon hoare  <graydon@pobox.com>

	* change_set.cc (extend_renumbering_via_added_files):
	Look up parent tid in existing renumbering.
	* commands.cc (attr): Check index for "set" subcommand.
	(lca): New diagnostic command.
	(log): Tidy up output formatting a bit.
	* po/monotone.pot: Regenerate.
	* tests/t_add_edge.at: New test to catch add failure.
	* testsuite.at: Call it.

2004-12-08  Nathaniel Smith  <njs@codesourcery.com>

	* tests/t_ambig_update.at: New test.
	* testsuite.at: Add it.

	* tests/t_explicit_merge.at: Add, having forgotten to last time.

2004-12-08  Nathaniel Smith  <njs@codesourcery.com>

	* tests/t_explicit_merge.at: New test.
	* testsuite.at: Add it.

2004-12-08  Nathaniel Smith  <njs@codesourcery.com>

	* testsuite.at: Remove duplicate line created by merge.
	* ChangeLog: Re-sort after merges.

	* commands.cc (explicit_merge): Remove stray space.  Print id of
	merge result.
	(complete_command): Add back "}" deleted by merge.

2004-12-08  Nathaniel Smith  <njs@codesourcery.com>

	* change_set.cc: Remove tabs.
	* diff_patch.cc: Likewise.

	* commands.cc (explicit_merge): New command.

2004-12-08  graydon hoare  <graydon@pobox.com>

	* change_set.cc (extend_renumbering_via_added_files):
	Look up parent tid in existing renumbering.
	* commands.cc (attr): Check index for "set" subcommand.
	(lca): New diagnostic command.
	(log): Tidy up output formatting a bit.
	* po/monotone.pot: Regenerate.
	* tests/t_add_edge.at: New test to catch add failure.
	* testsuite.at: Call it.

2004-12-07  Richard Levitte  <richard@levitte.org>

	* Makefile.am: Keep package_*revision.{txt,h}, so they are saved
	as part of a distribution, and thereby make as sure as possible
	people who download monotone get historical information on where
	their copy of monotone came from.

2004-12-06  Richard Levitte  <richard@levitte.org>

	* monotone.cc: Add a hint on how to use --ticker.

2004-12-06  Nathaniel Smith  <njs@codesourcery.com>

	* commands.cc (ls_certs): Sort the certs before printing.
	* tests/t_netsync_repeated.at: Actually check that certs were
	transferred correctly.

2004-12-06  Julio M. Merino Vidal  <jmmv@NetBSD.org>

	* figures/cert.pdf:
	* figures/cert.png:
	* figures/oo-figures.sxd:
	* monotone.texi: Use example host names under the
	example.{com,org,net} subdomains instead of invented names.
	These are defined in RFC 2606.

2004-12-06  Julio M. Merino Vidal  <jmmv@NetBSD.org>

	* configure.ac: Now that we depend on GNU Autoconf >= 2.58, we
	can use the AS_HELP_STRING macro everywhere we need to pretty-print
	help strings.  Also convert old calls to AC_HELP_STRING (deprecated)
	to this one.

2004-12-06  Joel Rosdahl  <joel@rosdahl.net>

	* Makefile.am (package_full_revision.txt): Silence error messages
	when deducing full package revision.

2004-12-06  graydon hoare  <graydon@pobox.com>

	* unix/get_system_flavour.cc:
	* win32/get_system_flavour.cc: Add missing files.

2004-12-06  graydon hoare  <graydon@pobox.com>

	* commands.cc (merge): Add newline in output.
	* change_set.cc (project_missing_deltas): Fix very bad
	delta-renaming bug.

2004-12-06  graydon hoare  <graydon@pobox.com>

	* change_set.cc:
	* tests/t_merge_add_del.at:
	* netsync.cc:
	* commands.cc: Clean up from merge.

2004-12-06  Nathaniel Smith  <njs@codesourcery.com>

	* tests/t_add_patch_drop_add.at: New test.
	* tests/t_merge2_add_drop_add.at: New test.
	* tests/t_patch_drop_add.at: New test.
	* tests/t_patch_vs_drop_add.at: New test.
	* testsuite.at: Add them.

	* tests/t_add_drop_add.at: Fix to test what it was supposed to.

	* tests/t_merge2_data.at: Remove extraneous [stdout].

	* tests/t_merge_add_del.at: Fix description.
	XFAIL it.

2004-12-06  Nathaniel Smith  <njs@codesourcery.com>

	* tests/t_add_drop_add.at: New test.
	* testsuite.at: Add it.

2004-12-05  Nathaniel Smith  <njs@codesourcery.com>

	* tests/t_merge_add_del: Shorten name for better display.

2004-12-05  Matt Johnston <matt@ucc.asn.au>

	* tests/t_merge_add_del: added a new test for merging
	  branches where a file is added then removed.
	* testsuite.at: added the new test
	* configure.ac: bumped the prequisite version to 2.58 since
	  some tests use AT_XFAIL_IF

2004-12-05  graydon hoare  <graydon@pobox.com>

	* Makefile.am (package_full_revision.txt): Use top_builddir
	to locate monotone executable.

2004-12-05  Nathaniel Smith  <njs@codesourcery.com>

	* tests/t_merge_add_del: Shorten name for better display.

2004-12-05  Matt Johnston <matt@ucc.asn.au>

	* tests/t_merge_add_del: added a new test for merging
	  branches where a file is added then removed.
	* testsuite.at: added the new test
	* configure.ac: bumped the prequisite version to 2.58 since
	  some tests use AT_XFAIL_IF

2004-12-04  graydon hoare  <graydon@pobox.com>

	* commands.cc (fcommit): New command.
	(update): Finish off merge of update command.

2004-12-04  Derek Scherger  <derek@echologic.com>

	* commands.cc: (complete_command): New function.
	(explain_usage/process): Use it.

2004-12-04  Nathaniel Smith  <njs@codesourcery.com>

	* change_set.cc (merge_deltas): Call correct variant of
	try_to_merge_files depending on whether ancestor is available.
	* diff_patch.cc (try_to_merge_files -- merge3 version): Add
	assertions about ids.
	(try_to_merge_files -- merge2 version): Likewise.

	* testsuite.at: Add a trivial working merge2 hook.
	* tests/t_related_merge2_data.at: Update to use.
	Mark as expected to PASS.
	* tests/t_merge2_data.at: Likewise.

2004-12-04  Nathaniel Smith  <njs@codesourcery.com>

	* change_set.cc (merge_deltas): Call correct variant of
	try_to_merge_files depending on whether ancestor is available.
	* diff_patch.cc (try_to_merge_files -- merge3 version): Add
	assertions about ids.
	(try_to_merge_files -- merge2 version): Likewise.

	* testsuite.at: Add a trivial working merge2 hook.
	* tests/t_related_merge2_data.at: Update to use.
	Mark as expected to PASS.
	* tests/t_merge2_data.at: Likewise.

2004-12-04  Nathaniel Smith  <njs@codesourcery.com>

	* change_set.cc: Remove tabs.
	* diff_patch.cc: Likewise.

2004-12-04  Nathaniel Smith  <njs@codesourcery.com>

	* change_set.cc: Remove tabs.
	* diff_patch.cc: Likewise.

2004-12-03  Julio M. Merino Vidal  <jmmv@NetBSD.org>

	* commands.cc: Add a missing newline to a message.

2004-12-03  Julio M. Merino Vidal  <jmmv@NetBSD.org>

	* cryptopp/config.h:
	* configure.ac: NetBSD does not define __unix__ nor __unix, so the
	build fails.  To solve, check for __NetBSD__ where appropiate to
	detect a Unix system.

2004-12-03  Julio M. Merino Vidal  <jmmv@NetBSD.org>

	* INSTALL: Document my latest changes: --enable-ipv6 option, ability
	to specify static boost prefix through --enable-static-boost and
	BOOST_SUFFIX variable.

2004-12-03  Julio M. Merino Vidal  <jmmv@NetBSD.org>

	* Makefile.am:
	* configure.am: Add a variable, BOOST_SUFFIX, that identifies the
	suffix string that has to be appended to Boost library names to use
	them.  This variable can be defined on configure's command line.

2004-12-03  Julio M. Merino Vidal  <jmmv@NetBSD.org>

	* configure.ac: Let the --enable-static-boost argument take a prefix
	to where boost libraries are located.

2004-12-03  Julio M. Merino Vidal  <jmmv@NetBSD.org>

	* configure.ac: Add a three-state --enable-ipv6 argument to the
	configure script to explicitly enable or disable IPv6 support.

2004-12-03  Julio M. Merino Vidal  <jmmv@NetBSD.org>

	* std_hooks.lua: Add missing newlines to two error messages.

2004-12-02  Derek Scherger  <derek@echologic.com>

	* commands.cc: more tweaking to ease changeset merge

2004-12-01  Derek Scherger  <derek@echologic.com>

	* commands.cc: reordered commands to help merge with changesets
	branch

2004-12-01  graydon hoare  <graydon@pobox.com>

	* {unix,win32}/get_system_flavour.cc: New files.
	* basic_io.{cc,hh}: Give names to input sources.
	* monotone.cc: Move app_state ctor inside try.
	* platform.hh (get_system_flavour): Declare.
	* revision.cc: Name input source "revision".
	* sanity.cc: Log flavour on startup.
	* tests/t_attributes.at: Use new syntax.
	* transforms.{cc,hh} (split_into_lines): New variant, and rewrite.
	* work.{cc,hh}: Rewrite attributes to use basic_io.
	(get_attribute_from_db):
	(get_attribute_from_working_copy): New functions.

2004-11-30  Nathaniel Smith  <njs@codesourcery.com>

	* keys.cc (get_passphrase): Simplify arguments.
	(generate_key_pair): Force new passphrases to come from the user.
	Adapt to new 'get_passphrase' arguments.
	(change_key_passphrase): Likewise.
	(generate_key_pair): Add argument specifying passphrase, for
	exclusive use of the unit tests.
	(signature_round_trip_test): Use it.
	* keys.hh (generate_key_pair): Adjust prototype correspondingly.

	* tests/t_genkey.at: Test that 'genkey' requires the passphrase to
	be entered.
	* tests/t_chkeypass.at: Check that 'chkeypass' fails if no
	passphrase is given.

2004-11-30  Nathaniel Smith  <njs@codesourcery.com>

	* keys.hh: Remove tabs.
	* keys.cc: Likewise.

2004-11-30  Nathaniel Smith  <njs@codesourcery.com>

	* monotone.texi (Hook Reference): Clarify description of
	'get_passphrase', following confusion on IRC.

2004-11-30  Joel Rosdahl  <joel@rosdahl.net>

	* ui.cc (fatal): Added missing newlines in fatal message.

2004-11-29  Nathaniel Smith  <njs@codesourcery.com>

	* monotone.texi: Add more details to documentation of 'update
	<revision>' command.

	* ui.cc (fatal): Typo in previous commit.

2004-11-29  Nathaniel Smith  <njs@codesourcery.com>

	* ui.cc (fatal): On suggestion of Zack Weinberg, add a note to
	fatal error messages 1) telling the user that it's a bug (i.e.,
	not their fault), and 2) requesting a bug report.

2004-11-29  Nathaniel Smith  <njs@codesourcery.com>

	* ui.cc: Remove tabs.

2004-11-30  Matt Johnston  <matt@ucc.asn.au>

	* change_set.cc (merge_disjoint_analyses): Prevent duplicated
	tids being used.
	(merge_disjoint_analyses): Fix typo (s/a_tmp/b_tmp/)

2004-11-27  Matt Johnston  <matt@ucc.asn.au>

	* Replaced cryptopp with botan

2004-11-24  Nathaniel Smith  <njs@codesourcery.com>

	* tests/t_cleanup_empty_dir.at: Shorten name.

2004-11-24  Nathaniel Smith  <njs@codesourcery.com>

	* Makefile.am (BUILT_SOURCES): List package_*version.{h,txt}.
	* package_{full_,}version.txt: Work when blddir != srcdir.

2004-11-24  Nathaniel Smith  <njs@codesourcery.com>

	* mt_version.hh: New file.
	* mt_version.cc: New file.
	* monotone.cc (package_revision.h): Don't include it.
	(mt_version.hh): Include it.
	(OPT_FULL_VERSION): New option.
	(options): Add it.
	(cpp_main): Implement --version and --full-version in terms of
	mt_version.hh.

	* Makefile.am (package_full_revision.h): Build it.
	(MOST_SOURCES): Add mt_version.{cc,hh}.

2004-11-24  Nathaniel Smith  <njs@codesourcery.com>

	* txt2c.cc (main): Add "--skip-trailing" option to skip trailing
	whitespace.
	* Makefile.am (package_revision.h): Generate it.
	* monotone.cc (package_revision.h): Include it.
	(cpp_main): Print it as part of --version.

2004-11-23  Nathaniel Smith  <njs@codesourcery.com>

	* tests/t_cleanup_empty_dir.at: New test.
	* testsuite.at: Call it.

2004-11-23  Nathaniel Smith  <njs@codesourcery.com>

	* monotone.texi (File Attributes): Document how restricted format
	of .mt-attrs currently is.  Also talk about 'the' .mt-attrs file
	instead of 'an', in response to confusion.

2004-11-23  Nathaniel Smith  <njs@codesourcery.com>

	* work.cc (build_deletion): Add missing newline.
	(build_rename): Likewise.
	(build_rename): Likewise.

2004-11-23  Nathaniel Smith  <njs@codesourcery.com>

	* work.cc: Remove tabs.

2004-11-23  Nathaniel Smith  <njs@codesourcery.com>

	* commands.cc: Remove tabs.

2004-11-23  Nathaniel Smith  <njs@codesourcery.com>

	* tests/t_add_dot.at: New test.
	* testsuite.at: Call it.

2004-11-22  Joel Rosdahl  <joel@rosdahl.net>

	* testsuite.at (NEED_UNB64): Check that python knows how to decode
	strings before using it.

2004-11-21  Joel Rosdahl  <joel@rosdahl.net>

	* testsuite.at (NEED_UNB64): Find more programs for decoding
	base64.

2004-11-20  Nathaniel Smith  <njs@codesourcery.com>

	* tests/t_merge_1.at: New test.
	* testsuite.at: Add it.
	(NEED_UNB64): New macro.
	(UNB64): Likewise.
	* tests/t_unidiff.at: Use them.
	* tests/t_unidiff2.at: Likewise.

2004-11-19  Nathaniel Smith  <njs@codesourcery.com>

	* tests/t_initfork.at: Remove file; redundant with
	t_merge2_add.at.
	* testsuite.at: Don't call it.

2004-11-18  Derek Scherger  <derek@echologic.com>

	* commands.cc (list tags): new command.
	* monotone.1: update.
	* monotone.texi: update.
	* std_hooks.lua: remove unused get_problem_solution hook.
	* test/t_tags.at: new test.
	* testsuite.at: call it.

2004-11-18  Nathaniel Smith  <njs@codesourcery.com>

	* monotone.texi (Committing Work): Remove mistakenly added
	redundant command line argument.

2004-11-17  Joel Rosdahl  <joel@rosdahl.net>

	* commands.cc (diff): Don't print hashes around diff output if
	there is no diff to print.

	Fix bugs #8714 "monotone update working copy to previous version"
	and #9069 "update with multiple candidates":
	* commands.cc (update): Let the update command take an optional
	revision target parameter. Without an explicit revision target,
	the current branch head is used just like before. Added logic for
	updating to an older revision or another revision reachable via a
	common ancestor.
	* tests/t_update_to_revision.at: Add regression tests for new
	update logic.
	* testsuite.at: Add new test.
	* monotone.texi: Document new update argument.

2004-11-17  Nathaniel Smith  <njs@codesourcery.com>

	* netsync.cc (request_fwd_revisions): Rename 'first_attached_edge'
	to 'an_attached_edge', because it does not represent the first
	attached edge.  Likewise for 'first_attached_cset'.
	(analyze_attachment): Remove early exit from loop; we want to
	analyze the entire graph, not just some linear subgraphs.

	* revision.cc (ensure_parents_loaded): Filter out the null
	revision when calculating parents.
	* change_set.hh (null_id): Define for 'revision_id's.

	* tests/t_merge2_add.at: New test.
	* tests/t_merge2_data.at: New test.
	* tests/t_related_merge2_data.at: New test.
	* tests/t_merge_add.at: New test.
	* tests/t_netsync_pubkey.at: New test.
	* tests/t_netsync_repeated.at: New test.
	* tests/t_netsync_unrelated.at: New test.


	* testsuite.at: Add new tests.
	(NETSYNC_SETUP): New macro.
	(MONOTONE2): New macro.
	(RUN_NETSYNC): New macro.
	(ADD_FILE): New macro.
	(SET_FILE): New macro.
	(COMMIT): New macro.
	* tests/t_netsync.at: Use them.

	* tests/t_singlenetsync.at: Add 'netsync' keyword'.  Rename to...
	* tests/t_netsync_single.at: ...this.

	* tests/t_heads_discontinuous_branch.at: XFAIL it.

2004-11-17  Nathaniel Smith  <njs@codesourcery.com>

	* netsync.cc: Remove hard tabs.

2004-11-17  Nathaniel Smith  <njs@codesourcery.com>

	* revision.cc: Remove hard tabs.
	* change_set.hh: Likewise.

2004-11-16  Nathaniel Smith  <njs@codesourcery.com>

	* tests/t_heads.at: Replace last tricky case with a less tricky case.
	* tests/t_heads_discontinuous_branch.at: New test for the really
	tricky case.
	* testsuite.at: Run it.

2004-11-16  Nathaniel Smith  <njs@codesourcery.com>

	* views.sql (trusted_parents_in_branch): Remove.
	(trusted_children_in_branch): Remove.
	(trusted_branch_members): New view.
	(trusted_branch_parents): New view.
	(branch_heads): Use the new views, not the removed ones.

	* database.cc (get_heads): Column name in 'branch_heads'
	unavoidably changed from 'id' to 'parent'; adjust SELECT statement
	to use new name.

2004-11-16  Nathaniel Smith  <njs@codesourcery.com>

	* database.cc: Remove hard tabs.

2004-11-16  Nathaniel Smith  <njs@codesourcery.com>

	* commands.cc (dump_diffs): Fetch delta destination, not source,
	on new files.

2004-11-15  Joel Rosdahl  <joel@rosdahl.net>

	* tests/t_diff_added_file.at: Added testcase exposing a bug in
	"monotone diff x y" where x is an ancestor of y and y adds a new
	file.
	* testsuite.at: Add new test.

2004-11-14  Joel Rosdahl  <joel@rosdahl.net>

	Fix bug #9092 "add command to change passphrase":
	* commands.cc (chkeypass): New command.
	* keys.cc (get_passphrase): Added parameters for prompt beginning and
	disabling hook lookup and passphrase caching.
	* keys.hh, keys.cc (change_key_passphrase): New function.
	* database.hh, database.cc (delete_private_key): New function.
	* monotone.texi (Key and Cert): Document command.
	* tests/t_chkeypass.at: Testcase for the command.
	* testsuite.at: Added new testcase.

2004-11-14  Matt Johnston <matt@ucc.asn.au>

	* tests/t_initfork.at: New test for merging two ancestor-less heads.

2004-11-13  Nathaniel Smith  <njs@codesourcery.com>

	* tests/t_heads.at: New test.
	* testsuite.at: Add it.

2004-11-13  Nathaniel Smith  <njs@codesourcery.com>

	* monotone.texi: Fix various typos.
	(Committing Work): Add missing command line argument.
	(Branch Names): New section.
	Add me to the copyright block.

2004-11-12  Joel Rosdahl  <joel@rosdahl.net>

	* monotone.texi: Fix documentation of the approve and disapprove
	commands. Fix jp.co.juicebot.jb7 branch name in examples. Other
	minor fixes.

2004-11-11  Joel Rosdahl  <joel@rosdahl.net>

	* monotone.texi: Fix typos.

2004-11-08  graydon hoare  <graydon@pobox.com>

	* monotone.texi: Some minor cleanups.
	* netsync.cc: Fix a formatter.

2004-11-07  graydon hoare  <graydon@pobox.com>

	* figures/*.txt: Drop.
	* monotone.texi: Pull ASCII figures back in conditionally.
	* NEWS, AUTHORS, monotone.spec: Update for 0.15.
	* monotone.1: Update.

2004-11-06  graydon hoare  <graydon@pobox.com>

	* README.changesets: New file.
	* config.guess, config.sub: Remove.
	* Makefile.am: Improve document-building brains.
	* cert.cc, netsync.cc: Remove include.
	* configure.ac: Bump version number.
	* merkle_tree.{cc,hh}: Use unsigned char in dynamic_bitset.
	* po/POTFILES.in: Update to remove os_specific.hh.
	* po/monotone.pot: Regenerate.

2004-11-05  graydon hoare  <graydon@pobox.com>

	* constants.cc: Up timeout, connection limit.
	* monotone.texi: Various cleanups.

2004-11-05  Ulrich Drepper  <drepper@redhat.com>

	* configure.ac: Reduce dependencies.
	* lua/lua.h: Include config.h.
	* mkstemp.{cc,hh}: Use system variant when found.
	* netxx/resolve_getaddrinfo.cxx: Check for AI_ADDRCONFIG
	definition.
	* po/POTFILES.in: Update to mention changes.
	* Makefile.am (EXTRA_DIST): Include spec file.
	* commands.cc (diff): No output if empty diff.

2004-10-31  graydon hoare  <graydon@pobox.com>

	* commands.cc (diff): Use guess_binary.
	Fix up some messages to fit on single lines.
	* Makefile.am: Make monotone.pdf depend on figures.
	* change_set.cc: Make inversion drop "delete deltas".
	* texinfo.css: Make images align nicely.
	* netsync.cc: Fix up some messages to be clearer.

2004-10-30  graydon hoare  <graydon@pobox.com>

	* figures/*: New figures.
	* monotone.texi: Rewrite much of the tutorial.

2004-10-30  Nathaniel Smith  <njs@codesourcery.com>

	* netsync.cc (process_hello_cmd): Make clear that when the
	server's key is unknown, we abort the connection.

2004-10-29  Nathaniel Smith  <njs@codesourcery.com>

	* sanity.cc (dump_buffer): Wrap bare string in call to string(),
	to disambiguate conversions (required by Boost 1.30).

2004-10-26  graydon hoare  <graydon@pobox.com>

	* tests/t_update_missing.at: New test from Bruce Stephens
	* testsuite.at: Call it.
	* change_set.cc: Fix the error exposed by it.

2004-10-26  graydon hoare  <graydon@pobox.com>

	* work.{cc,hh}: Comply with Derek's new tests.
	* commands.cc: Likewise.

2004-10-28  Derek Scherger  <derek@echologic.com>

	* tests/t_rename.at: add test for renaming a file after it has
	been moved rather than before
	* tests/t_revert.at: add test for reverting a missing file

2004-10-28  Derek Scherger  <derek@echologic.com>

	* tests/t_drop_missing.at: New test.
	* testsuite.at: Call it.

2004-10-28  Derek Scherger  <derek@echologic.com>

	* tests/t_add.at: New test.
	* testsuite.at: Call it.

2004-10-26  graydon hoare  <graydon@pobox.com>

	* basic_io.{cc,hh}: Rework to use indented stanzas.
	* change_set.cc, revision.cc: Likewise.
	* change_set.cc: Fix formatter bug.
	* commands.cc: Sanity check file ID on delta commit.
	* work.cc: Chatter a bit more on add/drop.

2004-10-17  graydon hoare  <graydon@pobox.com>

	* merkle_tree.cc: Fix bad logging.
	* netsync.cc: Fix transmission bugs.
	* work.cc: Add some progress messages back in.
	* monotone.texi: Change contents of MT/work in example.

2004-10-17  graydon hoare  <graydon@pobox.com>

	* commands.cc (log): Keep a seen list, mask frontier by it.
	* monotone.texi: Updates to cover revision terminology.

	Also various further merges from trunk, see below.

2004-10-17  Derek Scherger  <derek@echologic.com>

	* lua.{cc,hh} (hook_ignore_branch): new hook
	* commands.cc (ls_branches): call it
	* monotone.texi (Hook Reference): describe it

2004-10-17  Richard Levitte  <richard@levitte.org>

	fix bug 8715 and more
	* diff_patch.cc (struct unidiff_hunk_writer,
	unidiff_hunk_writer::flush_hunk): the skew is not just the
	size difference between added and deleted lines in the current
	hunk, it's the size difference between /all/ added and deleted
	lines so far.  Therefore, the skew needs to be a member of the
	struct rather than being something calculated for each hunk.
	Furthermore, we need to add trailing context even if the change
	only consisted of one line.

2004-10-17  Richard Levitte  <richard@levitte.org>

	* monotone.texi (Working Copy): Change the description of
	'monotone revert' to explain what happens when there are
	arguments.

2004-10-17  Richard Levitte  <richard@levitte.org>

	* monotone.texi (OPTIONS): Add a description of --ticker.

	* ui.cc, ui.hh: Rethink the writing conditions as the ticks being
	"dirty" when they have changed since the last print.  That way,
	it's very easy to see when they need being printed.  This fixes a
	small bug where, in some cases, the exact same tick output is
	produced twice, once before a separate message, and once after,
	when a ticker is actually being removed.
	(tick_write_dot::write_ticks): Add a line that describes the
	ticks, including the amount of each tick per short name.

2004-10-17  Richard Levitte  <richard@levitte.org>

	fix bug 8733
	* ui.cc, ui.hh: Define a separate tick writer struct, and two
	subclasses, one that write counters, and one that writes progress
	characters.  As a consequence, move the count to the ticker class
	itself, and have the user interface contain a map of pointers to
	tickers instead of a map of counters, so data is easier to expand
	and access in a consistent manner.  Finally, correct a few errors
	in the checks for when ticks should be written, and make sure the
	final value gets written when the tickers are removed.

	* cert.cc (write_ancestry_paths):
	* database.cc (rehash):
	* netsync.cc (call_server, rebuild_merkle_trees):
	* rcs_import.cc (import_cvs_repo, cvs_history): Adapt to the new
	tickers.

	* monotone.cc: Add the option '--ticker' which takes the values
	"dot" or "count" to express which type of tick writer to use.  As
	a result, set the tick writer to be the progress dot kind or the
	counting type.

2004-10-15  graydon hoare  <graydon@pobox.com>

	* std_hooks.lua (get_revision_cert_trust): Add.

2004-10-14  graydon hoare  <graydon@pobox.com>

	* main.cc (UNIX_STYLE_SIGNAL_HANDLING): Enable on OSX.
	* cryptopp/*: Upgrade to 5.2.1
	* Makefile.am: Adjust for a couple new files.

2004-10-13  graydon hoare  <graydon@pobox.com>

	* change_set.cc (__STDC_CONSTANT_MACROS): Further hammering.
	* commands.cc (changesetify): New subcommand to db.
	* database.{cc,hh} (sql): Install views.
	(install_views): New function.
	(get_manifest_certs): Restore old variant.
	* numeric_vocab.hh: Use stdint.h.
	* revision.{cc,hh} (analyze_manifest_changes)
	(construct_revisions)
	(build_changesets): New functions.
	* schema.sql: Remove views stuff.
	* views.sql: Put views here.
	* schema_migration.cc: Add migration code for revisions.
	* Makefile.am: Mention views.sql.

2004-10-12  graydon hoare  <graydon@pobox.com>

	* unix/read_password.cc: Don't force echo on.

2004-10-10  graydon hoare  <graydon@pobox.com>

	merge a batch of changes from trunk, see below.
	* monotone.spec: Bump to 0.14.

2004-10-10  graydon hoare  <graydon@pobox.com>

	fix bug 9884
	* tests/t_singlenetsync.at: sleep 5
	* tests/t_netsync.at: sleep 5

2004-10-10  graydon hoare  <graydon@pobox.com>

	* AUTHORS: Mention Richard Levitte.
	* Makefile.am: Remove nonce stuff.
	* NEWS: Describe changes from last release.
	* cert.cc (cert_manifest_testresult): Teach about other ways
	of writing a boolean value.
	* commands.cc (commit): Don't commit when no change.
	(debug): Rename to "db execute".
	(serve): Require passphrase on startup.
	(bump): Remove command.
	(ls keys): Handle no keys.
	* configure.ac: Bump version number.
	* keys.cc (get_passphrase): Reject empty passphrase nicely,
	from user and from hook.
	* lua.{cc,hh} (hook_get_sorter): Dead code, remove.
	* main.cc (main_with_many_flavours_of_exception): s/char/int/.
	* monotone.cc (OPT_DUMP): New option.
	(OPT_VERBOSE): Rename as OPT_DEBUG.
	* monotone.{texi,1}: Document changes, s/rdiff/xdelta/.
	* nonce.{cc,hh}: Drop.
	* sanity.hh (sanity::filename): New field.
	* sanity.cc (dump_buffer): Dump to file or be silent.
	* testsuite.at (persist_phrase_ok): Define as true.
	* tests/t_null.at: Adjust for new option names.
	* unit_tests.cc: Set debug, not verbose.

2004-10-10  graydon hoare  <graydon@pobox.com>

	* tests/t_remerge.at: New test.
	* testsuite.at: Call it.

2004-10-10  graydon hoare  <graydon@pobox.com>

	* cryptopp/algebra.cpp:
	* cryptopp/asn.h:
	* cryptopp/hmac.h:
	* cryptopp/iterhash.h:
	* cryptopp/mdc.h:
	* cryptopp/modes.h:
	* cryptopp/osrng.h:
	* cryptopp/pubkey.h:
	* cryptopp/seckey.h:
	* cryptopp/simple.h:
	* cryptopp/smartptr.h:
	* cryptopp/strciphr.cpp:
	* cryptopp/strciphr.h:
	* lcs.cc:
	* lua.cc: Fixes for g++ 3.4 from Michael Scherer.
	* AUTHORS: Mention Michael.

2004-10-10  graydon hoare  <graydon@pobox.com>

	* tests/t_movedel.at: New test.
	* testsuite.at: Call it.

2004-10-10  graydon hoare  <graydon@pobox.com>

	* tests/t_movepatch.at: New test.
	* testsuite.at: Call it.

2004-10-10  graydon hoare  <graydon@pobox.com>

	* change_set.cc:
	* file_io.{cc,hh}: Bug Fixes.

2004-10-10  graydon hoare  <graydon@pobox.com>

	* cert.{cc,hh} (cert_revision_manifest): Bug fixes.
	* commands.cc (approve)
	(disapprove)
	(testresult): Teach about revisions.
	* tests/t_disapprove.at:
	* tests/t_i18n_file.at:
	* tests/t_ls_missing.at:
	* tests/t_testresult.at: Bug fixes.

2004-10-09  graydon hoare  <graydon@pobox.com>

	* netsync.cc:
	* packet.cc:
	* tests/t_i18n_file.at:
	* tests/t_netsync.at:
	* tests/t_single_char_filenames.at:
	* tests/t_singlenetsync.at: Bug fixes.

2004-10-04  graydon hoare  <graydon@pobox.com>

	* Makefile.am: Re-enable rcs stuff.
	* cert.{cc,hh}: Bug fixes.
	* change_set.{cc,hh} (apply_change_set)
	(apply_change_set_inverse): New helper functions.
	* commands.cc (log)
	(rcs_import)
	(cvs_import): Teach about revisions.
	* database.cc (get_version): Block reconstruction loops.
	* diff_patch.cc:
	* lua.cc:
	* netsync.cc: Remove references to obsolete includes.
	* rcs_file.cc: Pick up bug fix from trunk.
	* rcs_import.cc: Teach about revisions.

2004-10-03  graydon hoare  <graydon@pobox.com>

	* change_set.{cc,hh}: Lots of little bug fixes.
	* commands.cc: Likewise.
	* database.cc: Comment some chatter.
	* file_io.{cc,hh}: Bug fixes, remove unlink / hardlink stuff.
	* netcmd.cc: Bug fixes.
	* netsync.cc: Likewise.
	* tests/t_*.at: Teach about revisions.
	* testsuite.at: Likewise.
	* work.cc: Bug fixes.

2004-09-30  graydon hoare  <graydon@pobox.com>

	* app_state.cc: Inform db of app.
	* change_set.cc: Bug fixes.
	* commands.cc: Use delete_file not unlink.
	* database.{cc,hh}: Bug fixes in trust function machinery.
	* revisions.cc: Skip consideration of empty parents.
	* file_io.{cc,hh}: Remove unlink function.
	* schema.sql: Pass pubkey data into trust call.

2004-09-29  graydon hoare  <graydon@pobox.com>

	* change_set.cc: Various bug fixes, merge unit tests.

2004-09-26  graydon hoare  <graydon@pobox.com>

	* predicament.{cc,hh}: Remove.
	* Makefile.am: Update.
	* change_set.{cc,hh}: Compilation fixes.
	* commands.cc: Likewise.
	* file_io.{cc,hh}: Likewise, and implement link/unlink.
	* lua.{cc,hh}: Implement conflict resolver hooks.

2004-09-25  graydon hoare  <graydon@pobox.com>

	* change_set.{cc,hh}: Rewrite entirely.
	* work.cc: Adjust to compensate.
	* commands.cc: Likewise.
	* numeric_vocab.hh: Ask for C99 constant ctor macros.

2004-09-24  Derek Scherger  <derek@echologic.com>

	* app_state.{cc,hh} (initialize,prefix,in_restriction): rename
	restriction vars; require explicit subdir restriction with ".";
	remove restriction if any path evaluates to working copy root
	* commands.cc (update): disallow restricted updates
	(diff): use --manifest options for initialization
	* tests/t_restrictions.at: remove restricted update test
	* tests/t_subdirs.at: added (missed previously)
	* vocab.cc (verify): allow "." elements in local_path
	(test_file_path_verification): test for "." in paths

2004-09-20  Derek Scherger  <derek@echologic.com>

	* app_state.{cc,hh}: add message and manifest options; add subdir
	restriction; use set instead of vector for path restrictions
	(prefix): new method
	(add_restriction): change signature for set of path restrictions
	(in_restriction): renamed from is_restricted; adjust path matching
	(set_message): new method
	(add_manifest): new method
	(initialize): remove code to adjust restrictions from old options
	* commands.cc
	(restrict_patch_set, struct unknown_itemizer): rename
	app.is_restricted to app.in_restriction
	(add,drop,rename,revert): prefix file args with current subdir
	(update,status,ls_unknown,ls_missing): build restriction from args
	(commit): build restriction from args; use --message option
	(diff): build restriction from args; use --manifest options
	* file_io.cc (find_working_copy): logging tweaks
	* monotone.cc: remove --include/--exclude options; add --manifest
	and --message options
	* tests/t_attributes.at: add commit --message option
	* tests/t_cross.at: commit --message
	* tests/t_cwork.at: commit --message
	* tests/t_disapprove.at: commit --message
	* tests/t_drop.at: commit --message
	* tests/t_erename.at: commit --message; diff --manifest
	* tests/t_fork.at: commit --message
	* tests/t_genkey.at: commit --message
	* tests/t_i18n_file.at: commit --message
	* tests/t_import.at: commit --message
	* tests/t_ls_missing.at: commit --message
	* tests/t_merge.at: commit --message
	* tests/t_movedel.at: commit --message
	* tests/t_movepatch.at: commit --message
	* tests/t_netsync.at: commit --message
	* tests/t_persist_phrase.at: commit --message
	* tests/t_rename.at: commit --message
	* tests/t_renamed.at: commit --message
	* tests/t_restrictions.at: remove --include/--exlclude options
	* tests/t_revert.at: commit --message
	* tests/t_scan.at: commit --message
	* tests/t_single_char_filenames.at: commit --message
	* tests/t_testresult.at: commit --message
	* tests/t_unidiff.at: commit --message
	* tests/t_unidiff2.at: commit --message
	* tests/t_update.at: commit --message
	* tests/t_versions.at: commit --message

2004-09-19  graydon hoare  <graydon@pobox.com>

	* change_set.cc: More bug fixes.
	* basic_io.cc: Improve error reporting.
	* commands.cc (complete): Teach about revisions.
	* database.{cc,hh}: Add complete variant for revisions.

2004-09-19  graydon hoare  <graydon@pobox.com>

	* change_set.cc: Add a unit test, fix some bugs.

2004-09-18  graydon hoare  <graydon@pobox.com>

	* change_set.{cc,hh} (subtract_change_sets): New function.
	(build_pure_addition_change_set): New function.
	* commands.cc (try_one_merge): Teach about revisions
	(merge): Likewise.
	(propagate): Likewise.
	(update): Change from changeset inversion to negation.
	* database.{cc,hh} (get_manifest): New function.
	* cert.cc: Use it.

2004-09-13  graydon hoare  <graydon@pobox.com>

	* change_set.cc: Bug fixes.
	* commands.cc: Likewise.

2004-09-13  graydon hoare  <graydon@pobox.com>

	* change_set.{cc,hh}: Implement delta renaming and merging.
	* commands.cc
	(update): Teach about revisions.
	(agraph): Likewise.
	* diff_patch.{cc,hh}: Tidy up interface a bit.
	* database.{cc,hh} (get_revision_ancestry): New helper.
	* file_io.{cc,hh}
	(move_dir): New function.
	(delete_dir_recursive): New function.

2004-09-10  graydon hoare  <graydon@pobox.com>

	* basic_io.{cc,hh}: Move to more "normal" looking
	quoted output.
	* change_set.{cc,hh}: Extend, bugfix.
	* commands.cc (diff): Teach about revisions.
	* revision.{cc,hh}: Extend, bugfix.

2004-09-07  Derek Scherger  <derek@echologic.com>

	subdirectory restrictions

	* file_io.{hh,cc} (find_working_copy): new function
	(absolutify) use fs::current_path
	* work.cc (add_to_options_map): use options.insert to preserve
	previous settings
	* work.hh: add note about MT/options file to header comment
	* lua.{hh,cc} (load_rcfile): renamed from add_rcfile
	* app_state.{cc,hh} (constructor): remove read of MT/options
	(initialize): new methods to find/create working copy
	(set_stdhooks,set_rcfiles,add_rcfile,load_rcfiles,read_options):
	new methods
	(set_database,set_branch,set_signing_key): update for new options
	reading
	* monotone.cc: update help for --norc option
	(cpp_main): move loading of lua hooks to app_state after book
	keeping dir is found
	* commands.cc: all commands call app initialize to relocate to
	working copy directory
	(bookdir_exists,ensure_bookdir) remove
	(setup) new command to create working copy
	* tests/t_subdirs.at: new test
	* testsuite.at: call new setup command to initialize working copy;
	call new test
	(PROBE_NODE): adjust for new checkout requirement that MT dir does
	not exist
	* tests/t_attributes.at: ditto
	* tests/t_cwork.at: ditto
	* tests/t_single_char_filenames.at: ditto
	* tests/t_versions.at: ditto

2004-09-06  graydon hoare  <graydon@pobox.com>

	* Makefile.am: Revise,
	* cert.{cc,hh}: Minor bug fixes.
	* change_set.{cc,hh}
	(apply_path_rearrangement): New variant.
	(read_path_rearrangement): New function.
	(write_path_rearrangement): New function.
	* commands.cc: Partially teach about revisions.
	* database.{cc,hh}: Bug fixes.
	* revision.cc: Print new manifest as hex.
	* schema.sql: Fix typos.
	* update.{cc,hh}: Teach about revisions.

2004-09-06  graydon hoare  <graydon@pobox.com>

	* Makefile.am (unit_tests): Revise.
	* change_set.{cc,hh}: Move accessors to header.
	* constants.cc (netcmd_current_protocol_version): Bump.
	(netcmd_minimum_bytes_to_bother_with_gzip): Expand to 0xfff.
	* database.{cc,hh}: Teach about reverse deltas, bug fixes.
	* diff_patch.{cc,hh}: Remove dead code.
	* merkle_tree.{cc,hh}: Teach about revisions.
	* netsync.cc: Teach about revisions, reverse deltas.
	* packet.{cc,hh}: Likewise.
	* unit_tests.{cc,hh}: Reactivate tests.

2004-09-02  Derek Scherger  <derek@echologic.com>

	* tests/t_restrictions.at: rework and attempt to clean things up a
	bit; add test for bug in restrict_patch_set
	* commands.cc (restrict_patch_set): fix bug in removal of
	restricted adds/dels/moves/deltas

2004-08-28  graydon hoare  <graydon@pobox.com>

	* Makefile.am (unit_tests): Split out working parts.
	* basic_io.{cc,hh}: Minor fixes.
	* cert.{cc,hh}: Fixes, remove major algorithms.
	* revision.{cc,hh}: Rewrite algorithms from cert.cc.
	* change_set.{cc,hh}: Extensive surgery, unit tests.
	* database.{cc,hh}: Minor fixes.
	* file_io.{cc,hh}: Likewise.
	* lua.cc: Likewise.
	* packet.{cc,hh}: Teach about revisions.
	* schema.sql: Drop some optimistic tables.
	* unit_tests.{cc,hh}: Add revision, change_set tests.
	* vocab.cc: Instantiate revision<cert>.
	* work.{cc,hh}: Rewrite in terms of path_rearrangement.

2004-08-17  graydon hoare  <graydon@pobox.com>

	* database.cc: Simplified.
	* schema.sql: Simplified.
	* transforms.cc: Fixed bug.
	* revision.{hh,cc}: Stripped out tid_source.
	* change_set.{cc,hh}: Oops, never committed!

2004-08-16  graydon hoare  <graydon@pobox.com>

	* change_set.{hh,cc}: Simplified, finished i/o.
	* revision.{hh,cc}: Fix to match, redo i/o.
	* basic_io.cc (basic_io::parser::key): Print trailing colon.
	* vocab.hh: Whitespace tweak.

2004-08-09  graydon hoare  <graydon@pobox.com>

	* change_set.{hh,cc}: New files.
	* basic_io.{hh,cc}: New files.
	* predicament.{hh,cc}: New files.
	* revision.{hh,cc}: Break completely, need to fix.
	* diff_patch.{hh,cc}: Minor touchups.
	* lua.{hh,cc}, std_hooks.lua: Model predicaments.
	* Makefile.am: Update.

2004-07-10  graydon hoare  <graydon@pobox.com>

	* lcs.{hh,cc}: Move lcs.hh body into lcs.cc.
	* diff_patch.cc: Modify to compensate.
	* revision.{hh,cc}: New files.
	* Makefile.am: Update
	* patch_set.{hh,cc}: Remove.
	* {cert,database,lua,packets}.{hh,cc}, commands.cc:
	Modify partially (incomplete) to use revisions.
	* manifest.{hh,cc}: Cleanup, remove dead code.
	* schema.sql: Declare new revision tables.
	* schema_migration.cc: Incomplete migrator.
	* {transforms.{hh,cc}, vocab{,_terms}.hh:
	Infrastructure for revisions.

2004-07-20  Derek Scherger  <derek@echologic.com>

	* tests/t_restrictions.at: new test
	* testsuite.at: run it
	* app_state.{cc,hh} (add_restriction, is_restricted): new functions
	* monotone.cc (--include,--exclude): new options
	* commands.cc (restrict_patch_set): new function. called by
	commit, update, status, diff commands

2004-07-05  graydon hoare  <graydon@pobox.com>

	* cert.cc (operator<): Fix wrong ordering of
	fields.

2004-06-07  graydon hoare  <graydon@pobox.com>

	* cryptopp/algebra.cpp:
	* cryptopp/asn.h:
	* cryptopp/hmac.h:
	* cryptopp/iterhash.h:
	* cryptopp/mdc.h:
	* cryptopp/modes.h:
	* cryptopp/osrng.h:
	* cryptopp/pubkey.h:
	* cryptopp/seckey.h:
	* cryptopp/simple.h:
	* cryptopp/smartptr.h:
	* cryptopp/strciphr.cpp:
	* cryptopp/strciphr.h:
	* lcs.hh:
	* lua.cc: Fixes for g++ 3.4 from Michael Scherer.
	* AUTHORS: Mention Michael.

2004-05-28  graydon hoare  <graydon@pobox.com>

	* tests/t_movedel.at: New test.
	* testsuite.at: Call it.
	* diff_patch.cc (adjust_deletes_under_renames): New function.
	(merge3): Use it.

2004-05-27  graydon hoare  <graydon@pobox.com>

	* tests/t_movepatch.at: New test.
	* testsuite.at: Call it.
	* diff_patch.cc (adjust_deltas_under_renames): New function.
	(merge3): Use it.

2004-05-20  graydon hoare  <graydon@pobox.com>

	* NEWS: Note 0.13 release.
	* configure.ac: Bump version number.
	* monotone.spec: Likewise.

2004-05-19  graydon hoare  <graydon@pobox.com>

	* file_io.cc (tilde_expand): Fix fs::path use.

2004-05-18  graydon hoare  <graydon@pobox.com>

	* diff_patch.cc (apply_directory_moves): Fix fs::path use.
	* file_io.cc (write_data_impl): Likewise.
	* packet.cc: Use explicit true/false maps in caches.
	* sanity.cc (dump_buffer): Write to clog (buffered).

2004-05-16  graydon hoare  <graydon@pobox.com>

	* keys.cc (get_passphrase): Reimplement.
	* unix/read_password.c: Remove.
	* {unix,win32}/read_password.cc: Add.
	* constants.{hh,cc} (maxpasswd): New constant.
	* Makefile.am: Teach about platform specific stuff.

2004-05-16  graydon hoare  <graydon@pobox.com>

	* diff_patch.cc (merge2): Don't discard files on one side.
	* std_hooks.lua (merge2_xxdiff_cmd): Specify merge filename.

2004-05-14  Joel Rosdahl  <joel@rosdahl.net>

	* std_hooks.lua (ignore_file): Quote dots in .svn patterns.
	* monotone.texi: Updated ignore_file hook example.

2004-05-13  Nathaniel Smith  <njs@codesourcery.com>

	* commands.cc: Include boost/filesystem/path.hpp,
	boost/filesystem/convenience.hpp.
	(checkout): Make checkout directory an fs::path, not a local_path.

2004-05-13  Nathaniel Smith  <njs@codesourcery.com>

	* testsuite.at (test_hooks.lua): Add a 'test_attr' attribute
	hook.  Add tests t_attributes and t_single_char_filenames.
	* tests/t_attributes.at: New test.
	* tests/t_single_char_filenames.at: New test.
	* manifest.cc (read_manifest_map): Replace ".+" with ".*" to
	support single-character filenames.
	* work.cc (read_work_set): Likewise.
	(read_attr_map): Likewise.

2004-05-13  Nathaniel Smith  <njs@codesourcery.com>

	* monotone.texi (Hook Reference): Update documented default
	definitions of 'merge2' and 'merge3'.

2004-05-12  graydon hoare  <graydon@pobox.com>

	* AUTHORS: Rename Netxx back to netxx. Really, look in
	the manifest; it's been renamed!
	* configure.ac: Remove prg_exec_monitor checks.

2004-05-12  Nathaniel Smith  <njs@pobox.com>

	* AUTHORS: Remove discussion of adns, since we no longer
	distribute it.  Fix capitalization of "Netxx".

2004-05-12  Nathaniel Smith  <njs@pobox.com>

	* std_hooks.lua (merge2): Support xemacs.  Add error message
	if no merge tool is found.
	(merge3): Likewise.  Also add (disabled) hook to use CVS
	'merge' command, as a demonstration of how to.

2004-05-12  graydon hoare  <graydon@pobox.com>

	* std_hooks.lua (get_author): Remove standard definition.
	* monotone.texi: Document change.

2004-05-12  graydon hoare  <graydon@pobox.com>

	* cert.cc (cert_manifest_author_default): Use default signing key
	name for default author, if lua hook fails.

2004-05-12  Joel Rosdahl  <joel@rosdahl.net>

	* file_io.cc (walk_tree): Removed extraneous newline in error
	message.

	* std_hooks.lua (edit_comment): Added missing newline in log
	message template.

	* tests/t_ls_missing.at: New test case.
	* testsuite.at: Added t_ls_missing.at.

2004-05-10  graydon hoare  <graydon@pobox.com>

	* nonce.cc, nonce.hh: New files.
	* Makefile.am: Note new files.
	* lua.cc, lua.hh (hook_get_nonce): New hook.
	* commands.cc (bump): New command.
	* commands.cc: Remove "(file|manifest)" args most places.
	* tests/t_disapprove.at
	* tests/t_genkey.at
	* tests/t_singlenetsync.at
	* tests/t_netsync.at
	* tests/t_persist_phrase.at: Adjust to compensate.
	* monotone.texi, monotone.1: Adjust to compensate.
	* work.cc, work.hh: Constify some arguments.

2004-05-09  graydon hoare  <graydon@pobox.com>

	* diff_patch.cc: Remove recording of file merge ancestry.

2004-05-09  graydon hoare  <graydon@pobox.com>

	* commands.cc (ls_missing): Modify to account for work.

2004-05-09  graydon hoare  <graydon@pobox.com>

	* commands.cc (list missing): New command.
	* monotone.texi, monotone.1: Update to document.

2004-05-08  graydon hoare  <graydon@pobox.com>

	* main.cc: New file encompassing prg_exec_monitor.
	* mkstemp.cc, mkstemp.hh: New portable implementation.
	* lua.cc: Use mkstemp from bundled version.
	* lua/liolib.c: Remove old mkstemp definition.
	* monotone.cc (cpp_main): Remove prg_exec env setting.
	* sanity.cc (sanity::dump_buffer): Dump logbuf to stderr, not stdout.
	* std_hooks.lua (temp_file): Use mkstemp not io.mkstemp.
	* Makefile.am (MOST_SOURCES): Add new files.

2004-05-03  Joel Rosdahl  <joel@rosdahl.net>

	* monotone.texi: Removed extraneous @ftable directive.

2004-05-02  graydon hoare  <graydon@pobox.com>

	* monotone.texi: Add stuff on selectors, new hooks.
	* AUTHORS: Typo fix.
	* configure.ac: Bump version number.

	Release point (v 0.12).

2004-05-02  Joel Rosdahl  <joel@rosdahl.net>

	Made it possible to rename a rename target and to undo a rename.
	I.e.: Given a rename set A -> B, "monotone rename B C" gives the
	rename set A -> C and "monotone rename B A" gives the empty rename
	set.
	* work.cc (visit_file): Implement new behavior.
	* tests/t_rename.at: Added test cases for new behavior.
	* monotone.texi: Note that a rename can be undone.

	Fix bug #8458:
	* file_io.hh, file_io.cc (walk_tree): Added require_existing_path
	parameter.
	* work.cc (build_deletion): Pass new parameter to walk_tree.
	* work.cc (build_rename): Ditto.

	* manifest.cc (build_manifest_map): Fix missing file check for
	i18n paths.

2004-05-01  Joel Rosdahl  <joel@rosdahl.net>

	Fix bug #7220:
	* manifest.cc (build_manifest_map): Handle missing file
	gracefully.

	* file_io.cc (walk_tree): Handle nonexistent file/directory
	gracefully.

2004-04-30  Christof Petig <christof@petig-baender.de>

	* rcs_import.cc (store_trunk_manifest_edge):
		skip ancestry to empty manifest
	* rcs_import.cc (process_branch):
		also follow branches of last/first versions

2004-04-29  graydon hoare  <graydon@pobox.com>

	* configure.ac: Fix up windows probe and bundling checks.
	* netxx/resolve_getaddrinfo.cxx: Local hack for stream addresses.
	* netsync.cc: Report address before listening.

2004-04-29  graydon hoare  <graydon@pobox.com>

	* cert.cc (get_branch_heads): Calculate a "disapproved version"
	attribute which culls a version with only disapproved ancestry
	edges.
	* monotone.texi: Fix some ascii-art diagrams.

2004-04-28  Christof Petig <christof@petig-baender.de>

	* command.cc (heads):
	show date and author certificates for each head

2004-04-28  Christof Petig <christof@petig-baender.de>

	* configure.ac:
	default to using the bundled SQLite

2004-04-28  Christof Petig <christof@petig-baender.de>

	* commands.cc (log):
	support optional file argument to show change log for
	e.g. monotone log [ID] cert.cc

2004-04-26  Christof Petig <christof@petig-baender.de>

	* rcs_import.cc (process branch):
	insert dummy cvs_edge to mark newly added file
	as previously non existant

2004-04-25  Joel Rosdahl  <joel@rosdahl.net>

	* po/stamp-po: Removed since it's generated.
	* std_hooks.lua (ignore_file): Corrected name of Subversion's
	administrative directory.
	* work.hh: Ditto.
	* monotone.texi (Hook Reference): Updated default definition of
	ignore_file.

2004-04-23  Christof Petig <christof@petig-baender.de>

	* rcs_import.cc (build_parent_state, build_child_state):
	remove dying files from manifest
	* rcs_import.cc (cvs_file_edge, note_file_edge):
	calculate state and remember it (alive or dead)

2004-04-23  Christof Petig <christof@petig-baender.de>

	* rcs_import.cc (import_rcs_file_with_cvs):
	do not include dead files in head_manifest

2004-04-22  Christof Petig <christof@petig-baender.de>

	* rcs_file.cc, rcs_file.hh: read and remember 'state' of revision
	* rcs_import.cc: remove Attic/ part from path

2004-04-21  Christof Petig <christof@petig-baender.de>

	* configure.ac: enable use of installed SQLite library

2004-04-20  graydon hoare  <graydon@pobox.com>

	* lua.hh, lua.cc (hook_note_commit): New hook.
	* commands.cc (commit): Call it.

2004-04-19  graydon hoare  <graydon@pobox.com>

	* cert.cc: Make trust messages nicer.
	* merkle_tree.cc: Clarify logging messages.
	* netsync.cc: Reorganize tickers, put client in txn.
	* packet.cc, packet.hh: Teach about constructability.

2004-04-16  graydon hoare  <graydon@pobox.com>

	* netsync.cc (session::extra_manifests): New member.
	(session::analyze_ancestry_graph): Use it.
	* tests/t_singlenetsync.at: New test for single manifest sync.
	* testsuite.at: Call it.

2004-04-14  Tom Tromey  <tromey@redhat.com>

	* rcs_import.cc (import_cvs_repo): Use require_password.
	Include keys.hh.
	* keys.hh (require_password): Declare.
	* keys.cc (require_password): New function.

2004-04-13  Tom Tromey  <tromey@redhat.com>

	* monotone.texi: Typo fixes.

2004-04-10  graydon hoare  <graydon@pobox.com>

	* netsync.cc: Minor bug fixes.

2004-04-10  graydon hoare  <graydon@pobox.com>

	* database.{cc,hh}:
	* commands.{cc,hh}:
	* lua.{cc,hh}:
	* std_hooks.lua:
	* vocab_terms.hh:
	Implement first cut at selectors.

2004-04-10  graydon hoare  <graydon@pobox.com>

	* cert.cc (operator<): Include name in compare.
	(operator==): Likewise.
	* packet.cc: Include shared_ptr.
	* rcs_file.cc: Rewrite by hand, no spirit.
	* rcs_import.cc: Change ticker names a bit.

2004-04-09  graydon hoare  <graydon@pobox.com>

	* app_state.cc: Fix a couple file path constructions.
	* file_io.cc (book_keeping_file): Make one variant static.
	* manifest.cc: Remove some dead code in walkers.
	* work.cc: Ditto.
	* rcs_file.cc: fcntl fix from Paul Snively for OSX.

2004-04-09  graydon hoare  <graydon@pobox.com>

	* file_io.cc: Fix boost filesystem "." and ".." breakage.
	* lua.cc: Fix format of log entry.
	* monotone.cc: Log locale settings on startup.
	* sanity.cc: Dump prefix on --verbose activation.
	* testsuite/t_i18n_file.at: Fix autotest LANG breakage.
	* testsuite/t_null.at: Account for chatter with --verbose.

2004-04-09  graydon hoare  <graydon@pobox.com>

	* configure.ac: Comment out check for sse2,
	set bundling to true by default.
	* INSTALL: describe changes to bundling.
	* Makefile.am: Remove vestiges of depot.

2004-04-07  graydon hoare  <graydon@pobox.com>

	* adns/*:
	* network.{cc,hh}:
	* proto_machine.{cc,hh}:
	* {http,smtp,nntp}_tasks.{cc,hh}:
	* tests/t_{http,smtp,nntp,proxy}.at:
	* url.{cc,hh}:
	* depot.cc:
	Delete files.
	* commands.cc:
	* lua.{cc,hh}:
	* database.{cc,hh}: Remove network/queue stuff.
	* configure.ac:
	* constants.{cc,hh}:
	* tests/t_{netsync,singlecvs,cvsimport}.at:
	* testsuite.at:
	* transforms.{cc,hh}:
	* unit_tests.{cc,hh}:
	* vocab_terms.hh:
	* vocab.{cc,hh}:
	* Makefile.am: Adjust for deletions.
	* app_state.hh: Cleanup.
	* monotone.texi: Fix some typos.
	* packet.{cc,hh}: Implement database ordering.
	* netsync.cc: Massage to use new packet logic.
	* commands.cc:
	* std_hooks.lua: Add initial selector stuff.

2004-03-29  graydon hoare  <graydon@pobox.com>

	* monotone.spec: Update for 0.11 release.

	Release point (v 0.11).

2004-03-29  graydon hoare  <graydon@pobox.com>

	* Makefile.am (DISTCHECK_CONFIGURE_FLAGS): Set.
	* commands.cc: Tidy up / narrow output width.
	* patch_set.cc: Likewise.
	* monotone.texi: Cleanups for PDF generation.

2004-03-28  graydon hoare  <graydon@pobox.com>

	* NEWS: Mention 0.11 release.
	* AUTHORS: Mention Robert.

2004-03-28  Robert Bihlmeyer  <robbe+mt@orcus.priv.at>

	* file_io.cc (walk_tree_recursive): Ignore broken symlinks.

2004-03-27  graydon hoare  <graydon@pobox.com>

	* monotone.texi: Flesh out netsync stuff, remove old network stuff.
	* monotone.1: Likewise.

2004-03-27  Robert Helgesson  <rycee@home.se>

	* Makefile.am:
	* configure.ac:
	* database.cc:
	* depot.cc:
	* lua.cc:
	* network.cc:
	* schema_migration.cc: Bundled library switch logic.

2004-03-27  graydon hoare  <graydon@pobox.com>

	* depot.cc (dump): Implement.
	* tests/t_http.at, test/t_proxy.at: Use "depot.cgi dump" rather than sqlite.
	* sqlite/pager.h: Change page size.
	* README: Massage slightly.
	* INSTALL: Write real installation instructions.
	* Makefile.am: Include build of "one big page" docs.
	* boost/circular_buffer_base.hpp: Another boost version insulation fix.
	* vocab.cc (verify): Normalize local_path's during verification on boost 1.31.0.
	* monotone.texi: Rip out some of the pre-netsync networking docs.

2004-03-24  graydon hoare  <graydon@pobox.com>

	* boost/circular_buffer_base.hpp: Boost version insulation.
	* cert.cc, cert.hh, commands.cc: Differentiate "unknown" keys from "bad".
	* xdelta.cc, proto_machine.cc: Fix boost version insulation.

2004-03-24  graydon hoare  <graydon@pobox.com>

	* rcs_import.cc (import_substates): Filter by branch.
	* xdelta.cc: Minor bits of insulation.

2004-03-24  graydon hoare  <graydon@pobox.com>

	* AUTHORS: Mention Robert.
	* configure.ac: Enable sse2 stuff.
	* monotone.spec: Adjust CFLAGS and CXXFLAGS
	* monotone.texi (Network Service): Expand a bit.

2004-03-24  Robert Helgesson  <rycee@home.se>

	* commands.cc:
	* http_tasks.cc:
	* lua.cc:
	* manifest.cc:
	* netsync.cc:
	* nntp_tasks.cc:
	* proto_machine.cc:
	* work.cc:
	* xdelta.cc:
	Portability fixes for boost 1.31.0

2004-03-22  graydon hoare  <graydon@pobox.com>

	* cryptopp/integer.cpp, integer.h: Enable SSE2 multiply code.
	* database.cc, database.hh, certs.cc: Speed up 'heads'.

2004-03-21  graydon hoare  <graydon@pobox.com>

	* lcs.hh, sanity.hh: Minor performance tweaks.

2004-03-20  graydon hoare  <graydon@pobox.com>

	* rcs_import.cc: Teach how to aggregate branches.
	* monotone.texi: Start section on netsync.

2004-03-20  Olivier Andrieu  <oliv__a@users.sourceforge.net>

	* commands.cc (log): Show tags in log.
	* AUTHORS: Mention Olivier.

2004-03-17  Nathan Myers  <ncm@cantrip.org>

	* boost/circular_buffer.hpp:
	* commands.cc:
	* cryptopp/fltrimpl.h:
	* cryptopp/iterhash.cpp:
	* quick_alloc.hh:
	Fixes for gcc 3.4 compat and warnings.

2004-03-17  graydon hoare  <graydon@pobox.com>
	* cryptopp/config.h: Fix for gcc aliasing optimization error.
	* rcs_import.cc (cvs_history::note_file_edge):
	Fix for first changelog import bug (#5813).

2004-03-15  graydon hoare  <graydon@pobox.com>

	* rcs_import.cc: Import lone versions properly.
	* tests/t_singlecvs.at: New test for it.
	* testsuite.at: Call it.

2004-03-14  graydon hoare  <graydon@pobox.com>

	* commands.cc (diff): Show added files too.
	* monotone.texi: Fix typo.

2004-03-08  graydon hoare  <graydon@pobox.com>

	* netsync.cc (analyze_manifest_edge): Fix broken formatter.

2004-03-07  graydon hoare  <graydon@pobox.com>

	* Makefile.am (BOOST_SANDBOX_SOURCES): Remove boost::socket entries.
	(NETXX_SOURCES): Predicate on IP6 support in OS (from Paul Snively).
	* boost/socket/*.[hc]pp: Remove.
	* boost/io/streambuf_wrapping.hpp: Remove.
	* AUTHORS: Remove copyright notice for boost::socket.
	* acinclude.m4 (ACX_PTHREAD): Add.
	* network.cc: Replace boost::socket machinery with Netxx.
	* network.hh (open_connection): Remove prototype, static function.
	* sanity.hh, sanity.cc: Make log formatters give file:line coords,
	throw log offending coordinate if formatting fails.

2004-03-07  graydon hoare  <graydon@pobox.com>

	* sqlite/date.c, sqlite/vdbeInt.h, sqlite/vdbeaux.c: Add.
	* sqlite/*.c: Upgrade to 2.8.12.
	* Makefile.am: Update to mention new files.
	* cert.cc
	(expand_ancestors)
	(expand_dominators): Resize child bitmaps to cover parent.

2004-03-06  graydon hoare  <graydon@pobox.com>

	* netsync.cc (get_root_prefix): Fix from Paul Snively
	to fix static initialization order on mac OSX.
	* montone.texi: Typo fix from Anders Petersson.
	* *.cc: Move all function defs into column 0.

2004-03-04  graydon hoare  <graydon@pobox.com>

	* std_hooks.lua: Fix merger execution pessimism.

2004-03-04  graydon hoare  <graydon@pobox.com>

	* adler32.hh: Modify to use u8.
	* depot.cc, netcmd.cc, xdelta.cc: Modify to use u8.
	* netio.hh, numeric_vocab.hh (widen): Move between headers.
	* netsync.cc: Correct role-assumption bugs.
	* schema_migration.cc: Strip whitespace in sha1.
	(changes received from Christof Petig)

2004-03-01  graydon hoare  <graydon@pobox.com>

	* commands.cc: Handle anonymous pulling.
	* netsync.cc: Ditto.

	Release point (v 0.10).

2004-03-01  graydon hoare  <graydon@pobox.com>

	* NEWS: Mention impending 0.10 release.
	* cert.cc, cert.hh: Bug fixes, implement trust function, QA stuff.
	* commands.cc: Tweak disapprove, approve, testresult, push, pull.
	* configure.ac: Bump version number.
	* cryptopp/rng.h, cryptopp/rng.cpp
	(MaurerRandomnessTest): Fix bitrot.
	* keys.cc: Add Maurer PRNG randomness test.
	* lua.cc, lua.hh: Add trust, testresult, anonymous netsync hooks.
	* monotone.1: Update to follow changes to commands.
	* monotone.texi: Include QA section, adjust some UI drift, clarify
	reserved cert names, document new hooks and commands.
	* netcmd.hh, netcmd.cc: Add anonymous, error commands; fix bugs.
	* netsync.cc: Process new commands, factor server loop a bit.
	* std_hooks.lua: Add new hook defaults, factor mergers.
	* tests/t_netsync.at: Check SHA1 of each edge.
	* tests/t_null.at: Call with --norc to skip ~/.monotonerc
	* tests/t_update.at: Fix glaring error.
	* tests/t_disapprove.at, tests/t_testresult.at: New tests.
	* testsuite.at: Call them.
	* ui.cc (sanitize): Clean escape chars from output (optional?)
	* update.cc: Rewrite entirely in terms of new QA definitions.

2004-02-24  graydon hoare  <graydon@pobox.com>

	* commands.cc (ls_keys): Write key hash codes.
	* constands.cc (netsync_timeout_seconds): Up to 120.
	* netsync.cc: Fix a bunch of bugs.
	* patch_set.cc (manifests_to_patch_set): Fix bug in overload
	default construction.

2004-02-22  graydon hoare  <graydon@pobox.com>

	* patch_set.cc, patch_set.hh: Parameterize yet further.
	* netsync.cc: Fix a lot of bugs, add manifest and file grovelling.
	* tests/t_netsync.at: A new test (which runs!)
	* testsuite.at: Call it.

2004-02-20  graydon hoare  <graydon@pobox.com>

	* cert.cc, cert.hh, key.cc, key.hh, database.cc, database.hh:
	Add lots of little netsync support routines.
	* commands.cc (rebuild): Rehash everything too.
	* constants.cc (netcmd_minsz): Recalculate.
	* cryptopp/osrng.cpp (NonblockingRng::GenerateBlock): Handle
	/dev/urandom a bit better.
	* netcmd.cc, netcmd.hh: Remove describe cmds, add nonexistant cmd.
	* netio.hh: Add uleb128 stuff.
	* xdelta.cc: Add randomizing unit test suite.
	* diff_patch.cc: Remove commented-out dead line-merger code.
	* merkle_tree.cc: Fix various bugs.
	* netcmd.cc: Switch everything over to uleb128s.
	* netsync.cc: Implement lots of missing stuff.

2004-02-09  graydon hoare  <graydon@pobox.com>

	* netsync.cc (ROOT_PREFIX): New variable.
	* commands.cc (merkle): New command.

2004-02-09  Ben Elliston  <bje@wasabisystems.com>

	* monotone.texi: Spelling corrections.

2004-02-09  graydon hoare  <graydon@pobox.com>

	* database.cc, database.hh
	(get_version_size)
	(get_file_version_size)
	(get_manifest_version_size): New functions.
	* xdelta.cc, xdelta.hh (measure_delta_target_size): New function.
	* merkle_tree.cc, merkle_tree.hh, netcmd.cc, netcmd.hh:
	Cleanup and typesafety.
	* netsync.cc: Cleanup, typesafety, implement refine phase.

2004-02-01  graydon hoare  <graydon@pobox.com>

	* netsync.cc: Remove a lot of stuff, implement auth phase.
	* constants.cc, constants.hh: Move constants from netsync.cc.
	* netcmd.cc, netcmd.hh: Split out of netsync.cc.
	* merkle_tree.cc, merkle_tree.hh: Likewise.
	* numeric_vocab.hh: New header.
	* adler32.hh: include numeric_vocab.hh.
	* netio.hh: Likewise.
	* unit_tests.cc, unit_tests.hh: Update.
	* Makefile.am: Likewise.
	* commands.cc: Guess signing key for auth phase.
	* database.cc, database.hh (public_key_exists)
	(get_pubkey): New functions based on key hashes.

2004-01-31  graydon hoare  <graydon@pobox.com>

	* Netxx/*: New files.
	* AUTHORS: Mention Netxx.
	* Makefile.am: Mention Netxx and netsync.{cc,hh}
	* adler32.hh: Delegate typedefs to boost.
	* cert.hh, cert.cc (cert_hash_code): New function.
	* commands.cc (find_oldest_ancestors): Block cycles.
	(netsync): New command.
	* database.cc, database.hh (schema): Update.
	(put_key): Calculate key hash on the fly.
	(put_cert): Likewise.
	(merkle_node_exists)
	(get_merkle_node)
	(put_merkle_node)
	(erase_merkle_nodes): New functions.
	* keys.hh, keys.cc (key_hash_code): New function.
	* lua.cc, lua.hh
	(hook_get_netsync_read_permitted)
	(hook_get_netsync_write_permitted): New hooks.
	* monotone.spec: Update for FC1 info conventions.
	* monotone.texi (Quality Assurance): New section.
	* netsync.cc, netsync.hh: New files, preliminary
	netsync infrastructure. Command bodies still missing.
	* schema.sql: Add intrinsic key and cert hashes, merkle nodes.
	* schema_migration.cc: Add code to migrate to new schema.
	* unit_tests.cc: Handle command-line args to limit test set.
	* vocab_terms.hh: Add merkle and prefix as new terms.

2004-01-13  Nathaniel Smith  <njs@codesourcery.com>

	* idna/idn-int.h: Remove (generated by configure).

2004-01-13  Nathaniel Smith  <njs@codesourcery.com>

	* configure.ac: Switch "if" and "else" branches in pthreads
	checks.

2004-01-12  Nathaniel Smith  <njs@codesourcery.com>

	* configure.ac: Remove check for -lpthread.
	Add check for pthread_mutex_lock and ACX_PTHREAD.
	* m4/acx_pthread.m4: New file.

2004-01-07  graydon hoare  <graydon@pobox.com>

	* Makefile.am:
	* po/POTFILES.in:
	* po/monotone.pot: Minor tweaks for distclean.
	* adns/config.h:
	* boost/socket/src/interface.cpp:
	* boost/socket/src/ip4/address.cpp:
	* boost/socket/src/ip4/protocol.cpp: OSX portability.
	* AUTHORS: Mention new contributors.
	* monotone.texi (Hook Reference): Document i18n hooks.

	Release point (v 0.9).

2004-01-07  graydon hoare  <graydon@pobox.com>

	* cert.cc (ensure_parents_loaded)
	(expand_dominators)
	(expand_ancestors)
	(find_intersecting_node): New functions.
	(find_common_ancestor): Reimplement in terms of dominator
	and ancestor bitset intersection.

2004-01-05  Christof Petig <christof@petig-baender.de>

	* vocab.cc (verify<local_path>) Fix use of val() / iterator.
	* constants.cc (illegal_path_bytes): NUL-terminate.

2004-01-02  graydon hoare  <graydon@pobox.com>

	* diff_patch.cc (normalize_extents): Improve to handle an odd case.
	* tests/t_fmerge.at: New test, to test it.
	* commands.cc (fload, fmerge): Permanently enable, for test.
	* testsuite.at: Call new test.

2004-01-01  graydon hoare  <graydon@pobox.com>

	* file_io.hh, file_io.cc (read_localized_data, write_localized_data):
	New functions
	* commands.cc, manifest.cc, transforms.cc: Use them.
	* monotone.texi: Minor update to i18n docs.
	* lua.hh, lua.cc (hook_get_linesep_conv, hook_get_charset_conv):
	New hooks.
	* acinclude.m4: Move AX_CREATE_STDINT_H in here.
	* po/monotone.pot: Regenerate.
	* NEWS, configure.ac: Prep for 0.9 release.

2003-12-30  graydon hoare  <graydon@pobox.com>

	* file_io.hh, file_io.cc (mkpath): New function.
	* commands.cc, database.cc, diff_patch.cc, file_io.cc,
	lua.cc, vocab.cc, work.cc: Use it.
	* constants.cc (illegal_path_bytes_arr): Remove leading null.
	* monotone.texi: Include i18n docs.
	* tests/t_i18n_file.at: Check colon in filename.

2003-12-29  graydon hoare  <graydon@pobox.com>

	* file_io.cc: Localize names before touching fs.
	* lua.hh, lua.cc (hook_get_system_charset): Remove useless fn.
	* test_hooks.lua: Likewise.
	* monotone.cc, transforms.cc, transforms.hh:
	Remove lua from system charset conv.
	* tests/t_i18n_file.at: New test.
	* testsuite.at: Call it.

2003-12-28  graydon hoare  <graydon@pobox.com>

	* app_state.cc, app_state.hh: Massage to use i18n vocab.
	* cert.cc, commands.cc, commands.hh, rcs_import.cc,
	update.cc, update.hh, url.cc, url.hh: Likewise.

	* work.cc, work.hh: --> Likewise, and break file format! <--

	* constants.hh, constants.cc (legal_ace_bytes): New constant.
	* vocab.cc (verify<ace>): Use it.
	(verify<urlenc>) New function.
	* vocab_terms.hh (ace, urlenc, utf8): New terms.
	* transforms.hh, transforms.cc: Use them.
	* monotone.cc (utf8_argv): Charconv argv.
	* network.hh, network.cc: Use url.{hh,cc}.

2003-12-28  graydon hoare  <graydon@pobox.com>

	* constants.hh, constants.cc (idlen): New constant.
	* commands.cc, vocab.cc: Use it.
	* manifest.cc (read_manifest_map): Tighten up regex.
	* packet.cc: Likewise.
	* transforms.cc (uppercase)
	(lowercase): Rewrite.
	(utf8_to_urlenc)
	(urlenc_to_utf8)
	(internalize_url)
	(internalize_cert_name)
	(internalize_rsa_keypair_id)
	(externalize_url)
	(externalize_cert_name)
	(externalize_rsa_keypair_id): New functions.
	* url.hh, url.cc (parse_utf8_url): New function.

2003-12-20  graydon hoare  <graydon@pobox.com>

	* diff_patch.cc (normalize_extents): New function.
	(merge_via_edit_scripts): Use it.

2003-12-19  graydon hoare  <graydon@pobox.com>

	[net.venge.monotone.i18n branch]

	* idna/*.[ch]: New files.
	* po/*: New files.
	* url.cc, url.hh, constants.cc: New files.
	* Makefile.am, configure.ac: Various fiddling for gettext.
	* lua.hh, lua.cc (hook_get_system_charset): New hook.
	(hook_get_system_linesep): New hook.
	* transforms.hh, transforms.cc
	(charset_convert)
	(system_to_utf8)
	(utf8_to_system)
	(ace_to_utf8)
	(utf8_to_ace)
	(line_end_convert): New functions.
	* vocab.cc: Refine constraints.
	* vocab_terms.hh (external): New atomic type.
	* monotone.cc (cpp_main): Initialize gettext.
	* sanity.hh (F): Call gettext() on format strings.
	* commands.cc, depot.cc, database.cc, http_tasks.cc, keys.cc,
	network.cc, rcs_import.cc, sanity.cc, mac.hh : Update to use
	'constants::' namespace.
	* config.h.in: Remove.
	* commands.cc: Various formatting cleanups.
	* unit_tests.cc, unit_tests.hh: Connect to url tests.

2003-12-19  graydon hoare  <graydon@pobox.com>

	* diff_patch.cc (merge3): Skip patches to deleted files.

2003-12-16  graydon hoare  <graydon@pobox.com>

	* commands.cc (ls_ignored, ignored_itemizer): Fold in as subcases of unknown.

2003-12-16  graydon hoare  <graydon@pobox.com>

	* lua.cc (working_copy_rcfilename): MT/monotonerc not MT/.monotonerc.

2003-12-16  graydon hoare  <graydon@pobox.com>

	* lua.hh, lua.cc (working_copy_rcfilename): New function.
	* monotone.cc: Add working copy rcfiles.
	* commands.cc (ls_unknown, unknown_itemizer): Skip ignored files.

2003-12-16  graydon hoare  <graydon@pobox.com>

	* file_io.cc (walk_tree_recursive): continue on book-keeping file.

2003-12-15  graydon hoare  <graydon@pobox.com>

	* tests/t_unidiff.at, t_unidiff2.at: Check for mimencode.

2003-12-15  graydon hoare  <graydon@pobox.com>

	* configure.ac: Add --enable-static-boost.
	* Makefile.am: Likewise.
	* AUTHORS: Mention new contributors.

2003-12-14  Lorenzo Campedelli <lorenzo.campedelli@libero.it>

	* work.cc (add_to_attr_map): Finish change to attr map format.

2003-12-10  Tom Tromey  <tromey@redhat.com>

	* commands.cc (checkout): Give better error message if branch is
	empty.

2003-12-07  Eric Kidd  <eric.kidd@pobox.com>

	* commands.cc (agraph): Handle repositories with a single version.
	* database.cc (get_head_candidates): Handle heads with no ancestors.
	* cert.cc (get_branch_heads): Handle heads with no ancestors.

2003-12-06  Eric Kidd  <eric.kidd@pobox.com>

	* update.hh, update.cc (pick_update_target): Return current
	version if no better update candidates available.
	* update.cc (pick_update_target): Always do branch filtering.
	* commands.cc (update): Notice when we're already up-to-date.
	* commands.cc (propagate): Assign branch name correctly when merging.

2003-12-05  graydon hoare  <graydon@pobox.com>

	* lcs.hh (edit_script): New entry point.
	* diff_patch.cc: Rewrite merge in terms of edit scripts.
	* network.cc (post_queued_blobs_to_network): Tidy up transient
	failure message.
	* randomfile.hh: Prohibit deletes on end of chunks.
	* sanity.cc: EOL-terminate truncated long lines.

2003-12-02  graydon hoare  <graydon@pobox.com>

	* database.cc, database.hh (reverse_queue): Copy constructor.
	* std_hooks.lua (merge3): Remove afile, not ancestor.
	* monotone.cc: Remove debugging message.
	* ui.cc (finish_ticking): Set last_write_was_a_tick to false.

2003-12-01  graydon hoare  <graydon@pobox.com>

	* app_state.hh, app_state.cc (set_signing_key): New fn, persist key.
	* monotone.cc (cpp_main): Permit commuting the --help argument around.

2003-11-30  graydon hoare  <graydon@pobox.com>

	* network.cc (post_queued_blobs_to_network): Fail when posted_ok is false.
	* database.cc (initialize): Fail when -journal file exists.
	* keys.cc (make_signature): Nicer message when privkey decrypt fails.

2003-11-29  Tom Tromey  <tromey@redhat.com>

	* rcs_import.cc (store_auxiliary_certs): Renamed to fix typo.
	Updated all callers.

	* http_tasks.cc (check_received_bytes): Allow "-" as well.
	* depot.cc (execute_post_query): Allow "-" as well.

2003-11-28  Tom Tromey  <tromey@redhat.com>

	* http_tasks.cc (check_received_bytes): Allow "-" as well.
	* depot.cc (execute_post_query): Allow "-" as well.

2003-11-28  graydon hoare  <graydon@pobox.com>

	* cert.cc: Various speedups.
	* cycle_detector.hh (edge_makes_cycle): Use visited set, too.
	* database.hh, database.cc (get_head_candidates): New, complex query.
	* keys.hh, keys.cc (check_signature): Cache verifiers.
	* sqlite/os.c (sqliteOsRandomSeed): Harmless valgrind purification.
	* tests/t_fork.at, tests/t_merge.at: Ignore stderr chatter on 'heads'.

2003-11-27  graydon hoare  <graydon@pobox.com>

	* Makefile.am (AM_LDFLAGS): No more -static, sigh.
	* cert.cc (find_relevant_edges): Keep dynamic-programming caches.
	(calculate_renames_recursive): Likewise.
	* cert.cc, cert.hh (rename_edge): Add constructor, copy constructor.
	* commands.cc (list certs): Note rename certs are binary.

2003-11-24  graydon hoare  <graydon@pobox.com>

	* network.cc: Continue fetch, post loops even if one target has
	an exception.

2003-11-24  graydon hoare  <graydon@pobox.com>

	* database.hh, database.cc (delete_posting): Change to take queue
	sequence numbers.
	* commands.cc (queue): Use new API.
	* network.cc (post_queued_blobs_to_network): Use new API.

2003-11-24  graydon hoare  <graydon@pobox.com>

	* std_hooks.lua (get_http_proxy): Return nil when no ENV var.
	* monotone.texi (get_http_proxY): Document change.

2003-11-24  graydon hoare  <graydon@pobox.com>

	* tests/t_proxy.at: Add a test for proxying with tinyproxy.
	* testsuite.at: Call it.
	* lua.cc: Fix dumb error breaking proxying.
	* network.cc: Be verbose about proxying.

2003-11-23  graydon hoare  <graydon@pobox.com>

	* http_tasks.cc (read_chunk): Tolerate 0x20* after chunk len.

2003-11-23  graydon hoare  <graydon@pobox.com>

	* network.cc: Make more informative error policy.
	* boost/socket/socketstream.hpp: Pass SocketType to streambuf template.
	* boost/socket/src/default_socket_impl.cpp: Translate EINTR.

2003-11-22  graydon hoare  <graydon@pobox.com>

	* lua.cc, lua.hh (hook_get_http_proxy): New hook.
	* std_hooks.lua (get_http_proxy): Default uses HTTP_PROXY.
	(get_connect_addr): Undefine, it's for tunnels alone now.
	* network.cc: Use new hook.
	* http_tasks.hh, http_tasks.cc: Teach about proxies (sigh).
	* monotone.texi: Document new hooks.

2003-11-22  graydon hoare  <graydon@pobox.com>

	* lua.cc, lua.hh (hook_get_connect_addr): New hook.
	* std_hooks.lua (get_connect_addr): Default uses HTTP_PROXY.
	* network.cc, network.hh: Use new hook.
	* http_tasks.cc: Teach about HTTP/1.1.
	* cert.cc (bogus_cert_p): Fix UI ugly.

2003-11-21  graydon hoare  <graydon@pobox.com>

	* constants.hh (postsz): New constant for suggested post size.
	* database.cc, database.hh (queue*): Change db API slightly.
	* commands.cc (queue): Adjust to changed db API.
	* network.cc (post_queued_blobs_to_network): Switch to doing
	incremental posts.
	* cert.cc (write_rename_edge, read_rename_edge): Put files on
	separate lines to accomodate future i18n work.
	* work.cc (add_to_attr_map, write_attr_map): Reorder fields to
	accomodate future i18n work.
	* monotone.texi: Document it.
	* configure.ac, NEWS: Mention 0.8 release.

	Release point (v 0.8).

2003-11-16  Tom Tromey  <tromey@redhat.com>

	* missing: Removed generated file.

2003-11-14  graydon hoare  <graydon@pobox.com>

	* commands.cc (vcheck): Add.
	* cert.cc, cert.hh (cert_manifest_vcheck): Add.
	(check_manifest_vcheck): Add.
	(calculate_vcheck_mac): Add.
	* constants.hh (vchecklen): New constant.
	* mac.hh: Re-add.
	* monotone.texi (Hash Integrity): New section.
	* monotone.1: Document vcheck.

2003-11-14  graydon hoare  <graydon@pobox.com>

	* database.cc, database.hh (reverse_queue): New class.
	(compute_older_version): New functions.
	(get_manifest_delta): Remove.
	* network.cc, network.hh (queue_blob_for_network): Remove.
	* packet.cc, packet.hh (queueing_packet_writer): Change UI,
	write to queue directly, accept optional<reverse_queue>.
	* cert.cc (write_paths_recursive): Rewrite to use constant
	memory.
	* commands.cc (queue, queue_edge_for_target_ancestor):
	Install optional<reverse_queue> in qpw.
	* tests/t_cross.at: Ignore new UI chatter.
	* monotone.texi (Transmitting Changes): Change UI output.

2003-11-13  graydon hoare  <graydon@pobox.com>

	* Makefile.am (AUTOMAKE_OPTIONS): Require 1.7.1
	* commands.cc (addtree): Wrap in transaction guard.
	* database.cc, database.hh (manifest_delta_exists): Add.
	(get_manifest_delta): Add.
	* cert.cc (write_paths_recursive): Use partial deltas.
	* manifest.cc, manifest.hh (read_manifest_map): New variant.
	* patch_set.cc, patch_set.hh (patch_set): Add map_new, map_old
	fields.
	(manifests_to_patch_set) Store new field.
	(patch_set_to_packets) Don't read manifest versions from db.
	* std_hooks.lua (ignore_file): ignore .a, .so, .lo, .la, ~ files.
	* tests/t_cvsimport.at: New test.
	* testsuite.at: Call it.

2003-11-10  graydon hoare  <graydon@pobox.com>

	* commands.cc (find_oldest_ancestors): New function.
	(queue): New "addtree" subcommand.
	* monotone.texi: Document it.
	* monotone.1: Document it.

2003-11-10  graydon hoare  <graydon@pobox.com>

	* file_io.cc (walk_tree_recursive): Ignore MT/

2003-11-09  graydon hoare  <graydon@pobox.com>

	* database.cc (dump, load): Implement.
	* commands.cc (db): Call db.dump, load.
	* cycle_detector.hh: Skip when no in-edge on src.
	* monotone.texi: Document dump and load, add some
	special sections.
	* monotone.1: Mention dump and load.

2003-11-09  graydon hoare  <graydon@pobox.com>

	* rcs_file.hh (rcs_symbol): New structure.
	* rcs_file.cc (symbol): New rule.
	* rcs_import.cc (find_branch_for_version): New function.
	(cvs_key::branch): New field.
	(store_auxilliary_certs): Cert branch tag.
	* cycle_detector.hh: Fix bugs, don't use quick_alloc.
	* commands.cc (checkout): Add --branch based version.
	* monotone.texi: Document new command variant.
	* monotone.1: Ditto.

2003-11-09  graydon hoare  <graydon@pobox.com>

	* quick_alloc.hh: New file.
	* Makefile.am: Add it.
	* cycle_detector.hh: Rewrite.
	* manifest.hh: Use quick_alloc.
	* vocab.cc: Relax path name requirements a bit.
	* sqlite/sqliteInt.h: Up size of row to 16mb.

2003-11-02  graydon hoare  <graydon@pobox.com>

	* commands.cc (post): Post everything if no URL given; don't base
	decision off branch name presence.
	* app_state.cc, monotone.cc, file_io.cc, file_io.hh: Support
	absolutifying args.
	* lua.hh, lua.cc, std_hooks.lua (hook_get_mail_hostname): New hook.
	* monotone.texi: Document it.
	* monotone.texi, monotone.1: Minor corrections, new sections.
	* monotone.cc: Don't look in $ENV at all.
	* network.cc: Correct MX logic.
	* nntp_tasks.cc, smtp_tasks.cc: Separate postlines state.
	* smtp_tasks.cc: Correct some SMTP logic.
	* configure.ac, NEWS: Mention 0.7 release.

	Release point (v 0.7).

2003-11-01  graydon hoare  <graydon@pobox.com>

	* http_tasks.cc: Drop extra leading slashes in HTTP messages.

2003-10-31  graydon hoare  <graydon@pobox.com>

	* commands.cc, database.cc, database.hh, lua.cc, lua.hh,
	network.cc, network.hh, packet.cc, packet.hh, schema.sql,
	schema_migration.cc, tests/t_http.at, tests/t_nntp.at, vocab.cc:
	Eliminate "groupname", use lone URL.
	* monotone.texi: Update to cover new URL rules.
	* network.cc, network.hh, lua.cc, lua.hh, smtp_tasks.cc:
	Implement "mailto" URLs.
	* tests/t_smtp.at: New test.
	* testsuite.at: Call it.

2003-10-31  graydon hoare  <graydon@pobox.com>

	* patch_set.cc (manifests_to_patch_set): Second form with explicit renames.
	(manifests_to_patch_set): Split edit+rename events when we see them.
	* commands.cc (status, commit): Include explicit rename set.
	* diff_patch.cc (merge3): Accept edit+rename events split by patch_set.cc.
	* smtp_tasks.hh, smtp_tasks.cc: New files.
	* nntp_machine.hh, nntp_machine.cc: Rename to proto_machine.{hh,cc} (woo!)
	* nntp_tasks.cc: Adjust to use proto_ prefix in various places.
	* proto_machine.cc (read_line): get() into streambuf.
	* Makefile.am: Cover renames and adds.

2003-10-31  graydon hoare  <graydon@pobox.com>

	* diff_patch.cc (merge3): Extract renames.
	* commands.cc (calculate_new_manifest_map): Extract renames.
	(try_one_merge): Extract renames, propagate to merge target.
	(commit): Extract renames, propagate to commit target.
	* cert.cc (calculate_renames_recursive): Fix wrong logic.
	(find_common_ancestor_recursive): Stall advances at top of graph.
	* patch_set.cc: (manifests_to_patch_set): Teach about historical
	renames.
	* tests/t_erename.at: New test for edit+rename events.
	* testsuite.at: Call t_erename.at.

2003-10-30  graydon hoare  <graydon@pobox.com>

	* patch_set.cc (operator<): s/a/b/ in a few places, yikes!
	* cert.cc: Add machinery for rename edge certs.
	* commands.cc: Call diff(manifest,manifest) directly.
	* tests/t_nntp.at: Kill tcpserver DNS lookups on nntp test.
	* network.cc (parse_url): Character class typo fix, from
	Johannes Winkelmann.
	* app_state.hh, cert.hh, commands.hh, cycle_detector.hh,
	database.hh, diff_patch.cc, diff_patch.hh, http_tasks.hh,
	interner.hh, keys.hh, lua.hh, manifest.hh, network.hh,
	nntp_machine.hh, nntp_tasks.hh, packet.hh, patch_set.hh,
	transforms.hh, update.hh, vocab.hh, work.hh, xdelta.hh:
	fix use of std:: prefix / "using namespace" pollution.

2003-10-27  graydon hoare  <graydon@pobox.com>

	* lua/liolib.c (io_mkstemp): Portability fix
	from Ian Main.
	* xdelta.cc,hh (compute_delta): New manifest-specific variant.
	* transforms.cc,hh (diff): Same.
	* rcs_import.cc: Various speedups to cvs import.

2003-10-26  graydon hoare  <graydon@pobox.com>

	* cert.cc (get_parents): New function.
	(write_paths_recursive): New function.
	(write_ancestry_paths): New function.
	* cert.hh (write_ancestry_paths): Declare.
	* commands.cc (queue_edge_for_target_ancestor):
	Call write_ancestry_paths for "reposting" queue
	strategy.

2003-10-25  graydon hoare  <graydon@pobox.com>

	* commands.cc (log): Skip looking inside nonexistent
	manifests for file comments.

2003-10-24  graydon hoare  <graydon@pobox.com>

	* adns/*.c, adns/*.h: Import adns library.
	* Makefile.am: Update to build adns into lib3rdparty.a.
	* AUTHORS: Mention adns.
	* network.cc: Call adns functions, not gethostbyname.

2003-10-20  Nathaniel Smith  <njs@codesourcery.com>

	* patch_set.cc (patch_set_to_text_summary): Give more detailed
	output.
	* commands.cc (get_log_message, status, diff): Use
	patch_set_to_text_summary for complete description.

2003-10-22  graydon hoare  <graydon@pobox.com>

	* monotone.texi: Document 'queue' command.
	* monotone.1: Likewise.

2003-10-22  graydon hoare  <graydon@pobox.com>

	* diff_patch.cc
	(infer_directory_moves): New function.
	(rebuild_under_directory_moves): New function.
	(apply_directory_moves): New function.
	(merge3): Handle directory moves.
	* tests/t_renamed.at: New test for dir renames.
	* testsuite.at: Call it.

2003-10-21  graydon hoare  <graydon@pobox.com>

	* commands.cc (queue): New command.
	(list): Add "queue" subcommand, too.

2003-10-21  graydon hoare  <graydon@pobox.com>

	* diff_patch.cc (merge_deltas): New function.
	(check_map_inclusion): New function.
	(check_no_intersect): New function.
	(merge3): Rewrite completely.
	* tests/t_rename.at: New test.
	* testsuite.at: Call it.
	* file_io.cc, file_io.hh (make_dir_for): New function.
	* commands.cc (update): Call make_dir_for on update.

2003-10-20  graydon hoare  <graydon@pobox.com>

	* commands.cc: Replace [] with idx() everywhere.

2003-10-20  Tom Tromey  <tromey@redhat.com>

	* cert.hh (get_branch_heads): Updated.
	Include <set>.
	* commands.cc (head): Updated for new get_branch_heads.
	(merge): Likewise.
	(propagate): Likewise.
	* cert.cc (get_branch_heads): Use set<manifest_id>.

	* commands.cc (merge): Use all caps for metasyntactic variable.
	(heads): Likewise.

	* network.cc (post_queued_blobs_to_network): Do nothing if no
	packets to post.

2003-10-20  graydon hoare  <graydon@pobox.com>

	* cert.cc (get_branch_heads): Fix dumb bug.
	* diff_patch.cc (merge3): Fix dumb bug.
	(merge2): Fix dumb bug.
	(try_to_merge_files): Fix dumb bug.

2003-10-20  graydon hoare  <graydon@pobox.com>

	* file_io.cc (tilde_expand): New function.
	* monotone.cc (cpp_main): Expand tildes in
	db and rcfile arguments.

2003-10-20  graydon hoare  <graydon@pobox.com>

	* rcs_import.cc (import_cvs_repo): Check key existence
	at beginning of import pass, to avoid wasted work.

2003-10-19  Tom Tromey  <tromey@redhat.com>

	* commands.cc (log): Add each seen id to `cycles'.

2003-10-19  graydon hoare  <graydon@pobox.com>

	* AUTHORS: Mention Tecgraf PUC-Rio and their
	copyright.
	* Makefile.am: Mention circular buffer stuff.
	* configure.ac, NEWS: Mention 0.6 release.
	* cert.hh, cert.cc (erase_bogus_certs): file<cert> variant.
	* commands.cc (log): Erase bogus certs before writing,
	cache comment-less file IDs.
	* monotone.spec: Don't specify install-info args,
	do build with optimization on RHL.

	Release point (v 0.6).

2003-10-19  Matt Kraai  <kraai@ftbfs.org>

	* commands.cc (merge): Use app.branch_name instead of args[0] for
	the branch name.

2003-10-17  graydon hoare  <graydon@pobox.com>

	* commands.cc (log): New command.
	Various other bug fixes.
	* monotone.1, monotone.texi: Minor updates.

2003-10-17  graydon hoare  <graydon@pobox.com>

	* monotone.texi: Expand command and hook references.
	* commands.cc: Disable db dump / load commands for now.

2003-10-16  graydon hoare  <graydon@pobox.com>

	* sanity.hh: Add a const version of idx().
	* diff_patch.cc: Change to using idx() everywhere.
	* cert.cc (find_common_ancestor): Rewrite to recursive
	form, stepping over historic merges.
	* tests/t_cross.at: New test for merging merges.
	* testsuite.at: Call t_cross.at.

2003-10-10  graydon hoare  <graydon@pobox.com>

	* lua.hh, lua.cc (hook_apply_attribute): New hook.
	* work.hh, work.cc (apply_attributes): New function.
	* commands.cc (update_any_attrs): Update attrs when writing to
	working copy.
	* std_hooks.lua (temp_file): Use some env vars.
	(attr_functions): Make table of attr-setting functions.

2003-10-10  graydon hoare  <graydon@pobox.com>

	* work.cc: Fix add/drop inversion bug.
	* lua/*.{c,h}: Import lua 5.0 sources.
	* lua.cc: Rewrite lua interface completely.
	* std_hooks.lua, test_hooks.lua, testsuite,
	tests/t_persist_phrase.at, configure.ac, config.h.in, Makefile.am:
	Modify to handle presence of lua 5.0.

2003-10-08  graydon hoare  <graydon@pobox.com>

	* rcs_import.cc: Attach aux certs to child, not parent.
	* manifest.cc: Speed up some calculations.
	* keys.cc: Optionally cache decoded keys.

2003-10-07  graydon hoare  <graydon@pobox.com>

	* manifest.hh, manifest.cc, rcs_import.cc: Write manifests w/o
	compression.
	* vocab.hh, vocab.cc: Don't re-verify verified data.
	* ui.hh, ui.cc: Minor efficiency tweaks.

2003-10-07  graydon hoare  <graydon@pobox.com>

	* commands.cc, work.cc, work.hh: Add some preliminary stuff
	to support explicit renaming, .mt-attrs.
	* monotone.texi: Add skeletal sections for command reference,
	hook reference, CVS phrasebook. Fill in some parts.

2003-10-02  graydon hoare  <graydon@pobox.com>

	* boost/circular_buffer*.hpp: Add.
	* AUTHORS, cert.cc, commands.cc, database.cc,
	diff_patch.cc, http_tasks.cc, keys.cc, lua.cc, manifest.cc,
	network.cc, nntp_machine.cc, packet.cc, patch_set.cc,
	rcs_import.cc, sanity.cc, sanity.hh, ui.hh, update.cc,
	vocab_terms.hh, work.cc:
	remove existing circular buffer code, replace all
	logging and asserty stuff with boost::format objects
	rather than vsnprintf.

2003-10-01  graydon hoare  <graydon@pobox.com>

	* testsuite.at: Don't use getenv("HOSTNAME").
	* database.cc (exec, fetch): Do va_end/va_start again in between
	logging and executing query.

2003-09-28  Tom Tromey  <tromey@redhat.com>

	* monotone.texi: Added @direntry.

2003-09-27  Nathaniel Smith  <njs@pobox.com>

	* monotone.cc: Remove "monotone.db" default to --db
	option in help text.

2003-09-27  graydon hoare  <graydon@pobox.com>

	* diff_patch.cc: Rework conflict detection.
	* rcs_import.cc: Remove some pointless slowness.
	* monotone.spec: Install info files properly.

	Release point (v 0.5).

2003-09-27  graydon hoare  <graydon@pobox.com>

	* AUTHORS, NEWS, configure.ac: Update for 0.5 release.
	* monotone.texi: Various updates.
	* xdelta.cc (compute_delta): Fix handling of empty data.
	* database.cc (sql): Require --db for init.
	* work.cc (read_options_map): Fix options regex.

2003-09-27  graydon hoare  <graydon@pobox.com>

	* lcs.hh: New jaffer LCS algorithm.
	* interner.hh, rcs_import.cc: Templatize interner.
	* diff_patch.hh: Use interner, new LCS.

2003-09-27  Tom Tromey  <tromey@redhat.com>

	* commands.cc (fetch): Always try lua hook; then default to all
	known URLs.

2003-09-26  Tom Tromey  <tromey@redhat.com>

	* commands.cc (tag): Use all-caps for meta-syntactic variables.
	(comment, add, cat, complete, mdelta, fdata): Likewise.

	* monotone.1: There's no default database.
	* monotone.texi (OPTIONS): There's no default database.

	* database.cc (sql): Throw informative error if database name not
	set.
	* app_state.cc (app_state): Default to no database.

2003-09-26  graydon hoare  <graydon@pobox.com>

	* debian/*, monotone.spec: Add packaging control files.

2003-09-24  graydon hoare  <graydon@pobox.com>

	* database.cc, database.hh (debug): New function.
	* commands.cc (debug): New command.
	* cert.cc, cert.hh (guess_branch): New function.
	* commands.cc (cert): Queue certs to network servers.
	* commands.cc (cert, commit): Use guess_branch.
	* commands.cc (list): List unknown, ignored files.
	* monotone.texi, monotone.1: Document.

2003-09-24  graydon hoare  <graydon@pobox.com>

	* commands.cc (queue_edge_for_target_ancestor): Queue the
	correct ancestry cert, from child to target, as well as
	patch_set.

2003-09-22  graydon hoare  <graydon@pobox.com>

	* depot_schema.sql, schema_migration.cc,
	schema_migration.hh: Add.
	* database.cc, depot.cc: Implement schema migration.
	* database.cc, commands.cc: Change to db ... cmd.
	* monotone.texi, monotone.1: Document command change.
	* depot.cc: Fix various query bugs.

2003-09-21  Nathaniel Smith  <njs@codesourcery.com>

	* depot.cc (depot_schema): Remove unique constraint on (contents),
	replace with unique constraint on (groupname, contents).

2003-09-21  Nathaniel Smith  <njs@codesourcery.com>

	* commands.cc (diff): Take manifest ids as arguments.  Add
	explanatory text on files added, removed, modified.

2003-09-19  Tom Tromey  <tromey@redhat.com>

	* commands.cc (genkey): Use all-caps for meta-syntactic variable.
	(cert, tag, approve, disapprove, comment, add, drop, commit,
	update, revert, cat, checkout, co, propagate, complete, list, ls,
	mdelta, fdelta, mdata, fdata, mcerts, fcerts, pubkey, privkey,
	fetch, post, rcs_import, rcs): Likewise.
	(explain_usage): Indent explanatory text past the command names.

2003-09-17  Tom Tromey  <tromey@redhat.com>

	* commands.cc (list): Don't compute or use "subname".

	* commands.cc (revert): Handle case where argument is a
	directory.
	* tests/t_revert.at: Test for revert of directory.

	* testsuite.at (MONOTONE_SETUP): Use "monotone initdb".
	* monotone.1: Document "initdb".
	* monotone.texi (Commands): Document initdb.
	(Creating a Database): New node.
	(Getting Started): Refer to it.
	* commands.cc (initdb): New command.
	* database.cc (database::sql): New argument `init'.
	(database::initialize): New method.
	* database.hh (database::initalize): Declare.
	(database::sql): New argument `init'.

2003-09-17  Tom Tromey  <tromey@redhat.com>

	* tests/t_persist_phrase.at: Use "ls certs".
	* tests/t_nntp.at: Use "ls certs".
	* tests/t_genkey.at: Use "ls keys" and "ls certs".

2003-09-16  Tom Tromey  <tromey@redhat.com>

	* monotone.1: Document "list branches".
	* commands.cc (ls_certs): New function, from `lscerts' command.
	(ls_keys): New function, from `lskeys' command.
	(ls_branches): New function.
	(list): New command.
	(ls): New alias.
	(explain_usage): Split parameter info at \n.
	* monotone.texi (Adding Files): Use "list certs".
	(Committing Changes): Likewise.
	(Forking and Merging): Likewise.
	(Commands): Likewise.
	(Generating Keys): Use "list keys".
	(Commands): Likewise.
	(Commands): Mention "list branches".
	(Branches): Likewise.

2003-09-15  graydon hoare  <graydon@redhat.com>

	* http_tasks.cc: Fix networking to handle long input.

	* ui.cc, ui.hh: Only pad with blanks enough to cover old output
	when ticking.

	* update.cc, cert.cc, commands.cc: Fix cert fetching functions to
	remove bogus certs.

2003-09-15  Tom Tromey  <tromey@redhat.com>

	* monotone.1: Don't mention MT_KEY or MT_BRANCH.

	* monotone.texi (Getting Started): Don't mention MT_DB or
	MT_BRANCH.
	(Adding Files): Explicitly use --db and --branch.
	* app_state.hh (app_state): New fields options, options_changed.
	Declare new methods.  Include work.hh.
	* work.cc (work_file_name): New constant.
	(add_to_options_map): New structure.
	(get_options_path): New function.
	(read_options_map, write_options_map): Likewise.
	* work.hh (options_map): New type.
	(get_options_path, read_options_map, write_options_map): Declare.
	* commands.cc (add, drop, commit, update, revert, checkout,
	merge): Write options file.
	* app_state.cc (database_option, branch_option): New constants.
	(app_state::app_state): Read options file.
	(app_state::set_database): New method.
	(app_state::set_branch): Likewise.
	(app_state::write_options): Likewise.
	Include work.hh.
	* monotone.cc (cpp_main): Don't set initial database name on
	app.  Use new settor methods.  Don't look at MT_BRANCH or MT_DB.

2003-09-14  graydon hoare  <graydon@pobox.com>

	* vocab.cc, vocab.hh: Add streamers for vocab terms in preparation
	for switch to formatter.

	* cert.cc (check_signature): Treat missing key as failed check.
	* commands.cc (lscerts): Warn when keys are missing.

	* rcs_import.cc, nntp_tasks.cc, http_tasks.cc: Tick progress.

	* sanity.cc, monotone.cc: Tidy up output a bit.

	* xdelta.cc: Add code to handle empty files. Maybe correct?

	* ui.cc, ui.hh: Add.

2003-09-13  Tom Tromey  <tromey@redhat.com>

	* tests/t_nntp.at: If we can't find tcpserver or snntpd, skip the
	test.
	* tests/t_http.at: If we can't find boa or depot.cgi, skip the
	test.

2003-09-12  graydon hoare  <graydon@pobox.com>

	* update.cc (pick_update_target): Only insert base rev as update
	candidate if it actually exists in db.

	* commands.cc, database.cc, database.hh: Implement id completion
	command, and general id completion in all other commands.

2003-09-12  Tom Tromey  <tromey@redhat.com>

	* commands.cc (revert): A deleted file always appears in the
	manifest.
	* tests/t_revert.at: Check reverting a change plus a delete; also
	test reverting by file name.

	* work.cc (deletion_builder::visit_file): Check for file in
	working add set before looking in manifest.
	* tests/t_drop.at: Added add-then-drop test.

	* testsuite.at: Include t_drop.at.
	* tests/t_drop.at: New test.
	* work.cc (visit_file): Check for file in working delete set
	before looking in manifest.

2003-09-12  Tom Tromey  <tromey@redhat.com>

	* Makefile.am ($(srcdir)/testsuite): tests/atconfig and
	tests/atlocal are not in srcdir.

	* Makefile.am (TESTS): unit_tests is not in srcdir.

2003-09-11  graydon hoare  <graydon@pobox.com>

	* commands.cc: Check for MT directory in status.
	* commands.cc: Require directory for checkout.
	* commands.cc: Delete MT/work file after checkout.
	* commands.cc: Implement 'revert', following tromey's lead.
	* commands.cc: Print base, working manifest ids in status.

	* diff_patch.cc: Further merge corrections.
	* diff_patch.cc (unidiff): Compensate for occasional miscalculation
	of LCS.

	* tests/t_merge.at: Check that heads works after a merge.
	* tests/t_fork.at:  Check that heads works after a fork.
	* tests/t_genkey.at: Remove use of 'import'.
	* tests/t_cwork.at: Check deletion of work file on checkout.
	* tests/t_revert.at: Check that revert works.

	* commands.cc, monotone.cc: Report unknown commands nicely.

2003-09-08  graydon hoare  <graydon@pobox.com>

	* tests/merge.at: Accept tromey's non-error case for update.

	* commands.cc(try_one_merge): Write merged version to packet
	writer, not directly to db.
	(merge): Write branch, changelog cert on merged version to db.

	* std_hooks.lua(merge3): Open result in mode "r", not "w+".

2003-09-06  Tom Tromey  <tromey@redhat.com>

	* update.cc (pick_update_target): Not an error if nothing to
	update.

	* monotone.texi: Use VERSION; include version.texi.

	* monotone.1: Document "co".
	* monotone.texi (Commands): Document "co".
	* commands.cc (ALIAS): New macro.
	(co): New alias.

	* README: Updated.

	* txt2c.cc: Added missing file.

	* texinfo.tex, INSTALL, Makefile.in, aclocal.m4, compile, depcomp,
	install-sh, missing, mkinstalldirs: Removed generated files.

2003-09-04  graydon hoare  <graydon@pobox.com>

	* Makefile.am, depot.cc, http_tasks.cc, http_tasks.hh,
	lua.cc, lua.hh, monotone.texi, network.cc, tests/t_http.at,
	vocab_terms.hh:

	Use public key signatures to talk to depot, not mac keys.

	* commands.cc, file_io.cc, monotone.texi, monotone.1,
	tests/t_scan.at, tests/t_import.at, work.cc, work.hh:

	Remove the 'import' and 'scan' commands, in favour of generalized
	'add' which chases subdirectories.

	* configure.ac, NEWS:

	Release point (v 0.4).

2003-09-03  graydon hoare  <graydon@pobox.com>

	* monotone.texi: Expand notes about setting up depot.

	* update.cc: Update by ancestry. Duh.

2003-09-02  graydon hoare  <graydon@pobox.com>

	* boost/socket/streambuf.hpp: Bump ppos on overflow.

	* packet.cc, transforms.cc, transforms.hh: Add function for
	canonicalization of base64 encoded strings. Use on incoming cert
	packet values.

	* commands.cc: Change fetch and post to take URL/groupname params
	rather than branchname.

	* network.cc, network.hh, depot.cc, http_tasks.cc: Fix URL parser,
	improve logging, change signatures to match needs of commands.cc

	* Makefile.am: Don't install txt2c or unit_tests.

	* Makefile.am: Build depot.cgi not depot.

	* database.cc, database.hh: Add "all known sources" fetching support.

	* patch_set.cc: Sort in a path-lexicographic order for nicer summaries.

	* monotone.texi: Expand coverage of packets and networking.

	* tests/t_nntp.at, tests/t_http.at: Update to provide URL/groupname
	pairs.

2003-09-02  Tom Tromey  <tromey@redhat.com>

	* aclocal.m4, monotone.info: Removed generated files.

2003-08-31  Nathaniel Smith  <njs@codesourcery.com>

	* configure.ac: Check for lua40/lua.h, lua40/lualib.h and -llua40,
	-lliblua40.
	* config.h.in: Add LUA_H, LIBLUA_H templates, remove HAVE_LIBLUA,
	HAVE_LIBLUALIB templates.
	* lua.cc: Include config.h.  Use LUA_H, LIBLUA_H macros.

2003-08-29  graydon hoare  <graydon@pobox.com>

	* Makefile.am, txt2c.cc, lua.cc, database.cc:
	Use a C constant-building converter rather than objcopy.

	* cert.cc, cert.hh, packet.cc, packet.hh, diff_patch.cc,
	rcs_import.cc:
	Modify cert functions to require a packet consumer, do no implicit
	database writing.

	* commands.cc, database.cc, database.hh, schema.sql, network.cc:
	Modify packet queueing strategy to select ancestors from known
	network server content, rather than most recent edge.

2003-08-25  graydon hoare  <graydon@pobox.com>

	* AUTHORS, ChangeLog, Makefile.am, NEWS, configure.ac,
	tests/t_http.at: Release point (v 0.3)

2003-08-24  graydon hoare  <graydon@pobox.com>

	* nntp_tasks.cc: Measure success from postlines state.
	* network.cc: Print summary counts of transmissions.
	* packet.cc: Count packets into database.
	* depot.cc: Add administrative commands, fix a bunch of
	little bugs.
	* t_http.at: Testcase for depot-driven communication.
	* monotone.texi: Update to reflect depot existence.
	* http_tasks.cc: Pick bugs out.

2003-08-24  graydon hoare  <graydon@pobox.com>

	* commands.cc: Wash certs before output.
	* *.cc,*.hh: Adjust cert packet format to
	be more readable, avoid superfluous gzipping.

2003-08-24  graydon hoare  <graydon@pobox.com>

	* configure, Makefile.in: Remove generated files, oops.
	* commands.cc: Implement 'propagate'.
	* lua.cc, lua.hh, network.cc, network.hh: Remove
	'aggregate posting' stuff.
	* network.cc: Batch postings into larger articles.
	* diff_patch.hh, diff_patch.cc: Implement basic
	merge2-on-manifest.

2003-08-23  graydon hoare  <graydon@pobox.com>

	* monotone.cc: Handle user-defined lua hooks as
	overriding internal / .monotonerc hooks no matter
	where on cmd line they occur.
	* update.cc: Made failures more user-friendly.
	* lua.cc: Improve logging a bit.
	* testsuite.at, tests/*.{at,in}, testsuite/: Rewrite tests in
	autotest framework, move to tests/ directory.
	* boost/io/*, cryptopp/hmac.h: Add missing files.

2003-08-23  Tom Tromey  <tromey@redhat.com>

	* monotone.cc (OPT_VERSION): New macro.
	(cpp_main): Handle OPT_VERSION.
	(options): Added `version' entry.
	Include config.h.

2003-08-21  Tom Tromey  <tromey@redhat.com>

	* database.cc: Include "sqlite/sqlite.h", not <sqlite.h>.

2003-08-20  graydon hoare  <graydon@pobox.com>

	* boost/*:
	incorporate boost sandbox bits, for now.

	* Makefile.am, Makefile.in, configure, configure.ac, diff_patch.cc,
	http_tasks.cc, http_tasks.hh, network.cc, nntp_machine.cc,
	nntp_machine.hh, nntp_tasks.cc, nntp_tasks.hh, testsuite/t_nntp.sh:

	fix up networking layer to pass nntp tests again

2003-08-19  graydon hoare  <graydon@pobox.com>

	* Makefile.am, Makefile.in, app_state.hh, cert.cc, commands.cc,
	constants.hh, cryptopp/misc.h, database.cc, depot.cc,
	http_tasks.cc, http_tasks.hh, keys.cc, lua.cc, lua.hh, monotone.cc,
	network.cc, network.hh, nntp_machine.cc, nntp_machine.hh,
	nntp_tasks.cc, nntp_tasks.hh, packet.cc, packet.hh, rcs_import.cc,
	sanity.cc, sanity.hh, schema.sql, test_hooks.lua,
	testsuite/runtest.sh, testsuite/t_null.sh, vocab_terms.hh:

	major surgery time
	- move to multi-protocol posting and fetching.
	- implement nicer failure modes for sanity.
	- redo commands to print nicer, fail nicer.

2003-08-18  graydon hoare  <graydon@pobox.com>

	* Makefile.am, Makefile.in, adler32.hh, database.cc, depot.cc,
	mac.hh, xdelta.cc, Makefile.am, Makefile.in:

	first pass at a depot (CGI-based packet service)

2003-08-08  graydon hoare  <graydon@pobox.com>

	* Makefile.am, Makefile.in AUTHORS, ChangeLog, Makefile.am,
	Makefile.in, NEWS, monotone.1, monotone.info, monotone.texi:

	release point (v 0.2)

2003-08-08  graydon hoare  <graydon@pobox.com>

	* cert.cc, cert.hh, interner.hh, rcs_import.cc:

	auxilliary certs

	* cert.cc, cert.hh, cycle_detector.hh, interner.hh, patch_set.cc,
	rcs_import.cc:

	improvements to cycle detection stuff

2003-08-05  graydon hoare  <graydon@pobox.com>

	* rcs_import.cc:

	almost even more seemingly correct CVS graph reconstruction (still slow)

	* sqlite/* cryptopp/* Makefile.am, Makefile.in, aclocal.m4,
	config.h.in, configure, configure.ac, file_io.cc, keys.cc,
	sanity.cc, sanity.hh, transforms.cc:

	minimizing dependencies on 3rd party libs by importing the
	necessary bits and rewriting others.

	* cert.cc, cert.hh, rcs_import.cc:

	cvs import seems to be working, but several linear algorithms need
	replacement

2003-07-28  graydon hoare  <graydon@pobox.com>

	* Makefile.am, Makefile.in, cert.cc, commands.cc, database.cc,
	database.hh, manifest.cc, rcs_file.cc, rcs_import.cc,
	rcs_import.hh, vocab.cc, xdelta.cc:

	cvs graph reconstruction hobbling along.

2003-07-21  graydon hoare  <graydon@pobox.com>

	* database.cc, xdelta.cc, xdelta.hh:

	piecewise xdelta; improves speed a fair bit.

2003-07-11  graydon hoare  <graydon@pobox.com>

	* Makefile.am, Makefile.in, config.h.in, configure, configure.ac,
	transforms.cc, xdelta.cc, xdelta.hh:

	implement xdelta by hand, forget 3rd party delta libs.

2003-07-02  graydon hoare  <graydon@pobox.com>

	* database.cc, rcs_import.cc, transforms.cc, transforms.hh:

	speedups all around in the storage system

2003-07-01  graydon hoare  <graydon@pobox.com>

	* database.hh, rcs_import.cc, transforms.cc, transforms.hh: speed

	improvements to RCS import

2003-06-30  graydon hoare  <graydon@pobox.com>

	* rcs_import.cc, transforms.cc:

	some speed improvements to RCS import

2003-06-29  graydon hoare  <graydon@pobox.com>

	* commands.cc, database.hh, rcs_import.cc, transforms.cc:

	RCS file import successfully (albeit slowly) pulls in some pretty
	large (multi-hundred revision, >1MB) test cases from GCC CVS

	* Makefile.in, commands.cc, rcs_file.cc, rcs_file.hh,
	rcs_import.cc, rcs_import.hh,

	Makefile.am: preliminary support for reading and walking RCS files

2003-04-09  graydon hoare  <graydon@pobox.com>

	* autogen.sh: oops
	* */*: savannah import

2003-04-06  graydon hoare  <graydon@pobox.com>

	* initial release.
<|MERGE_RESOLUTION|>--- conflicted
+++ resolved
@@ -1,4 +1,3 @@
-<<<<<<< HEAD
 2006-02-14  Richard Levitte  <richard@levitte.org>
 
 	* Makefile.am (htmldir): Add variables so monotone.html is created
@@ -7,14 +6,13 @@
 	monotone.html should be available.
 
 	* netsync.cc (serve_connections): Correct spelling.
-=======
+
 2006-02-13  Matthew Gregan  <kinetik@orcon.net.nz>
 
 	* sanity.cc (sanity::dump_buffer): Fix a SEGV when we're in an
 	error unwind and about to ask the user to mail us the crash
 	log--we must use FL() rather than F() here, since by the time this
 	is called we can't rely on the i18n infrastructure being alive.
->>>>>>> 84b36f8c
 
 2006-02-12  Nathaniel Smith  <njs@pobox.com>
 
