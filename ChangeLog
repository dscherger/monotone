<<<<<<< HEAD
2005-10-04  Nathaniel Smith  <njs@pobox.com>

	* monotone.texi (Automation): Document the mysterious columns of
	numbers in 'automate inventory' output format.
=======
2005-10-06  Matthew Gregan  <kinetik@orcon.net.nz>

	* std_hooks.lua: Pass '--eval' rather than '-eval' to Emacs; the
	CVS emacsclient does not consider '-eval' as valid.
	* platform.hh, unix/fs.cc, win32/fs.cc (rename_clobberingly): New
	function for best-effort atomic renames.  This will probably never
	be atomic on Win32.
	* file_io.cc (write_data_impl): Append process ID to temporary
	file name so that multiple monotone processes operating on the
	same working copy are less likely to clobber each other.  Use
	rename_clobberingly().
	* ui.cc (user_interface): Allow std::cout to raise
	ios_base::failure exceptions if stream goes bad (e.g. stream
	receives EPIPE).
	* monotone.cc (cpp_main): Catch ios_base::failure exceptions and
	exit cleanly.
	* main.cc (main_with_signal_handlers): Install handler to ignore
	SIGPIPE.
	* Makefile.am: Remove platform_netsync.cc references.
	* {unix,win32}/platform_netsync.cc: Remove files.
	* platform.hh, netsync.cc (run_netsync_protocol):
	Remove {start,end}_platform_netsync() calls.
>>>>>>> a2ff6cca

2005-10-04  Matt Johnston  <matt@ucc.asn.au>

	* botan/, Makefile.am: update to Botan 1.4.7

2005-10-03  Nathaniel Smith  <njs@pobox.com>

	* monotone.texi (Automation): Clean up formatting and description
	of 'automate inventory' sample output.

2005-10-02  Marcel van der Boom  <marcel@hsdev.com>

	* commands.cc (CMD(checkout)): Check for non-existant checkout dir
	earlier, so we can fail earlier.

2005-09-30  Nathaniel Smith  <njs@pobox.com>

	* Makefile.am (AM_CFLAGS, AM_CXXFLAGS): Add
	-DBOOST_SP_DISABLE_THREADS (disables thread-safe shared_ptr
	reference counting).

2005-09-30  Nathaniel Smith  <njs@pobox.com>

	* debian/README.Debian, debian/TODO.Debian: Add debian files
	left out of repository.

2005-09-30  Nathaniel Smith  <njs@pobox.com>

	* NEWS: Set date for 0.23.

2005-09-30  Nathaniel Smith  <njs@pobox.com>

	* testsuite.at: Whoops, forgot to hit save.  Remove
	t_diff_changeset_bug.at.

2005-09-30  Grahame Bowland  <grahame@angrygoats.net>

	* paths.cc: remove unit tests for 
	file_path_internal_from_user

2005-09-30  Patrick Mauritz  <oxygene@studentenbude.ath.cx>

	* configure.ac: only add gnu specific CFLAGS and CXXFLAGS for
	gnu compilers

2005-09-30  Nathaniel Smith  <njs@pobox.com>

	* tests/t_log_outside_working_dir.at: Fix summary line.
	* tests/t_diff_changeset_bug.at: Remove redundant test
	(cf. t_restricted_diff_unchanged.at).

2005-09-30  Nathaniel Smith  <njs@pobox.com>

	* Makefile.am (BOTAN_SOURCES): Add botan/hash_id.h.

2005-09-30  Nathaniel Smith  <njs@pobox.com>

	* NEWS: More additions (mention MM and the problems paths.cc will
	cause for colinux folks).

2005-09-30  Nathaniel Smith  <njs@pobox.com>

	* Makefile.am (MOST_SOURCES): Add hash_map.hh.
	(BOTAN_SOURCES): Add botan/charset.h.

2005-09-29  Nathaniel Smith  <njs@pobox.com>

	* NEWS: Fix typos pointed out by Matthew Gregan.

2005-09-29  Nathaniel Smith  <njs@pobox.com>

	* UPGRADE, configure.ac, monotone.spec, win32/monotone.iss:
	* debian/changelog: Bump version number.
	
2005-09-30  Grahame Bowland  <grahame@angrygoats.net>

	* paths.hh: update file_path documentation, 
	remove file_path_internal_from_user
	* paths.cc: remove file_path_internal_from_user
	* commands.cc CMD(cat): change file_path_internal_from_user 
	to file_path_external
	* tests/t_diff_outside_working_dir.at: check diff works outside 
	  of a working dir (with a file specified)
	* tests/t_log_outside_working_dir.at: check log works outside 
	  of a working dir (with a file specified)
	* tests/t_diff_changeset_bug.at: mysterious changeset bug
	* testsuite.at: add new tests

2005-09-29  Nathaniel Smith  <njs@pobox.com>

	* AUTHORS: Add Grahame and Marcel.
	* NEWS: Write 0.23 entry.
	* monotone.texi (Reserved Files): Mention in .mt-ignore docs that
	the patterns are regexes.
	
2005-09-30  Grahame Bowland  <grahame@angrygoats.net>

	* paths.cc (file_path::file_path): Allow external paths outside of
	a working directory, so long as we don't enter a working directory 
	later.
	(access_tracker) add new very_uninitialized state which 
	prevents subsequent initialization
	(test_access_tracker) check the very_uninitialized state works
	* paths.hh: correct mention of monotone cat file to new syntax

2005-09-29  Matthew Gregan  <kinetik@orcon.net.nz>

	* paths.cc: Restore two unit tests on Win32.

2005-09-29  Richard Levitte  <richard@levitte.org>

	* testsuite.at: Removed a spurious G...

2005-09-29  Matthew Gregan  <kinetik@orcon.net.nz>

	* paths.cc, win32/fs.cc: Fixes to allow unit tests to pass on Win32.

2005-09-29  Marcel van der Boom  <marcel@hsdev.com>

	* netsync.cc (rebuild_merkle_trees): only get matched branch
	certs, not all of them

2005-09-28  Nathaniel Smith  <njs@pobox.com>

	* tests/t_rename_diff_names.at, testsuite.at: New test.

2005-09-27  Richard Levitte  <richard@levitte.org>

	* monotone.texi (Tutorial): It seems like texi2pdf gets quite
	confused when a @chapter has a @subsection with a @section in
	between.  The resulting PDF had a Tutorial that was a indexed as a
	subsection under Concepts/Branches instead of being indexed as the
	chapter it is, and most confusingly, it's last subsection
	(Branching and Merging) ended up as a a separate chapter of it's
	own...

2005-09-26  Benoît Dejean  <benoit@placenet.org>

	* database.cc: Merged 3 strings.

2005-09-26  Matt Johnston  <matt@ucc.asn.au>

	* commands.cc: add 'help' command
	* monotone.cc: add -h alias for --help
	
2005-09-25  Matt Johnston  <matt@ucc.asn.au>

	* netsync.cc: use lexical_cast on port numbers to avoid
	strange-looking "port 5,253"

2005-09-25  Matthew Gregan  <kinetik@orcon.net.nz>

	* sqlite/*: Update in-tree SQLite from 3.2.6 to 3.2.7.

2005-09-25  Benoît Dejean  <benoit@placenet.org>

	* netsync.cc: 3 more i18n strings.

2005-09-25  Benoît Dejean  <benoit@placenet.org>

	* cert.cc (cert_signable_text): F() vs. boost::format.
	* lua.cc (monotone_guess_binary_file_contents_for_lua),
	(monotone_include_for_lua), (monotone_includedir_for_lua):
	* rcs_import.cc (import_cvs_repo): Merged some strings.
	
2005-09-25  Benoît Dejean  <benoit@placenet.org>

	* lua.cc (monotone_guess_binary_file_contents_for_lua):
	Fixed signednes warning and istream usage.

2005-09-25  Matt Johnston  <matt@ucc.asn.au>

	* ui.cc: fallback to the default locale if locale("") fails.

2005-09-25  Matt Johnston  <matt@ucc.asn.au>

	* botan/arc4.cpp: increase maximum keylength to 256 bytes.

2005-09-24  Benoît Dejean  <benoit@placenet.org>

	* ChangeLog: Fixed.
	I don't understand how xxdiff works :/ Please help.

2005-09-24  Satoru SATOH <ss@gnome.gr.jp>

	* po/ja.po: Updated Japanese translation.

2005-09-23  Benoît Dejean  <benoit@placenet.org>

        * std_hooks.lua: More i18n strings.

        I don't know how to handle lua
        "multiline" ..
        "strings" because gettext doesn't join them.

2005-09-22  Benoît Dejean  <benoit@placenet.org>

        * sanity.{cc,hh}: Uninlined F() and FP().
        This happily saves ~100KB of .text on my ppc.

2005-09-22  Benoît Dejean  <benoit@placenet.org>

	* netsync.cc: Reverted changes
	from f0a632bf14468b6e03a488d6f1a64ef18b61d04c
	to   4f7f638954c79c54460d04c3be111acad8b26dd3

2005-09-22  Benoît Dejean  <benoit@placenet.org>

	* lua.cc (monotone_gettext_for_lua): New function.
	* po/POTFILES.in: Added std_hooks.lua.
	* std_hooks.lua: One more string for i18n.

2005-09-22  Benoît Dejean  <benoit@placenet.org>

	* ui.{cc,hh} (get_user_locale): Returns a const &.

2005-09-21  Timothy Brownawell  <tbrownaw@gmail.com>

	* contrib/usher.cc: better error checking

2005-09-20  Timothy Brownawell  <tbrownaw@gmail.com>

	* restrictions.cc: Make calculate_unrestricted_revision work
	with --exclude
	* tests/t_restriction_with_exclude_iprint.at: remove XFAIL

2005-09-20  Patrick Mauritz <oxygene@studentenbude.ath.cx>

	* configure.ac: solaris needs librt for fdatasync
	* sqlite/parse.c: #line and #include interactions aren't defined

2005-09-20  Matt Johnston  <matt@ucc.asn.au>

	* database.cc (space_usage): workaround the issue that in sqlite
	3.2.6, SUM({empty set}) returns NULL. (this is part of the sql spec,
	see http://www.sqlite.org/cvstrac/tktview?tn=1413 and the comment for
	SUM() in sqlite docs).

2005-09-20  Matt Johnston  <matt@ucc.asn.au>

	* ui.cc, ui.hh, sanity.hh: replace ui.user_locale with
	get_user_locale(), so that we can guarantee that it will be
	initialised when the global_sanity object (and probably other things)
	are instantiated.

2005-09-20  Matthew Gregan  <kinetik@orcon.net.nz>

	* tests/t_restriction_with_exclude_iprint.at: New test, variant of
	t_restriction_exclude.at, but with inodeprints enabled.  Mark as
	XFAILed.
	* testsuite.at: Add new test.
	* sqlite/*: Update in-tree SQLite from 3.2.2 to 3.2.6.
	* Makefile.am: Add sqlite/{analyze,vbdefifo,complete}.c to
	SQLITE_SOURCES
	* schema_migration.cc (calculate_schema_id): Explicitly exclude
	sqlite_stat1 table from schema ID calculation.  This is a new
	magic table created by the 'analyze' command in SQLite >= 3.2.3.

2005-09-18  Nathaniel Smith  <njs@pobox.com>

	* po/ja.po: New translation from Satoru SATOH <ss@gnome.gr.jp>.
	* AUTHORS: Add Satoru SATOH.
	
2005-09-18  Matthew Gregan  <kinetik@orcon.net.nz>

	* testsuite.at: Tweak default 'eveything' netsync glob to
	something that works around the MinGW/Win32 globbing issues for
	now.
	* tests/t_log_brief.at: Canonicalise output on Win32.

2005-09-17  Timothy Brownawell  <tbrownaw@gmail.com>

	* contrib/usher.cc: Remove stray "new int[2];' statements from
	debugging. Remove connections from list when finished.

2005-09-16  Timothy Brownawell  <tbrownaw@gmail.com>

	* Makefile.am (EXTRA_DIST): add contrib/monotone-cvs-ignore.lua,
	contrib/ciabot_monotone_hookversion.py, and contrib/usher.cc .
	also remove duplicate of contrib/monoprof.sh

2005-09-16  Timothy Brownawell  <tbrownaw@gmail.com>

	* netsync.cc: finish renaming things, so it compiles again...

2005-09-16  Timothy Brownawell  <tbrownaw@gmail.com>

	* contrib/usher.cc: A simple usher/proxy server. It asks connecting
	clients for their include pattern, and then forwards the connection
	to an appropriate (as given in a config file) monotone server. Note
	that all servers operating behind one usher need to have the same
	server key.

2005-09-16  Timothy Brownawell  <tbrownaw@gmail.com>

	* netcmd.{cc,hh}, netsync.cc: new netcmd types: usher_cmd and
	usher_reply_cmd. They are not included in the HMAC, and do not
	occur during normal communication. Purpose: running multiple servers
	from the same port. This allows a special server to ask for the
	client's include pattern, and then forward the connection to a real
	monotone server.

2005-09-16  Matt Johnston  <matt@ucc.asn.au>

	* botan/pkcs8.cpp: re-add the monotone-specific code for guessing if
	a key is DER encoded or not.

2005-09-16  Matt Johnston  <matt@ucc.asn.au>

	* botan/*: update to Botan 1.4.6
	* Makefile.am: ditto

2005-09-15  Timothy Brownawell  <tbrownaw@gmail.com>

	* app_state.{cc,hh}: restrictions now understand --exclude
	* commands.cc: commit and revert now take OPT_EXCLUDE
	* monotone.cc: update description of --exclude
	* tests/t_restriction_with_exclude.at: new test
	* testsuite.at: add it

2005-09-14  Timothy Brownawell  <tbrownaw@gmail.com>

	* contrib/ciabot_monotone_hookversion.py: CIA bot client script
	meant to be called from the note_netsync_revision_received hook.
	* lua.{cc,hh}: hook_note_commit and hook_note_netsync_revision_received
	now take the text of the revision as an argument.
	* netsync.cc, commands.cc: Give hooks new argument.
	* monotone.texi: Update documentation for those hooks.

2005-09-11  Benoît Dejean  <benoit@placenet.org>

	* database.cc
	* database_check.cc
	* netsync.cc
	* po/POTFILES.in
	* po/POTFILES.skip
	* rcs_import.cc: More i18n strings.

2005-09-07  Jim Meyering  <jim@meyering.net>
	
	* tests/t_rename_dir_cross_level.at: When invoking mv to rename
	a directory, do not include a trailing slash on the target -- that
	is not portable.                                                  

	* Makefile.am (TESTS_ENVIRONMENT): Ensure that PATH starts with
	the current directory, so we test the just-built monotone binary,
	not some older version.                                          

2005-09-07  Benoît Dejean  <benoit@placenet.org>

	* std_hooks.lua: Don't spawn emacs with '-no-init-file'.

2005-09-09  Matthew Gregan  <kinetik@orcon.net.nz>

	* paths.cc (save_initial_path): Default Boost's fs::path to
	fs::native grammar.
	* tests/t_unreadable_{db,MT}.at: Disable on Win32 for now.
	* paths.cc: Consistency--use WIN32 rather than _WIN32.
	* file_io.cc (walk_tree): Correct test for file existence.

2005-09-08  Matthew Gregan  <kinetik@orcon.net.nz>

	* Makefile.am: Add '-f' argument to 'mv'; avoids build waiting on
	 user confirmation in some cases.

2005-09-08  Nathaniel Smith  <njs@pobox.com>

	* monotone.texi (Certificates): Remove mention of fcerts and
	mcerts.

2005-09-07  Benoît Dejean  <benoit@placenet.org>

	* ui.{cc,hh}: Added user_inferface::user_locale.
	* sanity.hh: Made F() and FP() locale aware.

2005-09-06  Benoît Dejean  <benoit@placenet.org>

	* monotone.cc: One more i18n string.

2005-09-06  Benoît Dejean  <benoit@placenet.org>

	* po/fr.po: Updated French translation.

2005-09-06  Benoît Dejean  <benoit@placenet.org>

	* commands.cc: No i18n for cert_revision_changelog.

2005-09-06  Matthew Gregan  <kinetik@orcon.net.nz>

	* tests/t_netsync_read_permissions.at: Tweak tests so we aren't
	trying to serve a bare '*'; works around test hangs due to glob
	expansion sillyness on MinGW.
	* tests/t_netsync_globs.at: Ditto.
	* tests/t_netsync_exclude.at: Ditto.
	* std_hooks.lua (ignore_file): Add Mac OS X (.DS_Store) and
	Windows (desktop.ini) per-directory browser configuration files.


2005-09-05  Benoît Dejean  <benoit@placenet.org>

	* commands.cc: Fixed some strings (added ' around revisions).
	Removed some whitespaces.
	No i18n in diff output.

2005-09-05  Benoît Dejean  <benoit@placenet.org>

	* sanity.{cc,hh}: boost::format vs. F(). Merged boost::format
	and moved non-template code to sanity.cc.

2005-09-05  Matthew Gregan  <kinetik@orcon.net.nz>

	* win32/terminal.cc (have_smart_terminal): We were returning false
	in almost all circumstances; changed logic so that we at least
	work when running in a cmd.exe window.

2005-09-05  Matt Johnston  <matt@ucc.asn.au>

	* commands.cc (dump_diffs): don't use the terminal width to
	print ===== seperators.

2005-09-05  Matthew Gregan  <kinetik@orcon.net.nz>

	* paths.cc (find_and_go_to_working_copy): Create root and bookdir
	paths as fs::native.
	* main.cc: Tweak #ifdef to avoid exposing some unused SEH handling
	on MinGW.
	* configure.ac: Minor cleanup to Win32 configure test.

2005-09-04  Nathaniel Smith  <njs@pobox.com>

	* monotone.cc (options): Remove default from the help string for
	--count, since none of the options listed are actually the
	default.

2005-09-04  Nathaniel Smith  <njs@pobox.com>

	* tests/t_unreadable_db.at, testsuite.at: New test.

2005-09-03  Nathaniel Smith  <njs@pobox.com>

	* po/Makevars (XGETTEXT_OPTIONS): N_ != ngettext.
	Add c-format flags on F() and FP() calls (only partially
	successful on latter, because of bug in xgettext).
	
2005-09-04  Grahame Bowland  <grahame@angrygoats.net>

	* commands.cc: siplify the monotone cat command 
	to "monotone cat [-r] FIELNAME" (as in bug #12597)
	* monotone.texi: update documentation of "monotone cat"
	* tests/t_add_edge.at, tests/t_cat_file_by_name.at, 
	tests/t_change_empty_file.at, tests/t_cvsimport.at, 
	tests/t_cvsimport_deleted_invar.at, tests/t_cvsimport_drepper.at, 
	tests/t_cvsimport_drepper2.at, tests/t_cvsimport_manifest_cycle.at, 
	tests/t_cvsimport_samelog.at, tests/t_database_check.at, 
	tests/t_db_kill_rev_locally.at, tests/t_empty_id_completion.at, 
	tests/t_epoch.at, tests/t_epoch_server.at, tests/t_erename.at, 
	tests/t_i18n_file.at, tests/t_import.at, tests/t_merge_add_del.at, 
	tests/t_movedel.at, tests/t_movepatch.at, tests/t_netsync.at, 
	tests/t_netsync_exclude.at, tests/t_netsync_exclude_default.at, 
	tests/t_netsync_globs.at, tests/t_netsync_nocerts.at, 
	tests/t_netsync_permissions.at, tests/t_netsync_read_permissions.at, 
	tests/t_netsync_single.at, tests/t_normalized_filenames.at, 
	tests/t_persistent_server_revision.at, tests/t_remerge.at, 
	tests/t_rename.at, tests/t_renamed.at, tests/t_scan.at, 
	tests/t_set_default.at, tests/t_singlecvs.at, 
	tests/t_update_with_pending_add.at, tests/t_update_with_pending_drop.at, 
	tests/t_update_with_pending_rename.at, tests/t_versions.at: 
	use automation interface rather than "monotone cat"

2005-09-04  Grahame Bowland  <grahame@angrygoats.net>

	* ChangeLog: fix up screwed up three-way merge

2005-09-04  Grahame Bowland  <grahame@angrygoats.net>

	* automate.cc, commands.cc: add "automate get_file", 
	"automate get_revision" and "automate get_manifest" to 
	automation interface.
	* monotone.texi: document new automation commands
	* tests/t_automate_get_file.at, tests/t_automate_get_revision_at, 
	tests/t_automate_get_manifest.at: trivial testing of new 
	automation commands for output as specified, make sure they 
	do not complete IDs, make sure invalid IDs are caught.
	* testsuite.at: add new tests

2005-09-03  Matthew Gregan  <kinetik@orcon.net.nz>

	* tests/t_persistent_server_keys_2.at: 'commit' needs a commit
	message.  Un-XFAIL.
	* tests/t_netsync_unrelated.at: Fix 'setup' syntax.
	* tests/t_add_vs_commit.at: BASE_REVISION needs to be in the root
	of a working copy to work.  Un-XFAIL.
	* tests/t_add_stomp_file.at: 'add' does not take a --branch
	argument.  BASE_REVISION needs to be in the root of a working copy
	to work.
	* annotate.cc (build_parent_lineage): Don't access uninitialized
	memory--use resize() rather than reserve().

2005-09-02  Matthew Gregan  <kinetik@orcon.net.nz>

	* monotone.cc: Use consistent case in option descriptions.

2005-09-02  Nathaniel Smith  <njs@pobox.com>

	* paths.{hh,cc}: Add split_path typedef.  Use it.

2005-09-02  Matt Johnston  <matt@ucc.asn.au>

	* lua.cc (monotone_guess_binary_file_contents_for_lua): use a
	temporary char* buffer rather than &string[], extra copying seems
	to have negligible performance impact.
	* tests/perf-test.sh: change path from tests/ to contrib/, make
	executable.
	* tests/parse-accounting.pl: make executable.

2005-09-01  Timothy Brownawell  <tbrownaw@gmail.com>

	* lua.cc, std_hooks.lua: use proper regexes for .mt-ignore
	taken from a patch from Martin Dvorak
	* contrib/monotone-cvs-ignore.lua: New file, from the same patch.
	supports .cvsignore files
	* tests/t_mt_ignore.at: check that a missing .mt-ignore
	doesn't cause problems

2005-09-01  Timothy Brownawell  <tbrownaw@gmail.com>

	* tests/t_mt_ignore.at: use RAW_MONOTONE instead of ugly --rcfile
	Also actually do "mtn add" this time.

2005-09-01  Timothy Brownawell  <tbrownaw@gmail.com>

	* tests/t_mt_ignore.at: new test, checks that .mt-ignore works
	* testsuite.at: add it

2005-09-01  Timothy Brownawell  <tbrownaw@gmail.com>

	* std_hooks.lua: support .mt-ignore
	* monotone.texi: mention .mt-ignore and MT/wanted-testresults under
	"Existing control files"
	* .mt-ignore: ignore testsuite.dir

2005-09-03  Benoît Dejean  <benoit@placenet.org>

	* commands.cc (ls_certs):
	* netsync.cc (load_data): Merged strings.

2005-09-01  Benoît Dejean  <benoit@placenet.org>

	* commands.cc: Merged one more "no such revision '%s'" string.

2005-09-01  Benoît Dejean  <benoit@placenet.org>

	* commands.cc: Merged all "no such revision '%s'" strings.
	(string_to_datetime): Merged catch blocks in order to merge error
	messages.

2005-09-01  Benoît Dejean  <benoit@placenet.org>

	* ChangeLog: Fixed.

2005-09-01  Matthew Gregan  <kinetik@orcon.net.nz>

	* ui.cc (user_interface): Avoid calling sync_with_stdio(false) on
	Win32 for now to work around a bug in MinGW where unsynchronized
	std::cin returns EOF earlier when reading a stream with DOS
	newlines.  Resolves 'db load' failure reported by Howard Spindel.
	* database.cc (load): Don't bother executing an empty string.
	* commands.cc (ALIAS(import, setup)): Remove alias.

2005-09-01  Matt Johnston  <matt@ucc.asn.au>

	* schema.sql: add BEGIN, COMMIT to make it a single transaction,
	improves db init performance significantly on OS X (avoids many
	disk-cache flushes).

2005-09-01  Matthew Gregan  <kinetik@orcon.net.nz>

	* testsuite.at: Increase entropy used to generate port numbers
	where we can and increase range of port numbers generated.
	* monotone.texi: Fix a couple of minor typos.

2005-09-01  Matthew Gregan  <kinetik@orcon.net.nz>

	* monotone.texi: Update 'setup' documentation and tutorial to
	reflect new usage.  Also update much of the monotone output in the
	tutorials to reflect the output of more modern versions of
	monotone.  Correct some minor errors and typos while here.
	* commands.cc (CMD(setup)): Require database and branch arguments.
	(ALIAS(import,setup)): Add setup alias.
	* testsuite.at, tests/*.at: Update 'setup' usage.

2005-08-31  Richard Levitte  <richard@levitte.org>

	* lua.cc, std_hooks.lua: Rename
	monotone_guess_binary_filename_for_lua and guess_binary_filename
	to monotone_guess_binary_file_contents_for_lua and
	guess_binary_file_contents.

2005-08-31  Benoît Dejean  <benoit@placenet.org>

	* basic_io.cc (basic_io::input_source::err): Merged strings.

2005-08-31  Nathaniel Smith  <njs@pobox.com>

	* file_io.cc (set_char_is_binary, guess_binary): static_cast chars
	to uint8_t before using as array indices.  Also replace some ints
	with size_t's to quiet g++ warnings.

2005-08-30  Benoît Dejean  <benoit@placenet.org>

	In function void set_char_is_binary(char, bool)
	133: warning: array subscript has type char
	In function void init_char_is_binary()
	147: warning: comparison between signed and unsigned integer expressions
	In function bool guess_binary(const std::string&)
	160: warning: comparison between signed and unsigned integer expressions
	162: warning: array subscript has type char

2005-08-30  Benoît Dejean  <benoit@placenet.org>

	* file_io.cc (walk_tree): Fixed format.

2005-08-31  Marcel van der Boom  <marcel@hsdev.com>

	* std_hooks.lua (execute_confirm): New function.
	(merge2_opendiff_cmd, merge3_opendiff_cmd): Add.

2005-08-31  Matthew Gregan  <kinetik@orcon.net.nz>

	* paths.cc (test_bookkeeping_path, test_system_path): Second
	attempt at compile fixes; this time the unit tests actually pass
	too.

2005-08-30  Matthew Gregan  <kinetik@orcon.net.nz>

	* paths.cc (test_bookkeeping_path, test_system_path): Shift object
	instantiation around a little to work around what seems to be a
	bug in the gcc 3.3 parser.
	* win32/inodeprint.cc (inodeprint_file): Update to use new path
	handling code.
	* win32/fs.cc (tilde_expand): Compile fix.

2005-08-30  Petr Baudis  <pasky@suse.cz>

	* std_hooks.lua: Simple support for merging using merge(1) and vim.

2005-08-30  Benoît Dejean  <benoit@placenet.org>

	* po/fr.po: Updated French translation.

2005-08-30  Benoît Dejean  <benoit@placenet.org>

	* commands.cc: Merged some error messages.

2005-08-30  Benoît Dejean  <benoit@placenet.org>

	* commands.cc: Merged complete(..., file_id) and
	complete(..., manifest_id) into template complete(..., ID).

2005-08-30  Benoît Dejean  <benoit@placenet.org>

	* commands.cc (ls_certs): Reworked for i18n.
	(CMD(commit)): Merged 2 strings.

2005-08-30  Matthew Gregan  <kinetik@orcon.net.nz>

	* revision.cc (ensure_parents_loaded): Don't reuse an iterator
	after we've invalidated it.  Fixes 'diff' crash reported by Howard
	Spindel.

2005-08-30  Matt Johnston  <matt@ucc.asn.au>

	* botan/allocate.cpp: avoid string comparison when looking up the 
	default allocator
	* monotone.cc (cpp_main): set a default allocator

2005-08-28  Nathaniel Smith  <njs@pobox.com>

	* tests/t_attributes.at: Delete checkout dir in between
	checkouts.

2005-08-28  Matt Johnston  <matt@ucc.asn.au>

	* keys.cc (keys_match): new function to compare whether two keys
	match (ignoring whitespace as the database does, etc).
	* packet.cc, keys.cc: use it for existing-key-comparison.

2005-08-27  Nathaniel Smith  <njs@pobox.com>

	* commands.cc (checkout): Special-case "checkout ."
	* tests/t_checkout_dir.at: Test it.

2005-08-26  Nathaniel Smith  <njs@pobox.com>

	* file_io.hh: Remove comment describing old path types.
	* paths.hh: Add comment describing new path types.
	
2005-08-26  Nathaniel Smith  <njs@pobox.com>

	* app_state.cc (create_working_copy): Remove
	fs::filesystem_exception catching.
	* file_io.hh (mkdir_p): Remove comment noting app_state.cc's
	dependence on a boost-based implementation.

2005-08-26  Nathaniel Smith  <njs@pobox.com>

	* paths.cc: Include <string>.  Helps build on g++ 3.3?

2005-08-26  Nathaniel Smith  <njs@pobox.com>

	* commands.cc (get_log_message): Make the log message commentary a
	little more descriptive for people who may not know what a log
	message is...
	(commit): When canceling a commit due to empty log message, say
	so.

2005-08-26  Nathaniel Smith  <njs@pobox.com>

	* std_hooks.lua: Check for both "vi" and "notepad.exe" as fallback
	editors.  If no editor was found, print a helpful message instead
	of just running "vi" anyway.  Print a message if the editor exited
	with error.

2005-08-26  Nathaniel Smith  <njs@pobox.com>

	* file_io.cc (mkdir_p, make_dir_for): Increase error checking.
	* commands.cc (checkout): Make sure that checkout target directory
	does not already exist.  Also use system_path more uniformly.
	* tests/t_checkout_dir.at: Test.
	* tests/t_setup_existing_path.at: New test.

2005-08-26  Nathaniel Smith  <njs@pobox.com>

	* commands.cc (read): Optionally take files on command line.
	* tests/t_read_from_file.at, testsuite.at: New test.
	* monotone.texi (Network Service): Show Jim using this.
	(Packet I/O, Commands): Document.
	* monotone.1: Likewise.

2005-08-26  Nathaniel Smith  <njs@pobox.com>

	* change_set.cc (move_files_from_tmp_top_down): Typo again.
	
2005-08-26  Nathaniel Smith  <njs@pobox.com>
	
	* database.cc (open): Convert stray line to paths.cc.

2005-08-26  Nathaniel Smith  <njs@pobox.com>

	* change_set.cc (move_files_from_tmp_top_down): Typo.

	* file_io.cc (move_path): New function.
	(move_file, move_dir): Minor cleanup -- use
	require_path_is_nonexistent.

	* work.cc (build_deletions): Use delete_file, rather than unlink.
	If file is already non-existent, do nothing.
	(build_rename): Use move_path, rather than rename.  If file
	already appears to have been renamed, do nothing.

2005-08-26  Nathaniel Smith  <njs@pobox.com>

	* app_state.cc (allow_working_copy): Make logging more sensible.

2005-08-26  Nathaniel Smith  <njs@pobox.com>

	* transforms.cc (length): 
	* database.cc (sql, load, open): 
	* commands.cc (rename, attr): 
	* change_set.cc (move_files_to_tmp_bottom_up) 
	(move_files_from_tmp_top_down): Merge fixups.

2005-08-26  Nathaniel Smith  <njs@pobox.com>

	* database_check.cc: Track and report on manifest and revision
	parseability.
	* tests/t_database_check_normalized.at: Update to expect "not
	parseable" messages rather than "not normalized" messages.
	All tests pass.
	
2005-08-26  Nathaniel Smith  <njs@pobox.com>

	* tests/t_unreadable_MT.at: This test was called "do not fail on
	unreadable MT/options".  I do not know why we wanted such
	behavior.  I am making it "fail cleanly on unreadable
	MT/options".

2005-08-26  Nathaniel Smith  <njs@pobox.com>

	* paths.cc (check_fp_normalizes_to, test_file_path_internal):
	Oops, there were more places testing for non-brokenness; break
	them too.

2005-08-26  Nathaniel Smith  <njs@pobox.com>

	* paths.cc (test_split_join): Test that you cannot create a path
	in MT by joining.
	(file_path): Implement it.
	(split): Break, to match broken behavior of old splitter (easier
	than fixing change_set.cc...)
	(file_path_internal): Test for brokenness accordingly.

2005-08-26  Nathaniel Smith  <njs@pobox.com>

	* commands.cc (cat): Hack so that 'cat file REV PATH' works
	correctly both inside and outside of working copy, interpreting
	path slightly differently in each case.
	
2005-08-26  Nathaniel Smith  <njs@pobox.com>

	* tests/t_normalized_filenames.at: Internal unnormalized pathnames
	are no longer silently normalized, but rather a hard error.
	Adjust test accordingly.

2005-08-26  Nathaniel Smith  <njs@pobox.com>

	* paths.hh (file_path_internal_from_user): New constructor.
	* paths.cc (test_file_path_internal): Test it.
	(file_path::file_path): Implement it.
	* commands.cc (cat): Use it to create/validate passed in
	filenames.

2005-08-26  Nathaniel Smith  <njs@pobox.com>

	* paths.cc (test_system_path): Require that system_path normalize
	out ..'s.
	(system_path): Do so.

2005-08-26  Nathaniel Smith  <njs@pobox.com>

	* work.cc (build_additions): Remove redundant (and now wrong)
	code.
	Test 53 now passes.
	
2005-08-26  Nathaniel Smith  <njs@pobox.com>

	* file_io.cc (make_dir_for): Oops, this doesn't need a
	fs::native.
	Test 37 now passes.

2005-08-26  Nathaniel Smith  <njs@pobox.com>

	* file_io.cc (mkdir): New function.  Now with extra brain-eating
	power.
	(mkdir_p, make_dir_for, delete_file, delete_dir_recursive) 
	(move_file, move_dir, write_data_impl): Use it, to make all
	fs::path's native and disable boost's random rejection of paths.

2005-08-26  Nathaniel Smith  <njs@pobox.com>

	* paths.cc (test_file_path_external_prefix_a_b) 
	(test_file_path_external_no_prefix, test_file_path_internal): Test
	for validity of more strange characters (,+@*%#$=).

2005-08-26  Nathaniel Smith  <njs@pobox.com>

	* file_io.cc (ident_existing_file): Remove accidentally-left-in
	code.  Test 26 now passes.
	* lua.cc (monotone_includedir_for_lua, load_rcfile): Add
	fs::native's.

2005-08-25  Nathaniel Smith  <njs@pobox.com>

	* paths.hh (system_path::system_path): Add new boolean argument
	controlling some access_tracker behavior.
	* app_state.cc (allow_working_copy): Use it.
	* paths.cc (system_path): Implement it.
	(test_system_path): Test it.

2005-08-25  Nathaniel Smith  <njs@pobox.com>

	* file_io.cc (walk_tree): Return properly.
	
2005-08-25  Nathaniel Smith  <njs@pobox.com>

	* paths.cc (test_file_path_internal): Add tests for
	file_path.empty().
	* file_io.cc (walk_tree_recursive): Add explicit fs::native.

2005-08-25  Nathaniel Smith  <njs@pobox.com>

	* paths.cc: Many small changes.  Unit tests now pass.  72
	unexpected autotest failures.

2005-08-25  Nathaniel Smith  <njs@pobox.com>

	* paths.cc (file_path): Fix up error reporting in external path
	normalization.
	(test_file_path_external_no_prefix): "" is always an invalid
	path.

2005-08-25  Nathaniel Smith  <njs@pobox.com>

	* database.cc (sql): Only check schema version when db actually
	exists.

2005-08-25  Nathaniel Smith  <njs@pobox.com>

	* file_io.cc (read_data_for_command_line): We are given a
	system_path.

2005-08-25  Nathaniel Smith  <njs@pobox.com>

	* paths.cc: Fix all unit test failures, except for two mysterious
	boost::too_few_args exceptions.
	
2005-08-25  Nathaniel Smith  <njs@pobox.com>

	* paths.cc, unix/fs.cc: Many, many fixes and some new tests too.	

2005-08-25  Nathaniel Smith  <njs@pobox.com>

	* paths.cc (struct access_tracker): Doh, initializer should set
	'initialized'...
	(test_file_path_internal): It's valid for a split file
	to have a null component if the file is "".

2005-08-25  Nathaniel Smith  <njs@pobox.com>

	* paths.cc (in_bookkeeping_dir): Last change didn't work out so
	well; let's remove some negatives and see if I can understand what
	the code does this way...

2005-08-25  Nathaniel Smith  <njs@pobox.com>

	* paths.cc (not_in_bookkeeping_dir): Handle "MT" case.
	Update tests to make sure it sticks...

2005-08-25  Nathaniel Smith  <njs@pobox.com>

	* unit_tests.{cc,hh} (init_unit_test_suite): Remove
	path_component_tests.
	* unix/fs.cc (tilde_expand): Another compile fix.

2005-08-25  Nathaniel Smith  <njs@pobox.com>

	* {unix,win32}/fs.cc: Misc. compile fixes.

2005-08-25  Nathaniel Smith  <njs@pobox.com>

	* Makefile.am (UNIX_PLATFORM_SOURCES): Add unix/fs.cc
	(WIN32_PLATFORM_SOURCES): Add win32/fs.cc
	* paths.hh (bookkeeping_path): Implement default constructor.

2005-08-25  Nathaniel Smith  <njs@pobox.com>

	* rcs_import.cc (import_cvs_repo): 
	* lua.cc (default_rcfilename): 
	* diff_patch.cc (get_version): Small compile fixes.

2005-08-25  Nathaniel Smith  <njs@pobox.com>

	* paths.{cc,hh} (is_bookkeeping_path): New static method.
	* file_io.cc (walk_tree_recursive): Use it.  Now compiles.
	paths.cc and file_io.cc now compile.
	
2005-08-25  Nathaniel Smith  <njs@pobox.com>

	* file_io.cc (delete_dir_recursive): Implement.
	Misc. compile fixes.
	
2005-08-25  Nathaniel Smith  <njs@pobox.com>

	* file_io.cc (test_book_keeping_file): Remove.

2005-08-25  Nathaniel Smith  <njs@pobox.com>

	* file_io.cc (walk_tree_recursive, walk_tree): Implement.

2005-08-25  Nathaniel Smith  <njs@pobox.com>

	* paths.cc (const_system_path): Do tilde expansion.

2005-08-25  Nathaniel Smith  <njs@pobox.com>

	* file_io.cc (read_localized_data, read_data_for_command_line) 
	(write_localized_data, write_data, write_data_impl): Implement.

2005-08-25  Nathaniel Smith  <njs@pobox.com>

	* file_io.cc (read_data): Implement.  Remove the base64<gzip<>>
	versions.

2005-08-25  Nathaniel Smith  <njs@pobox.com>

	* file_io.cc (move_file, move_dir): Implement.

2005-08-25  Nathaniel Smith  <njs@pobox.com>

	* file_io.cc (assert_path_is_nonexistent, assert_path_is_file) 
	(assert_path_is_directory, require_path_is_nonexistent) 
	(require_path_is_file, require_path_is_directory) 
	(ident_existing_file, mkdir_p, make_dir_for, delete_file) 
	(delete_dir_recursive): Implement.

2005-08-25  Nathaniel Smith  <njs@pobox.com>

	* Audit uses of 'file_exists', because its semantics have changed;
	it now checks to see if a path exists and is a regular file,
	rather than that it simply exists.  A fair amount of code already
	thought it meant that... other places now use 'path_exists'.
	
2005-08-25  Nathaniel Smith  <njs@pobox.com>

	* file_io.cc (path_exists, directory_exists, file_exists):
	Implement.

2005-08-25  Nathaniel Smith  <njs@pobox.com>

	* platform.hh (get_path_status): New function.
	* unix/fs.cc (get_path_status): Implement.
	* win32/fs.cc (get_path_status): Implement inefficiently (does
	win32 have stat?)

2005-08-25  Nathaniel Smith  <njs@pobox.com>

	* file_io.cc (get_homedir, tilde_expand, book_keeping_file)
	(book_keeping_dir): Remove.

2005-08-25  Nathaniel Smith  <njs@pobox.com>

	* platform.hh (get_homedir): New function.
	* {win32,unix}/fs.cc (get_homedir): Expose.

2005-08-25  Nathaniel Smith  <njs@pobox.com>

	* Minor compile fixes.
	
2005-08-25  Nathaniel Smith  <njs@pobox.com>

	* platform.hh (tilde_expand): New function.
	* win32/fs.cc, unix/fs.cc: Implement it.

2005-08-25  Nathaniel Smith  <njs@pobox.com>

	* paths.cc: Many more fixes.  Now compiles with and without unit
	tests.
	
2005-08-25  Nathaniel Smith  <njs@pobox.com>

	* paths.cc: Lots of compile fixes for unit tests.
	Add a test for access_tracker.

2005-08-25  Nathaniel Smith  <njs@pobox.com>

	* paths.cc: Many fixes.  Now compiles.

2005-08-25  Nathaniel Smith  <njs@pobox.com>

	* paths.cc (system_path): Implement.

2005-08-24  Nathaniel Smith  <njs@pobox.com>

	* paths.cc (fully_normalized_path): Use find_first_of.

2005-08-24  Nathaniel Smith  <njs@pobox.com>

	* paths.cc (find_and_go_to_working_copy, save_initial_path) 
	(go_to_working_copy): Use new checked structure.
	(operator <<): Make sure we can log our access_tracked values
	without marking them as used.

2005-08-24  Nathaniel Smith  <njs@pobox.com>

	* paths.cc (struct access_tracker): Add invariant checking on
	lifetime usage of path roots.

2005-08-24  Nathaniel Smith  <njs@pobox.com>

	* paths.hh (any_path::operator =): return *this.

2005-08-24  Nathaniel Smith  <njs@pobox.com>

	* paths.{cc,hh}: More fixes.

2005-08-24  Nathaniel Smith  <njs@pobox.com>

	* paths.{cc,hh}: Reorganize a bit.  Implement file_path and
	bookkeeping_path.

2005-08-24  Nathaniel Smith  <njs@pobox.com>

	* paths.cc (file_path): Implement basic constructor.
	Misc compile fixes.
	Add single-character names to tests.
	
2005-08-24  Nathaniel Smith  <njs@pobox.com>

	* paths.cc (go_to_working_copy): New function.  Implement.
	* app_state.cc (create_working_copy): Adjust accordingly.

2005-08-24  Nathaniel Smith  <njs@pobox.com>

	* paths.cc (find_and_go_to_working_copy): Implement.
	* app_state.cc (allow_working_copy): Adjust accordingly.
	(relative_directory): Remove.
	* file_io.cc (find_working_copy): Remove.

2005-08-24  Nathaniel Smith  <njs@pobox.com>

	* paths.cc (save_initial_path): Update for previous changes.

2005-08-24  Nathaniel Smith  <njs@pobox.com>

	* paths.cc (test_system_path): Add tests for the
	from-any_path constructor.  Add test for "~foo" handling.
	Start cleaning up path roots.
	* platform.hh: Note that get_current_working_dir() is
	charset-broken (i.e., operations started inside non-utf8
	directories are probably broken).

2005-08-24  Nathaniel Smith  <njs@pobox.com>

	* app_state.cc (allow_working_copy): 
	* change_set.cc (print_insane_change_set): Two more small compile
	fixes.
	All remaining compile errors are localized to unimplemented
	paths.cc/file_io.cc functionality.

2005-08-24  Nathaniel Smith  <njs@pobox.com>

	* database.cc (initialize): Missing ;.

2005-08-24  Nathaniel Smith  <njs@pobox.com>

	* monotone.cc (cpp_main): Handle message_file right.

2005-08-24  Nathaniel Smith  <njs@pobox.com>

	* change_set.cc (print_insane_path_rearrangement): 
	* database.cc (initialize): 
	* monotone.cc (cpp_main): More small compile fixes.

2005-08-24  Nathaniel Smith  <njs@pobox.com>

	* file_io.hh
	({assert,require}_path_is_{nonexistent,file,directory}): New
	functions.
	Use them everywhere.

2005-08-24  Nathaniel Smith  <njs@pobox.com>

	* basic_io.hh: #include "paths.hh".
	* monotone.cc (add_rcfile): Remove obsolete absolutification, etc.

2005-08-24  Nathaniel Smith  <njs@pobox.com>

	* paths.hh (system_path): Add a from-any_path constructor.
	* Makefile.am (MOST_SOURCES): Remove path_component.{cc,hh}.
	* basic_io.hh (push_file_pair): New method.
	* change_set.cc (print_insane_change_set) 
	(print_insane_path_rearrangement): Use it.

2005-08-24  Nathaniel Smith  <njs@pobox.com>

	* paths.hh (any_path::as_internal): On second thought, return a
	std::string, not a utf8 -- utf8 would be better, but should wait
	for some more general charset handling cleanup.
	* Adjust other files accordingly.
	
2005-08-24  Nathaniel Smith  <njs@pobox.com>

	* More compile fixes.  All remaing compile errors are real
	problems, yay.
	
2005-08-24  Nathaniel Smith  <njs@pobox.com>

	* Lots and lots more compile fixes.

2005-08-24  Nathaniel Smith  <njs@pobox.com>

	* paths.hh, monotone.cc, app_state.hh, app_state.cc:
	* unix/inodeprint.cc: More compile fixes.

2005-08-24  Nathaniel Smith  <njs@pobox.com>

	* manifest.hh: Include paths.hh.
	* file_io.hh: Fix syntax errors, and fixup interface.

2005-08-24  Nathaniel Smith  <njs@pobox.com>

	* paths.hh, sanity.hh: Compilation fixes.

2005-08-24  Nathaniel Smith  <njs@pobox.com>

	* paths.cc: Update tests to use path_state_* and pass utf8
	objects.
	
2005-08-24  Nathaniel Smith  <njs@pobox.com>

	* paths.hh (file_path_external): Take a utf8() object, always.

2005-08-24  Nathaniel Smith  <njs@pobox.com>

	* paths.hh (class file_path): Make "convenience functions"
	required.

2005-08-24  Nathaniel Smith  <njs@pobox.com>

	* Switch rest of instances to using convenience functions.
	
2005-08-24  Nathaniel Smith  <njs@pobox.com>
	
	* Switch many instances to using convenience functions.
	
2005-08-24  Nathaniel Smith  <njs@pobox.com>

	* paths.hh (file_path_internal, file_path_external): Define
	convenience functions.
	(file_path, bookkeeping_path, system_path): Add default
	constructors.

2005-08-24  Nathaniel Smith  <njs@pobox.com>

	* app_state.cc, change_set.cc, change_set.hh, commands.cc:
	* inodeprint.cc, manifest.cc, rcs_import.cc, restrictions.cc:
	* work.cc: Audit all calls to file_path() to add internal/external
	notation.

2005-08-24  Nathaniel Smith  <njs@pobox.com>

	* app_state.cc: More paths.hh conversion.
	(app_state::prefix): Remove.
	* commands.cc: Remove uses of app.prefix.
	* automate.cc (automate_attributes): Likewise.

2005-08-23  Nathaniel Smith  <njs@pobox.com>

	* paths.hh (any_path::as_internal): On second thought, return a
	utf8 object.
	* app_state.cc (set_database): Take a system_path.
	(set_pidfile): Likewise.
	* monotone.cc (cpp_main): Pass one.

2005-08-23  Nathaniel Smith  <njs@pobox.com>

	* file_io.hh (get_homedir): Return a system_path.
	* app_state.hh (app_state): Make pidfile a system_path.
	* sanity.hh (sanity::filename): Make a system_path.
	* monotone.cc (cpp_main): Adjust accordingly.
	* paths.hh (any_path): Add as_internal() to interface.
	* paths.cc: Add roundtripping tests.

2005-08-23  Nathaniel Smith  <njs@pobox.com>

	* platform.hh, unix/fs.cc, win32/fs.cc
	(change_current_working_dir): Take an any_path, not a string.
	* rcs_import.{cc,hh}: Convert to paths.hh.

2005-08-23  Nathaniel Smith  <njs@pobox.com>

	* commands.cc (pid_file): Remove fs::path.

2005-08-23  Nathaniel Smith  <njs@pobox.com>

	* mkstemp.cc (monotone_mkstemp): Remove references to fs::path.

2005-08-23  Nathaniel Smith  <njs@pobox.com>

	* change_set.cc (apply_rearrangement_to_filesystem): Oops, missed
	some local_path's.

2005-08-23  Nathaniel Smith  <njs@pobox.com>

	* path_component.{cc,hh}: Delete.

2005-08-23  Nathaniel Smith  <njs@pobox.com>

	* change_set.cc (move_files_to_tmp_bottom_up) 
	(move_files_from_tmp_top_down): Convert to paths.hh.
	Whole file: stop using path_component.hh.

2005-08-23  Nathaniel Smith  <njs@pobox.com>

	* paths.cc (test_bookkeeping_path): Oops, "" is an invalid
	bookkeeping_path.

2005-08-23  Nathaniel Smith  <njs@pobox.com>

	* lua.cc, paths.cc: Few more tweaks for previous change.

2005-08-23  Nathaniel Smith  <njs@pobox.com>

	* paths.{cc,hh}: Add / operators.  Make that the usual way to use
	bookkeeping_path's.
	* work.cc: Adjust accordingly.
	* lua.cc (working_copy_rcfilename): Likewise.
	* commands.cc (update): Likewise.

2005-08-23  Nathaniel Smith  <njs@pobox.com>

	* paths.{cc,hh} (operator <<): Implement for any_paths.
	* paths.hh (class bookkeeping_path): Note that current design is
	bogus to remind myself to fix it tomorrow...

2005-08-23  Nathaniel Smith  <njs@pobox.com>

	* work.{hh,cc}: Convert to paths.hh.

2005-08-23  Nathaniel Smith  <njs@pobox.com>

	* lua.{cc,hh}: Mostly convert to paths.hh.  (Still uses boost::fs
	internally for some directory iteration.)
	* app_state.cc (load_rcfiles): Update accordingly.
	* file_io.hh (path_state): De-templatify; take any_path instead of
	a T.

2005-08-23  Nathaniel Smith  <njs@pobox.com>

	* paths.cc (any_path): New base class.
	(file_path, bookkeeping_path, system_path): Inherit from it.
	* transforms.{hh,cc} (utf8_to_system): Actually, always take a
	utf8 after all (but still have two return types).

2005-08-23  Nathaniel Smith  <njs@pobox.com>

	* transforms.cc: Convert to paths.hh.

2005-08-23  Nathaniel Smith  <njs@pobox.com>

	* transforms.{cc,hh} (localized, localized_as_string): Remove.

2005-08-23  Nathaniel Smith  <njs@pobox.com>

	* transforms.cc (utf8_to_system): Make fast.

2005-08-23  Nathaniel Smith  <njs@pobox.com>

	* transforms.hh (utf8_to_system): Add a string->string version.
	* transforms.cc (utf8_to_system): Implement it.

2005-08-23  Nathaniel Smith  <njs@pobox.com>

	* paths.cc (localized_path_str): New function.
	Fix some tests.

2005-08-23  Nathaniel Smith  <njs@pobox.com>

	* commands.cc: Convert to paths.hh.
	* mkstemp.cc (monotone_mkstemp): Likewise.

2005-08-23  Nathaniel Smith  <njs@pobox.com>

	* vocab_terms.hh, vocab.cc: Remove file_path, local_path.
	* database.{hh,cc}, monotone.cc: Convert to paths.hh.
	* file_io.{hh,cc}: Start to convert to paths.hh.

2005-08-23  Nathaniel Smith  <njs@pobox.com>

	* paths.{cc,hh} (fully_normalized_path): Implement.
	(external_path): Rename to system_path.
	Misc. other updates.

2005-08-21  Eric Anderson  <anderse-monotone@cello.hpl.hp.com>
	* file_io.cc, file_io.hh, lua.cc, std_hooks.lua: determine if a
	file is binary by looking at it incrementally, rather than reading
	it in entirely.  Prepare for making it possible to control what
	characters are considered "binary"

2005-08-20  Nathaniel Smith  <njs@codesourcery.com>

	* paths.cc (is_absolute): New function.
	(file_path::file_path(vector<path_component>))
	(file_path::split): Implement.

2005-08-20  Nathaniel Smith  <njs@pobox.com>

	* interner.hh (interner): Add a scary constructor that lets us
	insert an initial value and assert that we already knew that the
	value assigned to it would be.  (This lets us make it an inlined
	constant.)

2005-08-20  Nathaniel Smith  <njs@pobox.com>

	* paths.cc: Yet more tests.

2005-08-20  Nathaniel Smith  <njs@pobox.com>
	
	* paths.cc (save_initial_path): Implement.
	Add more tests.
	
2005-08-20  Nathaniel Smith  <njs@codesourcery.com>

	* paths.{cc,hh}: New files.
	* Makefile.am (MOST_SOURCES): Add them.
	* unit_tests.hh (add_paths_tests): Declare.
	* unit_tests.cc (init_unit_test_suite): Add them.
	* platform.hh (get_current_working_dir)
	(change_current_working_dir):  New functions.
	* {unix,win32}/fs.cc: New files.

2005-08-19  Nathaniel Smith  <njs@codesourcery.com>

	* monotone.texi (Tutorial): Tweak wording, use --db at more
	appropriate places.

2005-08-26  Richard Levitte  <richard@levitte.org>

	* database.cc (version): Revert the change done earlier, as it
	aborted if the schema isn't the current one, rendering this method
	useless.

2005-08-26  Matt Johnston  <matt@ucc.asn.au>

	* change_set.cc (check_depth, confirm_proper_tree): 
	more efficient algorithm to check for no loops
	* constants.hh: new constant max_path_depth to limit
	recursion in check_depth.

2005-08-26  Benoît Dejean  <benoit@placenet.org>

	* po/fr.po: Updated French translation.

2005-08-26  Richard Levitte  <richard@levitte.org>

	* options.hh, monotone.cc: Add the '--execute' command-specific
	option.
	* monotone.cc (cpp_main): ... and process it.
	* app_state.hh (class app_state): Add the 'execute' boolean.
	* app_state.cc (app_state): Initialise it.
	* commands.cc (CMD(drop)): Add '--execute' capability.
	* commands.cc (CMD(rename)): Add '--execute' capability.  Pass
	'app' to build_rename.
	* work.hh, work.cc (build_deletions, build_rename): Do the actual
	work.  This required the addition of an app_state parameter to
	build_rename.

	* tests/t_drop_execute.at, tests/t_rename_execute.at: New tests.
	* testsuite.at: Add them.

2005-08-26  Benoît Dejean  <benoit@placenet.org>

	* mt_version.cc (print_full_version): Merged strings.
	* change_set.cc: No i18n for unittests. Wow, this saves
	21 strings (total 781).

2005-08-25  Benoît Dejean  <benoit@placenet.org>

	* commands.cc (safe_gettext): New function.
	(explain_usage): Used there to avoid _("").

2005-08-25  Benoît Dejean  <benoit@placenet.org>

	* sanity.{cc,hh} (sanity::do_format): Merged code from
	sanity::{log, warning, progress} in order to merge
	strings. Fixed exception rethrowing.

2005-08-25  Benoît Dejean  <benoit@placenet.org>

	* commands.cc (CMD(lca)): One more string for i18n.
	(CMD(trusted)): Merged all strings.

2005-08-25  Benoît Dejean  <benoit@placenet.org>

	* po/fr.po: Updated French translation.

2005-08-25  Benoît Dejean  <benoit@placenet.org>

	* database.cc (database::version): Marked string for i18n
	and simplifed.
	(database::info): Reworked to merge all strings for i18n.

2005-08-25  Benoît Dejean  <benoit@placenet.org>

	* database.{cc,hh} (database::open, database::check_filename):
	New functions to avoid error handling code and string duplicates.

2005-08-25  Matt Johnston  <matt@ucc.asn.au>

	* transform.cc ({int,ext}ernalize_rsa_keypair_id): don't 
	convert the username portion of key ids to/from ACE.
	* tests/t_genkey.at: check that foo+bar@example.com works
	and foobar@exam+ple.com doesn't.

2005-08-24  Benoît Dejean  <benoit@placenet.org>

	* database.cc (assert_sqlite3_ok): Somehow merged error messages.

2005-08-24  Benoît Dejean  <benoit@placenet.org>

	* change_set.cc (move_files_to_tmp_bottom_up): Better strings.
	* keys.cc (generate_key_pair): Merged 2 strings.

2005-08-24  Nathaniel Smith  <njs@pobox.com>

	* database.cc (assert_sqlite3_ok): Remove accidentally-left-in
	format string argument.

2005-08-24  Nathaniel Smith  <njs@pobox.com>

	* revision.cc (check_sane_history): Add MM's for calculated
	changesets.

2005-08-24  Nathaniel Smith  <njs@pobox.com>

	* database.cc (assert_sqlite3_ok): Don't print the raw sqlite
	error code.  Do add some auxiliary information when sqlite errors
	are confusing.

2005-08-24  Nathaniel Smith  <njs@pobox.com>

	* Back out most changes since
	b580c6ac5bf8eea1f442b8bddc60283b047ade1e.  Handling charsets
	properly by working in utf8 and then converting sucks.  Problems
	include
	  - gettext hates you (wants to return stuff in local charset)
	  - strerror hates you (same reason, but you can't turn it off)
	  - can't report charset conversion errors
	We thus return to our "sorta-correct, by accident" status quo.
	Only change left in is signedness fix in
	5548868ab56d939c1fd8713aa2ac8caacd1184a1.

2005-08-23  Nathaniel Smith  <njs@pobox.com>

	* ui.cc (sanitize): Fix signedness bug in comparison.
	* unix/unix.{cc,hh}: New files.
	* Makefile.am (UNIX_PLATFORM_SOURCES): Add them.
	* unix/process.cc (is_executable, make_executable): Use new
	function last_error.

2005-08-23  Nathaniel Smith  <njs@pobox.com>

	* transforms.{cc,hh} (system_charset): Expose.
	* monotone.cc (cpp_main): Use it to fiddle with gettext's charset
	conversion and make --help output actually correct.

2005-08-23  Nathaniel Smith  <njs@pobox.com>

	* transforms.cc (outprep): Don't sanitize all output; removes too
	many valid characters (\r, \t, etc.).
	* ui.cc: Call outprep on ticker output.
	(inform): Do still sanitize ui.inform() output.

2005-08-23  Nathaniel Smith  <njs@pobox.com>

	* transforms.cc (outprep): New function.
	* ui.cc (inform): Use it.
	* monotone.cc (cpp_main): Use it.
	Everything that writes user-intended output directly (i.e., via
	cout) must call outprep() on that data before printing it.
	
2005-08-23  Nathaniel Smith  <njs@pobox.com>

	* monotone.cc (cpp_main): Trick popt into converting its generated
	help messages into the current locale's charset.

2005-08-23  Nathaniel Smith  <njs@pobox.com>

	* ui.cc (inform, sanitize): Convert all output from utf8 to
	current locale's charset.

2005-08-23  Nathaniel Smith  <njs@pobox.com>

	* monotone.cc (cpp_main): Use bind_textdomain_codeset to request
	that all gettext'ed strings be returned in UTF-8.

2005-08-23  Nathaniel Smith  <njs@pobox.com>

	* idna/nfkc.c (g_utf8_strlen): Expose.
	* transforms.{cc,hh} (length): New function.
	* ui.cc (write_ticks): Use length() instead of .size() to
	calculate string widths; should support multibyte characters
	better.  (Still some problems relating to truncating strings to
	avoid overflow -- calculate truncation by length, but perform
	truncation by bytes...)

2005-08-24  Benoît Dejean  <benoit@placenet.org>

	* po/fr.po: Updated French translation.

2005-08-24  Benoît Dejean  <benoit@placenet.org>

	* monotone.cc:
	* commands.cc: Two more i18n strings.

2005-08-23  Benoît Dejean  <benoit@placenet.org>

	* lua.cc: boost::format vs. F.

2005-08-23  Nathaniel Smith  <njs@pobox.com>

	* AUTHORS: Add Benoît Dejean <benoit@placenet.org>.  Create new
	section for translators.  Add Benoît there too.

2005-08-23  Nathaniel Smith  <njs@pobox.com>

	* commands.cc: N_("") -> "".

2005-08-23  Nathaniel Smith  <njs@pobox.com>

	* commands.cc: Make all CMD() calls use N_() instead of _().
	(commands): Insert _() everywhere usage strings are used.  This is
	icky.

2005-08-23  Nathaniel Smith  <njs@pobox.com>

	* keys.cc (get_passphrase): Put back trailing ": " removed in
	recent i18n changes.

2005-08-23  Benoît Dejean  <benoit@placenet.org>

	* change_set.cc (dump_change_set): boost::format instead of F.
	* commands.cc (get_log_message, notify_if_multiple_heads,
	complete, CMD(attr)): Marked some strings for i18n. Replaced a
	multiline string by prefix_lines_with(). Merged strings.
	* diff_patch.cc (merge_provider::try_to_merge_files): Merged
	strings.
	* i18n.h: N_() stands for gettext_noop(), not plural.
	* keys.cc (get_passphrase): Fixed string surgery.
	* netsync.cc: i18nized tickers' labels. Added xgettext comment
	as tickers do not play well with multibytes characters (like é).
	(session::analyze_attachment): Fixed string surgery.
	(session::process_hello_cmd): Merged many strings.
	(session::process_data_cmd): Removed some leading/trailing
	whitespaces.
	* sanity.cc: Marked error prefixes for i18n.
	* ui.cc (tick_write_count::write_ticks): Reworked and fixed
	surgery. Merged some strings.

2005-08-23  Benoît Dejean  <benoit@placenet.org>

	* commands.cc (CMD*): _("") -> "" as _("") returns the PO
	header.

2005-08-23  Benoît Dejean  <benoit@placenet.org>

	* transforms.cc (check_idna_encoding): No i18n for unittests.

2005-08-23  Benoît Dejean  <benoit@placenet.org>

	* change_set.cc (dump_change_set): boost::format instead of F.
	* commands.cc (get_log_message, notify_if_multiple_heads,
	complete, CMD(attr)): Marked some strings for i18n. Replaced a
	multiline string by prefix_lines_with(). Merged strings.
	* diff_patch.cc (merge_provider::try_to_merge_files): Merged
	strings.
	* i18n.h: N_() stands for gettext_noop(), not plural.
	* keys.cc (get_passphrase): Fixed string surgery.
	* netsync.cc: i18nized tickers' labels. Added xgettext comment
	as tickers do not play well with multibytes characters (like é).
	(session::analyze_attachment): Fixed string surgery.
	(session::process_hello_cmd): Merged many strings.
	(session::process_data_cmd): Removed some leading/trailing
	whitespaces.
	* sanity.cc: Marked error prefixes for i18n.
	* ui.cc (tick_write_count::write_ticks): Reworked and fixed
	surgery. Merged some strings.

2005-08-23  Benoît Dejean  <benoit@placenet.org>

	* netcmd.cc (test_netcmd_functions): Don't translate unittest
	strings.
	* rcs_import.cc (cvs_commit::cvs_commit):
	* database.cc (version_cache::put):
	* lua.cc (dump_stack): boost::format vs. F for strings that are
	not messages.

2005-08-23  Benoît Dejean  <benoit@placenet.org>

	* xdelta.cc: Don't translate unittest strings.

2005-08-23  Matthew Gregan  <kinetik@orcon.net.nz>

	* monotone.texi: Bring 'update' syntax up to date.

2005-08-23  Nathaniel Smith  <njs@pobox.com>

	* tests/t_diff_external.at: --diff-args without --external is an
	error.
	* commands.cc (diff): Likewise.

2005-08-22  Nathaniel Smith  <njs@pobox.com>

	* contrib/ciabot_monotone.py (send_change_for): Handle author
	names with spaces in.

2005-08-22  Matt Johnston  <matt@ucc.asn.au>

	* HACKING: change the vim modeline to something that seems to work
	better.

2005-08-23  Olivier Andrieu  <oliv__a@users.sourceforge.net>

	* contrib/monotone.el: When running monotone commands, re-use
	*monotone* buffers. Make the "status" command use the prefix
	argument. Make the "tree"-restricted commands work in dired
	buffers. Add the "--no-merges" option in the log command. Various
	other innocuous changes.

2005-08-22  Nathaniel Smith  <njs@pobox.com>

	* mt_version.cc (print_full_version): Typo.

2005-08-22  Nathaniel Smith  <njs@pobox.com>

	* mt_version.cc: Include sanity.hh.

2005-08-22  Nathaniel Smith  <njs@pobox.com>

	* netsync.cc (process_error_cmd, run_netsync_protocol): Remove
	some newlines to avoid translation noise.

2005-08-22  Nathaniel Smith  <njs@pobox.com>

	* po/LINGUAS, po/ja.po: Remove ja translation again, it seems to
	be corrupt.

2005-08-22  Nathaniel Smith  <njs@pobox.com>

	* commands.cc (update): Don't use F() to indent things.
	
2005-08-22  Nathaniel Smith  <njs@pobox.com>

	* commands.cc (dump_diffs): Don't use F() to create diff headers.
	(commands::process): Put '' in the log message to make Benoît
	Dejean happy ;-).
	
2005-08-22  Nathaniel Smith  <njs@pobox.com>

	* po/LINGUAS, po/ja.po: Add Japanese translation by Satoru SATOH.
	
2005-08-20  Benoît Dejean  <benoit@placenet.org>

	* po/monotone.pot: Remove from version control.
	* po/POTFILES.skip: New file.
	* po/fr.po: French translation (initial version).
	* po/LINGUAS: Add fr.
	
2005-08-22  Nathaniel Smith  <njs@pobox.com>

	* commands.cc (read): Use FP (thanks to Benoît Dejean for
	catch).
	* mt_version.cc (print_version, print_full_version): Mark more
	strings for i18n (also thanks to Benoît Dejean).
	
2005-08-22  Nathaniel Smith  <njs@pobox.com>

	* commands.cc (commands): Revert previous changes, xgettext is
	buggy.
	Mark every CMD() string argument with _().
	* i18n.h, Makefile.am: New file.
	* sanity.hh: Include it.
	* po/Makevars (XGETTEXT_OPTIONS): Learn about _() and N_() as
	markers.

2005-08-22  Nathaniel Smith  <njs@pobox.com>

	* commands.cc (commands): Oops, can't call gettext on a
	std::string...

2005-08-22  Nathaniel Smith  <njs@pobox.com>

	* monotone.cc (coptions, options): Use gettext_noop to mark usage
	strings for i18n.
	* commands.cc (commands): gettextify command descriptions
	* po/Makevars (XGETTEXT_OPTIONS): Include the 2nd, 3rd, and 4th
	arguments to CMD macro as translatedable strings.

2005-08-22  Nathaniel Smith  <njs@pobox.com>

	* database.cc: Replace a bunch of F()'s by boost::format's,
	because F is only for strings displayed to user.

2005-08-22  Nathaniel Smith  <njs@pobox.com>

	* po/Makevars (XGETTEXT_OPTIONS): Extract FP'ed strings.

2005-08-22  Nathaniel Smith  <njs@pobox.com>

	* sanity.hh (FP): New macro.  Usage:
	FP("frobbed %i bar", "frobbed %s bars", num_bars) % num_bars

2005-08-22  Richard Levitte  <richard@levitte.org>

	* contrib/monotone-import.pl: When temporarly touching files that
	have disappeared since last import, don't forget to create
	intermediary directories as well (and to remove them later on).
	Make sure all file arguments are quoted.  Finally, pick up the
	newly created revision by reading MT/revision instead of relying
	on backquotes working.
	Notofication and initial correction submitted by
	BigFish <bigfische@gmail.com>.

2005-08-20  Matthew Gregan  <kinetik@orcon.net.nz>

	* revision.hh: Delete doubled line of text in comment.

2005-08-20  Benoît Dejean  <benoit@placenet.org>

	* monotone.cc (cpp_main): setlocale(LC_ALL).
	* commands.cc (dropkey): Unify warning into a single string.

2005-08-20  Nathaniel Smith  <njs@codesourcery.com>

	* contrib/monoprof.sh (test_commit): Kernel tarball unpacks to
	linux-$KVER/, not $KVER/.

2005-08-19  Nathaniel Smith  <njs@codesourcery.com>

	* contrib/monoprof.sh (SETUP): Put netsync hooks in the default
	hook file.

2005-08-19  Nathaniel Smith  <njs@codesourcery.com>

	* contrib/monoprof.sh: Give a sensible error message if $DATADIR
	doesn't exist.

2005-08-20  Matt Johnston  <matt@ucc.asn.au>

	* database.cc (put_revision): uncomment check_sane_history call
	(was accidentally committed commented out)

2005-08-19  Nathaniel Smith  <njs@codesourcery.com>

	* monotone.texi (Tutorial): Tweak wording, use --db at more
	appropriate places.

2005-08-19  Matthew Gregan  <kinetik@orcon.net.nz>

	* tests/t_crlf.at: Adjust expected line count to accomodate diff
	output change.
	* commands.cc (CMD(diff)): Include base revision ID in diff output
	header when diffing against working copy.  Useful to identify what
	revision a patch was created against.
	* std_hooks.lua (ignore_file): Ignore Visual SourceSafe junk.

2005-08-18  Timothy Brownawell  <tbrownaw@gmail.com>

	* std_hooks.lua: accept_testresult_change now only cares about
	testresults listed in MT/wanted-testresults

2005-08-18  Matthew Gregan  <kinetik@orcon.net.nz>

	* INSTALL: Remove outdated references to configure options and
	Solaris build workarounds.
	* configure.ac: Lower gettext requirement from 0.12.1 to 0.11.5.

2005-08-17  Timothy Brownawell  <tbrownaw@gmail.com>

	* sanity.cc (gasp()): When catching an error from dumping a MM'd
	variable, do not discard output generated prior to the error. This
	way, at least the header line (function name, file, line no.) is
	printed.
	* change_set.cc: write_insane_change_set: new function to write a
	change set without sanity checking it, now used by dump().

2005-08-17  Patrick Mauritz  <oxygene@studentenbude.ath.cx>

	* unix/process.cc: missing include
	* m4/fexceptions.m4, configure.ac, Makefile.am: remove hardcoded
	-fexceptions in CFLAGS and add it only if compiler doesn't freak
	out.

2005-08-17  Nathaniel Smith  <njs@pobox.com>

	* work.cc (build_additions): Tweak wording.

2005-08-17  Nathaniel Smith  <njs@pobox.com>

	* netsync.cc: Add IANA port assignment to the todo list.

2005-08-17  Nathaniel Smith  <njs@pobox.com>

	* unix/process.cc (make_executable): Open the fd read-only, avoids
	problems with read-only files, and a writeable fd doesn't seem to
	be necessary to change permission bits.

2005-08-17  Nathaniel Smith  <njs@pobox.com>

	* unix/process.cc (is_executable, make_executable): When reporting
	an error in a syscall, include the actual error message.

2005-08-17  Nathaniel Smith  <njs@pobox.com>

	* lua.cc (dump_stack): New function.
	(Lua::fail): New method; use above.
	(get, get_fn, get_tab, get_str, get_num, get_bool, extract_str)
	(extract_int, extract_double, extract_bool, begin, next, pop): Use
	it, to give better logging.
	
2005-08-17  Nathaniel Smith  <njs@pobox.com>

	* Makefile.am (lib3rdparty_a_CFLAGS): Build 3rd party C code with
	-fexceptions.

2005-08-17  Matthew Gregan  <kinetik@orcon.net.nz>

	* win32/process.cc: Slightly smarter argv->cmdline munging.
	* std_hooks.lua: Merge hooks for TortoiseMerge (part of
	TortoiseSVN).

2005-08-17  Nathaniel Smith  <njs@pobox.com>

	* lua.cc (lua_hooks): Re-enable panic thrower, we no longer
	support Lua 4.

2005-08-16  Nathaniel Smith  <njs@pobox.com>

	* netsync.cc: Add more netsync todos.

2005-08-15  Nathaniel Smith  <njs@pobox.com>

	* tests/t_explicit_merge_with_anc.at: New test.
	* testsuite.at: Add it.

2005-08-15  Nathaniel Smith  <njs@pobox.com>

	* tests/t_log_brief.at: New test.
	* testsuite.at: Add it.

2005-08-15  Nathaniel Smith  <njs@pobox.com>

	* commands.cc (fcommit): Remove.  This command has never been
	documented, tested, or maintained; it also doesn't avoid the use
	of temporary files (which was supposed to be its purpose).  Has it
	ever actually been used...?
	
2005-08-15  Nathaniel Smith  <njs@pobox.com>

	* lua.cc (hook_init_attributes): Do more logging; use begin()
	instead of starting iteration by hand.

2005-08-15  Patrick Mauritz  <oxygene@studentenbude.ath.cx>

	* testsuite.at, tests/*.at: make testsuite less demanding:
	- QGREP() and QEGREP() provide a portable [e]grep -q
	- export FOO=bar -> FOO=bar; export FOO
	- tail -n $x -> TAIL($x) with appropriate macro

2005-08-15  Patrick Mauritz  <oxygene@studentenbude.ath.cx>

	* m4/typeof.m4: new test, looks if compiler knows the typeof()
	extension
	* configure.ac: use it
	* sanity.hh: use the test, and boost's abstraction over
	__PRETTY_FUNCTION__ and similar pseudo-macros

2005-08-15  Patrick Mauritz  <oxygene@studentenbude.ath.cx>

	* configure.ac (BOOST_FIX_VERSION): only apply that fix on gcc.

2005-08-14  Nathaniel Smith  <njs@pobox.com>

	* configure.ac (BOOST_VERSION_CHECK, BOOST_FIX_VERSION): Fix for
	cross-compilation.  (Thanks to John Bowler <jbowler@acm.org>.)

2005-08-14  Matthew Gregan  <kinetik@orcon.net.nz>

	* testsuite.at: Don't use agraph.
	* Makefile.am: Minor cleanups.

2005-08-13  Patrick Mauritz  <oxygene@studentenbude.ath.cx>

	* botan/gzip.cpp, botan/mutex.cpp: c functions via c* headers need
	std:: prefix

2005-08-13  Patrick Mauritz  <oxygene@studentenbude.ath.cx>

	* schema_migration.cc (lowercase): it's only used for processing sha1
	values whos size we know: make array size constant
	* transforms.cc (encode_hexenc, decode_hexenc): they have to work with
	all kinds of string sizes, so at least make them nicer by using
	boost::scoped_array

2005-08-13  Patrick Mauritz  <oxygene@studentenbude.ath.cx>

	* revision.cc: make copy constructor of revision_set behave like
	normal constructor in case it's copying a freshly created object

2005-08-13  Nathaniel Smith  <njs@pobox.com>

	* testsuite.at: Use SEGV to kill netsync servers, in hopes it will
	give better coverage information.

2005-08-13  Julio M. Merino Vidal  <jmmv@menta.net>

	* configure.ac: Remove an obsolete check to see if SQLite was
	bundled or not, because the bundled version has been used
	exclusively for quite some time.

2005-08-13  Julio M. Merino Vidal  <jmmv@menta.net>

	* database_check.cc: Remove trailing newline from error messages
	when embedding them inside other strings, so that the trailing
	closing parenthesis is printed correctly.

2005-08-13  Julio M. Merino Vidal  <jmmv@menta.net>

	* configure.ac: Add '-mt' as another possible suffix to detect the
	Boost libraries.  It's very common when these libraries are built
	with the "native naming layout".

2005-08-13  Nathaniel Smith  <njs@pobox.com>

	* monotone.1, monotone.texi: Don't mention agraph.
	* tests/t_netsync_repeated.at: Don't use agraph.
	* tests/t_netsync_unrelated.at: Likewise.

2005-08-13  Nathaniel Smith  <njs@pobox.com>

	* commands.cc (agraph): Remove.

2005-08-13  Nathaniel Smith  <njs@pobox.com>

	* tests/t_commit_log_writeback.at: New test.
	* testsuite.at: Add it.

2005-08-12  Nathaniel Smith  <njs@pobox.com>

	* commands.cc (commit): When user uses --message or
	--message-file, don't require non-empty logs, and don't write out
	message to MT/log.  (This makes re-running a 'commit -m foo'
	command line until it works possible; otherwise the second try
	will get a 'MT/log non-empty and -m supplied' error.)

2005-08-11  Nathaniel Smith  <njs@pobox.com>

	* netsync.cc: Add a list of ideas for improvement that will break
	network compatibility and thus perhaps should go together.

2005-08-11  Nathaniel Smith  <njs@pobox.com>

	* tests/t_commit_message_file.at: Un-double file contents.

2005-08-11  Nathaniel Smith  <njs@pobox.com>

	* lua.cc (ok, extract_str, extract_int, extract_double)
	(extract_bool): Add more logging.

2005-08-11  Patrick Mauritz <oxygene@studentenbude.ath.cx>

	* INSTALL: remove section about crypto++ on solaris
	* config.rpath, mkinstalldirs, po/Makefile.in.in,
	  various files in m4, ABOUT-NLS:
	  remove as they're autogenerated
	* hash_map.hh, m4/gnucxxhashmap.m4, m4/stlporthashmap.m4:
	  new files, abstraction over hash_map differences in STL impls.
	* m4/externtemplate.m4: new file, check if compiler is happy
	  with "extern template"
	* configure.ac: hook up the new autoconf tests
	* Makefile.am: remove -Wall
	* botan/gzip.cpp, botan/mutex.cpp: add includes
	* constants.*: move values to .hh if used for array sizes
	* interner.hh, xdelta.cc: use hash_map.hh
	* merkle_tree.cc, unix/inodeprint.cc: make array size truly
	  constant 
	* sanity.hh: work-around for missing typeof() and
	  __PRETTY_FUNCTIONS on non-gcc compilers
	* schema_migration.cc, transforms.cc: moved dynamically
	  initialized array to heap
	* transforms.hh, vocab.hh: use externtemplate autoconf test

2005-08-10  Matthew Gregan  <kinetik@orcon.net.nz>

	* monotone.spec: include zlib-devel and texinfo as build
	requirements, zlib as a runtime requirement.

2005-08-09  Eric Anderson  <anderse-monotone@cello.hpl.hp.com>

	* tests/perf-test.sh: A repeatable performance test harness
	* tests/parse-accounting.pl: A script that parses the accounting
	output into a nice tabular format

2005-08-09  Eric Anderson  <anderse-monotone@cello.hpl.hp.com>
 
	* Changes to significantly improve network pull performance
	* string_queue.hh: created to store pending data and allow for
	efficient removal from the front.  The string queue automatically
	reduces its buffer size if it is very empty.  	
	* hmac.{cc,hh}: Add in a version of chained_hmac::process that can
	operate on a string_queue for use during read.
	* netcmd.{cc,hh}: update netcmd::read to use a string_queue rather
	than a string, update all the regression tests also.  This required
	the somewhat ugly creation of a read_string function because the
	netcmd read and write functions are no longer using the same type.
	* netio.hh: introduce functions for operating on a string_queue. They
	are identical to the equivalent string functions except for the type
	of the argument.
	* netsync.cc: Use a string_queue rather than a string for storing the 
	input and output buffers.

	* string_queue.cc: unit tests (Matt Johnston)

2005-08-09  Richard Li  <richardl@redhat.com>

	* std_hooks.lua (merge2, merge3): explain a little better why
	monotone can't find a merge command.

2005-08-09  Nathaniel Smith  <njs@pobox.com>

	* commands.cc (update): Fix helpful error message to suggest
	_current_ commandline syntax.

2005-08-09  Olivier Andrieu  <oliv__a@users.sourceforge.net>

	* contrib/monotone.el: a couple of fixes spotted by the compiler
	* Changelog, contrib/colorize: utf8ize

2005-08-09  Nathaniel Smith  <njs@pobox.com>

	* NEWS: Put a time in.
	* po/monotone.pot: Regenerate.
	
2005-08-08  Nathaniel Smith  <njs@pobox.com>

	* configure.ac, monotone.spec, debian/changelog:
	* win32/monotone.iss: Bump version number.

2005-08-08  Nathaniel Smith  <njs@pobox.com>

	* UPGRADE: Fix title.
	* NEWS: Add --lca.

2005-08-08  Nathaniel Smith  <njs@pobox.com>

	* commands.cc (merge, propagate): Take --lca.
	* options.hh: Add OPT_LCA.
	* monotone.cc (coptions, cpp_main): Support it it.
	* app_state.{hh,cc} (app_state::usa_lca): New variable.
	* revision.cc (find_common_ancestor_for_merge): Use LCA if user
	passed --lca.
	* tests/t_merge_lca.at: New test.
	* testsuite.at: Add it.
	* monotone.texi (Tree): Document --lca.
	
2005-08-08  Nathaniel Smith  <njs@pobox.com>

	* NEWS: First-pass for 0.22 release.
	* UPGRADE: Likewise.

2005-08-08  Nathaniel Smith  <njs@pobox.com>

	* Makefile.am (BOTAN_SOURCES): Add botan headers.
	* po/monotone.pot: Regenerate.

2005-08-07  Nathaniel Smith  <njs@pobox.com>

	* netsync.cc (rebuild_merkle_trees, insert_with_parents): Make a
	ticker for added revisions, since traversing the tree to pull in
	ancestors causes a noticeable pause before the cert/key tickers
	start up.
	(insert_with_parents): Also simplify logic.

2005-08-07  Nathaniel Smith  <njs@pobox.com>

	* commands.cc (pull): Clarify what the "doing anonymous pull"
	message means and what you might do about it.

2005-08-07  Nathaniel Smith  <njs@pobox.com>

	* monotone.texi (Network Service, Hooks): Document
	get_netsync_read_permitted as getting a nil value on anonymous
	connects.
	* lua.{cc.hh} (hook_get_netsync_anonymous_read_permitted):
	Remove. Replace with 1-argument version of
	hook_get_netsync_write_permitted.
	* netsync.cc (process_anonymous_cmd): Update.
	* tests/t_netsync_permissions.at: Likewise.

2005-08-07  Matthew Gregan  <kinetik@orcon.net.nz>

	* botan/{data_snk,es_file}.cpp: Open fstreams in binary mode.
	These changes, plus the same change for data_src.cpp and
	es_ftw.cpp, have been sent upstream.

2005-08-05  Nathaniel Smith  <njs@pobox.com>

	* commands.cc (commit): Write out the log message to MT/log
	_after_ making sure it's non-empty.
	* tests/t_commit_cancelled.at: New test.
	* testsuite.at: Add it.
	
2005-08-04  Nathaniel Smith  <njs@pobox.com>

	* netsync.cc (rebuild_merkle_trees): Typo.

2005-08-04  Nathaniel Smith  <njs@pobox.com>

	* netsync.cc (rebuild_merkle_trees): Tweak message ("rebuilding
	merkle trees" does not mean anything to J. Random User...)

2005-08-04  Nathaniel Smith  <njs@pobox.com>

	* manifest.cc (build_restricted_manifest_map): In 'missing files'
	error message, explain how to recover.

2005-08-03  Nathaniel Smith  <njs@pobox.com>

	* testsuite.at (NETSYNC_ADDRESS): New macro.
	(NETSYNC_SERVE_N_START, NETSYNC_SERVE_START)
	(NETSYNC_CLIENT_N_RUN): Use it.
	
	* tests/t_netsync_checks_server_key.at: Make sure can unset the
	known-servers entry.

2005-08-03  Matthew A. Nicholson  <matt@matt-land.com>

	* std_hooks.lua (get_preferred_merge2_command)
	(get_preferred_merge3_command): Provide more information on how to
	use vim as merge tool.

2005-08-03  graydon hoare  <graydon@pobox.com>

	* unix/process.cc (make_executable): Fix race, set user/group/other.

2005-08-03  Matthew Gregan  <kinetik@orcon.net.nz>

	* botan/data_src.cpp (DataSource_Stream::DataSourceStream): Open
	fstream as binary file.

2005-08-03  Matthew Gregan  <kinetik@orcon.net.nz>

	* win32/inodeprint.cc: Botan changes.  Also, hash individual
	FileTime structure members rather than the entire structure.
	* keys.cc: Add explicit 'using' for Botan::byte.
	* botan/es_win32.{cpp,h}: Add missing files.
	* Makefile.am: Enable entropy collection via CryptoAPI and Win32
	API.

2005-08-02  Matt Johnston  <matt@ucc.asn.au>

	* botan/gzip.cpp: forgot to commit some semicolons

2005-08-02  Matt Johnston  <matt@ucc.asn.au>

	* botan/gzip.{cpp,h}: rearranged the code to be clearer.

2005-08-01  Nathaniel Smith  <njs@pobox.com>

	* netsync.cc (get_branches): Remove warning when there are no
	branches.

2005-07-29  Nathaniel Smith  <njs@pobox.com>

	* globish.cc (matcher::operator()): Log what's happening.
	(checked_globish_to_regex_test): Fix previously added test.

2005-07-29  Nathaniel Smith  <njs@pobox.com>

	* globish.cc (checked_globish_to_regex_test): Add another test for
	quoted characters.

2005-07-28  Nathaniel Smith  <njs@pobox.com>

	* update.cc (calculate_update_set): Only include current rev in
	update set if it is an acceptable candidate.
	* commands.cc (update): Clarify error message in this case.
	* tests/t_update_branch.at: Update accordingly.

2005-07-28  Matthew Gregan  <kinetik@orcon.net.nz>

	* monotone.spec: Require boost >= 1.32.

2005-07-27  Matthew Gregan  <kinetik@orcon.net.nz>

	* tests/t_merge_add_del.at: 'drop' does not take a branch (test
	now fails in expected place).
	* tests/t_merge_add_rename_add.at: New test.
	* testsuite.at: Add it.

2005-07-27  Nathaniel Smith  <njs@pobox.com>

	* tests/t_update_branch.at: New test.
	* testsuite.at: Add it.
	(REVERT_TO): Do not preserve MT/options file (can setup invalid
	branch).
	* app_state.cc (make_branch_sticky): Call write_options when
	already have a working copy.
	* commands.cc (update): Call make_branch_sticky at appropriate
	time.

2005-07-27  Nathaniel Smith  <njs@pobox.com>
	
	* commands.cc: ALIAS(mv, rename).  ALIAS(rm, drop).

2005-07-26  Nathaniel Smith  <njs@pobox.com>

	* change_set.cc (dump): Add state_renumbering dumper.
	(merge_disjoint_analyses): Add MM().

2005-07-26  Nathaniel Smith  <njs@pobox.com>

	* change_set.cc (dump): Add path_analysis dumper.
	(merge_change_sets): Add more MM()s.

2005-07-26  Nathaniel Smith  <njs@pobox.com>

	* change_set.cc (dump): Add path_state dumper.
	(sanity_check_path_state): Add MM().

2005-07-26  Richard Levitte  <richard@levitte.org>

	* revision.cc (check_sane_history): Convert tabs to the
	appropriate amount of spaces.

2005-07-26  Richard Levitte  <richard@levitte.org>

	* sanity.hh, revision.cc (check_sane_history),
	change_set.cc (concatenate_change_sets, merge_change_sets,
	invert_change_set): Because boost currently uses the symbol M, we
	have a clash.  Therefore, let's rename M to MM, for now.

2005-07-26  Richard Levitte  <richard@levitte.org>

	* commands.cc (CMD(privkey)): Change so both the public and
	private key are printed.

	* tests/t_dropkey_2.at, tests/t_lua_privkey.at: Adapt to the new
	private key format.

2005-07-24  Nathaniel Smith  <njs@pobox.com>

	* sanity.cc (MusingI, ~MusingI): No-op when already in the middle
	of dumping.

2005-07-25  Matthew Gregan  <kinetik@orcon.net.nz>

	* Makefile.am, configure.ac: Remove BUNDLED_{LUA,SQLITE} tests and
	clarify the comment for popt.  Using external versions of these
	tools didn't work anyway, so there's no point giving the
	impression that it might.

2005-07-24  Nathaniel Smith  <njs@pobox.com>

	* sanity.cc (gasp): Handle the possibility of multiple valid calls
	to gasp(), 'db check' can trigger multiple invariants without
	dying.

2005-07-24  Nathaniel Smith  <njs@pobox.com>

	* sanity.{hh,cc} (sanity::already_dumping, gasp): Don't let gasp
	be called recursively, in case a dump triggers an invariant.

2005-07-24  Nathaniel Smith  <njs@pobox.com>

	* sanity.cc (gasp): Make more robust against new errors triggered
	during error unwind.  (write_change_set in particular likes to
	blow up when handling in invalid change_set.)

2005-07-24  Nathaniel Smith  <njs@pobox.com>

	* change_set.cc (merge_change_sets, check_sane)
	(concatenate_change_sets, invert_change_set): Add M()s.

2005-07-24  Nathaniel Smith  <njs@pobox.com>

	* sanity.{hh,cc} (dump): Remove templated version, add std::string
	version.
	* vocab.{hh,cc} (dump): Add ATOMIC/DECORATE/ENCODING dumpers.
	* change_set.{hh,cc} (dump): Add change_set dumper.
	* manifest.{hh,cc} (dump): Add manifest_map dumper.
	* revision.cc (check_sane_history): Add some M()s.

2005-07-24  Nathaniel Smith  <njs@pobox.com>

	* sanity.hh (class Musing, gasp, dump): Actually, take a
	std::string instead of a std::ostream; fits our idioms better.

2005-07-24  Nathaniel Smith  <njs@pobox.com>

	* sanity.cc (log, progress, warning): Append '\n' to strings when
	necessary.
	(gasp): Save string properly.
	(M): Apply black magic.  Now works correctly.
	(dump): Write newline.

2005-07-24  Nathaniel Smith  <njs@pobox.com>

	* sanity.hh (dump): Add a default 'dump' implementation for all
	<<able objects.

2005-07-24  Nathaniel Smith  <njs@pobox.com>

	* constants.{cc,hh} (default_terminal_width): New constant.
	* ui.cc (guess_terminal_width): Use it.

2005-07-24  Nathaniel Smith  <njs@pobox.com>

	* diff_patch.cc (unidiff_append_test): Fix typo.

2005-07-24  Nathaniel Smith  <njs@pobox.com>

	* tests/t_annotate_no_rev.at: New test.
	* testsuite.at: Add it.
	
2005-07-24  Nathaniel Smith  <njs@pobox.com>

	* sanity.{hh,cc} (sanity, dump_buffer, invariant_failure)
	(index_failure,	MusingI, Musing, M): Implement macro M(), for
	'musing', which marks data that monotone was musing over when an
	invariant tripped.
	* Makefile.am (MOST_SOURCES): Fix spacing.

2005-07-23  Nathaniel Smith  <njs@pobox.com>

	* ui.{hh,cc} (guess_terminal_width): New function.
	(tick_write_dot::chars_on_line): Make unsigned to quiet gcc warning.
	(tick_write_dot::write_ticks): Use guess_terminal_width.
	* commands.cc (dump_diffs): Take full responsibility for printing
	=== lines, and use guess_terminal_width.
	* diff_patch.cc (make_diff): Don't print === lines.
	(unidiff_append_test): Adjust accordingly.

2005-07-23  Matthew Gregan  <kinetik@orcon.net.nz>

	* commands.cc (CMD(annotate)): Check for a valid revision before
	trying to fetch it from the database.
	* lua/lundump.[ch], lua/ldump.c: Rename VERSION and VERSION0 to
	LUA_DUMP_VERSION and LUA_DUMP_VERSION0 to avoid clashes with
	VERSION from config.h.

2005-07-22  Nathaniel Smith  <njs@pobox.com>

	* monotone.texi (Committing Work): Remove discussion of manifests.

2005-07-20  Nathaniel Smith  <njs@pobox.com>

	* netsync.cc (rebuild_merkle_trees): Make 'including branch'
	message L() instead of P(); it's nice information, but too much to
	be useful with large databases.

2005-07-22  Matt Johnston  <matt@ucc.asn.au>

	* database_check.cc: check that revisions and manifests
	are normalised to the same for that they would be written as.
	* tests/t_database_check_normalized.at: a test for it.
	* testsuite.at: add it.

2005-07-21  Richard Levitte  <richard@levitte.org>

	* contrib/monotone-import.pl: Now uses the given tag.

2005-07-20  Marcel van der Boom  <marcel@hsdev.com>

	* database.{cc,hh} (get_branches): New method.
	* commands.cc (ls_branches): Use it.
	* netsync.cc (get_branches): Likewise.
	* tests/t_ls_branches.at: New test.
	* testsuite.at: Add it.
	
2005-07-20  Nathaniel Smith  <njs@pobox.com>

	* commands.cc (db): Rename kill_branch_locally to
	kill_branch_certs_locally.
	* tests/t_db_kill_branch_locally.at: Rename to...
	* tests/t_db_kill_branch_certs_locally.at: ...this.  Update.
	* testsuite.at: Update.
	* monotone.texi (Database): Update.

2005-07-19  Nathaniel Smith  <njs@pobox.com>

	* schema_migration.cc (migrator::migrate): Add a check for schemas
	that are just... wrong.
	* tests/t_migrate_broken_schema.at: New test.

2005-07-19  Nathaniel Smith  <njs@pobox.com>

	* netcmd.cc (read): Make the bad HMAC error message clearer.

2005-07-19  Matthew Gregan  <kinetik@orcon.net.nz>

	* tests/t_diff_external.at: Canonicalise output for Win32.

2005-07-18  Nathaniel Smith  <njs@pobox.com>

	* keys.cc (get_passphrase): Do still error out if they keep typing
	empty passphrases.

2005-07-18  Richard Levitte  <richard@levitte.org>

	* database.cc: Move the inclusion of stdarg.h...
	* database.hh: ... here.

2005-07-18  Matt Johnston  <matt@ucc.asn.au>

	* keys.cc (get_passphrase): don't bomb out if they type an empty passphrase.

2005-07-18  Patrick Mauritz  <oxygene@studentenbude.ath.cx>

	* work.cc, manifest.cc: Remove 'using namespace boost'.

2005-07-18  Nathaniel Smith  <njs@pobox.com>

	* netsync.cc (received_items): New instance variable.
	(session::session): Initialize it.
	(note_item_arrived): Maintain it.
	(item_request_outstanding): Rename it to...
	(item_already_received): ...this, and have it check both
	outstanding and fulfilled requests.
	(queue_send_data_cmd, queue_send_delta_cmd): Call it via new
	name.
	
	Hopefully this will eliminate cases where "revs in" is larger than
	"revs written".
	
2005-07-17  Nathaniel Smith  <njs@pobox.com>

	* constants.cc (legal_key_name_bytes): Allow + and _ to appear in
	key names.

2005-07-17  Nathaniel Smith  <njs@pobox.com>

	* ui.{cc,hh} (tick_write_dot::write_ticks): Start a new line when
	too many dots have been written.
	* netsync.cc (process_refine_cmd): Add comment noting a possible
	optimization regarding subtree refinement.

2005-07-17  Nathaniel Smith  <njs@pobox.com>

	* configure.ac, win32/monotone.iss, monotone.spec:
	* debian/changelog: Bump version numbers to 0.21.
	* NEWS: Commit to a timestamp.

2005-07-17  Nathaniel Smith  <njs@pobox.com>

	* NEWS: Add diff changes, more tweaking.
	* UPGRADE: Update for 0.21.
	* AUTHORS: Add Vladimir Vukicevic.

2005-07-18  Matt Johnston  <matt@ucc.asn.au>

	* netsync.cc: merge fixup
	* botan/pipe_rw.cpp (read_all_as_string): make it smarter and faster

2005-07-18  Matt Johnston  <matt@ucc.asn.au>

	* botan/sha160.{cpp,h}: new faster sha160 implementation from Jack Lloyd
	and Kaushik Veeraraghavan.

2005-07-17  Nathaniel Smith  <njs@pobox.com>

	* tests/t_diff_external.at: New test.
	* testsuite.at: Add it.

2005-07-17  Nathaniel Smith  <njs@pobox.com>

	* monotone.texi (Restrictions): diff -r -r does accept
	restrictions now.
	(CVS Phrasebook): Clarify diff section.
	(Informative): Document diff [--unified|--context|--external],
	--diff-args.

2005-07-17  Nathaniel Smith  <njs@pobox.com>

	* app_state.{cc,hh}: Record whether --diff-args was passed, not
	just a string value.
	* lua.{cc,hh} (hook_external_diff): Take a diff_args_provided
	variable.
	* commands.cc (do_external_diff): Pass it.

2005-07-17  Nathaniel Smith  <njs@pobox.com>

	* std_hooks.lua (external_diff_default_args): New variable.
	(external_diff): Use it as a default, and use user-provided
	diff_args otherwise.
	* monotone.texi (Hooks): Document this.

2005-07-16  Vladimir Vukicevic  <vladimirv@gmail.com>

	* lua.{cc,hh} (hook_external_diff): New hook.
	* std_hooks.lua (external_diff): Add default definition.
	* monotone.texi (Hooks): Document external_diff hook.
	* app_state.{cc,hh}, options.hh, monotone.cc: Add --context,
	--external, --unified, --diff-args options.
	* commands.cc (do_external_diff): New function.
	(dump_diffs): Put a == line between each file's diffs.
	Pass file_ids of pre- and post-states to make_diff.
	(diff): Take new options.
	(cdiff): Remove.
	* diff_patch.{cc,hh} (make_diff): Print file ids in diff file
	headers.
	(unidiff_append_test): Update.
	(enum diff_type): Move to...
	* vocab.hh: ...here.
	* tests/t_restrictions.at, tests/t_crlf.at: Update.

2005-07-16  Nathaniel Smith  <njs@pobox.com>

	* manifest.cc (build_restricted_manifest_map): Remove doubled
	comment.

2005-07-16  Nathaniel Smith  <njs@pobox.com>

	* NEWS: Mention need for 'db migrate'.

2005-07-17  Matthew Gregan  <kinetik@orcon.net.nz>

	* lua/*: Import Lua 5.0.2 from upstream.
	* lua/*: Fix up CVS $Id$ tags, which appear to have been trashed
	since monotone existed in CVS.

2005-07-16  Nathaniel Smith  <njs@pobox.com>

	* NEWS: Update for 0.21.

2005-07-16  Nathaniel Smith  <njs@pobox.com>

	* database.cc (assert_sqlite3_ok): Remove dead function.
	
2005-07-16  Nathaniel Smith  <njs@pobox.com>

	* app_state.cc (require_working_copy): Oops, make it compile.

2005-07-16  Nathaniel Smith  <njs@pobox.com>

	* app_state.{cc,hh} (require_working_copy): Take an optional
	argument to give more details about why a working copy was
	required.
	* commands.cc (log): Give said details.

2005-07-16  Nathaniel Smith  <njs@pobox.com>

	* monotone.texi (CVS Phrasebook): Include 'log'.

2005-07-16  Nathaniel Smith  <njs@pobox.com>

	* monotone.texi (Selectors): Document use of globs.
	* tests/t_selector_globbing.at: New test.
	* testsuite.at: Add it.
	
2005-07-16  Jordan Breeding  <jordan.breeding@mac.com>

	* database.cc (selector_to_certname): Make 't:' selector match
	exactly by default as well.

2005-06-25  Brian Downing <bdowning@lavos.net>

	* database.cc (selector_to_certname, complete): Makes 'b:'
	selector be interpreted as a glob instead of as a partial string
	match.
	
2005-07-16  Nathaniel Smith  <njs@pobox.com>

	* netsync.cc: Revert accidentally committed changes.

2005-07-16  Nathaniel Smith  <njs@pobox.com>

	* ChangeLog: Fix formatting.

2005-07-15  Matt Johnston  <matt@ucc.asn.au>

	* netsync.cc (rebuild_merkle_trees): bad_branch_certs is a set of cert
	hashes, not of revision idents.

2005-07-14  Nathaniel Smith  <njs@pobox.com>

	* database.cc (get_revision_cert_index): "reserve" and "resize"
	are different.

2005-07-14  Nathaniel Smith  <njs@pobox.com>

	* netsync.cc (process_delta_cmd): Remove meaningless comment.

2005-07-14  Nathaniel Smith  <njs@pobox.com>

	* database.hh: Pre-declare sqlite3_stmt, instead of including
	sqlite3.h.

2005-07-14  Derek Scherger  <derek@echologic.com>

	* commands.cc (lca,lcad,try_one_merge): call describe_revision for
	logging common ancestors
	(propagate): log final merged line after propagate completes
	to indicate that it actually worked and to be consistent with merge

2005-07-13  Derek Scherger  <derek@echologic.com>

	* ChangeLog: merge fixup

2005-07-13  Derek Scherger  <derek@echologic.com>

	* database.cc (debug): delete stale comment
	(delete_branch_named):
	(delete_tag_named): 
	(clear): replace vprintf stuff with query parameters

2005-07-13  Nathaniel Smith  <njs@pobox.com>

	* contrib/ciabot_monotone.py (main): Optimistically run 'db
	migrate' before using database.

2005-07-13  Nathaniel Smith  <njs@pobox.com>

	* schema_migration.cc (migrate_monotone_schema)
	(migrator::migrate): Move the "nothing happened" check, and don't
	vacuum unless a migration occurred.

2005-07-13  Nathaniel Smith  <njs@pobox.com>

	* tests/t_restricted_diff_unchanged.at: New test.
	* testsuite.at: Add it.

2005-07-13  graydon hoare  <graydon@pobox.com>

	* rcs_import.cc (cvs_branch::cvs_branch): Initialize bools to false.

2005-07-13  Nathaniel Smith  <njs@pobox.com>

	* monotone.texi (Database): Document kill_tag_locally.

2005-07-13  Nathaniel Smith  <njs@pobox.com>

	* tests/t_kill_tag_locally.at, tests/t_ambiguous_tags.at: New
	tests.
	* testsuite.at: Add them.

2005-07-11  graydon hoare  <graydon@pobox.com>

	* AUTHORS: Add Jordan.
	* commands.cc (ls_tags): Do not uniquify tags.
	* constants.{cc,hh} (cvs_window): Change to time_t, tighten to 5 minutes.
	* rcs_import.cc (window): Remove.
	(note_type): Remove dead code.
	(is_sbr): Add test for synthetic branch roots.
	(cvs_commit::is_synthetic_branch_root): New test.
	(process_branch): Skip synthetic branch roots, push new branch
	before picking branch to mark, rather than after.
	(cvs_history::index_branchpoint_symbols): Handle vendor branches.
	(cvs_history::push_branch): Do not duplicate root on private branches.
	(import_branch): Fix up cluster inference.
	(cluster_consumer::consume_cluster): New invariant.
	* tests/t_cvsimport_drepper2.at: Modify to reflect fixes.

2005-07-11  Jordan Breeding  <jordan.breeding@mac.com>

	* commands.cc (db): New subcommand "kill_tag_locally"
	* database.{cc,hh} (delete_tag_named): New function.

2005-07-12  Nathaniel Smith  <njs@pobox.com>

	* schema_migration.cc (migrator::migrate): When there is nothing
	to be done, do nothing.

2005-07-12  Nathaniel Smith  <njs@pobox.com>

	* netsync.cc (rebuild_merkle_trees): Reduce memory usage a bit,
	and don't insert branch certs that the other side will just end up
	throwing away (reduces network traffic).

2005-07-12  Nathaniel Smith  <njs@pobox.com>

	* testsuite.at (NETSYNC_SERVE_START, NETSYNC_SERVE_N_START):
	Really, really really fix up quoting.  Really.
	I hope.

2005-07-12  Nathaniel Smith  <njs@pobox.com>

	* contrib/ciabot_monotone.py (config.project_for_branch): Clarify
	comment text for non-Python programmers.

2005-07-12  Nathaniel Smith  <njs@pobox.com>

	* testsuite.at (NETSYNC_SERVE_START, NETSYNC_SERVE_N_START): Fixup
	quoting.

2005-07-11  Nathaniel Smith  <njs@pobox.com>

	* crypto_tests.cc: New SHA1 correctness tests from Kaushik Veeraraghavan.
	* unit_tests.cc (init_unit_test_suite): 
	* unit_tests.hh (add_crypto_tests): 
	* Makefile.am (unit_tests_SOURCES): Call them.
	* AUTHORS: Add Kaushik Veeraraghavan.

2005-07-11  Nathaniel Smith  <njs@pobox.com>

	* tests/t_netsync_exclude_default.at: New test.
	* testsuite.at: Add it.
	(NETSYNC_SERVE_N_START, NETSYNC_SERVE_START): Use '*' as pattern
	when none is passed.

2005-07-11  Nathaniel Smith  <njs@pobox.com>

	* monotone.texi (Network): Tweak documentation for netsync
	commands.

2005-07-11  Nathaniel Smith  <njs@pobox.com>

	* app_state.{hh,cc} (exclude_patterns, add_exclude): 
	* options.hh (OPT_EXCLUDE): 
	* monotone.cc (coptions, cpp_main): New option --exclude.
	* commands.cc (pull, push, sync, serve): Accept it.
	(process_netsync_args): Implement it.
	* tests/t_netsync_exclude.at: New test.
	* testsuite.at: Add it.

2005-07-11  Timothy Brownawell  <tbrownaw@gmail.com>

	* options.hh, app_state.{hh,cc}, monotone.cc: New command specific
	option, "--exclude=x", puts arg into a vector app.excludes .
	Used by the netsync commands.
	* commands.cc (netsync commands): accept said option
		(process_netsync_args): Handle excludes.
	* monotone.texi: document it

2005-07-11  Timothy Brownawell  <tbrownaw@gmail.com>

	* interner.hh: make slightly faster

2005-07-11  Matt Johnston  <matt@ucc.asn.au>

	* hmac.cc: <string> not <string.h>

2005-07-11  Matt Johnston  <matt@ucc.asn.au>

	* keys.cc (encrypt_rsa): fix typo
	* hmac.{cc,hh}: store key as SymmetricKey, pass correctly to
	MAC_Filter

2005-07-10  Nathaniel Smith  <njs@pobox.com>

	* ChangeLog, configure.ac: Re-remove mysteriously revived
	jibberish.

2005-07-10  Nathaniel Smith  <njs@pobox.com>

	* tests/t_netsync_read_permissions.at: New test.
	* testsuite.at: Run it.
	* netsync.cc (set_session_key, dispatch_payload)
	(respond_to_auth_cmd): Refactor to key HMAC earlier, so error
	packets will get the right HMAC.

2005-07-10  Richard Levitte  <richard@levitte.org>

	* Makefile.am (monotone_CPPFLAGS, unit_tests_CPPFLAGS): Re-remove
	previously removed stuff.

	* ChangeLog, configure.ac: Revert accidentally-recommitted changes.

2005-07-10  Richard Levitte  <richard@levitte.org>

	* monotone.texi (Network), monotone.1: Mention the default port
	number.

2005-07-10  Matthew Gregan  <kinetik@orcon.net.nz>

	* configure.ac: Check for boost >= 1.32.

2005-07-09  Nathaniel Smith  <njs@pobox.com>

	* schema.sql (revision_ancestry__child, revision_certs__id,
	revision_certs__name_value): New indexes.
	* database.cc (dump, dump_table_cb, dump_index_cb): Include
	indexes in dumps.
	(database::database): 
	* schema_migration.cc (migrate_monotone_schema) 
	(migrate_client_to_add_indexes): 
	* tests/t_migrate_schema.at: Corresponding migration gunk.

2005-07-09  Jordan Breeding  <jordan.breeding@mac.com>

	* Makefile.am (monotone_CPPFLAGS, unit_tests_CPPFLAGS): 
	* configure.ac (BOOST_FIX_VERSION): Restrict boost compile kluges
	to boost 1.32.

2005-07-09  Nathaniel Smith  <njs@pobox.com>

	* schema_migration.cc (calculate_schema_id): Include indexes in
	the schema id.

2005-07-09  Nathaniel Smith  <njs@pobox.com>

	* ChangeLog, configure.ac: Revert accidentally-committed changes.

2005-07-09  Nathaniel Smith  <njs@pobox.com>

	* monotone.texi (Generating Keys): Make it a little clearer that
	we aren't necessarily recommending people store their passphrase
	in plaintext.

2005-07-08  Matt Johnston  <matt@ucc.asn.au>

	* propagate mainline to botan branch

	* constants.{cc,hh}: add sha1_digest_length as botan
	doesn't provide a convenient definition.
	* hmac.{cc,hh}: convert to use botan
	* keys.cc (encrypt_rsa, decrypt_rsa): use botan
	* transforms.{cc,hh}: use botan

2005-07-08  Matt Johnston  <matt@ucc.asn.au>

	* tests/t_normalized_filenames.at: expect exit code of 1 not 3 for
	"cat manifest" with a directory in MT/work
	* file_io.cc, netcmd.cc, transforms.cc, vocab.hh: revert changes which
	used swap() for strings and atomic types since strings are
	copy-on-write.

2005-07-08  Matt Johnston  <matt@ucc.asn.au>

	* file_io.cc (ident_existing_file): new function to calculate
	the ident of a file failing gracefully if it doesn't exist
	or is a directory.
	* file_io.hh (classify_manifest_paths,
	build_restricted_manifest_map): use ident_existing_file
	* ui.cc: cast to avoid compiler warnings

2005-07-07  Nathaniel Smith  <njs@pobox.com>

	* contrib/ciabot_monotone.py (Monotone.log): Fix to work with
	0.20.

2005-07-07  Nathaniel Smith  <njs@pobox.com>

	* Makefile.am (monotone_CPPFLAGS, unit_tests_CPPFLAGS): Add
	-DBOOST_REGEX_V4_CHAR_REGEX_TRAITS_HPP to work around g++
	4.0/boost 1.32.0 lossage.

2005-07-07  Vaclav Haisman  <V.Haisman@sh.cvut.cz>

	* Makefile.am: Compile fix for FreeBSD.

2005-07-07  Nathaniel Smith  <njs@pobox.com>

	* netsync.cc (process_hello_cmd, process_anonymous_cmd) 
	(process_auth_cmd): Change permission checking -- always build
	merkle tree (even when a pure sink), send permission denied and
	abort whenever client tries to read/write a branch they don't have
	access to.

2005-07-07  Nathaniel Smith  <njs@pobox.com>

	* ChangeLog: fixup formatting.

2005-07-06  Matt Johnston  <matt@ucc.asn.au>

	* database.cc (assert_sqlite3_ok): database corruption and similar
	problems are errors, not invariants.

2005-07-06  Nathaniel Smith  <njs@pobox.com>

	* commands.cc (push, pull, sync): Fix --help description.	
	
2005-07-06  Nathaniel Smith  <njs@pobox.com>

	* options.hh (OPT_SET_DEFAULT): 
	* app_state.{hh,cc} (app_state::set_default):
	* monotone.cc (coptions, cpp_main): New option.
	* commands.cc (pull, push, sync): Accept it.
	(process_netsync_args): Use it.
	* tests/t_set_default.at, testsuite.at: New test.

2005-07-07  Matthew Gregan  <kinetik@orcon.net.nz>

	* win32/monotone.iss: Bump version number.

2005-07-05  Nathaniel Smith  <njs@pobox.com>

	* debian/rules (config.status): Use bundled sqlite.
	* debian/control (Build-Depends): Remove popt and sqlite.

2005-07-05  Nathaniel Smith  <njs@pobox.com>

	* NEWS: Add timestamp.  Barring unforeseen issues, this is 0.20.

2005-07-05  Nathaniel Smith  <njs@pobox.com>

	* Makefile.am (EXTRA_DIST): Include some missed contrib/ stuff.

2005-07-05  Nathaniel Smith  <njs@pobox.com>

	* po/monotone.pot: Regenerate for release.

2005-07-05  Nathaniel Smith  <njs@pobox.com>

	* configure.ac, debian/changelog, monotone.spec: Bump version
	number.
	* UPGRADE: Update for 0.20 release.

2005-07-05  Nathaniel Smith  <njs@pobox.com>

	* ChangeLog, NEWS, AUTHORS: Fixup Eric Anderson's email address.

2005-07-05  Nathaniel Smith  <njs@pobox.com>

	* monotone.texi (Database): Note that db kill_rev_locally also
	will trigger "unreferenced manifest" warnings from db check.

2005-07-05  Nathaniel Smith  <njs@pobox.com>

	* NEWS: Oops, 'automate select' was in 0.19 after all.

2005-07-05  Nathaniel Smith  <njs@pobox.com>
	
	* contrib/ciabot_monotone.py: Fix multiple collection support.

2005-07-05  Richard Levitte  <richard@levitte.org>

	* monotone.texi (Hooks): Add space after periods where there's
	a lack of space.

	* NEWS: Correct the blurb about
	get_netsync_{read,anonymous_read,write}_permitted

2005-07-05  Nathaniel Smith  <njs@codesourcery.com>

	* NEWS: Add more explicit note on how to upgrade.

2005-07-05  Nathaniel Smith  <njs@codesourcery.com>

	* NEWS: First cut at 0.20 release notes.

2005-07-03  Matthew Gregan  <kinetik@orcon.net.nz>

	* sqlite/*, Makefile.am: Import SQLite 3.2.2 from upstream.
	* sqlite/main.c: Compile fix.
	* sqlite/{callback.c,prepare.c}: Add new files.

2005-07-03  Matthew Gregan  <kinetik@orcon.net.nz>

	* sqlite/{sqlite3.h,tokenize.c} (sqlite3_complete_last): New
	function to find the last valid SQL statement in a string; based
	on sqlite3_complete.  This change should be offered upstream, but
	probably not before sqlite3_complete_last16 is implemented.
	* database.cc (database::load): Load and execute dump in chunks,
	fixes bug 13570.

2005-07-01  Eric Anderson  <anderse-monotone@cello.hpl.hp.com>

	* file_io.cc: Pre-allocate space for the file read so that the
	string doesn't have to be incrementally expanded during the read.

2005-07-01  Matthew Gregan  <kinetik@orcon.net.nz>

	* tests/t_cvsimport_drepper2.at: Canonicalise monotone output so
	that the test passes on Win32.

2005-06-30  Eric Kidd  <eric.kidd@dartmouth.edu>

	* contrib/monotone-import.pl: Changed $branch to
	$user_branch.  This script may need more work, but at least Perl
	compiles it now.

2005-06-30  Patrick Mauritz  <oxygene@studentenbude.ath.cx>

	* automate.cc, basic_io.hh, cert.cc, change_set.cc,
	cryptopp/config.h, cryptopp/integer.cpp, main.cc, merkle_tree.cc,
	merkle_tree.hh, monotone.cc, netcmd.cc, netsync.cc,
	netxx/osutil.h, packet.cc: Namespace and include file cleanup.

2005-06-29  graydon hoare  <graydon@pobox.com>

	* tests/t_cvsimport_drepper2.at: New test.
	* testsuite.at: Call it.

2005-06-23  graydon hoare  <graydon@pobox.com>

	* rcs_import.cc (import_cvs_repo): Put branch imports inside
	transaction blocks, add a couple tickers.

2005-06-22  graydon hoare  <graydon@pobox.com>

	* rcs_file.cc: Track file:line numbers, accept files which violate
	some lies in rcs file format.
	* rcs_import.cc (cvs_tree_walker): 
	Warn rather than crash on parse errors.
	(cvs_history)
	(cvs_commit)
	(cvs_cluster)
	(prepared_revision)
	(import_branch)
	(import_cvs_repo): Support non-branch tags.

2005-06-21  graydon hoare  <graydon@pobox.com>

	* rcs_import.{cc,hh} (import_rcs_file): Rename to test_parse_rcs_file.
	* commands.cc (rcs_import): rename call.

2005-06-19  graydon hoare  <graydon@pobox.com>

	* rcs_import.cc: Rewrite change set inference logic.

2005-06-28  Roland Illig  <roland.illig@gmx.de>

	* app_state.cc: #include <unistd.h>, needed on NetBSD.

2005-06-28  Nathaniel Smith  <njs@codesourcery.com>

	* std_hooks.lua (ignore_file): Ignore vim swap files and emacs
	temp files.

2005-06-27  Nathaniel Smith  <njs@codesourcery.com>

	* INSTALL: Bump required version of Boost to 1.32.

2005-06-26  Matthew Gregan  <kinetik@orcon.net.nz>

	* app_state.cc (app_state::app_state()): Initialise no_merges to
	false so that 'log' will show merges by default (the recently
	added --no-merges option provides a means to disable the merge
	entries).

2005-06-26  Matthew Gregan  <kinetik@orcon.net>

	* tests/t_automate_stdio.at, tests/t_cvsimport_drepper.at,
	tests/t_selector_later_earlier.at: Further canonicalisation of
	monotone output to resolve test failures on Win32.

2005-06-25  Brian Campbell  <brian.p.campbell@dartmouth.edu>

	* commands.cc (CMD(db)): Added db kill_branch_locally command. 
	* database.cc, database.hh (delete_branch_named): New function to
	delete all branch certs with a given branch name.
	* monotone.texi (Database): Added documentation for db
	kill_branch_locally.
	* tests/t_db_kill_branch_locally.at: New test for db
	kill_branch_locally.
	* testsuite.at: Add the test. 
	* AUTHORS: Add myself.
	* ChangeLog: Change my email address on an old contribution to 
	match my pubkey. 

2005-06-24  Nathaniel Smith  <njs@codesourcery.com>

	* tests/t_db_kill_rev_locally.at: Clean up style.

2005-06-24  Nathaniel Smith  <njs@codesourcery.com>

	* unix/process.cc (process_spawn): Format log output correctly.

2005-06-24  Nathaniel Smith  <njs@codesourcery.com>

	* unix/process.cc (existsonpath): Reindent.  Add logging, and use
	'command -v' instead of 'which' (as per Matt Johnston's discovery
	that it is more portable).
	(process_spawn): Handle exec failure more properly.
	* tests/t_existsonpath.at: New test.
	* testsuite.at: Add it.

2005-06-25  Matthew Gregan  <kinetik@orcon.net.nz>

	* monotone.cc: Log correct locale set for LC_MESSAGES.

2005-06-24  Nathaniel Smith  <njs@codesourcery.com>

	* unix/process.cc: Remove tabs.

2005-06-24  Nathaniel Smith  <njs@codesourcery.com>

	* std_hooks.lua (get_preferred_merge2_command)
	(get_preferred_merge3_command): Move meld to the bottom of the
	default merge tool search order.  Also, use xemacs if it appears
	in $EDITOR, otherwise use emacs.
	* revision.cc (check_sane_history): Remove stale comment.

2005-07-05  Nathaniel Smith  <njs@codesourcery.com>

	* globish.cc (combine_and_check_globish): Don't add unnecessary
	{}'s.
	* tests/t_netsync_globs.at, testsuite.at: New test.

2005-07-04  Nathaniel Smith  <njs@codesourcery.com>

	* netcmd.cc (do_netcmd_roundtrip, test_netcmd_mac): Update for new
	chained_hmac object.
	* constants.hh (netsync_key_initializer): Update comment.
	* hmac.hh (hmac_length): Expose length of MACs.
	* hmac.cc: I() that it matches what CryptoPP wants to give.
	* netcmd.cc: I() that it matches the length hard-coded into the
	netsync protocol.
	* vocab.cc (verify(netsync_hmac_value)): Fix error message.
	
2005-07-04  Nathaniel Smith  <njs@codesourcery.com>

	* tests/t_netsync_defaults.at: Update for new var names.  All
	tests now pass.

2005-07-04  Nathaniel Smith  <njs@codesourcery.com>

	* lua.cc (hook_get_netsync_write_permitted): Fix typo.

2005-07-04  Nathaniel Smith  <njs@codesourcery.com>

	* globish.cc (globish_matcher_test): Add check for {foo} (no
	commas).

2005-07-04  Nathaniel Smith  <njs@codesourcery.com>

	* globish.cc (checked_globish_to_regex): Make the special case for
	the empty pattern, actually work.  Unit tests now pass.

2005-07-04  Nathaniel Smith  <njs@codesourcery.com>

	* netcmd.cc (test_netcmd_functions): Update for new anonymous/auth
	packet formats.

2005-07-04  Nathaniel Smith  <njs@codesourcery.com>

	* monotone.texi, monotone.1: Update for new glob stuff.
	* commands.cc (process_netsync_args, push, pull, sync, serve):
	'serve' always requires arguments, rather than falling back on db
	defaults.
	
2005-07-04  Nathaniel Smith  <njs@codesourcery.com>

	* commands.cc (process_netsync_args, push, pull, sync, serve):
	Adapt for patterns instead of regexen; slight refactoring too.

2005-07-03  Nathaniel Smith  <njs@codesourcery.com>

	* netsync.cc: Finally self-consistent.

2005-07-03  Nathaniel Smith  <njs@codesourcery.com>

	* netsync.hh (run_netsync_protocol): Fix prototype.

2005-07-03  Nathaniel Smith  <njs@codesourcery.com>

	* globish.hh: Document the empty pattern as never matching.
	* globish.cc (checked_globish_to_regex): Implement it.
	(globish_matcher_test): Check it.

2005-07-03  Nathaniel Smith  <njs@codesourcery.com>

	* monotone.texi (Network Service, Hooks):
	* testsuite.at: 
	* tests/t_netsync_permissions.at: 
	* tests/t_netsync_single.at: Update to match new
	get_netsync_write_permitted definition.

2005-07-03  Nathaniel Smith  <njs@codesourcery.com>

	* lua.{cc,hh} (hook_get_netsync_write_permitted): Don't take a
	branch argument; write permission is now all or none.  (It really
	was before anyway...)
	* netsync.cc: Update accordingly.

2005-07-03  Nathaniel Smith  <njs@codesourcery.com>

	* netsync.cc: More updating for pattern stuff; getting there...

2005-06-28  Nathaniel Smith  <njs@codesourcery.com>

	* netsync.cc: Update low-level functions to use include_pattern
	and exclude_pattern.

2005-06-28  Nathaniel Smith  <njs@codesourcery.com>

	* netcmd.{cc,hh} (read_anonymous_cmd, write_anonymous_cmd)
	(read_auth_cmd, write_auth_cmd): Take include_pattern and
	exclude_pattern arguments.

2005-06-28  Nathaniel Smith  <njs@codesourcery.com>

	* globish.{cc,hh}: New files.
	* Makefile.am (MOST_SOURCES): Add them.
	* transforms.{cc,hh}: Remove glob-related stuff.
	* unit_tests.{cc,hh}: Call globish unit tests.

2005-06-27  Nathaniel Smith  <njs@codesourcery.com>

	* transforms.cc (glob_to_regex, globs_to_regex, regexes_to_regex):
	Choose "regex" as standard spelling.  Clean up code, add code for
	handling sets, start improving tests (don't currently pass).
	* transforms.hh (glob_to_regex, globs_to_regex, regexes_to_regex):
	Prototype.

2005-06-28  Matt Johnston  <matt@ucc.asn.au>

	* constants.cc: increase db_version_cache_sz to 7 MB
	* netsync.cc: use a deque<string> rather than a single
	string buffer for outbuf.
	* netsync.cc (arm): only queue data when there is
	available space
	* AUTHORS: added Eric Anderson

2005-06-26  Matt Johnston  <matt@ucc.asn.au>

	* transforms.hh: remove extraneous #ifdef
	* hmac.cc, hmac.hh: actually add them

2005-06-26  Matt Johnston  <matt@ucc.asn.au>

	* netcmd.cc (netcmd::read, netcmd::write): change to using a HMACs 
	chained by including the previous HMAC in the input data, rather
	than altering the key each time.
	* netcmd.cc ({read,write}_{data,delta}_cmd): use encode_gzip/decode_gzip
	  rather than raw xform.
	* hmac.{cc,hh}: new chained_hmac abstraction
	* Makefile.in: add them
	* netsync.cc: each session keeps a chained_hmac for read/write
	* transforms.hh: add a string variant for encode_gzip

2005-06-25  Nathaniel Smith  <njs@codesourcery.com>

	* netsync.cc: Tweak comment.

2005-06-25  Nathaniel Smith  <njs@codesourcery.com>

	* AUTHORS: Add Ethan Blanton <elb@elitists.net>.

2005-06-22  Nathaniel Smith  <njs@codesourcery.com>

	* netcmd.hh (netcmd::read, netcmd::write): Don't have defaults for
	key/hmac arguments.
	* netcmd.cc (do_netcmd_roundtrip): New function.
	(test_netcmd_functions): Use it.  Also, make work with hmac
	changes.
	(test_netcmd_mac): New test.
	(add_netcmd_tests): Call it.

2005-06-22  Nathaniel Smith  <njs@codesourcery.com>

	* netcmd.cc (read): Remove unused variable.
	* netsync.cc (call_server, process)
	(arm_sessions_and_calculate_probe, handle_read_available): Give
	better error message on bad_decode exceptions.

2005-06-22  Nathaniel Smith  <njs@codesourcery.com>

	* netcmd.cc, netsync.cc: Revert backwards compatibility code; 0.19
	and 0.20 can't be usefully compatible, and the code as it existed
	would cause real version mismatch error reporting to not work
	right.  (Old client with new server would give a generic "server
	disconnected" error message instead of something useful.)

2005-06-21  Nathaniel Smith  <njs@codesourcery.com>

	* netsync.cc (rebuild_merkle_trees): Fix FIXME comments to match
	reality.
	* tests/t_netsync_diffbranch.at: No longer a bug, remove
	priority.

2005-06-20  Nathaniel Smith  <njs@codesourcery.com>

	* monotone.texi (Hook Reference): Oops, missed a @ref.

2005-06-20  Nathaniel Smith  <njs@codesourcery.com>

	* monotone.texi (Default monotonerc): Rename section to...
	(Default hooks): ...this, to emphasize is still read even when a
	monotonerc exists.

2005-06-19  Richard Levitte  <richard@levitte.org>

	* Makefile.am: There's no reason for monotone.pdf or .dvi to
	depend on monotone.info, since they are built from the .texi
	files.  Also, make the monotone.html and html targets depend
	on version.texi and std_hooks.lua as well.

2005-06-18  Matt Johnston  <matt@ucc.asn.au>

	* INSTALL: fix typo, should be -Iboost_1_31_0 not -Iboost_1_31_2

2005-06-18  Riccardo Ghetta  <birrachiara@tin.it>
	* monotone.texi: include std_hooks.lua as an appendix and remove long
	lua excerpts from hook reference.
	* Makefile.am : make monotone.pdf/eps depend on monotone.info
	
2005-06-24  Matt Johnston  <matt@ucc.asn.au>

	* transforms.{cc,hh}: combine gzip and base64 in one
	pipe for pack()/unpack() to save memory
	* vocab.hh: add swap() to encodings/atomics
	* file_io.cc: use swap() to avoid copying

2005-06-21  Nathaniel Smith  <njs@codesourcery.com>

	* commands.cc (do_diff): Use calculate_arbitrary_change_set,
	instead of reimplementing it.

2005-06-21  Nathaniel Smith  <njs@codesourcery.com>

	* revision.cc (find_least_common_ancestor): Handle left == right
	case.
	* tests/t_diff_currev.at: Un-XFAIL.
	
2005-06-21  Nathaniel Smith  <njs@codesourcery.com>

	* netsync.cc (rebuild_merkle_trees): Fix FIXME comments to match
	reality.
	* tests/t_netsync_diffbranch.at: No longer a bug, remove
	priority.

2005-06-20  Nathaniel Smith  <njs@codesourcery.com>

	* monotone.texi (Hook Reference): Oops, missed a @ref.

2005-06-20  Nathaniel Smith  <njs@codesourcery.com>

	* monotone.texi (Default monotonerc): Rename section to...
	(Default hooks): ...this, to emphasize is still read even when a
	monotonerc exists.

2005-06-19  Richard Levitte  <richard@levitte.org>

	* Makefile.am: There's no reason for monotone.pdf or .dvi to
	depend on monotone.info, since they are built from the .texi
	files.  Also, make the monotone.html and html targets depend
	on version.texi and std_hooks.lua as well.

2005-06-18  Matt Johnston  <matt@ucc.asn.au>

	* INSTALL: fix typo, should be -Iboost_1_31_0 not -Iboost_1_31_2

2005-06-18  Riccardo Ghetta  <birrachiara@tin.it>
	* monotone.texi: include std_hooks.lua as an appendix and remove long
	lua excerpts from hook reference.
	* Makefile.am : make monotone.pdf/eps depend on monotone.info
	
2005-06-17  Matt Johnston  <matt@ucc.asn.au>

	* database.cc (database::execute()): truncate long query log messages
	before copying, saving memory. 
	Patch from Eric Anderson <anderse-monotone@cello.hpl.hp.com>

2005-06-17  Riccardo Ghetta  <birrachiara@tin.it>
	Adds include()/includedir() to lua hooks and extend --rcfile
	* lua.cc: handle --rcfile with directories, implement
	include() and includedir()
	* testsuite.at, t_lua_includedir.at, t_rcfile_dir.at:
	test new functionality
	* monotone.texi: document all functions available to hook
	writers, including the new include() and includedir()

2005-06-16  Nathaniel Smith  <njs@codesourcery.com>

	* diff_patch.cc (merge_extents): Typo caught by anonymous reader.

2005-06-16  Nathaniel Smith  <njs@codesourcery.com>

	* commands.cc (cat): Account for being in a subdir in 'cat file
	REV PATH'.
	* tests/t_cat_file_by_name.at: Test.

2005-06-17  Richard Levitte  <richard@levitte.org>

	* app_state.cc (app_state::app_state()): Avoid a gcc warning by
	having the class members initialised in the same order they are
	defined in the class.

2005-06-16  Nathaniel Smith  <njs@pobox.com>

	* std_hooks.lua (ignore_file): Add Cons/SCons cache files to
	default ignore list.

2005-06-16  Matt Johnston  <matt@ucc.asn.au>

	* ui.cc: increase the divisor as required so that we don't get spurious
	screen updates when we're using the kilobyte/megabyte tickers

2005-06-15  Matt Johnston  <matt@ucc.asn.au>

	* monotone.texi: clarify some netsync parts of the tutorial

2005-06-15  Richard Levitte  <richard@levitte.org>

	* netsync.cc (struct session): Add a pattern regex cache.
	(analyze_ancestry_graph): Use the regex cache instead of the
	pattern string itself.  This is especially important when the
	pattern is used as an old-style collection.
	(process_hello_cmd): Recreate the pattern regex cache with the
	conversion of the pattern to a regex when it's used as an
	old-style collection.
	(process_auth_cmd): When the pattern changes, change the regex
	cache as well.

2005-06-14  Richard Levitte  <richard@levitte.org>

	* std_hooks.lua (get_preferred_merge2_command,
	get_preferred_merge3_command): EDITOR may be undefined.  In that
	case, os.getenv() returns nil, on which string.lower() chokes.
	It's much better to check for that and default to an empty
	string.

2005-06-11  Derek Scherger  <derek@echologic.com>

	* commands.cc (complete_command): log command expansion messages
	with L instead of P to reduce chatter
	(status): add --brief option and corresponding output
	(identify): add trailing space to comment gcc complains about
	* monotone.cc: fix comment typo and add additional details for
	command specific options
	* monotone.texi (Automation): list inventory status code
	combinations and descriptions
	* tests/t_status.at: new test of status command and --brief option
	* testsuite.at: add it

2005-06-11  Matt Johnston  <matt@ucc.asn.au>

	* commands.cc: revert should ignore the ignore hooks, otherwise bad
	things happen (revert a single ignored file, resultant empty ignore list
	reverts the whole working copy).
	* app_state.cc, app_state.hh: give set_restriction a flag to disregard
	file-ignore hooks.
	* tests/t_revert_restrict.at, testsuite.at: a test

2005-06-09  Riccardo Ghetta  <birrachiara@tin.it>

	* std_hooks.lua: make binary_file return nil on unreadable/empty files
	
2005-06-10  Joel Reed  <joelwreed@comcast.com>

	* commands.cc (CMD(cdiff)): Add OPT_DEPTH to command options.
	* t_restrictions.at: Add to testcase.

2005-06-09  Joel Reed  <joelwreed@comcast.com>

	* commands.cc (CMD(diff)): Add OPT_DEPTH back in, as it is used.
	* t_restrictions.at: Add to testcase to increase likelihood of 
	keeping it around :)

2005-06-10  Richard Levitte  <richard@levitte.org>

	* commands.cc (CMD(diff)): Remove OPT_DEPTH, as it was never
	used.

2005-06-09  Richard Levitte  <richard@levitte.org>

	* monotone.texi (Merging): I assume that "apposite" was supposed
	to be "appropriate".

2005-06-09  Riccardo Ghetta  <birrachiara@tin.it>

	* diff_patch.cc/hh: honor the new manual_merge attribute
	* file_io.cc/hh: move here the guess_binary function
	* lua.cc: let guess_binary available to lua
	* std_hooks.lua: handle manual_merge as an add-time attribute and
	initialize by default make it true if the file appears to be binary.
	Make read_contents_of_file able to read "binary" files.
	* tests/t_merge_manual.at: tests new behaviour, superceding the
	old XFAIL t_merge_binary.at test.
	* monotone.texi: document changes, adding a small section on merging.

2005-06-07  Nathaniel Smith  <njs@codesourcery.com>

	* ChangeLog: Fixup.

2005-06-07  Nathaniel Smith  <njs@codesourcery.com>

	* monotone.texi (Storage and workflow): Attempt to thwart some
	common misconceptions.

2005-06-07  Nathaniel Smith  <njs@codesourcery.com>

	* netsync.cc (rebuild_merkle_trees): Add a comment describing how
	this code should work (and why it currently doesn't quite).

2005-06-05  Nathaniel Smith  <njs@codesourcery.com>

	* tests/t_bad_packets.at: Expect certs on a non-existent rev to
	fail.  Run db check instead.
	* commands.cc (complete): Let callers specify they're okay with
	non-existent revisions.
	(CMD(trusted)): So specify.

2005-06-05  Nathaniel Smith  <njs@codesourcery.com>

	* tests/t_tags.at: 'tag' on a non-existent revid should fail.
	* commands.cc (complete): Fail on non-existent revids.

2005-05-29  Nathaniel Smith  <njs@codesourcery.com>

	* tests/t_epoch.at: Typo.
	* tests/t_automate_certs.at, tests/t_selector_later_earlier.at:
	Throw in some calls to CANONICALISE, maybe this will help on
	Win32...

2005-06-04  Timothy Brownawell  <tbrownaw@gmail.com>

	* netsync.cc, netcmd.cc: Style cleanups (mostly whitespace).

2005-06-04  Timothy Brownawell  <tbrownaw@gmail.com>

	* netsync.cc (process_hello_cmd): Warn about collection/regex
	usage when talking to an old server.

2005-06-04  Derek Scherger  <derek@echologic.com>

	* commands.cc (update): update MT/work based on the changes
	between the chosen revision and the new merge revision
	* tests/t_update_with_pending_drop.at: 
	* tests/t_update_with_pending_add.at: 
	* tests/t_update_with_pending_rename.at: un-XFAIL and clean up now
	that things work

2005-06-04  Timothy Brownawell  <tbrownaw@gmail.com>

	* netcmd.{cc,hh}, netsync.cc: Move {read,write}_*_cmd_payload
	to netcmd::{read,write}_*_cmd .
	* netcmd.cc, netsync.cc: Compatibility infrastructure.
	* netsync.cc: Interoperate with v4 servers.

2005-06-03  Timothy Brownawell  <tbrownaw@gmail.com>

	* automate.cc (print_some_output): Fix compiler warning.

2005-06-04  Derek Scherger  <derek@echologic.com>

	* app_state.cc (app_state): initialize diffs to false; it seemed
	to be defaulting to true for me

2005-06-04  Derek Scherger  <derek@echologic.com>

	* tests/t_update_with_pending_drop.at: 
	* tests/t_update_with_pending_add.at: 
	* tests/t_update_with_pending_rename.at: 
	* tests/t_restricted_commit_with_inodeprints.at: new bug reports
	* testsuite.at: call them

2005-06-04  graydon hoare  <graydon@pobox.com>

	* rcs_import.cc 
	(note_state_at_branch_beginning): Move time back when
	there are known commits on a branch.

2005-06-03  Joel Reed  <joelwreed@comcast.com>

	* commands.cc, monotone.texi: provide --verbose option for 
	monotone complete revision which adds date and author 
	completion output
	* contrib/monotone.zsh_completion: use verbose output when
	completing revisions

2005-06-02  graydon hoare  <graydon@pobox.com>

	* rcs_import.cc
	(cvs_key::is_synthetic_branch_founding_commit): New field.
	(cvs_key::operator==): Handle synthetic case specially.
	(cvs_key::operator<): Likewise.
	(note_state_at_branch_beginning): Likewise.	
	* tests/t_cvsimport_drepper.at: Converted bug testcase.
	* testsuite.at: Call it.

	* monotone.cc, commands.cc, options.hh 
	(OPT_NO_MERGES, OPT_DIFFS): New options.
	* app_state.cc (app_state::no_merges, app_state::diffs): Likewise.
	* commands.cc (log): Honor no_merges, diffs.
	* contrib/color_logs.{sh,conf}: Helpers for reviewing work in a
	nice colorized, easy-to-read fashion.
	* contrib/colorize: A colorization script found on the net.

	* HACKING, ROADMAP: Expand a bit.
	* commands.cc (changes_summary::print): Change macro to helper fn.
	* contrib/monotone.el (monotone-cmd): Handle nil exit code.

2005-06-02  Joel Reed  <joelwreed@comcast.com>

	* commands.cc, database.cc, database.hh, vocab.hh, vocab_terms.hh:
	add complete key subcommand and provide --brief option of zsh/bash
	completion. See http://lists.gnu.org/archive/html/monotone-devel/2005-05/msg00461.html
	* tests/t_rebuild.at: add tests for complete key subcommand
	* monotone.texi: document new subcommand
	* contrib/monotone.zsh_completion: update for new complete key
	command, improve _monotone_existing_entries using new --depth=0
	option,	add revision completion for cert command, and a	bugfix 
	for cat command

2005-06-01  Matt Johnston  <matt@ucc.asn.au>

	* tests/t_i18n_changelog.at: capitalise UTF-8 CHARSET to keep
	solaris happy.

2005-06-01  Timothy Brownawell  <tbrownaw@gmail.com>

	* netsync.cc (analyze_ancestry_graph): Try to fix segfault.
	Always accept tags.

2005-06-01  Timothy Brownawell  <tbrownaw@gmail.com>

	* netsync.cc (process_auth_cmd, analyze_ancestry_graph): Move
	write-permission checking to where it belongs, *after* we know
	exactly what we're checking permissions about. Drop things we
	don't want.

2005-06-01  Matt Johnston  <matt@ucc.asn.au>

	* tests/t_cvsimport_deleted_invar.at: don't use -C with tar
	* tests/t_i18n_file.at: capitalise CHARSET=UTF-8, seems more standard.
	* tests/t_merge_normalization_edge_case.at: use known-good output
	rather than using diff3 --merge

2005-05-31  Timothy Brownawell  <tbrownaw@gmail.com>

	* tests/t_epoch_server.at: fix typo
	* netsync.cc (session::process_auth_cmd): If no branches are allowed
	for writing, also check for write permissions to branch "" (needed
	for serving empty dbs). For sync, don't refuse connection if there
	are no readable branches (only do this for pull).

2005-05-31  Timothy Brownawell  <tbrownaw@gmail.com>

	* monotone.texi: Update documentation for get_netsync_*_permitted
	hooks to reflect that they now get individual branch names.

2005-05-31  Timothy Brownawell  <tbrownaw@gmail.com>

	* netsync.cc: session::rebuild_merkle_trees now takes a set of
	branches to include as an argument. On the server, calculate
	this set at the same time the get_netsync_*_permitted hooks are
	called; call said hooks on each branch individually.

2005-05-31  Timothy Brownawell  <tbrownaw@gmail.com>

	Remove old collection support in favor of using regexes exclusively.
	* netsync.cc (convert_pattern): Remove function.
	* (14 files): collections are unexist; do not mention (potential
	for confusion)
	* constants.cc: Increase netsync protocol version.
	* monotone.texi: Update documentation.
	* tests/t_epoch_unidirectional.at: Fix to sync subbranches.
	* commands.cc (CMD update): Fix usage check.
	* tests/t_select_cert.at: Fix to use --revision.

2005-05-30  Timothy Brownawell  <tbrownaw@gmail.com>

	* netsync.cc: Call note_netsync_*_received hooks in the order they're
	written to the db (for revisions, gives topological order).

2005-05-30  Timothy Brownawell  <tbrownaw@gmail.com>

	* lua.{cc,hh}: Replace note_netsync_commit with
	note_netsync_{revision,cert,pubkey}_received
	* packet.{cc,hh}: Callbacks for cert or key written to the database.
	* netsync.cc: Use said callbacks, call note_netsync_*_received hooks.
	* monotone.texi: Update documentation.

2005-05-30  Timothy Brownawell  <tbrownaw@gmail.com>

	* packet.{cc,hh}, netsync.cc: on_revision_written callback now takes
	the revision_id as an argument.
	* lua.{cc,hh}: New Lua hook, note_netsync_commit.
	* netsync.cc: At end of netsync session, call new hook for each
	revision received.
	monotone.texi: Document new hook.

2005-05-30  Richard Levitte  <richard@levitte.org>

	* commands.cc (CMD(checkout), CMD(cdiff), CMD(diff), CMD(log)):
	Remove '[--revision=REVISION]' from command argument synopsis,
	and add more text to the help to explain what happens when
	--revision options are used.
	(CMD(update)): Instead of the optional revision argument, use
	the --revision option.  Add information on what happens when the
	--revision option is used, and when it's not.

	* tests/t_add_stomp_file.at, tests/t_add_vs_commit.at,
	tests/t_annotate.at, tests/t_lf_crlf.at,
	tests/t_update_nonexistent.at, tests/t_update_off_branch.at,
	tests/t_update_to_revision.at: Update to use --revision with
	'monotone update'.

2005-05-30  Matt Johnston  <matt@ucc.asn.au>

	* netsync.cc: cosmetic linebreak tidying for "double-check the
	fingerprint" message.
	* main.cc: make it clearer that "unknown type" refers to an exception
	* monotone.cc: catch early informative_failures (due to charset
	problems etc)

2005-05-30  Matt Johnston  <matt@ucc.asn.au>

	* tests/t_fmerge.at: scrap all the diff3/ed, just compare it with
	known-good output.

2005-05-30  Timothy Brownawell  <tbrownaw@gmail.com>

	* revision.cc (toposort): Better algorithm.

2005-05-30  Matt Johnston  <matt@ucc.asn.au>

	* tests/t_fmerge.at: make sure we write the file with the ed script.

2005-05-30  Matt Johnston  <matt@ucc.asn.au>

	* testsuite.at: use "command -v" rather than "which", since
	Solaris doesn't give useful exit codes for "which".
	* tests/t_fmerge.at: don't use --merge with diff3, pipe to ed instead
	so we don't rely on gnu diff3.

2005-05-29  Timothy Brownawell  <tbrownaw@gmail.com>

	* contrib/monoprof.sh: Add support for using valgrind for
	heap profiling.

2005-05-28  Joel Reed  <joelwreed@comcast.com>

	* app_state.cc, app_state.hh, commands.cc, monotone.cc, options.h:
	add new --depth command, and rename log's --depth to --last
	* monotone.texi: update documentation
	* tests/t_log_depth.at, tests/t_log_depth_single.at: update
	log tests to use --last instead of --depth
	* tests/t_options.at, tests/t_restrictions.at: test usage of
	--depth for commands using restrictions
	* contrib/ciabot_monotone.py, contrib/monotone-notify.pl,
	contrib/monotone.el, contrib/monotone.zsh_completion,
	contrib/mtbrowse.sh: change all occurences of "depth" to "last"

2005-05-28  Timothy Brownawell  <tbrownaw@gmail.com>

	* netcmd.cc (read_netcmd): Reserve space in the buffer if needed,
		swap buffers instead of copying (memory savings for sync
		large files)
	* netsync.cc (session::arm): Don't clear the buffer (now done
		by read_netcmd).

2005-05-27  Timothy Brownawell  <tbrownaw@gmail.com>

	* netsync.cc: Allow REGEXes as well as collections.
		Fix out-of-branch ancestor handling.
	* tests/t_netsync_diffbranch.at: Remove bug report and XFAIL (fixed).
	* commands.cc: Update description fields for netsync commands.
	* monotone.texi: Update documentation.

2005-05-25  Timothy Brownawell  <tbrownaw@gmail.com>

	* tests/t_automate_stdio.at: Make it self-contained.

2005-05-25  Timothy Brownawell  <tbrownaw@gmail.com>

	* contrib/get_stdio.pl (new file): Perl script to parse the output from
	"mtn automate stdio". Used by...
	* tests/t_automate_stdio.at (new file): Test for "mtn automate stdio".
	* testsuite.at: Add it.

2005-05-25  Timothy Brownawell  <tbrownaw@gmail.com>

	* automate.cc ("automate stdio"): Fix block size limiting.
		Honor "output.flush()" in commands.

2005-05-24  Timothy Brownawell  <tbrownaw@gmail.com>

	* automate.cc: Fix buffering for "automate stdio"

2005-05-24  Timothy Brownawell  <tbrownaw@gmail.com>

	* automate.cc: Put back lost "automate certs".

2005-05-24  Matt Johnston  <matt@ucc.asn.au>

	* commands.cc (try_one_merge, CMD(merge), CMD(explicit_merge), 
	CMD(propagate): allow --author flag.

2005-05-24  Timothy Brownawell  <tbrownaw@gmail.com>

	* automate.cc: Fix comment for automate stdio to match the code.
	* monotone.texi: Document ignored locations in automate stdio
	input as reserved.

2005-05-24  Riccardo Ghetta  <birrachiara@tin.it>

	* tests/t_merge_binary.at: new XFAIL test to cover monotone
	inclination to algorithmically merge binary files.

2005-05-24  Richard Levitte  <richard@levitte.org>

	* commands.cc (try_one_merge): Change 'rid' to 'merged_id'.

2005-05-23  Timothy Brownawell  <tbrownaw@gmail.com>

	Fix "automate stdio" input/output format according to ML discussion
	* automate.cc: changed: automate_stdio
		added: print_some_output, class my_stringbuf
	* constants.{cc,hh}: add constant for automate stdio block size
	* monotone.texi: update documentation

2005-05-23  Nathaniel Smith  <njs@codesourcery.com>

	* win32/terminal.cc (have_smart_terminal): Call _isatty on stderr,
	not stdout.

2005-05-23  Richard Levitte  <richard@levitte.org>

	* commands.cc (try_one_merge): Use the value of --date and
	--author if there are any.
	(CMD(merge), CMD(propagate), CMD(explicit_merge)): Change to
	accept --date and --author.

2005-05-23  Riccardo Ghetta  <birrachiara@tin.it>

	* selectors.cc/.hh, database.cc: add two new selectors:
	"earlier or equal than" and "later than".
	* lua.cc/.hh, std-hooks.lua: create a new "expand_date" hook
	* monotone.texi: document the changes
	* testsuite.at, tests/t_selector_later_earlier.at: add specific tests 
	for the new selectors

2005-05-21  Richard Levitte  <richard@levitte.org>

	* Makefile.am: Make monotone.pdf and monotone.dvi depend on
	version.texi.

2005-05-21  Richard Levitte  <richard@levitte.org>

	* monotone.texi: Add a note about the --brief option with
	'monotone log', and restructure the synopsis since it was getting
	a bit silly with all possible variants.

2005-05-21  Richard Levitte  <richard@levitte.org>

	* commands.cc (log_certs): Add two arguments; a separator string
	to be used in front of the second to last cert for multi-valued
	cert types, a bool to say if each cert should be ended with a
	newline.  Overload with shortcuts.
	(CMD(log)): Use the --brief option and implement it using the
	shortcut variants of log_certs.
	* monotone.cc, options.hh: Add the --brief option (OPT_BRIEF
	internally).
	* sanity.cc, sanity.hh (struct sanity): Add the member variable
	and function to hold and set the brief flag.

2005-05-21  Matt Johnston  <matt@ucc.asn.au>

	* tests/t_short_opts.at: remove the saved MT/log message
	from the failed commit.
	* Makefile.am: MAKEINFOFALGS to MAKEINFOFLAGS

2005-05-21  Matt Johnston  <matt@ucc.asn.au>

	* commands.cc (commit): write the log message to MT/log
	during the commit, so it will be available later if the commit
	fails.
	* work.{cc,hh} (write_user_log): new function

2005-05-20  Nathaniel Smith  <njs@codesourcery.com>

	* contrib/mtbrowse.sh: New file.
	* contrib/README: Document it.  Also, document some missed files,
	and re-order listing.
	* Makefile.am (EXTRA_DIST): Add several missing contrib/ files.

2005-05-21  Grahame Bowland  <grahame@angrygoats.net>

	* automate.cc: (automate_certs) change "status" field 
	to "signature". Check whether each cert is trusted, and 
	output in the "trusted" field.
	* testsuite.at: add t_automate_certs.at
	* tests/t_automate_certs.at: Test that the output of 
	"automate certs" is consistent, and that we exit with
	error when rev is incomplete or missing.
	* monotone.texi: update output documentation for 
	"automate certs"

2005-05-20  Emile Snyder  <emile@alumni.reed.edu>

	* annotate.{hh,cc}: Rework to handle lineage dependent line
	mappings and lines which split from a single line in a parent
	revision into multiple lines in some descendent.  Fixes bug where
	some lines remained unannotated.  Fixes wrong assignment of lines
	bug.
	* tests/t_annotate.at: Check no-changes since addition of file
	case.
	* tests/t_annotate_lineage_dependent.at
	* tests/t_annotate_split_lines.at:  New tests.
	* testsuite.at: Add them.
	
2005-05-20  Nathaniel Smith  <njs@codesourcery.com>

	* monotone.texi (Network): Clarify that ports can be specified on
	the command line to serve/pull/push/sync.

2005-05-21  Matt Johnston  <matt@ucc.asn.au>

	* packet.cc (db_packet_writer::~impl, prerequisite.cleanup): 
	add code to remove up circular dependencies between prerequisite
	and delayed_packet shared_ptrs upon destruction, so that unsatisified
	dependency warnings are printed.

2005-05-19  Matt Johnston  <matt@ucc.asn.au>

	* change_set.cc (merge_disjoint_analyses): handle the case where
	a file is dropped on both sides but re-added on one.
	* tests/t_drop_vs_dropadd.at: a test for it
	* testsuite.at

2005-05-19  Derek Scherger  <derek@echologic.com>

	* commands.cc (checkout): rearrange to use --revision option
	* monotone.1: 
	* monotone.texi: document checkout --revision option
	* tests/t_attr.at:
	* tests/t_attributes.at:
	* tests/t_checkout_id_sets_branch.at:
	* tests/t_checkout_noop_on_fail.at:
	* tests/t_checkout_options.at:
	* tests/t_cwork.at:
	* tests/t_delete_dir.at:
	* tests/t_delete_dir_patch.at:
	* tests/t_empty_path.at:
	* tests/t_i18n_file_data.at:
	* tests/t_inodeprints_hook.at:
	* tests/t_inodeprints_update.at:
	* tests/t_largish_file.at:
	* tests/t_lf_crlf.at:
	* tests/t_monotone_up.at:
	* tests/t_netsync_defaults.at:
	* tests/t_netsync_set_defaults.at:
	* tests/t_persistent_server_revision.at:
	* tests/t_rename_added_in_rename.at:
	* tests/t_rename_dir_cross_level.at:
	* tests/t_rename_dir_patch.at:
	* tests/t_single_char_filenames.at:
	* tests/t_subdir_add.at:
	* tests/t_subdir_attr.at:
	* tests/t_subdir_drop.at:
	* tests/t_subdir_rename.at:
	* tests/t_subdir_revert.at:
	* tests/t_tags.at:
	* tests/t_update_off_branch.at:
	* tests/t_versions.at:
	* testsuite.at: add --revision option to checkout

2005-05-18  Richard Levitte  <richard@levitte.org>

	* ui.cc: Move the copyright and license section to the top of the
	file, and add an emacs mode specifier.
	* ui.cc (write_ticks): Change the counter ticker so the trailer
	comes at the end of the counter line instead of the title line.
	This is especially important for code that changes the trailer
	a little now and then.

2005-05-17  Grahame Bowland  <grahame@angrygoats.net>

	* commands.cc: add "automate certs ID" to the help string 
	for the automate command
	* automate.cc: implement "automate certs". Add to the list 
	of commands available through "automate stdio".
	* monotone.texi: document "automate certs"

2005-05-17  Nathaniel Smith  <njs@codesourcery.com>

	* monotone.texi (Network): Document 'serve' as taking more than
	one collection argument.

2005-05-15  graydon hoare  <graydon@pobox.com>

	* rcs_import.cc (note_state_at_branch_beginning): collect
	branch beginning states into a single synthetic commit.

2005-05-15  graydon hoare  <graydon@pobox.com>

	* rcs_import.cc: rewrite most of the branch logic to 
	address issues raised in bugs 13032 and 13063.
	* tests/t_cvsimport_deleted_invar.at: un-XFAIL.

2005-05-16  Matt Johnston  <matt@ucc.asn.au>

	* commands.cc (commit): change scope of the transaction guard so that
	the transaction will fail before MT/revision is written (which could
	leave a non-committed revision/bad working dir).

2005-05-16  Grahame Bowland  <grahame@angrygoats.net>

	* monotone.texi: update "monotone log" documentation
	* commands.cc: fix "monotone log" when run with no --revision args

2005-05-15  Derek Scherger  <derek@echologic.com>

	* tests/t_update_with_blocked_rename.at: new test
	* testsuite.at: call it

2005-05-15  Derek Scherger  <derek@echologic.com>

	* netsync.cc (process_anonymous_cmd, process_auth_cmd): log
	details of permissions allowed/denied
	* tests/t_netsync_permissions.at: new test
	* testsuite.at: call it

2005-05-15  Richard Levitte  <richard@levitte.org>

	* contrib/monotone-notify.pl (revision_is_in_branch): Another
	place where --revision was missing.

2005-05-14  Timothy Brownawell  <tbrownaw@gmail.com>

	* contrib/monoprof.sh: Clean up variable definitions some.
		- Add option --datadir, should now be usable without editing
		variables to match system paths
		- Add option --setup, generates most of the needed files

2005-05-13  Timothy Brownawell  <tbrownaw@gmail.com>

	Add "monotone automate stdio", to let the automation interface
	take commands on standard input.
	* automate.cc: (automate_stdio) New function.
		(automate_command) Add it.
	* commands.cc: Add to description for "automate".
	* monotone.texi: Add to documentation.

2005-05-13  Joel Reed  <joelwreed@comcast.com>

	* tests/t_unidiff3.at: opps. forgot to add this file which
	should have been included as fix for bug 13072.

2005-05-13  Joel Reed  <joelwreed@comcast.com>

	* diff_patch.cc, transforms.cc, testsuite.at: Patch from 
	drepper@redhat.com, who writes: "The attached patch should fix bug
	13072.  I have no idea why the code in transform.cc insists on
	adding an empty line in case the file is empty. Removing the code
	didn't cause any regressions in the test suite and the
	diff_patch.cc change corrects the output format.  A new test case
	is included as well."

2005-05-13  Joel Reed  <joelwreed@comcast.com>

	* automate.cc: add automate attributes command
	* commands.cc: add attributes subcommand helptext
	* contrib/monotone.zsh_completion: use automate attributes
	for completion of monotone attr and cleanup ignore files code
	* tests/t_automate_attributes.at: add testcase
	* testsuite.at: include new testcaes

2005-05-13  Jon Bright  <jon@siliconcircus.com>
	* testsuite.at (UNGZ): Change the way the ungzipping works on
	Win32, in the hope that test 206 will no longer be given invalid
	files.

2005-05-12  Derek Scherger  <derek@echologic.com>

	* automate.cc: bump version number to 1.0
	(struct inventory_item): add pre/post states
	(inventory_paths): remove obsolete function
	(inventory_pre_state, inventory_post_state, inventory_file_state,
	inventory_renames): add fancy new functions
	(automate_inventory): rework for new output format
	* manifest.{cc,hh} (classify_paths): rename to ...
	(classify_manifest_paths): ... this and work solely from manifest
	* monotone.texi: (Automation): update inventory docs
	* tests/t_automate_inventory.at: update for new format and add
	some more tests
	
2005-05-13  Matthew Gregan  <kinetik@orcon.net.nz>

	* HACKING: New file.  First pass at a brief document to help
	newcomers hack on monotone.

2005-05-12  Riccardo Ghetta <birrachiara@tin.it>

	* options.hh (OPT_MSGFILE): New option.
	* monotone.cc (message-file): New option.
	(cpp_main): Handle it.
	* app_state.{cc,hh} (set_message_file): New function.
	* commands.cc (commit): Accept and handle new option.
	* monotone.1, monotone.texi: Document it.
	* tests/t_commit_message_file.at: New test.
	* testsuite.at: Add it.
	
2005-05-12  Timothy Brownawell  <tbrownaw@gmail.com>

	* (20 files): Do not indent with both tabs and spaces in the same file.

2005-05-13  Ulrich Drepper  <drepper@redhat.com>

	* rcs_import.cc (process_one_hunk): Improve handling of corrupt
	RCS files.

2005-05-13  Matthew Gregan  <kinetik@orcon.net.nz>

	* testsuite.at: Fix typo error in Win32 kill logic that was
	causing the testsuites to hang on Win32 machines that don't have
	pskill installed.

2005-05-12  Matthew Gregan  <kinetik@orcon.net.nz>

	* file_io.cc (write_data_impl): Use portable boost::filesystem
	calls in place of unlink(2)/remove(2).

2005-05-12  Grahame Bowland  <grahame@angrygoats.net>

	* commands.cc: Modify the "log" command to accept multiple 
	revisions on command line, and display the log for all 
	of those revisions.

2005-05-11  Nathaniel Smith  <njs@codesourcery.com>

	* std_hooks.lua (ignore_file): Organize a bit more, add
	patterns for autotools cache files, and darcs, codeville, git
	metadata directories.

2005-05-11  Timothy Brownawell  <tbrownaw@gmail.com>

	* revision.cc (expand_dominators): Fix bitmap size-matching.
		(find_common_ancestor_for_merge): Do not wait for ancestors
		to be expanded to the beginning of time before expanding
		dominators. Requires above fix for correct behavior.
	* ChangeLog: Fix date on previous entry.

2005-05-11  Timothy Brownawell  <tbrownaw@gmail.com>

	* contrib/monoprof.sh: Add profiling test for "netsync large file".
		Add options to only run specific profile tests.

2005-05-11  Stanislav Karchebny <stanislav.karchebny@skype.net>

	* contrib/monotone-notify.pl: 'monotone log' takes a revision
	through the --revision= option.

2005-05-11  Richard Levitte  <richard@levitte.org>

	* contrib/monotone-notify.pl: Change all occurences of $symbol' to
	${symbol}' to avoid a confusing Perl warning.

2005-05-11  Joel Reed  <joelwreed@comcast.com>

	* contrib/monotone.zsh_completion: add zsh completion contrib.

2005-05-11  Matt Johnston  <matt@ucc.asn.au>

	* tests/t_add_intermediate_MT_path.at: remove the drop dir part
	* tests/t_delete_dir.at: add a note about re-enabling the above test
	* tests/t_cvsimport3.at: ignore stderr

2005-05-11  Matt Johnston  <matt@ucc.asn.au>

	* rcs_import.cc (find_branchpoint): if a branch is derived from two 
	differing parent branches, take the one closest to the trunk.
	* tests/t_cvsimport3.at: add a test for cvs_importing where branches
	come off a vendor import.
	* testsuite.at: add it

2005-05-11  Nathaniel Smith  <njs@codesourcery.com>

	* work.cc (build_deletions): Disable delete_dir.

2005-05-11  Matthew Gregan  <kinetik@orcon.net.nz>

	* constants.cc (constants::bufsz): Increase buffer size.  Reduces
	the runtime to tests/t_netsync_largish_file.at by four to seven
	times on my test machines.

2005-05-10  Timothy Brownawell  <tbrownaw@gmail.com>

	* revision.cc: Make expand_{ancestors,dominators} twice as fast.
	Loop over revisions in the other direction so that changes at the
	frontier propogate fully in 1 pass, instead of one level at a time.

2005-05-10  Timothy Brownawell  <tbrownaw@gmail.com>

	* packet.{cc,hh}: Give packet_consumer and children a callback to call
	after writing out a revision.
	* netsync.cc: Use this callback to add a "revisions written" ticker,
	to provide user feedback while sanity checking.

2005-05-10  Timothy Brownawell  <tbrownaw@gmail.com>

	* ui.cc: Make tick_write_count take less horizontal space

2005-05-09  Nathaniel Smith  <njs@codesourcery.com>

	* AUTHORS: Give Riccardo his real name.
	* ChangeLog: Likewise.

2005-05-09  Riccardo Ghetta <birrachiara@tin.it>
	
	* std_hooks.lua: Support kdiff3.

2005-05-09  Matthew Gregan  <kinetik@orcon.net.nz>

	* lua.cc (loadstring, run_string): New parameter to identify the
	source of the Lua string being loaded.
	(add_{std,test}_hooks, load_rcfile): Pass an identity through.

2005-05-09  Matthew Gregan  <kinetik@orcon.net.nz>

	* monotone.cc: Absolutify and tilde expand pid file.

2005-05-09  Matthew Gregan  <kinetik@orcon.net.nz>

	* testsuite.at: Revert bogus changes committed in revision 9d478.

2005-05-09  Matt Johnston  <matt@ucc.asn.au>

	* commands.cc (pid_file): use fs::path .empty() rather than ==, since
	boost 1.31 doesn't seem to have the latter.

2005-05-08  Matthew Gregan  <kinetik@orcon.net.nz>

	* lua.cc (report_error, load{file,string}): New member functions.
	Error handling in call moved into report_error.
	(call): Call report_error.
	(run_{file,string}): Call load{file,string} member functions to
	load Lua code into the VM.  Allows us to report syntax errors when
	loading rc files.
	* testsuite.at: test_hooks.lua was calling nonexistent (obsolete)
	strfind function and failing silently.  The improved error
	reporting from Lua caught this and cause testsuite failures.

2005-05-08  Matthew Gregan  <kinetik@orcon.net.nz>

	* monotone.1: Document --pid-file option.  Also make some minor
	spelling and punctuation fixes.

2005-05-08  Timothy Brownawell  <tbrownaw@gmail.com>
	* app_state.cc: {read,write}_options now print a warning instead of
	failing on unreadable/unwritable MT/options .
	* tests/t_unreadable_MT.at: add matching test
	* testsuite.at: add test
	* tests/README: Mention that new tests must be added to testsuite.at
	* work.cc: (get_revision_id) Friendlier error message for
	unreadable MT/revision .

2005-05-08  Matthew Gregan  <kinetik@orcon.net.nz>

	* monotone.texi: Right words, wrong order.
	* testsuite.at: Drop pid mapping trickery, it doesn't work
	consistently.  We now try and use SysInternal's pskill to kill the
	process.  If pskill is not available, we fall back to the old
	'kill all monotone processes' method. These changes affect
	Win32/MingW only.

2005-05-07  Matthew Gregan  <kinetik@orcon.net.nz>

	* commands.cc (pid_file): Remove leftover debugging output.
	* configure.ac: Correct typos in TYPE_PID_T test.
	* testsuite.at: Use some trickery on MingW/Cygwin to map the
	Windows pid to the Cygwin pid.
	* win32/process.cc (process_wait): Correct return type.
	(process_spawn): Replace dropped cast on return.

2005-05-07  Matt Johnston <matt@ucc.asn.au>

	* change_set.cc: fix the code which skips deltas on deleted files,
	  it was looking at the merged filename not the ancestor
	  filename.
	* tests/t_drop_vs_patch_rename.at: a test for the above fix
	* testsuite.at: add it

2005-05-06 Timothy Brownawell <tbrownaw@gmail.com>

	* contrib/monoprof.sh: Add lcad test.
		Add options to pull/rebuild before profiling.

2005-05-06  Nathaniel Smith  <njs@codesourcery.com>

	* INSTALL: s/g++ 3.2 or 3.3/g++ 3.2 or later/.

2005-05-06  Nathaniel Smith  <njs@codesourcery.com>

	* monotone.1: 
	* monotone.texi (Commands, Importing from CVS, RCS): Clarify
	cvs_import documentation on cvsroot vs. module issues.

2005-05-05  Richard Levitte  <richard@levitte.org>

	* AUTHORS: Add rghetta.

2005-05-05  Matthew Gregan  <kinetik@orcon.net.nz>

	* monotone.texi: Document --pid-file option for serve command.
	* app_state.{cc,hh} (set_pidfile, pidfile): New function, new
	member.
	* commands.cc (pid_file): New class.
	(CMD(serve)): Use pid_file.
	* monotone.cc (coptions, cppmain): Add command-specific option
	--pid-file.
	* options.hh (OPT_PIDFILE): New option.
	* {unix,win32}/process.cc (get_process_id): New function.
	(process_{spawn,wait,kill}): Use pid_t.
	* platform.hh (process_{spawn,wait,kill}): Use pid_t.
	(get_process_id): New function
	* configure.ac: Test for pid_t.
	* lua.cc (monotone_{spawn,wait,kill}_for_lua): Use pid_t.
	* testsuite.at: Update netsync kill functions to use pid file.
	* tests/t_netsync_sigpipe.at: Update to use pid file.
	* tests/t_netsync_single.at: Update to use pid file.

2005-05-04  Nathaniel Smith  <njs@codesourcery.com>

	* tests/t_monotone_up.at: New test.
	* testsuite.at: Add it.

2005-05-05  Matthew Gregan  <kinetik@orcon.net.nz>

	* work.cc: Use attr_file_name rather than hardcoded strings.

2005-05-04  Brian Campbell  <brian.p.campbell@dartmouth.edu>

	* contrib/monotone.el (monotone-vc-register): Fix arguments to
	monotone-cmd-buf, to make work.

2005-05-03  Nathaniel Smith  <njs@codesourcery.com>

	* file_io.cc (read_data_for_command_line): Check that file exists,
	if reading a file.

2005-05-04  Matthew Gregan  <kinetik@orcon.net.nz>

	* configure.ac: Add TYPE_SOCKLEN_T function from the Autoconf
	archive.	
	* cryptopp/cryptlib.h (NameValuePairs): Change GetVoidValue from a
	pure virtual to an implemented (but never called) member function
	to work around build problem with GCC 4 on OS X 10.4
	* netxx/osutil.h: Include config.h, use new HAVE_SOCKLEN_T define
	to determine socklen_t type.

2005-05-03  Nathaniel Smith  <njs@codesourcery.com>

	* lua.cc (load_rcfile): Make a version that takes utf8 strings,
	and understands -.
	* app_state.cc (load_rcfiles): Use it.
	* file_io.{cc,hh} (absolutify_for_command_line): New function.
	* monotone.cc (cpp_main): Use it.
	* tests/t_rcfile_stdin.at: New test.
	* testsuite.at: Include it.

2005-05-03  Nathaniel Smith  <njs@codesourcery.com>

	* netsync.cc (load_epoch): Remove unused function.

2005-05-03  Matthew Gregan  <kinetik@orcon.net.nz>

	* tests/t_cvsimport_manifest_cycle.at: Add missing symbols.
	* tests/t_cvsimport_deleted_invar.at: Add new test.
	* testsuite.at: New test.

2005-05-03  Nathaniel Smith  <njs@codesourcery.com>

	* netsync.cc (run_netsync_protocol): Don't use the word
	"exception" in error messages.

2005-05-03  Nathaniel Smith  <njs@codesourcery.com>

	* UPGRADE: Fix version number.

2005-05-03  Nathaniel Smith  <njs@codesourcery.com>

	* debian/compat: New file.

2005-05-03  Nathaniel Smith  <njs@codesourcery.com>

	* UPGRADE: Mention upgrading from 0.18.
	* debian/copyright: Re-sync with AUTHORS.
	* win32/monotone.iss, monotone.spec, debian/changelog: Bump
	version numbers to 0.19.
	* NEWS: Finish updating for 0.19.

2005-05-03  Jon Bright  <jon@siliconcircus.com>
	* win32/monotone.iss: Bump version to 0.19
	
2005-05-03  Jon Bright  <jon@siliconcircus.com>
	* tests/t_automate_select.at: Use arithmetic comparison for
	checking output of wc, since wc pads its results with initial
	spaces on MinGW.
	
2005-05-03  Nathaniel Smith  <njs@codesourcery.com>

	* tests/t_cvsimport2.at: Pass correct module directory.

2005-05-02  Nathaniel Smith  <njs@codesourcery.com>

	* configure.ac: Bump version to 0.19.
	* NEWS: Tweaks.
	* Makefile.am (MOST_SOURCES): Add options.hh.
	(%.eps): Fix ps2eps calling convention.
	* po/monotone.pot: Regenerate.
	* testsuite.at (CHECK_SAME_CANONICALISED_STDOUT): New macro.

2005-05-02  Nathaniel Smith  <njs@codesourcery.com>

	* NEWS: More updates.
	* rcs_import.cc (store_manifest_edge): Fix some edge cases.
	* tests/t_cvsimport_manifest_cycle.at: Make work.  Un-XFAIL.

2005-05-01  Matt Johnston  <matt@ucc.asn.au>

	* diff_patch.cc (normalize_extents): broaden the condition when
	changes can be normalised.
	* tests/t_merge_6.at: now passes.

2005-05-01  Emile Snyder  <emile@alumni.reed.edu>

	* annotate.cc: Fix bug that njs pointed out when a merge has one
	side with no changes.  Be smarter about how we get parent
	file_id's to do file diffs; give another big speedup.
	* tests/t_annotate_copy_all.at: New test for the bug that is fixed.
	* testsuite.at: Add the new test.

2005-05-02  Richard Levitte  <richard@levitte.org>

	* tests/t_override_author_date.at: Adapt to the new way to give
	revision IDs to 'monotone log'.

2005-05-01  Richard Levitte  <richard@levitte.org>

	* monotone.texi: Document the change in 'monotone log'.

2005-05-01  Riccardo Ghetta <birrachiara@tin.it>

	* commands.cc (CMD(log)): Use --revision.

2005-05-02  Matt Johnston  <matt@ucc.asn.au>

	* netsync.cc (process_auth_cmd): make it clearer what the "unknown
	key hash" refers to.

2005-05-01  Richard Levitte  <richard@levitte.org>

	* commands.hh: Expose complete_commands().
	* commands.cc (explain_usage, command_options, process): Don't
	call complete_command().  Except the caller to have done that
	already.
	* monotone.cc (cpp_main): Start with completing the command after
	processing the options.  Use the result everywhere the command is
	required.  This avoids giving the user duplicate (or in some case,
	triplicate) messages about command expansion.

2005-04-30  Derek Scherger  <derek@echologic.com>

	* app_state.{cc,hh}: remove --all-files option
	* automate.cc: move inventory command and associated stuff here from ...
	* commands.cc: ... here, where it has been removed
	* monotone.1: relocate inventory command, remove --all-files option
	* monotone.cc: remove --all-files option
	* monotone.texi: relocate inventory documentation to automation
	section, remove --all-files option
	* tests/t_automate_inventory.at: renamed and updated for move to automate
	* testsuite.at: adjust for rename

2005-04-30  Derek Scherger  <derek@echologic.com>

	* Makefile.am (MOST_SOURCES): add restrictions.{cc,hh} 
	* commands.cc (extract_rearranged_paths): 
	(extract_delta_paths):
	(extract_changed_paths):
	(add_intermediate_paths):
	(restrict_path_set):
	(restrict_rename_set):
	(restrict_path_rearrangement):
	(restrict_delta_map):
	(calculate_restricted_rearrangement):
	(calculate_restricted_revision):
	(calculate_current_revision):
	(calculate_restricted_change_set): move to restrictions.{cc,hh}
	(maybe_update_inodeprints):
	(cat):
	(dodiff):
	(update): rename calculate_current_revision to
	calculate_unrestricted_revision
	* database_check.hh: update header guard #define
	* restrictions.{cc,hh}: add new files

2005-04-30  Nathaniel Smith  <njs@codesourcery.com>

	* commands.cc: Add a placeholder OPT_NONE for commands that don't
	take any command-specific options; use it everywhere.  Now the
	last argument to CMD never starts with %, and the last argument is
	always required to be present.

2005-04-30  Richard Levitte  <richard@levitte.org>

	* contrib/monotone-nav.el (mnav-rev-make): Move it so it's defined
	after the definition of the macro mnav-rev-id.  Otherwise, the
	byte compiler complains there is no setf method for mnav-rev-id.

2005-04-30  Nathaniel Smith  <njs@codesourcery.com>

	* monotone.texi (Database): Minor correction.

2005-04-30  Nathaniel Smith  <njs@codesourcery.com>

	* vocab.cc (trivially_safe_file_path): New function.
	(verify): Use it.
	(test_file_path_verification, test_file_path_normalization): Add a
	few more checks.

	* transforms.{cc,hh} (localized_as_string): New function.
	* {win32,unix}/inodeprint.cc (inodeprint_file): Use it, to avoid
	mkpath().

	* commands.cc (add_intermediate_paths): Hand-code intermediate
	path generator, taking advantage of normalization of file_path's,
	to avoid mkpath().

2005-04-29  Joel Rosdahl  <joel@rosdahl.net>

	* monotone.texi: Minor corrections.

2005-04-29  Nathaniel Smith  <njs@codesourcery.com>

	* commands.cc (ls_tags): Sort output.
	* tests/t_tags.at: Test that output is sorted.

2005-04-29  Derek Scherger  <derek@echologic.com>

	* commands.cc (struct file_itemizer): move to ...
	* work.hh (file_itemizer} ... here
	* work.cc (file_itemizer::visit_file} ... and here

2005-04-29  Emile Snyder  <emile@alumni.reed.edu>

	* annotate.cc (do_annotate_node): Stop doing expensive
	calculate_arbitrary_change_set when we already know we have parent
	and child revisions.  Cuts annotate run time in half.
	
2005-04-29  Nathaniel Smith  <njs@codesourcery.com>

	* commands.cc (update_inodeprints): Rename to...
	(refresh_inodeprints): ...this, so 'monotone up' continues to mean
	update.
	
	* monotone.texi (Inodeprints): Mention refresh_inodeprints in the
	Inodeprints section.
	
	* testsuite.at: 
	* tests/t_update_inodeprints.at: 
	* tests/t_refresh_inodeprints.at: 
	* monotone.texi (Working Copy, Commands): 
	* monotone.1: Update accordingly.

2005-04-29  Nathaniel Smith  <njs@codesourcery.com>

	* change_set.cc (dump_change_set): Don't truncate output.
	(invert_change_test): New unit test.
	(invert_change_set): Make it pass.  This fixes (some?)
	isect.empty() invariant failures.
	
	* NEWS: Start updating for 0.19.

	* revision.cc (check_sane_history): Make comment more
	informative.

2005-04-29  Grahame Bowland  <grahame@angrygoats.net>

	* netxx/types.h: Add new NetworkException type network 
	issue not caused by calling program
	* netsync.cc: Catch Netxx::NetworkException and display 
	as informative_error.
	* netxx/address.cxx: NetworkException for unparsable URIs.
	* netxx/datagram.cxx: NetworkException for connection failure.
	* netxx/resolve_getaddrinfo.cxx, resolve_gethostbyname.cxx:
	NetworkException when DNS resolution fails.
	* netxx/serverbase.cxx: NetworkException if unable to bind 
	to server port.
	* netxx/streambase.cxx: NetworkException if unable to 
	connect.

2005-04-28  Nathaniel Smith  <njs@codesourcery.com>

	* tests/t_netsync_error.at: New test.
	* testsuite.at: Add it.

2005-04-28  Nathaniel Smith  <njs@codesourcery.com>

	* tests/t_rename_attr.at: Fix a bit; also test that rename refuses
	to move a file to a name that already has attrs.
	* work.cc (build_rename): Cleanup a bit; refuse to move a file to
	a name that already has attrs.

	* monotone.texi (Working Copy): Document explicitly that "drop"
	and "rename" do not modify the filesystem directly, and do affect
	attributes.

2005-04-28  Derek Scherger  <derek@echologic.com>

	* commands.cc (get_work_path): 
	(get_revision_path): 
	(get_revision_id):
	(put_revision_id):
	(get_path_rearrangement):
	(remove_path_rearrangement):
	(put_path_rearrangement):
	(update_any_attrs):
	(get_base_revision):
	(get_base_manifest): move to work.{cc,hh}
	(update): indicate optional revision with [ and ]
	(explicit_merge): indicate optional ancestor with [ and ] 

	* manifest.{cc,hh} (extract_path_set): move here from work.{cc,hh}
	* revision.{cc,hh} (revision_file_name): move to work.{cc,hh}

	* work.{cc,hh} (extract_path_set): move to manifest.{cc,hh}
	(get_work_path): 
	(get_path_rearrangement): 
	(remove_path_rearrangement): 
	(put_path_rearrangement): 
	(get_revision_path): 
	(get_revision_id): 
	(put_revision_id): 
	(get_base_revision): 
	(get_base_manifest): 
	(update_any_attrs): move here from commands.cc
	
2005-04-28  Derek Scherger  <derek@echologic.com>

	* ChangeLog: 
	* Makefile.am
	* tests/t_automate_select.at: merge fixups

2005-04-28  Emile Snyder <emile@alumni.reed.edu>

	* annotate.cc: Fix broken build after propagate from .annotate
	branch to mainline.  The lcs stuff was changed to use
	quick_allocator, so our use of it had to change as well.
	
2005-04-28  Emile Snyder  <emile@alumni.reed.edu>

	* commands.cc: New command "annotate"
	* annotate.{cc,hh}: New files implement it.
	* Makefile.am: Build it.
	* monotone.texi: Document it.	
	* tests/t_annotate.at:
	* tests/t_annotate_add_collision.at:
	* tests/t_annotate_branch_collision.at: 
	* testsuite.at: Test it.
	
2005-04-28  Matt Johnston  <matt@ucc.asn.au>

	* tests/t_merge_6.at: narrow the testcase down considerably.

2005-04-28  Matt Johnston  <matt@ucc.asn.au>

	* tests/t_merge_6.at, testsuite.at: add a new test for the case where
	duplicate lines appear in a file during a merge. This testcase can
	be correctly handled by merge(1).

2005-04-28  Matt Johnston  <matt@ucc.asn.au>

	* tests/t_i18n_file.at, transforms.cc: OS X expects all paths to be
	utf-8, don't try to use other encodings in the test.

2005-04-28  Richard Levitte  <richard@levitte.org>

	* tests/t_automate_select.at: silly ignores not needed any more.

2005-04-28  Richard Levitte  <richard@levitte.org>

	* commands.cc (complete): Don't talk of there really was no
	expansion.

2005-04-28  Richard Levitte  <richard@levitte.org>

	* commands.cc, commands.hh: Selector functions and type are moved
	to...
	* selectors.cc, selectors.hh: ... these files.
	* database.cc, database.hh: Adapt to this change.
	* automate.cc (automate_select): New function, implements
	'automate select'.
	(automate_command): Use it.
	* monotone.texi (Automation): Document it.

	* tests/t_automate_select.at: New test.
	* testsuite.at: Use it.

	* Makefile.am (MOST_SOURCES): reorganise.  Add selectors.{cc,hh}.

2005-04-27  Derek Scherger  <derek@echologic.com>

	* commands.cc (ls_unknown): remove unneeded braces
	(struct inventory_item): new struct for tracking inventories
	(print_inventory): removed old output functions 
	(inventory_paths): new functions for paths, data and renames
	(inventory): rework to display two column status codes
	* monotone.texi (Informative): update for new status codes
	* tests/t_inventory.at: update for two column status codes

2005-04-27  Richard Levitte  <richard@levitte.org>

	* quick_alloc.hh: Define QA_SUPPORTED when quick allocation is
	supported.
	* sanity.hh: Only defined the QA(T) variants of checked_index()
	when QA_SUPPORTED is defined.

2005-04-27  Joel Reed  <joelwreed@comcast.com>

	* work.cc: on rename move attributes as well.
	* tests/t_rename_attr.at: No longer a bug.

2005-04-27  Nathaniel Smith  <njs@codesourcery.com>

	* monotone.texi (Working Copy, Commands): Document update_inodeprints.
	* monotone.1: Likewise.

	* tests/t_update_inodeprints.at: New test.
	* testsuite.at: Add it.

2005-04-27  Richard Levitte  <richard@levitte.org>

	* database.cc (selector_to_certname): Add a case for
	commands::sel_cert.

2005-04-27  Richard Levitte  <richard@levitte.org>

	* sanity.hh: Add a couple of variants of checked_index() to
	accomodate for indexes over vector<T, QA(T)>.

	* commands.hh: Add new selector to find arbitrary cert name and
	value pairs.  The syntax is 'c:{name}={value}'.
	* commands.cc (decode_selector): Recognise it.
	* database.cc (complete): Parse it.
	* std_hooks.lua (expand_selector): Add an expansion for it.
	* monotone.texi (Selectors): Document it.

	* tests/t_select_cert.at: Add test.
	* testsuite.at: Use it.

2005-04-27  Matt Johnston  <matt@ucc.asn.au>

	* vocab.cc (verify(file_path)): don't find() twice.
	* change_set.cc (extend_state): remove commented out line 

2005-04-27  Matthew Gregan  <kinetik@orcon.net.nz>

	* tests/t_cvsimport_manifest_cycle.at: New test.
	* testsuite.at: Add test.
	* AUTHORS: Add self.

2005-04-27  Nathaniel Smith  <njs@codesourcery.com>

	* AUTHORS: Add Timothy Brownawell.

2005-04-27  Timothy Brownawell  <tbrownaw@gmail.com>

	* ui.{cc,hh}: Delegate tick line blanking to tick_writers.

2005-04-27  Matt Johnston  <matt@ucc.asn.au>

	* change_set.cc (extend_state): don't mix find() and insert() on
	the path_state, to avoid hitting the smap's worst-case.

2005-04-27  Matt Johnston  <matt@ucc.asn.au>

	* change_set.cc (confirm_proper_tree): move things out of the loops
	for better performance.

2005-04-26  Nathaniel Smith  <njs@codesourcery.com>

	* work.cc: Don't include boost/regex.hpp.

2005-04-26  Nathaniel Smith  <njs@codesourcery.com>

	* manifest.cc, inodeprint.cc: Don't include boost/regex.hpp.

2005-04-26  Nathaniel Smith  <njs@codesourcery.com>

	* sqlite/vdbeaux.c (MAX_6BYTE): Apply patch from
	http://www.sqlite.org/cvstrac/chngview?cn=2445.  It shouldn't
	affect monotone's usage, but just in case.

2005-04-26  Nathaniel Smith  <njs@codesourcery.com>

	* rcs_import.cc (struct cvs_key, process_branch): Fix
	indentation.
	(build_change_set): Handle the case where a file is "added dead".

	* tests/t_cvsimport2.at: Un-XFAIL, improve description.

2005-04-26  Richard Levitte  <richard@levitte.org>

	* monotone.cc (cpp_main): Count the number of command specific
	options exist.  If there is any, add a title for them.

2005-04-26  Matt Johnston  <matt@ucc.asn.au>

	* change_set.cc (analyze_rearrangement): get rid of damaged_in_first
	since it is not used.

2005-04-26  Matt Johnston  <matt@ucc.asn.au>

	* monotone.texi: fix mashed up merge of docs for kill_rev_locally
	and db check.

2005-04-26  Richard Levitte  <richard@levitte.org>

	* monotone.cc, commands.cc: Make some more options global.

2005-04-25  Nathaniel Smith  <njs@codesourcery.com>

	* tests/t_i18n_file_data.at: New test.
	* testsuite.at: Add it.

2005-04-25  Nathaniel Smith  <njs@codesourcery.com>

	* automate.cc (automate_parents, automate_children) 
	(automate_graph): New automate commands.
	(automate_command): Add them.
	* commands.cc (automate): Synopsisfy them.
	* monotone.texi (Automation): Document them.
	* tests/t_automate_graph.at, test/t_parents_children.at: Test
	them.
	* testsuite.at: Add the tests.

	* tests/t_automate_ancestors.at: Remove obsolete comment.
	
2005-04-24  Derek Scherger  <derek@echologic.com>

	* tests/t_rename_file_to_dir.at:
	* tests/t_replace_file_with_dir.at:
	* tests/t_replace_dir_with_file.at: new bug reports
	* testsuite.at: include new tests

2005-04-24  Derek Scherger  <derek@echologic.com>

	* app_state.{cc,hh} (app_state): add all_files flag to the constructor
	(set_all_files): new method for setting flag

	* basic_io.{cc,hh} (escape): expose public method to quote and
	escape file_paths
	(push_str_pair): use it internally

	* commands.cc (calculate_restricted_rearrangement): new function
	factored out of calculate_restricted_revision
	(calculate_restricted_revision): use new function
	(struct unknown_itemizer): rename to ...
	(struct file_itemizer): ... this; use a path_set rather than a
	manifest map; build path sets of unknown and ignored files, rather
	than simply printing them
	(ls_unknown): adjust to compensate for itemizer changes
	(print_inventory): new functions for printing inventory lines from
	path sets and rename maps
	(inventory): new command for printing inventory of working copy
	files

	* manifest.cc (inodeprint_unchanged): new function factored out
	from build_restricted_manifest_map
	(classify_paths): new function to split paths from an old manifest
	into unchanged, changed or missing sets for inventory
	(build_restricted_manifest_map): adjust to use
	inodeprint_unchanged
	* manifest.hh (classify_paths): new public function
	
	* monotone.1: document new inventory command and associated
	--all-files option

	* monotone.cc: add new --all-files option which will be specific
	to the inventory command asap

	* monotone.texi (Informative): document new inventory command
	(Commands): add manpage entry for inventory
	(OPTIONS): add entries for --xargs, -@ and --all-files

	* tests/t_status_missing.at: remove bug priority flag
	* tests/t_inventory.at: new test
	* testsuite.at: include new test
	
2005-04-24  Nathaniel Smith  <njs@codesourcery.com>

	* monotone.texi (Database): Document 'db kill_rev_locally'.

2005-04-24  Nathaniel Smith  <njs@codesourcery.com>

	* ChangeLog: Fixup after merge.

2005-04-24  Nathaniel Smith  <njs@codesourcery.com>

	* manifest.cc (build_restricted_manifest_map): Careful to only
	stat things once on the inodeprints fast-path.
	(read_manifest_map): Hand-code a parser, instead of using
	boost::regex.
	* inodeprint.cc (read_inodeprint_map): Likewise.

2005-04-23  Derek Scherger  <derek@echologic.com>

	* (calculate_restricted_revision): remove redundant variables,
	avoiding path_rearrangement assignments and associated sanity
	checks
	(calculate_current_revision): rename empty to empty_args for
	clarity

2005-04-23  Derek Scherger  <derek@echologic.com>

	* commands.cc (calculate_base_revision): rename to ...
	(get_base_revision): ... this, since it's not calculating anything
	(calculate_base_manifest): rename to ...
	(get_base_manifest): ... this, and call get_base_revision
	(calculate_restricted_revision): call get_base_revision and remove
	missing files stuff
	(add):
	(drop):
	(rename):
	(attr): call get_base_manifest
	(ls_missing): 
	(revert): call get_base_revision
	* manifest.{cc,hh} (build_restricted_manifest_map): don't return
	missing files and don't produce invalid manifests; do report on
	all missing files before failing
	
2005-04-23  Derek Scherger  <derek@echologic.com>

	* app_state.cc:
	* database.cc:
	* file_io.{cc, hh}: fix bad merge

2005-04-23  Nathaniel Smith  <njs@codesourcery.com>

	* database.cc (put_key): Check for existence of keys with
	conflicting key ids, give more informative message than former SQL
	constraint error.

2005-04-23  Nathaniel Smith  <njs@codesourcery.com>

	* transforms.cc (filesystem_is_ascii_extension_impl): Add EUC to
	the list of ascii-extending encodings.

	* tests/t_multiple_heads_msg.at: Make more robust, add tests for
	branching.

2005-04-23  Nathaniel Smith  <njs@codesourcery.com>

	* app_state.cc (restriction_includes): Remove some L()'s that were
	taking 5-6% of time in large tree diff.

2005-04-23  Nathaniel Smith  <njs@codesourcery.com>

	* file_io.{cc,hh} (localized): Move from here...
	* transforms.{cc,hh} (localized): ...to here.  Add lots of gunk to
	avoid calling iconv whenever possible.

2005-04-23  Richard Levitte  <richard@levitte.org>

	* monotone.cc, options.hh: Move the option numbers to options.hh,
	so they can be easily retrieved by other modules.
	* monotone.cc: split the options table in global options and
	command specific options.  The former are always understood, while
	the latter are only understood by the commands that declare it
	(see below).
	(my_poptStuffArgFile): There's no need to keep a copy of the
	stuffed argv.  This was really never a problem.
	(coption_string): New function to find the option string from an
	option number.
	(cpp_main): Keep track of which command-specific options were
	given, and check that the given command really uses them.  Make
	sure that when the help is written, only the appropriate command-
	specific options are shown.  We do this by hacking the command-
	specific options table.
	Throw away sub_argvs, as it's not needed any more (and realy never
	was).

	* commands.cc: Include options.hh to get the option numbers.
	(commands_ops): New structure to hold the option
	numbers used by a command.
	(commands): Use it.
	(command_options): Function to get the set of command-specific
	options for a specific command.
	(CMD): Changed to take a new parameter describing which command-
	specific options this command takes.  Note that for commands that
	do not take command-specific options, this new parameter must
	still be given, just left empty.
	Update all commands with this new parameter.
	* commands.hh: Declare command_options.

	* tests/t_automate_heads.at: 'automate heads' never used the value
	of --branch.
	* tests/t_sticky_branch.at: and neither did 'log'...
	* tests/t_update_missing.at: nor did 'add'...

2005-04-23  Matthew Gregan  <kinetik@orcon.net.nz>

	* tests/t_diff_currev.at: Use CHECK_SAME_STDOUT.

2005-04-23  Matthew Gregan  <kinetik@orcon.net.nz>

	* tests/t_diff_currev.at: New test.
	* testsuite.at: Add new test.

2005-04-22  Christof Petig <christof@petig-baender.de>

	* sqlite/*: update to sqlite 3.2.1

2005-04-22  Nathaniel Smith  <njs@codesourcery.com>

	* manifest.cc (build_restricted_manifest_map): Fixup after merge
	-- use file_exists instead of fs::exists.

2005-04-22  Derek Scherger  <derek@echologic.com>

	* manifest.{cc,hh} (build_restricted_manifest_map): keep and
	return a set of missing files rather than failing on first missing
	file
	* commands.cc (calculate_restricted_revision): handle set of
	missing files
	* revision.hh: update comment on the format of a revision
	* tests/t_status_missing.at: un-XFAIL and add a few tests
	
2005-04-22  Nathaniel Smith  <njs@codesourcery.com>

	* vocab.cc (verify(file_path), verify(local_path)): Normalize
	paths on the way in.
	* tests/t_normalized_filenames.at: Fix to match behavior
	eventually declared "correct".

2005-04-22  Nathaniel Smith  <njs@codesourcery.com>

	* vocab.{cc,hh}: Make verify functions public, make ATOMIC(foo)'s
	verify function a friend of foo, add ATOMIC_NOVERIFY macro, add
	long comment explaining all this.
	* vocab_terms.hh: Add _NOVERIFY to some types.

2005-04-22  Nathaniel Smith  <njs@codesourcery.com>

	* file_io.{cc,hh} (localized): Take file_path/local_path instead
	of string; expose in public interface.  Adjust rest of file to
	match.
	(walk_tree): Don't convert the (OS-supplied) current directory
	from UTF-8 to current locale.
	
	* transforms.{cc,hh} (charset_convert): Be more informative on
	error.
	(calculate_ident): Localize the filename, even on the fast-path.
	Also assert file exists and is not a directory, since Crypto++
	will happily hash directories.  (They are like empty files,
	apparently.)
	
	* manifest.cc (build_restricted_manifest_map): Use file_exists
	instead of fs::exists, to handle localized paths.
	* {win32,unix}/inodeprint.cc (inodeprint_file): Use localized
	filenames to stat.

	* tests/t_i18n_file.at: Rewrite to work right.

	* tests/t_normalized_filenames.at: New test.
	* testsuite.at: Add it.
	* vocab.cc (test_file_path_verification): MT/path is not a valid
	file_path either.
	(test_file_path_normalization): New unit-test.

2005-04-22  Joel Reed  <joelwreed@comcast.net>

	* work.cc (build_deletions) : on drop FILE also drop attributes.
	* tests/t_drop_attr.at : test for success now, fixed bug.

2005-04-22  Jon Bright <jon@siliconcircus.com>
	* monotone.texi: Changed all quoting of example command lines to
	use " instead of ', since this works everywhere, but ' doesn't
	work on Win32

2005-04-21  Jeremy Cowgar  <jeremy@cowgar.com>

	* tests/t_multiple_heads_msg.at: Now checks to ensure 'multiple head'
	  message does not occur on first commit (which creates a new head
	  but not multiple heads).
	* commands.cc (CMD(commit)): renamed head_size to better described
	  old_head_size, now checks that old_head_size is larger than 0 as
	  well otherwise, on commit of a brand new project, a new head was
	  detected and a divergence message was displayed.

2005-04-21  Richard Levitte  <richard@levitte.org>

	* commands.cc (ALIAS): refactor so you don't have to repeat all
	the strings given to the original command.
	(ALIAS(ci)): added as a short form for CMD(commit).

	* Makefile.am (%.eps): create .eps files directly from .ps files,
	using ps2eps.

2005-04-21 Sebastian Spaeth <Sebastian@SSpaeth.de>

	* monotone.texi: add command reference docs about kill_rev_locally
	
2005-04-21  Nathaniel Smith  <njs@codesourcery.com>

	* change_set.cc (apply_path_rearrangement_can_fastpath) 
	(apply_path_rearrangement_fastpath) 
	(apply_path_rearrangement_slowpath, apply_path_rearrangement):
	Refactor into pieces, so all versions of apply_path_rearrangement
	can take a fast-path when possible.

2005-04-21  Jeremy Cowgar  <jeremy@cowgar.com>

	* commands.cc: Renamed maybe_show_multiple_heads to
	  notify_if_multiple_heads, renamed headSize to head_size for
	  coding standards/consistency.
	* tests/t_multiple_heads_msg.at: Added to monotone this time.

2005-04-20  Jeremy Cowgar  <jeremy@cowgar.com>

	* commands.cc: Added maybe_show_multiple_heads, update now notifies
	  user of multiple heads if they exist, commit now notifies user
	  if their commit created a divergence.
	* tests/t_multiple_heads_msg.at: Added
	* testsuite.at: Added above test

2005-04-20  Nathaniel Smith  <njs@codesourcery.com>

	* Makefile.am (EXTRA_DIST): Put $(wildcard) around "debian/*", so
	it will actually work.

2005-04-20  Nathaniel Smith  <njs@codesourcery.com>

	* Makefile.am (EXTRA_DIST): Include tests, even when not building
	packages out in the source directory.

2005-04-20  Matthew Gregan  <kinetik@orcon.net.nz>

	* commands.cc (kill_rev_locally): Move up with rest of non-CMD()
	functions.  Mark static.  Minor whitespace cleanup.
	* commands.hh (kill_rev_locally): Declaration not needed now.

2005-04-20 Sebastian Spaeth <Sebastian@SSpaeth.de>
	* automate.cc: fix typo, add sanity check to avoid empty r_id's
	bein passed in. The automate version was bumped to 0.2 due to
	popular request of a single person.
	* t_automate_ancestors.at: adapt test; it passes now

2005-04-20 Sebastian Spaeth <Sebastian@SSpaeth.de>
	* testuite.at:
	* t_automate_ancestors.at: new test; automate ancestors. This is still
	_failing_ as a) it outputs empty newlines when no ancestor exists and
	b) does not output all ancestors if multiple ids are supplied as input
	
2005-04-20 Sebastian Spaeth <Sebastian@SSpaeth.de>

	* commands.cc:
	* automate.cc: new command: automate ancestors
	* monotone.texi: adapt documentation
	
2005-04-20  Nathaniel Smith  <njs@codesourcery.com>

	* tests/t_log_depth_single.at: 
	* tests/t_add_stomp_file.at: 
	* tests/t_log_depth.at: Shorten blurbs.

2005-04-20  Nathaniel Smith  <njs@codesourcery.com>

	* std_hooks.lua (ignore_file): Ignore compiled python files.

2005-04-20  Jon Bright  <jon@siliconcircus.com>
	* tests/t_sticky_branch.at: Really fix this test

2005-04-20  Jon Bright  <jon@siliconcircus.com>
	* tests/t_sticky_branch.at: Canonicalise stdout before comparison
	* tests/t_setup_checkout_modify_new_dir.at: Ditto
	* tests/t_netsync_largish_file.at: Check the file out rather
	than catting it, so that canonicalisation is unneeded.  
	Canonicalisation is bad here, because the file is random
	binary data, not text with line-ending conventions

2005-04-20  Richard Levitte  <richard@levitte.org>

	* contrib/monotone.el: define-after-key's KEY argument has to be a
	vector with only one element.  The code I used is taken directly
	from the Emacs Lisp Reference Manual, section "Modifying Menus".

2005-04-20  Nathaniel Smith  <njs@codesourcery.com>

	* commands.cc (mdelta, mdata, fdelta, fdata, rdata): Check for
	existence of command line arguments.

	* lua.{cc,hh} (hook_use_inodeprints): New hook.
	* std_hooks.lua (use_inodeprints): Default definition.
	* monotone.texi (Inodeprints): New section.
	(Reserved Files): Document MT/inodeprints.
	(Hook Reference): Document use_inodeprints.
	* work.{cc,hh} (enable_inodeprints): New function.
	* app_state.cc (create_working_copy): Maybe call
	enable_inodeprints.
	
	* tests/t_inodeprints_hook.at: New test.
	* tests/t_bad_packets.at: New test.
	* testsuite.at: Add them.

2005-04-20  Nathaniel Smith  <njs@codesourcery.com>

	* AUTHORS: Actually add Joel Reed (oops).

2005-04-20  Nathaniel Smith  <njs@codesourcery.com>

	Most of this patch from Joel Reed, with only small tweaks myself.
	
	* AUTHORS: Add Joel Reed.

	* platform.hh (is_executable): New function.
	* {unix,win32}/process.cc: Define it.

	* lua.cc (monotone_is_executable_for_lua): New function.
	(lua_hooks): Register it.
	(Lua::push_nil): New method.
	(lua_hooks::hook_init_attributes): New hook.
	* lua.hh: Declare it.
	* monotone.texi (Hook Reference): Document it.

	* work.cc (addition_builder): Call new hook, collect attributes
	for added files.
	(build_additions): Set attributes on new files.

	* tests/t_attr_init.at: New test.
	* tests/t_add_executable.at: New test.
	* testsuite.at: Add them.
	
2005-04-19  Nathaniel Smith  <njs@codesourcery.com>

	* file_io.cc (read_localized_data, write_localized_data): Remove
	logging of complete file contents.
	* tests/t_lf_crlf.at: Remove --debugs, clean up, test more.

2005-04-19 Emile Snyder <emile@alumni.reed.edu>
	
	* file_io.cc: Fix bugs with read/write_localized_data when using
	CRLF line ending conversion.
	* transforms.cc: Fix line_end_convert to add correct end of line
	string if the split_into_lines() call causes us to lose one from
	the end.
	* tests/t_lf_crlf.at: Clean up and no longer XFAIL.
 
2005-04-19  Sebastian Spaeth  <Sebastian@SSpaeth.de>

	* monotone.texi: modified documentation to match changes due to
	previous checking.
	* AUTHORS: Adding myself
	
2005-04-19  Sebastian Spaeth  <Sebastian@SSpaeth.de>

	* automate.cc: make BRANCH optional in "automate heads BRANCH"
	we use the default branch as given in MT/options if not specified
	* commands.cc: BRANCH -> [BRANCH] in cmd description

2005-04-19  Richard Levitte  <richard@levitte.org>

	* contrib/monotone-import.pl (my_exit): As in monotone-notify.pl,
	my_exit doesn't close any network connections.

	* testsuite.at (REVERT_TO): Make it possible to revert to a
	specific branch.  This is useful to resolve ambiguities.
	* tests/t_merge_add_del.at: Use it.

2005-04-19  Matthew Gregan  <kinetik@orcon.net.nz>

	* sanity.hh: Mark {naughty,error,invariant,index}_failure methods
	as NORETURN.
	* commands.cc (string_to_datetime): Drop earlier attempt at
	warning fix, it did not work with Boost 1.31.0.  Warning fixed by
	change to sanity.hh.

2005-04-19  Matthew Gregan  <kinetik@orcon.net.nz>

	* lua.cc (default_rcfilename): Use ~/.monotone/monotonerc.  This
	change is to prepare for the upcoming support for storing user
	keys outside of the database (in ~/.monotone/keys/).
	* app_state.cc (load_rcfiles): Refer to new rc file location in
	comments.
	* monotone.cc (options): Refer to new rc file location.
	* monotone.texi: Refer to new rc file location.  Also change bare
	references to the rc file from '.monotonerc' to 'monotonerc'.

2005-04-19  Matthew Gregan  <kinetik@orcon.net.nz>

	* commands.cc (log): 'depth' option did not handle the single file
	case correctly. Also a couple of minor cleanups.
	* tests/t_log_depth_single.at: New test.
	* testsuite.at: Add test.

2005-04-18  Matthew Gregan  <kinetik@orcon.net.nz>

	* commands.cc (string_to_datetime): Fix warning.

2005-04-18  Richard Levitte  <richard@levitte.org>

	* Makefile.am (EXTRA_DIST): Add contrib/monotone-import.pl.

	* contrib/monotone-import.pl: New script to mimic "cvs import".
	* contrib/README: describe it.

	* commands.cc (CMD(attr)): Make it possible to drop file
	attributes.

	* contrib/monotone-notify.pl (my_exit): The comment was incorrect,
	there are no network connections to close gracefully.
	Implement --ignore-merges, which is on by default, and changes the
	behavior to not produce diffs on merges and propagates where the
	ancestors hve already been shown.

	* tests/t_attr_drop.at: New test to check that 'attr drop'
	correctly drops the given entry.
	* tests/t_drop_attr.at: New test, similar to t_rename_attr.at.
	* testsuite.at: Add them.

2005-04-18  Nathaniel Smith  <njs@codesourcery.com>

	* monotone.texi (Dealing with a Fork): Clarify (hopefully) what we
	mean when we say that "update" is a dangerous command.

2005-04-17  Matt Johnston  <matt@ucc.asn.au>

	* change_set.cc (confirm_proper_tree): remove incorrect code
	setting confirmed nodes.

2005-04-17  Matt Johnston  <matt@ucc.asn.au>

	* change_set.cc (confirm_proper_tree): use a std::set rather than
	dynamic_bitset for the ancestor list, improving performance for
	common tree structures.
	* basic_io.cc: reserve() a string

2005-04-17  Matt Johnston  <matt@ucc.asn.au>

	* packet.cc: fix up unit test compilation.
	* transforms.cc: fix up unit test compilation.

2005-04-17  Matt Johnston  <matt@ucc.asn.au>

	* vocab_terms.hh: remove commented out lines.

2005-04-17  Matt Johnston  <matt@ucc.asn.au>

	* Move base64<gzip> code as close to the database as possible,
	to avoid unnecessary inflating and deflating.

2005-04-17  Nathaniel Smith  <njs@codesourcery.com>

	* monotone.texi (Branching and Merging): A few small edits.

2005-04-17  Nathaniel Smith  <njs@codesourcery.com>

	* change_set.cc (path_item, sanity_check_path_item): Mark things
	inline.

2005-04-17  Henrik Holmboe <henrik@holmboe.se>

	* contrib/monotone-notify.pl: Add signal handlers.  Correct some
	typos.
	(my_exit): New function that does a cleanup and exit.

2005-04-17  Olivier Andrieu  <oliv__a@users.sourceforge.net>

	* transforms.cc: fix glob_to_regexp assertions

2005-04-17  Sebastian Spaeth <Sebastian@sspaeth.de>
	
	* tests/t_db_kill_rev_locally.at: new test; 
	make sure that db kill_rev_locally works as intended

2005-04-17  Sebastian Spaeth <Sebastian@sspaeth.de>

	* commands.cc,database.cc: add 'db kill_rev_locally <id>' command
	still missing: documentation and autotests. Otherwise seems ok.
	
2005-04-17  Richard Levitte  <richard@levitte.org>

	* transforms.cc: Remove tabs and make sure emacs doesn't add
	them.

2005-04-17  Nathaniel Smith  <njs@codesourcery.com>

	* sanity.{hh,cc} (E, error_failure): New sort of invariant.
	* netsync.cc (process_hello_cmd): Make initial pull message
	more clear and friendly.
	Also, if the key has changed, that is an error, not naughtiness.
	* database_check.cc (check_db): Database problems are also errors,
	not naughtiness.  Revamp output in case of errors, to better
	distinguish non-serious errors and serious errors.
	* tests/t_database_check.at: Update accordingly.
	* tests/t_database_check_minor.at: New test.
	* testsuite.at: Add it.
	
2005-04-17  Richard Levitte  <richard@levitte.org>

	* transforms.cc (glob_to_regexp): New function that takes a glob
	expression and transforms it into a regexp.  This will be useful
	for globbing branch expressions when collections are exchanged to
	branch globs and regexps.
	(glob_to_regexp_test): A unit test for glob_to_regexp().

2005-04-17  Matt Johnston  <matt@ucc.asn.au>

	* commands.cc: warn that dropkey won't truly erase the privkey
	from the database
	* monotone.texi: same

2005-04-17  Matt Johnston  <matt@ucc.asn.au>

	* database.cc: mention that it could be the filesystem that
	is full in the SQLITE_FULL error message

2005-04-17  Matthew Gregan  <kinetik@orcon.net.nz>

	* monotone.cc: Fix warnings: add missing initializers.
	* netsync.cc: Fix warnings: inline static vs static inline.

2005-04-16  Emile Snyder  <emile@alumni.reed.edu>

	* tests/t_add_stomp_file.at: New test for failing case.  
        If you have a file foo in your working dir (not monotone 
        controlled) and someone else adds a file foo and commits, 
        update should at least warn you before stomping your 
        non-recoverable foo file.
	* testsuite.at: Add it.
	
2005-04-16  Derek Scherger  <derek@echologic.com>

	* work.cc (known_preimage_path): rename to...
	(known_path): this, since it's image agnostic
	(build_deletions): update for renamed function
	(build_rename): ensure rename source exists in current revision
	and rename target does not exist in current revision

	* tests/t_no_rename_overwrite.at: un-XFAIL 

2005-04-16  Nathaniel Smith  <njs@codesourcery.com>

	* app_state.{cc,hh} (set_author, set_date): New methods.
	* cert.cc (cert_revision_date): Rename to...
	(cert_revision_date_time): ...an overloaded version of this.
	(cert_revision_author_default): Check app.date.
	* cert.hh: Expose cert_revision_date_time.
	* commands.cc (commit): Handle --date.
	* main.cc: Parse --date and --author options.
	* monotone.1: Document --date, --author.
	* monotone.texi (Working Copy, OPTIONS): Likewise.

	* tests/t_override_author_date.at: New test.
	* testsuite.at: Add it.
	
	This commit heavily based on a patch by Markus Schiltknecht
	<markus@bluegap.ch>.
	
2005-04-16  Nathaniel Smith  <njs@codesourcery.com>

	* ChangeLog: Fixup after merge.

2005-04-16  Nathaniel Smith  <njs@codesourcery.com>

	* tests/t_update_nonexistent.at: New test.
	* testsuite.at: Add it.
	
	* commands.cc (update): Verify that user's requested revision
	exists.

2005-04-16  Nathaniel Smith  <njs@codesourcery.com>

	* ChangeLog: Fixup after merge.

2005-04-16  Emile Snyder <emile@alumni.reed.edu>

	* tests/t_add_vs_commit.at: New test for failing case.  If you
	add a file in you working dir, someone else adds the same file
	and commits, then you do an update it messes up your working
	directory.
	* testsuite.at: Add it.
	
2005-04-16  Nathaniel Smith  <njs@codesourcery.com>

	* commands.cc (checkout): Move check for existence of revision
	earlier.
	
	* tests/t_netsync_defaults.at, tests/t_netsync_single.at:
	Don't hard-code netsync port.

2005-04-16  Nathaniel Smith  <njs@codesourcery.com>

	* testsuite.at: Use a random server port.
	
	* .mt-attrs, contrib/README: Update for Notify.pl ->
	monotone-notify.pl rename.
	
	* monotone.1: Warn people off rcs_import.
	* monotone.texi (Commands): Likewise.

2005-04-16  Nathaniel Smith  <njs@codesourcery.com>

	* AUTHORS: Add Emile Snyder <emile@alumni.reed.edu>.

2005-04-16  Nathaniel Smith  <njs@codesourcery.com>

	* tests/t_lf_crlf.at: New test from Emile Snyder
	<emile@alumni.reed.edu>, with tweaks.
	* testsuite.at: Add it.

2005-04-16  Nathaniel Smith  <njs@codesourcery.com>

	* ChangeLog: Small fixups.

2005-04-16  Sebastian Spaeth <Sebastian@sspaeth.de>
	
	* tests/t_cvsimport2.at: new test; CVS Attic files fail test
	reported by: hjlipp@web.de 15.04.2005 02:45

2005-04-16  Sebastian Spaeth <Sebastian@sspaeth.de>
	
	* tests/t_rcs_import.at: new test; problematic CVS import as
	reported in the list. However it works just fine here, so it
	really tests for a successful pass

2005-04-16  Sebastian Spaeth <Sebastian@sspaeth.de>

	* tests/README: new file, on how to create/run tests

2005-04-16  Nathaniel Smith  <njs@codesourcery.com>

	* tests/t_rename_dir_add_dir_with_old_name.at: XFAIL.

2005-04-16  Nathaniel Smith  <njs@codesourcery.com>

	* tests/t_diff_binary.at: Un-XFAIL.

2005-04-16  Nathaniel Smith  <njs@codesourcery.com>

	* monotone.texi (Network Service): Rewrite to include former
	Exchanging Keys section.
	(Branching and Merging): New tutorial section, inspired by a patch
	from Martin Kihlgren <zond@troja.ath.cx>.
	(CVS Phrasebook): Add "Importing a New Project".

	* AUTHORS: Add Martin Dvorak.
	
2005-04-16  Matt Johnston  <matt@ucc.asn.au>

	* change_set.cc (compose_rearrangement): remove logging statements
	that were using noticable CPU time.

2005-04-15 Martin Dvorak <jezek2@advel.cz>
	
	* tests/t_rename_dir_add_dir_with_old_name.at: New test.
	* testsuite.at: Add it.
	
2005-04-15  Olivier Andrieu  <oliv__a@users.sourceforge.net>

	* diff_patch.cc(guess_binary): do not use '\x00' as first
	character of a C string ...

2005-04-15  Sebastian Spaeth  <Sebastian@SSpaeth.de>

	* ui.cc: print byte progress to one decimal place
	  in k or M.
	* netsync.cc: update dot ticker every 1024 bytes.

2005-04-15  Matt Johnston  <matt@ucc.asn.au>

	* change_set.cc (confirm_proper_tree): use bitsets rather than maps
	for tracking set membership.
	* smap.hh: return reverse iterators properly, iterate over the vector
	rather than self in ensure_sort()

2005-04-14  Derek Scherger  <derek@echologic.com>

	* database_check.cc (check_db): fail with N(...) when problems are
	detected to exit with a non-zero status

2005-04-14  Derek Scherger  <derek@echologic.com>

	* monotone.texi (Informative): update description of 'diff' with
	two revision arguments
	
2005-04-14  Matthew Gregan  <kinetik@orcon.net.nz>

	* win32/process.cc: Fix build on MingW 3.2.0-rc[123] by adding
	<sstream> include.

2005-04-14  Jon Bright  <jon@siliconcircus.com>
	* win32/process.cc (process_spawn): Add some extra debug info
	* std_hooks.lua (execute): If pid is -1, don't try and wait on
	the process

2005-04-14  Matt Johnston  <matt@ucc.asn.au>

	* change_set.cc (confirm_unique_entries_in_directories): use a
	  std::vector rather than std::map for better performance (only sort
	  once).
	* smap.hh: an invariant

2005-04-14  Nathaniel Smith  <njs@codesourcery.com>

	* tests/t_vcheck.at: Update notes.

2005-04-14  Jeremy Cowgar  <jeremy@cowgar.com>

	* monotone.texi (Making Changes): Fixed duplicate paragraph
	* NEWS: Corrected spelling error in my name.

2005-04-14  Olivier Andrieu  <oliv__a@users.sourceforge.net>

	* Makefile.am: silence cmp

2005-04-14  Matthew Gregan  <kinetik@orcon.net.nz>

	* win32/terminal.cc (have_smart_terminal): Implement for Win32.

2005-04-13  Nathaniel Smith  <njs@codesourcery.com>

	* monotone.texi (Informative): 'diff' with two revision arguments
	can now be filtered by file.
	
	* constants.cc (netcmd_payload_limit): Bump to 256 megs.

2005-04-13  Matthew Gregan  <kinetik@orcon.net.nz>

	* tests/t_netsync_largish_file.at: Add test for netsyncing largish
	(32MB) files.  This test is failing at present.
	* testsuite.at: Add new test.

2005-04-13  Nathaniel Smith  <njs@codesourcery.com>

	* tests/t_setup_checkout_modify_new_dir.at:
	* tests/t_update_off_branch.at: New tests.
	* testsuite.at: Add them.
	
	* commands.cc (checkout): Tweak branch checking logic.
	(update): Make user explicitly switch branches.

2005-04-13  Nathaniel Smith  <njs@codesourcery.com>

	* rcs_import.cc (import_cvs_repo): Check that user isn't trying to
	import a whole CVS repo.
	* tests/t_cvsimport.at: Test new check.
	
2005-04-13  Richard Levitte  <richard@levitte.org>

	* contrib/Notify.pl: Rename ...
	* contrib/monotone-notify.pl: ... to this.
	* Makefile.am (EXTRA_DIST): Take note of the change.
	* debian/docs: Distribute the contributions as well.
	* debian/compat, debian/files, debian/monotone.1: Remove, since
	they are self-generated by debhelper.  They were obviously added
	by mistake.

2005-04-13  Nathaniel Smith  <njs@codesourcery.com>

	* cert.cc (guess_branch): Call app.set_branch.
	* app_state.cc (create_working_copy): Call make_branch_sticky
	here...
	* commands.cc (checkout): ...instead of here.
	(approve, disapprove, fcommit, commit): Don't call app.set_branch
	on guess_branch's output.
	(checkout): Call guess_branch.
	
	* tests/t_sticky_branch.at: 
	* tests/t_checkout_id_sets_branch.at: New tests.
	* testsuite.at: Add them.

2005-04-13  Matthew Gregan  <kinetik@orcon.net.nz>
	* cryptopp/integer.h: Fix detection of GCC version for SSE2
	builds.

2005-04-12  Florian Weimer  <fw@deneb.enyo.de>

	* app_state.cc (app_state::allow_working_copy): Only update
	branch_name from the options file if it has not yet been set.  Log
	the branch name.
	(app_state::set_branch): No longer update the options map.
	(app_state::make_branch_sticky): New function which copies the
	stored branch name to the options map.  Only commands which call
	this function change the branch default stored in the working
	copy.

	* commands.cc (CMD(checkout)): Mark branch argument as sticky.
	(CMD(commit)): Likewise.
	(CMD(update)): Likewise.

	* monotone.texi (Working Copy): Mention that the "commit" and
	"update" commands update the stored default branch ("checkout"
	does, too, but this one should be obvious).

2005-04-12  Jon Bright <jon@siliconcircus.com>
	* rcs_import.cc (find_key_and_state): Fix stupid bug in storing the
	list of files a cvs_key contains.  CVS delta invariant failure now
	really fixed.  The rearrangement failure still exists, though.

2005-04-12  Jon Bright <jon@siliconcircus.com>
	* tests/t_cvsimport_samelog.at: Add test for the deltas.find 
	cvs import problem as sent to the ML by Emile Snyder.
	* testsuite.at: Call it
	* rcs_import.cc (cvs_key): Add an ID for debug output purposes,
	sprinkle a little more debug output about what's being compared to
	what
	* rcs_import.cc (cvs_key): Maintain a map of file paths and CVS
	versions appearing in this CVS key.
	(cvs_key::similar_enough): A key is only similar enough if it doesn't
	include a different version of the same file path.
	(cvs_history::find_key_and_state): Add files to cvs_keys as
	appropriate

2005-04-12  Matthew Gregan <kinetik@orcon.net.nz>

	* win32/terminal.cc (terminal_width): Use
	GetConsoleScreenBufferInfo to request width information for
	terminals.
	
2005-04-12  Nathaniel Smith  <njs@codesourcery.com>

	* ChangeLog: Fixup after merge.

2005-04-12  Nathaniel Smith  <njs@codesourcery.com>

	* platform.hh (terminal_width): New function.
	* {unix,win32}/have_smart_terminal.cc: Rename to...
	* {unix,win32}/terminal.cc: ...these.  Implement terminal_width.
	* ui.cc (write_ticks): Call it.
	* Makefile.am: Update for renames.
	
2005-04-11  Matt Johnston <matt@ucc.asn.au>

	* ui.{cc,hh}, netsync.cc: netsync progress ticker in kilobytes to
	avoid wrapping.

2005-04-11  Jon Bright <jon@siliconcircus.com>
	* Makefile.am (EXTRA_DIST): Add debian/*

2005-04-11  Jon Bright <jon@siliconcircus.com>
	* Makefile.am (EXTRA_DIST): Add win32/monotone.iss, PNG_FIGURES
	(PNG_FIGURES): Add, constructing in same way as EPS_FIGURES
	(monotone.html): Use .perlbak workaround so that this works on Win32

2005-04-11  Matthew Gregan <kinetik@orcon.net.nz>

	* unix/inodeprint.cc, configure.ac: Use nanosecond time resolution for
	inodeprints on BSDs and other platforms if available.

2005-04-10  Nathaniel Smith  <njs@codesourcery.com>

	* Makefile.am (BUILT_SOURCES_CLEAN): Add package_revision.txt.

	This is the 0.18 release.

2005-04-10  Derek Scherger  <derek@echologic.com>

	* monotone.texi (Informative): fix typo in ls known docs

2005-04-10  Nathaniel Smith  <njs@codesourcery.com>

	* Makefile.am: Use pdftops instead of acroread.
	(EXTRA_DIST): Include new contrib/ files, and fix wildcards.
	* NEWS: Update for 0.18.
	* configure.ac: Bump version number.
	* debian/changelog: Mention new release.
	* debian/copyright: Update from AUTHORS.
	* monotone.spec: Mention new release.
	* po/monotone.pot: Regenerate.

2005-04-10  Florian Weimer  <fw@deneb.enyo.de>

	* monotone.texi (Commands): Use "working copy" instead of "working
	directory", to match the rest of the manual.

2005-04-10  Florian Weimer  <fw@deneb.enyo.de>

	* commands.cc (ls_known): New function which prints all known
	files in the working copy.
	(CMD(list)): Invoke ls_known for "list known".  Update help
	message.
	(ALIAS(ls)): Update help message.

	* monotone.texi: Document "list known".
	* tests/t_ls_known.at: New file.
	* testsuite.at: Include it.

2005-04-10  Richard Levitte  <richard@levitte.org>

	* contrib/Notify.pl: Count the number of messages sent, and
	display the count at the end.
	Version bumped to 1.0.

2005-04-10  Matt Johnston  <matt@ucc.asn.au>

	* unix/inodeprint.cc, configure.ac: don't use the nsec time
	on non-Linux-style systems (quick compile fix for OS X and probably
	others, can be made generic later).

2005-04-10  Olivier Andrieu  <oliv__a@users.sourceforge.net>

	* contrib/monotone.el: Some elisp code for running monotone from
	inside Emacs. Supports diff, status, add, drop, revert and commit.

2005-04-09  Richard Levitte  <richard@levitte.org>

	* contrib/Notify.pl: Allow globbing branches.  Make the revision
	records branch specific.  Show what records you would have updated
	even with --noupdate.  Add --before and --since, so users can
	select datetime ranges to create logs for.  Remove --to and add
	--difflogs-to and --nodifflogs-to to send logs with diffs to one
	address and logs without diffs to another (both can be given at
	once).  More and better documentation.

2005-04-08  Nathaniel Smith  <njs@codesourcery.com>

	* change_set.cc (basic_change_set): Remove problematic
	rename_dir/add combination, until directory semantics are
	fixed.

2005-04-08  Nathaniel Smith  <njs@codesourcery.com>

	* commands.cc (revert): Call maybe_update_inodeprints.
	* app_state.cc (set_restriction): Clear any old restrictions
	first.

2005-04-08  Jon Bright <jon@siliconcircus.com>
	* testsuite.at (NOT_ON_WIN32): Add a function to prevent tests from
	running on Win32 (for cases where the functionality being tested 
	makes no sense on Win32.  Not for cases where the functionality
	just isn't there yet on Win32.)
	* tests/t_final_space.at: Use NOT_ON_WIN32.  The filenames "a b" 
	and "a b " refer to the same file on Win32, obviating this test

2005-04-08  Jon Bright <jon@siliconcircus.com>
	* win32/inodeprint.cc (inodeprint_file): Still close the file if
	getting its time failed.
	* tests/t_netsync_sigpipe.at: Don't bother doing a kill -PIPE on
	Win32.  There is no real SIGPIPE on Win32 and sockets don't get this
	signal if their pipe goes away.  MinGW's kill seems to translate
	-PIPE to some signal that *does* kill monotone, so it seems like the
	easiest solution is just not to send the signal in the first place
	here.
	* tests/t_automate_ancestry_difference.at: Remove old 
	CHECK_SAME_STDOUT call which I'd left by accident.
	* tests/t_automate_leaves.at: Canonicalise monotone output before
	passing to CHECK_SAME_STDOUT
	* tests/t_log_depth.at: Check line count with arithmetic comparison
	rather than autotest's string comparison

2005-04-08  Nathaniel Smith  <njs@codesourcery.com>

	* inodeprint.cc (operator<<): Typo.

	* inodeprint.{hh,cc} (build_inodeprint_map,
	build_restricted_inodeprint_map): Remove unused functions.

2005-04-08  Nathaniel Smith  <njs@codesourcery.com>

	* work.cc: Remove doxygen comments.  Comments are good; comments
	that are longer than the function they document, and give less
	information, are not so good...

2005-04-08  Nathaniel Smith  <njs@codesourcery.com>

	* ChangeLog: Fixup after merge.

2005-04-08  Nathaniel Smith  <njs@codesourcery.com>

	* commands.cc (calculate_current_revision): Defer to
	calculate_restricted_revision instead of special casing.
	(put_revision_id): constify argument.
	(maybe_update_inodeprints): New function.
	(commit, update, checkout): Call it.
	
	* manifest.{cc,hh} (build_manifest_map): Remove, since only caller
	was removed.
	(build_restricted_manifest_map): Go faster if the user is using
	inode signatures.

	* tests/t_inodeprints.at:
	* tests/t_inodeprints_update.at: Typoes.
	
	* work.cc (read_inodeprints): Typo.

2005-04-08  Nathaniel Smith  <njs@codesourcery.com>

	* tests/t_inodeprints.at:
	* tests/t_inodeprints_update.at: New tests.
	* testsuite.at: Add them.
	
	* UPGRADE: Document 0.17 -> 0.18 upgrade path.

2005-04-08  Jon Bright <jon@siliconcircus.com>
	* tests/t_cat_file_by_name.at: CHECK_SAME_STDOUT can only be used
	to check two 'cat' processes or two monotone processes on Win32,
	not to check monotone and 'cat'.  Change to go through an 
	intermediate stdout
	* tests/t_automate_erase_ancestors.at: Ditto
	* tests/t_automate_toposort.at: Ditto
	* tests/t_automate_ancestry_difference.at: Ditto
	* tests/t_vars.at: Call CANONICALISE for stdout output.
	* tests/t_netsync_absorbs.at: Ditto.
	* tests/t_empty_env.at: For Win32, copy libiconv-2.dll to the 
	current dir before the test, otherwise Win32 will search the
	(empty) path for it and not find it.
	* tests/t_automate_descendents.at: Ditto
	* win32/inodeprint.cc: Implement inodeprint_file for Win32, based
	on mode, device, size, create time and write time.
	
	
2005-04-08  Jon Bright <jon@siliconcircus.com>
	* win32/inodeprint.cc: Change the function name to match the one
	on Unix.

2005-04-08  Nathaniel Smith  <njs@codesourcery.com>

	* {win32,unix}/fingerprint.cc: Rename to...
	* {win32,unix}/inodeprint.cc: ...this.  Change function name and
	calling conventions.
	* platform.hh (inodeprint_file): Likewise.
	* inodeprint.{cc,hh}: New files.
	* Makefile.am (MOST_SOURCES, UNIX_PLATFORM_SOURCES,
	WIN32_PLATFORM_SOURCES): Fixup accordingly.
	* vocab_terms.hh (inodeprint): New ATOMIC.
	* work.hh: Prototype inodeprint working copy functions.
	* work.cc: Implement them.

	* manifest.{hh,cc} (manifest_file_name): Remove unused variable.

2005-04-08  Jeremy Cowgar  <jeremy@cowgar.com>

	* doxygen.cfg: added
	* Makefile.am: added apidocs target (builds doxygen docs)

2005-04-07  Nathaniel Smith  <njs@codesourcery.com>

	* manifest.{hh,cc}: Remove some commented out unused functions.

	* win32/have_smart_terminal.cc: Include platform.hh.
	* unix/fingerprint.cc: New file, with new function.
	* win32/fingerprint.cc: New file, with stub function.
	* Makefile.am (UNIX_PLATFORM_SOURCES, WIN32_PLATFORM_SOURCES): Add
	them.

2005-04-07  Nathaniel Smith  <njs@codesourcery.com>

	* manifest.hh, manifest.cc: Remove tabs.

2005-04-07  Nathaniel Smith  <njs@codesourcery.com>

	* tests/t_final_space.at: New test.
	* testsuite.at: Add it.

2005-04-07  Nathaniel Smith  <njs@codesourcery.com>

	* monotone.texi (Dealing with a Fork): 'merge' has slightly
	different output.

	* NEWS: Summarize changes of last 2.5 weeks.

2005-04-07  Nathaniel Smith  <njs@codesourcery.com>

	* database.{cc,hh} (space_usage): New method.
	* database.cc (info): Use it.

2005-04-07  Nathaniel Smith  <njs@codesourcery.com>

	* vocab.cc (verify): Cache known-good strings, to speed up
	repeated processing of related changesets.

	* change_set.cc (basic_change_set_test): Revert last change; the
	old version _was_ valid.

2005-04-07  Nathaniel Smith  <njs@codesourcery.com>

	* smap.hh (insert): Fix stupid bug in assertion condition.

2005-04-07  Nathaniel Smith  <njs@codesourcery.com>

	* change_set.cc (basic_change_set_test): Test a _valid_
	change_set.
	(directory_node): Make a std::map, instead of an smap.  Add a
	comment explaining the bug that makes this temporarily necessary.

	* smap.hh (smap): Don't check for duplicates at insert time,
	unless we've decided not to mark things damaged; don't return
	iterators from insert.  Do check for duplicates at sort time, and
	always sort, instead of sometimes doing linear search.  This makes
	insert O(1), while still preserving the invariant that keys must
	be unique.
	
	* commands.cc (commit): Explain why we're aborting, in the case
	that we detect that a file has changed under us in the middle of a
	commit.

2005-04-07  Richard Levitte  <richard@levitte.org>

	* cryptopp/config.h: typo...

2005-04-06  Nathaniel Smith  <njs@codesourcery.com>

	* work.cc (build_deletions): Issue warning when generating
	delete_dir's; they're totally broken, but I don't want to disable
	them, because then our tests won't see when they're fixed...

2005-04-05  Nathaniel Smith  <njs@codesourcery.com>

	* tests/t_db_execute.at (db execute): New test.
	* testsuite.at: Add it.
	* database.cc (debug): Don't printf-interpret %-signs in input.

2005-04-05  Matt Johnston  <matt@ucc.asn.au>

	* database.cc: remove dulicated block introduced
	in rev 9ab3031f390769f1c455ec7764cc9c083f328a1b
	(merge of 76f4291b9fa56a04feb2186074a731848cced81c and
	c7917be7646df52363f39d2fc2f7d1198c9a8c27). Seems to be another
	instance of the case tested in t_merge_5.at

2005-04-05  Matt Johnston  <matt@ucc.asn.au>

	* basic_io.hh: reserve() the string which we're appending to
	frequently. Seems to give ~5% speedup in 
	diff -r t:revision-0.16 -r t:revision-0.17 - can't hurt.

2005-04-04  Nathaniel Smith  <njs@codesourcery.com>

	* monotone.spec, debian/control: We no longer need external popt.
	* INSTALL: Ditto, plus some general updating.
	
2005-04-04  Nathaniel Smith  <njs@codesourcery.com>

	* tests/t_sql_unpack.at: New test.
	* testsuite.at: Add it.

2005-04-04  Matt Johnston  <matt@ucc.asn.au>

	* file_io.cc (read_data_stdin): make it use botan
	* mkstemp.cc: merge cleanup (missed something up the manual merge)

2005-04-04  Nathaniel Smith  <njs@codesourcery.com>

	* contrib/ciabot_monotone.py (config): Genericize again, so lazy
	people using it won't start sending commits for monotone.
	* .mt-attrs: Make it executable.

2005-04-04  Richard Levitte  <richard@levitte.org>

	* Makefile.am (EXTRA_DIST): Add the extra popt files.

	* popt/popt.3, popt/popt.ps, popt/testit.sh: Include a few more
	  files from popt, mostly to have documentation on hand.  post.ps
	  is mentioned in popt/README.

2005-04-03  Nathaniel Smith  <njs@codesourcery.com>

	* Makefile.am (EXTRA_DIST): Add contrib/ stuff to distributed
	files list.
	* contrib/ciabot_monotone.py (config.delivery): Turn on.
	(send_change_for): Don't include "ChangeLog:" line when extracting
	changelog.

2005-04-03  Nathaniel Smith  <njs@codesourcery.com>

	* contrib/ciabot_monotone.py: New file.
	* contrib/README: Describe it.

2005-04-03  Richard Levitte  <richard@levitte.org>

	* AUTHORS: Add information about popt.

	* monotone.cc (my_poptStuffArgFile): Include the bundled popt.h.
	Since we now have a working popt, we can remove the restrictions
	on the use of -@.
	* tests/t_at_sign.at: Test that we can take more tha one -@.
	* monotone.1: Document it.

	* popt/poptint.h (struct poptContext_s): Add field to keep track
	  of the number of allocated leftovers elements.
	* popt/popt.c (poptGetContext): Initialise it and use it.
	  (poptGetNextOpt): Use it and realloc leftovers when needed.
	  Also make sure that the added element is a dynamically allocated
	  copy of the original string, or we may end up with a dangling
	  pointer.  These are huge bugs in popt 1.7, when using
	  poptStuffArgs().
	  (poptFreeContext): Free the leftovers elements when freeing
	  leftovers.
	  (poptSaveLong, poptSaveInt): Apply a small patch from Debian.

	* popt/CHANGES, popt/COPYING, popt/README, popt/findme.c,
	  popt/findme.h, popt/popt.c, popt/poptconfig.c, popt/popt.h,
	  popt/popthelp.c, popt/poptint.h, popt/poptparse.c,
	  popt/system.h, popt/test1.c, popt/test2.c, popt/test3.c: Bundle
	  popt 1.7.
	* configure.ac, Makefile.am: Adapt.

2005-04-01  Richard Levitte  <richard@levitte.org>

	* contrib/Notify.pl: Complete rewrite.  Among other things, it
	  makes better use of some new monotone automate features.  It's
	  also better organised and much more documented.

2005-04-01  Jeremy Cowgar  <jeremy@cowgar.com>

	* tests/t_dropkey_2.at: Updated to test dropkey instead of delkey
	* tests/t_dropkey_1.at: Updated to test dropkey instead of delkey
	* monotone.texi (Key and Cert): Changed references to delkey
	  to dropkey
	  (Commands): Changed references to delkey to dropkey
	* testsuite.at: changed references from t_delkey* to t_dropkey*
	* t_delkey_1.at: renamed to t_dropkey_1.at
	* t_delkey_2.at: renamed to t_dropkey_2.at
	* commands.cc (CMD(delkey)): renamed to dropkey to maintain
	  command consistency (with existing drop command)

2005-04-01  Richard Levitte  <richard@levitte.org>

	* monotone.cc (my_poptStuffArgFile): An argument file might be
	empty, and therefore contain no arguments to be parsed.  That's
	OK.
	* tests/t_at_sign.at: Test it.

2005-04-01  Nathaniel Smith  <njs@codesourcery.com>

	* monotone.cc: Fixup after merge.

2005-04-01  Nathaniel Smith  <njs@codesourcery.com>

	* file_io.cc (read_data_for_command_line): New function.
	(read_data_stdin): New function.
	* file_io.hh (read_data_for_command_line): Add prototype.
	
	* monotone.cc (my_poptStuffArgFile): Clean up a little.  Use
	read_data_for_command_line.  Don't free argv, but rather return
	it.
	(cpp_main): Keep a list of allocated argv's, and free them.
	(options): Tweak wording of help text on -@.
	
2005-04-01  Nathaniel Smith  <njs@codesourcery.com>

	* file_io.hh: Remove tabs.

2005-04-01  Nathaniel Smith  <njs@codesourcery.com>

	* monotone.cc (cpp_main): Actually remove newline.

2005-04-01  Nathaniel Smith  <njs@codesourcery.com>

	* ChangeLog: Fixup after merge.
	* monotone.text (Making Changes): Fix typo.
	
2005-04-01  Nathaniel Smith  <njs@codesourcery.com>

	* monotone.cc (cpp_main): Remove now-unneccessary newline.
	
	* commands.cc (commit): Fix typo.
	
	* monotone.texi (Making Changes): Don't claim that writing to
	MT/log prevents the editor from starting.  Clarify later that
	having written to MT/log still means the editor will pop up
	later.

2005-04-01  Richard Levitte  <richard@levitte.org>

	* monotone.cc: Add the long name --xargs for -@.
	* monotone.1: Document it.
	* tests/t_at_sign.at: Remove extra empty line and test --xargs.

	* monotone.texi (Making Changes): Cleanupy tweaks.

	* monotone.cc (my_poptStuffArgFile): New function to parse a file
	for more arguments and stuff them into the command line.
	(cpp_main): Add the -@ option
	* tests/t_at_sign.at, testsuite.at: Test it
	* monotone.1: Document it.

2005-03-31  Nathaniel Smith  <njs@codesourcery.com>

	* tests/t_log_depth.at: Cleanupy tweaks.

2005-03-31  Jeremy Cowgar  <jeremy@cowgar.com>

	* monotone.texi: Tutorial updated to include example of
	  editing/committing with MT/log
	* work.cc (has_contents_user_log) Added
	* work.hh (has_contents_user_log) Added
	* commands.cc (CMD(commit)): Checks to ensure both MT/log and the
	  --message option does not exist during commit.
	* transforms.hh (prefix_lines_with): Added
	* transforms.cc (prefix_lines_with): Added
	* sanity.cc (naughty_failure): Made use of prefix_lines_with()
	* ui.cc (inform): now handles messages w/embedded newlines
	* tests/t_commit_log_3.at: Created to test new functionality
	  added to CMD(commit)
	* testsuite.at: Added above test

2005-03-31  Richard Levitte  <richard@levitte.org>

	* monotone.cc: Add the --depth option...
	* app_state.hh (class app_state),
	  app_state.cc (app_state::set_depth): ... and the field and
	  method to store and set it.
	* commands.cc (CMD(log)): ... then handle it.

	* tests/t_log_depth.at: Add a test for 'log --depth=n'
	* testsuite.at: Add it.
	* monotone.texi (Informative): Document it.

2005-03-31  Nathaniel Smith  <njs@codesourcery.com>

	* automate.cc (automate_erase_ancestors): Accept zero arguments,
	and in such case print nothing.  (Important for scripting.)
	* commands.cc (automate):
	* monotone.texi (Automation):
	* tests/t_automate_erase_ancestors.at: Update accordingly.

2005-03-31  Nathaniel Smith  <njs@codesourcery.com>

	* automate.cc (automate_toposort): Accept zero arguments, and in
	such case print nothing.  (Important for scripting.)
	* commands.cc (automate):
	* monotone.texi (Automation):
	* tests/t_automate_toposort.at: Update accordingly.

2005-03-30  Richard Levitte  <richard@levitte.org>

	* contrib/Notify.pl: A new Perl hack to send change logs by
	email.

	* contrib/README: Add a quick description.

2005-03-30  Nathaniel Smith  <njs@codesourcery.com>

	* automate.cc (automate_leaves): New function.
	(automate_command): Add it.
	* commands.cc (automate): Synopsify it.
	* monotone.1: Add it.
	* monotone.texi (Automation, Commands): Likewise.
	
	* tests/t_automate_leaves.at: New test.
	* testsuite.at: Add it.

2005-03-30  Nathaniel Smith  <njs@codesourcery.com>

	* monotone.texi (Automation): Make newly added sample outputs
	verbatim also.

2005-03-30  Nathaniel Smith  <njs@codesourcery.com>

	* tests/t_automate_toposort.at: New test.
	* tests/t_automate_ancestry_difference.at: New test.
	* tests/t_diff_first_rev.at: New test.
	* testsuite.at: Add them.
	
	* revision.cc (calculate_ancestors_from_graph): Do not keep an
	"interesting" set and return only ancestors from this set;
	instead, simply return all ancestors.  Returning a limited set of
	ancestors does not speed things up, nor reduce memory usage in
	common cases.  (The only time it would reduce memory usage is when
	examining only a small ancestor set, which the important case,
	'heads', does not; even then, erase_ancestors would need to intern
	the interesting revisions first so they got low numbers, which it
	doesn't.)
	(erase_ancestors): Adjust accordingly.
	(toposort, ancestry_difference): New functions.
	* revision.hh (toposort, ancestry_difference): Declare.
	* automate.cc (automate_toposort, automate_ancestry_difference):
	New functions.
	(automate_command): Add them.
	All functions: clarify in description whether output is sorted
	alphabetically or topologically.
	* commands.cc (automate): Synopsify them.
	* monotone.1: Add them.
	* monotone.texi (Commands): Likewise.
	(Automation): Likewise.  Also, clarify for each command whether
	its output is alphabetically or topologically sorted.
	
2005-03-29  Richard Levitte  <richard@levitte.org>

	* commands.cc (CMD(ls)): Update with the same information as
	CMD(list)

	* monotone.texi (Automation): Make the sample output verbatim

2005-03-26  Nathaniel Smith  <njs@codesourcery.com>

	* automate.cc (automate_erase_ancestors): New function.
	(automate_command): Use it.
	* commands.cc (automate): Document it.

	* tests/t_automate_erase_ancestors.at: New test.
	* testsuite.at: Add it.

	* monotone.texi (Automation, Commands): Document automate
	erase_ancestors.
	* monotone.1: Document automate erase_ancestors.

2005-03-26  Nathaniel Smith  <njs@codesourcery.com>

	* automate.cc (interface_version): Bump to 0.1.
	(automate_descendents): New function.
	(automate_command): Call it.
	* commands.cc (automate): Add it to help text.

	* tests/t_automate_descendents.at: New test.
	* testsuite.at: Add it.
	
	* monotone.texi (Automation, Commands): Document automate
	descendents.
	* monotone.1: Document automate descendents, and vars stuff.

2005-03-26  Nathaniel Smith  <njs@codesourcery.com>

	* tests/t_attr.at: No longer a bug report.
	* tests/t_rename_attr.at: New test.
	* testsuite.at: Add it.

2005-03-26  Joel Crisp  <jcrisp@s-r-s.co.uk>

	* contrib/Log2Gxl.java: New file.

2005-03-26  Nathaniel Smith  <njs@pobox.com>

	* contrib/README: New file.

2005-03-25  Nathaniel Smith  <njs@pobox.com>

	* commands.cc (user_log_file_name): Remove unused variable
	again.  Hopefully it will take this time...

2005-03-25  Nathaniel Smith  <njs@pobox.com>

	* commands.cc (user_log_file_name): Remove unused variable.

2005-03-25  Jeremy Cowgar  <jeremy@cowgar.com>

	* monotone.texi: Added a bit more documentation about MT/log
	  Updated edit_comment hook and addded delkey docs
	* commands.cc: Added delkey command
	* t_delkey_1.at: Tests delkey command on public key
	* t_delkey_2.at: Tests delkey command on public and private key
	* testsuite.at: Added above tests
	* std_hooks.lua: Transposed the MT: lines and user_log_contents,
	  user_log_contents now appears first.

2005-03-25  Jeremy Cowgar  <jeremy@cowgar.com>

	* t_setup_creates_log.at: Ensures that MT/log is created
	  on setup
	* t_checkout_creates_log.at: Ensures that MT/log is created
	  on checkout
	* t_commit_log_1.at: Ensures that:
	  1. Read and entered as the ChangeLog message
	  2. Is blanked after a successful commit
	* t_commit_log_2.at: Ensures that commit works w/o MT/log being
	  present
	* testsuite.at: Added the above tests.

2005-03-25  Matt Johnston  <matt@ucc.asn.au>

        * {unix,win32}/platform_netsync.cc, platform.hh, Makefile.am: new
        functions to disable and enable sigpipe.
        * netsync.cc, main.cc: call the functions from netsync rather than
        globally, so that sigpipe still works for piping output of commands
        such as 'log'.
        * tests/t_netsync_sigpipe.at: test it.
        * testsuite.at: add it.

2005-03-25  Matt Johnston  <matt@ucc.asn.au>

	* tests/t_database_check.at: re-encode the manifestX
	data so that it doesn't use any fancy gzip features like
	filenames (so that the botan parse can handle it).
	( if it should be able to handle it, an additional test
	can be added testing it explicitly).

2005-03-25  Matt Johnston  <matt@ucc.asn.au>

	* botan/base64.h: Change default break value so that
	output is split into 72 col lines.

2005-03-25  Matt Johnston  <matt@ucc.asn.au>

	* monotone.cc: add short options -r, -b, -k, and -m
	for --revision, --branch, --key, and --message respectively.
	* monotone.texi, monotone.1: document them
	* tests/t_short_opts.at: test them
	* testsuite.at: add it

2005-03-24  Nathaniel Smith  <njs@codesourcery.com>

	* tests/t_empty_env.at: New test.
	* testsuite.at: Add it.  Absolutify path to monotone so it will
	work.
	
	* unix/have_smart_terminal.cc (have_smart_terminal): Handle the
	case where TERM is unset or empty.

2005-03-24  Nathaniel Smith  <njs@codesourcery.com>

	* ui.hh (tick_write_nothing): New class.
	* monotone.cc (cpp_main): Enable it.

2005-03-24  Nathaniel Smith  <njs@codesourcery.com>

	* work.cc (build_deletions, build_additions): Fixup after merge.

2005-03-23  Nathaniel Smith  <njs@codesourcery.com>

	* tests/t_cat_file_by_name.at: Check for attempting to cat
	non-existent files.
	* tests/t_empty_id_completion.at: New test.
	* tests/t_empty_path.at: New test.
	* testsuite.at: Add them.
	
	* database.cc (complete): Always generate some sort of limit term,
	even a degenerate one.
	
	* app_state.cc (create_working_copy): Check for null directory.

	* work.cc (build_deletion, build_addition, build_rename): Check
	for null paths.

2005-03-23  Derek Scherger  <derek@echologic.com>

	* Makefile.am UNIX_PLATFORM_SOURCES:
	WIN32_PLATFORM_SOURCES: add have_smart_terminal.cc
	* platform.hh (have_smart_terminal): prototype
	* ui.cc (user_interface): set ticker to dot/count based on
	have_smart_terminal
	* unix/have_smart_terminal.cc: 
	* win32/have_smart_terminal.cc: new file
	
2005-03-23  Derek Scherger  <derek@echologic.com>

	* commands.cc (add): pass list of prefixed file_path's to
	build_additions
	(drop): pass list of prefixed file_path's to build_deletions
	(attr): pass attr_path as a 1 element vector to build_additions
	* work.{cc,hh} (build_addition): rename to...
	(build_additions): this, and accept a vector of paths to be added
	in a single path_rearrangement
	(build_deletion): rename to ...
	(build_deletions): this, and accept a vector of paths to be
	dropped in a single path_rearrangement
	(known_preimage_path): replace manifest and path_rearrangement
	args with a path_set to avoid extracting paths for every file
	(build_rename): adjust for change to known_preimage_path

2005-03-23  Nathaniel Smith  <njs@codesourcery.com>

	* monotone.cc (my_poptFreeContext, cpp_main): Apparently
	poptFreeContext silently changed its return type at some unknown
	time.  Hack around this.

2005-03-23  Nathaniel Smith  <njs@codesourcery.com>

	* monotone.cc (cpp_main): Remove the special code to dump before
	printing exception information, since we no longer dump to the
	screen, so it's always better to have the little status message
	saying what happened to the log buffer at the end of everything.
	* sanity.cc (dump_buffer): Give a hint on how to get debug
	information, when discarding it.
	* work.{hh,cc} (get_local_dump_path): New function.
	* app_state.cc (allow_working_copy): Use it for default
	global_sanity dump path.
	* monotone.texi (Reserved Files): Document MT/debug.
	(Network): Capitalize Bob and Alice (sorry graydon).
	Document new defaulting behavior.

2005-03-23  Nathaniel Smith  <njs@codesourcery.com>

	* work.cc, sanity.cc: Remove tabs.

2005-03-23  Nathaniel Smith  <njs@codesourcery.com>

	* monotone.texi (Network Service): Mention that monotone remembers
	your server/collection.
	(Vars): New section.
	* netsync.cc (process_hello_cmd): Touch more cleaning.
	* tests/t_merge_5.at: More commentary.
	
2005-03-23  Matt Johnston  <matt@ucc.asn.au>

	* tests/t_merge_5.at: new test for a merge which ends up with
	duplicate lines.
	* testsuite.at: add it

2005-03-22  Jeremy Cowgar  <jeremy@cowgar.com>

	* AUTHORS: Added my name
	* app_state.cc, commands.cc, lua.cc, lua.hh, monotone.texi,
	  std_hooks.lua, work.cc, work.hh: Added functionality to
	  read the MT/log file for commit logs. In this revision
	  tests are not yet complete nor is documenation complete
	  but the reading, blanking and creating of MT/log is.

2005-03-22  Nathaniel Smith  <njs@codesourcery.com>

	* vocab_terms.hh: Declare base64<var_name>.
	* database.cc (clear_var, set_var, get_vars): base64-encode
	var_names in the database.
	* monotone.texi (Internationalization): Update description of
	vars.
	* transforms.{cc,hh} ({in,ex}ternalize_var_name): Remove.
	* commands.cc (set, unset, ls_vars): Update accordingly.
	(unset): Error out if the variable doesn't exist.
	* tests/t_vars.at: Verify this works.

	* netcmd.cc (test_netcmd_functions): Properly type arguments to
	{read,write}_hello_cmd_payload.
	(write_hello_cmd_payload): Properly type arguments.
	* netcmd.hh (write_hello_cmd_payload):
	* netsync.cc (queue_hello_cmd): Adjust accordingly.
	(process_hello_cmd): More cleaning.  Also, save new server keys to
	a var, and check old server keys against the var.
	
	* tests/t_netsync_checks_server_key.at: New test.
	* testsuite.at: Add it.  Better docs for some netsync macros,
	while I'm here...
	* tests/t_netsync_absorbs.at: Add 'netsync' keyword.
	
2005-03-22  Nathaniel Smith  <njs@codesourcery.com>

	* tests/t_netsync_absorbs.at: New test.
	* testsuite.at: Add it.

	* netcmd.{cc,hh} (read_hello_cmd_payload): Properly type
	arguments.
	* netsync.cc (dispatch_payload): Adjust accordingly.  Move some
	logic into process_hello_cmd.
	(known_servers_domain): New constant.
	(process_hello_cmd): Tweak arguments appropriately.  Include logic
	formerly in dispatch_payload.  Cleanup.

	No semantic changes.
	
2005-03-21  Nathaniel Smith  <njs@codesourcery.com>

	* monotone.texi (Starting a New Project): Tweak phrasing.

2005-03-21  Nathaniel Smith  <njs@codesourcery.com>

	* commands.cc (process_netsync_client_args): If user specifies
	server/collection and there is no default, set the default.
	* tests/t_netsync_set_defaults.at: New test.
	* testsuite.at: Add it.

2005-03-21  Nathaniel Smith  <njs@codesourcery.com>

	* vocab.hh (var_key): New typedef.
	* database.{cc,hh}: Use it.  Make most var commands take it.
	* commands.cc (set, unset): Adjust accordingly.
	(default_server_key, default_collection_key): New constants.
	(process_netsync_client_args): New function.
	(push, pull, sync): Use it.

	* tests/t_netsync_defaults.at: New test.
	* testsuite.at: Add it.

2005-03-21  Matt Johnston  <matt@ucc.asn.au>

	* change_set.cc: use std::map rather than smap for 
	confirm_unique_entries_in_directories() and confirm_proper_tree()
	since they perform a lot of insert()s.

2005-03-21  Nathaniel Smith  <njs@codesourcery.com>

	* monotone.texi (list tags, list vars, set, unset): Document.
	(Internationalization): Document vars.

2005-03-21  Nathaniel Smith  <njs@codesourcery.com>

	* transforms.{hh,cc} ({in,ex}ternalize_var_{name,domain}): New
	functions.
	* vocab_terms.hh (base64<var_value>): Declare template.
	* database.hh (get_vars): Simplify API.
	* database.cc (get_vars, get_var, var_exists, set_var, clear_var):
	Implement.
	* commands.cc (set, unset): New commands.
	(ls): New "vars" subcommand.
	* tests/t_vars.at: Fix.  Un-XFAIL.
	
2005-03-21  Nathaniel Smith  <njs@codesourcery.com>

	* transforms.{cc,hh}: Remove tabs.

2005-03-20  Nathaniel Smith  <njs@codesourcery.com>

	* tests/t_vars.at: New test.
	* testsuite.at: Add it.

2005-03-20  Nathaniel Smith  <njs@codesourcery.com>

	* schema.sql (db_vars): New table.
	* database.cc (database::database): Update schema id.
	* schema_migration.cc (migrate_client_to_vars): New function.
	(migrate_monotone_schema): Use it.
	* tests/t_migrate_schema.at: Another schema, another test...
	
	* vocab_terms.hh (var_domain, var_name, var_value): New types.
	* database.hh (get_vars, get_var, var_exists, set_var, clear_var):
	Prototype new functions.
	
2005-03-20  Derek Scherger  <derek@echologic.com>

	* file_io.cc (book_keeping_file): return true only if first
	element of path is MT, allowing embedded MT elements
	(walk_tree_recursive): check relative paths for ignoreable book
	keeping files, rather than absolute paths
	(test_book_keeping_file): add fs::path tests for book keeping
	files
	* tests/t_add_intermediate_MT_path.at: un-XFAIL, fix some problems
	with commas, add tests for renames and deletes with embedded MT
	path elements.

2005-03-20  Nathaniel Smith  <njs@codesourcery.com>

	* monotone.texi: Add some missing @sc{}'s.
	* cryptopp/config.h: Use "mt-stdint.h", not <stdint.h>, for
	portability.

2005-03-19  Nathaniel Smith  <njs@codesourcery.com>

	* Makefile.am (EXTRA_DIST): Add UPGRADE and README.changesets.
	* debian/files: Auto-updated by dpkg-buildpackage.

	* This is the 0.17 release.
	
2005-03-18  Nathaniel Smith  <njs@codesourcery.com>

	* Makefile.am (MOST_SOURCES): Add package_{full_,}revision.h.
	* NEWS: Fill in date.
	* debian/copyright: Update from AUTHORS.
	* configure.ac: Bump version number to 0.17.
	* debian/changelog, monotone.spec: Update for release.
	* po/monotone.pot: Auto-updated by distcheck.

2005-03-18  Christof Petig <christof@petig-baender.de>

	* sqlite/*: Imported sqlite version 3.1.6 tree

2005-03-18  Nathaniel Smith  <njs@codesourcery.com>

	* monotone.1, commands.cc, Makefile.am: Fixup after merge.

2005-03-18  Nathaniel Smith  <njs@codesourcery.com>

	* path_component (split_path): Fix bug.
	Also, add unit tests for file.
	* unit_tests.{hh,cc}: Add path_component unit tests.
	
2005-03-18  Nathaniel Smith  <njs@codesourcery.com>

	* Makefile.am: Fixup after merge.
	
2005-03-18  Nathaniel Smith  <njs@codesourcery.com>

	* change_set.cc: Move path_component stuff to...
	* path_component.{hh,cc}: ...these new files.
	* Makefile.am: Add them.

2005-03-18  Matt Johnston  <matt@ucc.asn.au>

	* txt2c.cc: add --no-static option
	* Makefile.am, package_revision.h, package_full_revision.h:
	create revision info files as standalone .c files to speed
	compilation (mt_version.cc doesn't need to recompile each time)

2005-03-17  Derek Scherger  <derek@echologic.com>

	* INSTALL: add note about creating a ./configure script

2005-03-16  Nathaniel Smith  <njs@codesourcery.com>

	* UPGRADE: Finish, hopefully.
	* monotone.texi (db check): Be more clear about what is normally
	checked, and when 'db check' is useful.

2005-03-16  Patrick Mauritz <oxygene@studentenbude.ath.cx>

	* monotone.texi (Hook Reference): Typo.

2005-03-16  Nathaniel Smith  <njs@codesourcery.com>

	* monotone.texi: Add Derek Scherger to the copyright list.
	Various tweaks.
	(Starting a New Project): Rewrite to clarify that only Jim runs
	"setup", and explain why.
	(Network Service): Add a note that most people do use a central
	server, since people on the mailing list seem to perhaps be
	getting the wrong idea.
	(Making Changes): Expand a little on what the "." in "checkout ."
	means, since people seem to accidentally checkout stuff into real
	directories.
	(db check): Add much verbiage on the implications
	of various problems, and how to fix them.  Also clarify some
	wording.
	* NEWS: Small tweaks.
	* UPGRADE: More instructions, not done yet...
	
2005-03-15  Matt Johnston  <matt@ucc.asn.au>

	* commands.cc, monotone.texi, monotone.1: mention that agraph
          output is in VCG format.

2005-03-14  Nathaniel Smith  <njs@codesourcery.com>

	* commands.cc (cat): 'cat file REV PATH'.
	* monotone.texi: Mention it.
	* tests/t_cat_file_by_name.at: New test.
	* testsuite.at: Add it.

2005-03-11  Nathaniel Smith  <njs@codesourcery.com>

	* automate.cc (automate_heads): Remove app.initialize call.
	* revision.cc, revision.hh (calculate_arbitrary_change_set): New
	function.
	(calculate_composite_change_set): Touch more sanity checking.

	* commands.cc (update): Use it.

2005-03-10  Derek Scherger  <derek@echologic.com>

	* app_state.cc (set_restriction): adjust bad path error message
	* commands.cc (get_valid_paths): refactor into ...
	(extract_rearranged_paths): ... this
	(extract_delta_paths): ... this
	(extract_changed_paths): ... this
	(add_intermediate_paths): ... and this
	(restrict_delta_map): new function
	(calculate_restricted_change_set): new function
	(calculate_restricted_revision):
	(ls_missing):
	(revert): rework using new valid path functions
	(do_diff): adjust --revision variants to work with restrictions
	* tests/t_diff_restrict.at: un-XFAIL

2005-03-09  Jon Bright <jon@siliconcircus.com>
	* win32/monotone.iss: Install the many-files version of the
	docs, install the figures, create a start-menu icon for the
	docs.
	* Makefile.am: Make docs generation work with MinGW

2005-03-09  Jon Bright <jon@siliconcircus.com>
	* win32/monotone.iss: Monotone -> monotone

2005-03-09  Jon Bright <jon@siliconcircus.com>
	* win32/monotone.iss: Added an Inno Setup script for 
	generating a Windows installer.  Inno Setup is GPLed, see
	http://www.jrsoftware.org for download

2005-03-09  Jon Bright <jon@siliconcircus.com>
	* t_diff_binary.at: binary.bz.b64 -> binary.gz.b64

2005-03-08  Derek Scherger  <derek@echologic.com>

	* Makefile.am: adjust for fsck rename
	* commands.cc (db fsck): rename to db check and add short help;
	adjust for fsck file renames
	* database.{cc,hh}: minor alignment adjustments
	(get_statistic): remove redundant method
	(info): use count in place of get_statistic
	(count): return unsigned long instead of int
	(get_keys): new method
	(get_public_keys): new method
	(get_private_keys): rewrite using get_keys
	(get_certs): new method to get all certs in database from
	specified table
	(get_revision_certs): ditto
	* fsck.{cc,hh}: rename to...
	* database_check.{cc,hh}: ...this; add key, cert and sane revision
	history checking
	* monotone.1: document db dump/load/check commands
	* monotone.texi: document db check command
	* tests/t_fsck.at: rename to...
	* tests/t_database_check.at: ...this; and add tests for key and
	cert problems
	* testsuite.at: account for new test name

2005-03-08  Nathaniel Smith  <njs@codesourcery.com>

	* ChangeLog: Insert some missing newlines.
	* NEWS: Note file format changes.
	* file_io.cc (tilde_expand): Clarify error message.

2005-03-08  Nathaniel Smith  <njs@codesourcery.com>

	* keys.{cc,hh} (require_password): Simplify interface, do more
	work.
	* rcs_import.cc (import_cvs_repo): Update accordingly.
	* commands.cc (server): Likewise.
	* revision.cc (build_changesets_from_existing_revs) 
	(build_changesets_from_manifest_ancestry): Require passphrase
	early.

2005-03-08  Nathaniel Smith  <njs@codesourcery.com>

	* NEWS, INSTALL, README.changesets: Update in preparation for
	0.17.
	* UPGRADE: New file.
	
	* tests/t_diff_restrict.at: Oops.  XFAIL it.
	
2005-03-08  Jon Bright  <jon@siliconcircus.com>
	
	* win32/process.cc (process_spawn): Escape the parameters,
	surround them with quotes before adding them to the consolidated
	command line string
	* mkstemp.cc (monotone_mkstemp): Now takes a std::string&, and
	returns the *native* form of the path in this.
	* mkstemp.hh: Now always use monotone_mkstemp
	(monotone_mkstemp): Update prototype
	* lua.cc (monotone_mkstemp_for_lua): Use new-style 
	monotone_mkstemp

2005-03-08  Jon Bright  <jon@siliconcircus.com>
	
	* win32/read_password.cc (read_password): Now correctly hides 
	password when run in a Windows console.  Does at least enough in
	a MinGW rxvt console to make sure that you can't see the password.
	* win32/process.cc: Change indentation.
	(process_spawn): Log commands executed, as for unix process.cc

2005-03-07  Nathaniel Smith  <njs@codesourcery.com>

	* tests/t_diff_restrict.at: New test.
	* testsuite.at: Add it.

2005-03-05  Nathaniel Smith  <njs@codesourcery.com>

	* netsync.cc (encountered_error, error): New variable and method.
	(session::session): Initialize encountered_error.
	(write_netcmd_and_try_flush, read_some, write_some): Check it.
	(queue_error_cmd): Consider it like sending a goodbye.
	(process_error_cmd): Throw an exception instead of considering it
	a goodbye.
	(process_data_cmd): Call error() if epochs don't match.
	* tests/t_epoch.at, tests/t_epoch_server.at: More minor tweaks.
	Expect failed pulls to exit with status 0.  This isn't really
	correct, but looks complicated to fix...

2005-03-05  Nathaniel Smith  <njs@codesourcery.com>

	* testsuite.at (NETSYNC_SERVE_N_START): New macro.
	* tests/t_epoch_server.at: Misc. fixes.

	* netsync.cc (session::session): Don't open valve yet.
	(maybe_note_epochs_finished): New method to open
	valve.
	(process_done_cmd, process_data_cmd): Call it.
	(rebuild_merkle_trees): Actually calculate hashes for epoch merkle
	trees.  Also, only include epochs that meet the branch mask.
	(session): Remove unused id_to_epoch map.
	
2005-03-05  Nathaniel Smith  <njs@codesourcery.com>

	* netcmd.cc (read_netcmd_item_type): Handle epoch_item.
	(test_netcmd_functions): Update for new confirm_cmd_payload
	format.
	* netsync.cc (process_confirm_cmd): Cut and paste error.

2005-03-05  Nathaniel Smith  <njs@codesourcery.com>

	* constants.{cc,hh}: Add new epochlen, epochlen_bytes constants.
	* vocab_terms.hh, vocab.hh: Add new epoch_data type.  Add predeclarations
	for it.
	* commands.cc (ls_epochs):
	* revision.cc (
	* database.hh:
	* database.cc: Update for epoch_data.  Add get_epoch, epoch_exists
	methods.
	* epoch.{cc,hh}: New files.
	* netsync.cc: Actually implement epochs-via-merkle code.

2005-03-04  Nathaniel Smith  <njs@codesourcery.com>

	* schema.sql (branch_epochs): Add 'hash' field.
	* schema_migration.cc: Fixup for.
	* database.cc (database): Change schemas.
	* tests/t_migrate_schema.at: Replace epoch db test case with one
	with new schema.

2005-03-03  Nathaniel Smith  <njs@codesourcery.com>

	* netsync.cc (session::id_to_epoch): New variable.
	(session::session): Create refinement and requested item tables
	for epochs.
	(rebuild_merkle_trees): Fill epoch merkle tree and id_to_epoch
	table.

	* netsync.cc (queue_confirm_cmd, process_confirm_cmd) 
	(dispatch_payload, rebuild_merkle_trees): 
	* netcmd.hh:
	* netcmd.cc (read_confirm_cmd_payload, write_confirm_cmd_payload):
	Remove epochs.

2005-02-27  Nathaniel Smith  <njs@codesourcery.com>

	* constants.cc:
	* revision.cc:
	* testsuite.at: 
	* commands.cc:
	* ChangeLog: Fixup after merge.

2005-02-27  Nathaniel Smith  <njs@codesourcery.com>

	* merkle_tree.hh (netcmd_item_type): Add epoch_item.
	* merkle_tree.cc (netcmd_item_type_to_string): Handle epoch_item.

	* packet.hh, packet.cc (struct packet_db_valve): New class.
	* netsync.cc (session): Use a valved writer.

2005-02-26  Nathaniel Smith  <njs@codesourcery.com>

	* merkle_tree.hh: Fix comment.
	Remove prototypes for non-existing functions.

2005-02-26  Nathaniel Smith  <njs@codesourcery.com>

	* tests/t_epoch_unidirectional.at: New test.
	* testsuite.at: Add it.

2005-02-26  Nathaniel Smith  <njs@codesourcery.com>

	* tests/t_epoch.at: Even more paranoid.
	* tests/t_epoch_server.at: New test.
	* testsuite.at: Add it.
	
2005-02-21  Nathaniel Smith  <njs@codesourcery.com>

	* tests/t_epoch.at: Check that netsync only sends relevant
	epochs, and be a little more paranoid.

2005-02-19  Nathaniel Smith  <njs@codesourcery.com>

	* revision.cc (struct anc_graph): Fixup after merge.

2005-02-18  graydon hoare  <graydon@pobox.com>

	* database.cc (set_epoch): Fix SQL.
	* monotone.texi (Rebuilding ancestry): Reword a bit.
	* netcmd.{cc,hh} 
	({read,write}_hello_cmd_payload): Transfer server key with hello.
	({read,write}_confirm_cmd_payload): Transfer epoch list with confirm.
	* netsync.cc: Adapt to changes in netcmd.
	(rebuild_merkle_trees): Set nonexistent epochs to zero before sync.
	* revision.cc (anc_graph): Randomize epochs on rebuild.
	* tests/t_epoch.at: Fix up to test slightly new semantics.

2005-02-07  Nathaniel Smith  <njs@codesourcery.com>

	* monotone.1: Add more db commands.
	* monotone.texi: Document db rebuild.  Add section on rebuilding
	ancestry and epochs.

2005-02-06  graydon hoare  <graydon@pobox.com>

	* commands.cc (db): Add epoch commands.
	(list): Likewise.
	Also remove some unneeded transaction guards.
	* database.{cc,hh} (get_epochs): New function.
	(set_epoch): Likewise.
	(clear_epoch): Likewise.
	Also remove all persistent merkle trie stuff.
	* schema.sql: Add epochs, remove tries.
	* schema_migration.cc: Update.
	* tests/t_epoch.at: New test.
	* tests/t_migrate_schema.at: Update.
	* testsuite.at: Add some new helpers, call t_epoch.at.
	* vocab.hh (epoch_id): Define.
	* vocab_terms.hh (epoch): Define.

2005-02-05  Nathaniel Smith  <njs@codesourcery.com>

	* merkle_tree.hh: Remove mcert_item and fcert_item, rename
	rcert_item to cert_item, renumber to remove gaps left.
	* merkle_tree.cc (netcmd_item_type_to_string):
	* netcmd.cc (read_netcmd_item_type): 
	* netsync.cc: Adjust accordingly.
	
2005-02-05  Nathaniel Smith  <njs@codesourcery.com>

	* constants.cc (constants): Bump netsync protocol version.

2005-03-07  Nathaniel Smith  <njs@codesourcery.com>

	* lua.cc (monotone_spawn_for_lua): Minimal change to get arguments
	in right order.  Still needs hygienic cleanups...
	* tests/t_can_execute.at: Run 'cp' instead of 'touch', because cp
	will actually notice if we pass arguments out of order.
	* testsuite.at: Remove mysterious blank line.
	
2005-03-07  Nathaniel Smith  <njs@codesourcery.com>

	* unix/process.cc (process_spawn): Log command line before
	executing.

2005-03-07  Nathaniel Smith  <njs@codesourcery.com>

	* revision.cc (kill_redundant_edges): Rename back to...
	(kluge_for_3_ancestor_nodes): ...this.  Go back to only cleaning
	up parents of 3+ parent nodes.
	(analyze_manifest_changes): Take a third argument, of files whose
	ancestry needs splitting.
	(construct_revision_from_ancestry): Make more more complex, in
	order to properly track file identity in merges.

2005-03-05  Nathaniel Smith  <njs@codesourcery.com>

	* revision.cc (check_sane_history): Typo.
	
2005-03-05  Nathaniel Smith  <njs@codesourcery.com>

	* revision.hh (check_sane_history): Take an app_state instead of a
	database as an argument.
	* database.cc: Pass an app_state instead of a database as its
	argument. 
	* revision.cc (check_sane_history): Update accordingly.  Add a new
	check for merges, that they are creating consistent changesets
	(even when the common ancestor is outside of the usual
	paranoia-checking search depth).

2005-03-05  Nathaniel Smith  <njs@codesourcery.com>

	* revision.cc (kluge_for_3_ancestor_nodes): Rename to...
	(kill_redundant_edges): ...this.  Kill all redundant edges, not
	just ones on nodes with 3+ parents.  Also, make it actually work.
	
2005-03-05  Nathaniel Smith  <njs@codesourcery.com>

	* revision.cc (kluge_for_3_ancestor_nodes): New method.
	(rebuild_ancestry): Call it.

2005-03-03  Nathaniel Smith  <njs@codesourcery.com>

	* revision.cc (check_sane_history): Print a warning to let the
	user know why things like 'pull' can take so long.
	* netsync.cc: Remove a few tabs.

2005-03-04  Jon Bright  <jon@siliconcircus.com>
	
	* win32/process.cc (process_spawn): Now takes 
	const char * const argv[]
	* unix/process.cc (process_spawn): Ditto.  Cast for call to
	execvp
	(existsonpath): Initialise args in a const way

2005-03-04  Jon Bright  <jon@siliconcircus.com>
	
	* win32/process.cc (process_spawn): Now takes 
	char * const argv[]
	* platform.hh (process_spawn): Ditto
	* unix/process.cc (process_spawn): Ditto
	* lua.cc (monotone_spawn_for_lua): Remove debug code
	* General: Beginning to hate C++'s const rules

2005-03-04  Jon Bright  <jon@siliconcircus.com>
	
	* win32/process.cc (process_spawn): Now takes 
	const char * const *
	* platform.hh (process_spawn): Ditto
	* unix/process.cc (process_spawn): Ditto
	* General: Sorry about all these commits, I'm syncing back and
	forth between Linux and Win32

2005-03-04  Jon Bright  <jon@siliconcircus.com>
	
	* win32/process.cc (process_spawn): Now takes char * const *
	* platform.hh (process_spawn): Ditto
	* unix/process.cc (process_spawn): Ditto
	(existsonpath): argv now const char*[]

2005-03-04  Jon Bright  <jon@siliconcircus.com>
	
	* win32/process.cc: Added forgotten file
	* unix/process.cc: Include stat.h, (process_*) fix compilation
	errors

2005-03-04  Jon Bright  <jon@siliconcircus.com>
	
	* unix/process.cc: Added forgotten file

2005-03-03  Jon Bright  <jon@siliconcircus.com>
	
	* lposix.c: Deleted
	* win32/process.cc: Created, added Win32 versions of functions
	existsonpath, make_executable, process_spawn, process_wait,
	process_kill, process_sleep
	* unix/process.cc: Ditto, for the Unix versions.
	* lua.cc: Add LUA wrappers for the above functions, register
	them with LUA
	* std_hooks.lua (execute, attr_functions->execute, 
	program_exists_in_path): Use the new functions instead of posix
	functions
	* t_can_execute.at (touchhook.lua): Ditto

2005-03-01  Derek Scherger  <derek@echologic.com>

	* app_state.cc (set_restriction): actually ignore ignored files
	rather than trying to validate them

2005-03-01  Derek Scherger  <derek@echologic.com>

	* tests/t_diff_binary.at: new test (bug report)
	* tests/t_command_completion.at: new test
	* tests/t_merge_rename_file_and_rename_dir.at: new test
	* testsuite.at: include new tests
	
2005-02-28  Richard Levitte  <richard@levitte.org>

	* Makefile.am (BUILT_SOURCES_CLEAN): Moved mt-stding.h from here...
	(DISTCLEANFILES): ... to here.  Since mt-stding.h is created by
	config.status, it should only be removed by the distclean target.

2005-02-28  Matt Johnston  <matt@ucc.asn.au>

	* std_hooks.lua: posix.iswin32() == 1, rather than plain boolean
	comparison (0 doesn't compare as false in lua it seems).

2005-02-27  Jon Bright  <jon@siliconcircus.com>
	
	* lposix.c (win32 Pspawn): Search the path
	(win32 Pexistsonpath): Added.  'which' isn't easily available,
	and not available at all from a normal Win32 command shell
	(Piswin32): Added a function for both Unix and Win32 to detect
	if running on Windows
	* std_hooks.lua (program_exists_in_path): Now calls 
	posix.iswin32.  If win32, calls posix.existsonpath, otherwise
	calls which as it always did.

2005-02-27  Jon Bright  <jon@siliconcircus.com>
	
	* lposix.c (win32 Pspawn): Remove dumb strlen bug resulting in
	AVs on commit.

2005-02-27  Jon Bright  <jon@siliconcircus.com>
	
	* t_can_execute.at: Test to see if hooks can execute things
	* testsuite.at: Add t_can_execute

2005-02-27  Jon Bright  <jon@siliconcircus.com>
	
	* lposix.c (win32 Pspawn): Ensure the command string is always
	NUL-terminated.  Also, allocate enough memory for the quotes
	around the command string.

2005-02-27  Jon Bright  <jon@siliconcircus.com>
	
	* xdelta.cc (unittests): Define BOOST_STDC_NO_NAMESPACE, needed
	to compile with the latest MinGW which uses gcc 3.4.2
	* vocab.cc (verify(local_path)): Catch fs::filesystem_error too
	and rethrow this as an informative_failure, thereby fixing the
	Win32 unit tests without disabling anything
	* idna/toutf8.c (stringprep_convert): Fix a potential segfault
	when memory allocation fails.  Potentially security-relevant.
	* tests/t_i18n_file.at: Add a SET_FUNNY_FILENAME macro, which 
	gets a platform-appropriate funny filename (with/without 
	colon).  
	Change references to utf8 to utf-8, iso88591 to iso-8859-1, and
	eucjp to euc-jp, on the grounds that MinGW's iconv knows all
	of the latter and none of the former, but Linux iconv knows all
	of them.  Test now passes one Win32.  I'm presuming we weren't
	deliberately using non-standard names for charsets here.
	* tests/t_i18n_changelog.at: Same charset name changes.
	* tests/t_dump_load.at: Canonicalise dump before loading it
	* tests/t_load_into_existing.at: Ditto
	* tests/t_fmerge.at: Canonicalise fmerge output
	* tests/t_merge_normalization_edge_case.at: Ditto
	* tests/t_unidiff.at: Canonicalise diff output
	* tests/t_largish_file.at: Instead of using dd, which MinGW
	doesn't have, I've generated the file with dd on a nearby Linux
	box, then gziped and b64ed it, and the test case now generates
	it with UNGZB64
	* testsuite.at: Add a comment every 10 tests with the test
	number.  Useful if you're trying to locate which test number
	you're trying to run and only have the filename.  If people 
	hate this, though, please do delete.
	(UNB64_COMMAND) Do special handling for Win32 to avoid
	having to canonicalise the file.
	(UNGZ_COMMAND) Canonicalise the file after ungzipping it.
	* lposix.c: (Pfork, Pexec) Removed, on the grounds that we only
	really want to support fork+exec as a single operation.  fork()
	without exec() could be risky with a child process also having
	our sqlite handles, etc.  exec() could be risky since we 
	wouldn't be exiting gracefully, just dying in the middle of a
	hook.
	(Pspawn) Implemented for both Win32 and Unix.  Does fork/exec
	for Unix, CreateProcess for Win32.  Returns -1 on error, pid on
	success in both cases.
	(Pwait, Pkill, Psleep) Implemented for Win32.  Note that pid is
	not optional for Pwait on Win32.
	* std_hooks.lua: (execute) Now uses spawn()

2005-02-25  Jon Bright  <jon@siliconcircus.com>
	
	* ChangeLog: Add all my previous changes.
	* tests/t_add_owndb.at: Add test for trying to add the db to
	itself.
	* testsuite.at: Call it
	* tests/t_automate_heads.at: Canonicalise stdout output.
	* tests/t_automate_version.at: Use arithmetic comparison against
	wc output instead of string comparison, to avoid problems with
	MinGW's wc, which outputs with initial space-padding
	* tests/t_change_empty_file.at: Canonicalise stdout output 
	and compare manually instead of letting autotest check it
	* tests/t_fmerge_normalize.at: Canonicalise stdout output.
	* tests/t_netsync_single.at: Use NETSYNC_KILLHARD instead of 
	killall, as for the NETSYNC functions in testsuite.at

2005-02-27  Matt Johnston  <matt@ucc.asn.au>

        * main.cc: ignore SIGPIPE so that monotone won't be killed
        unexpectedly upon remote disconnection for netsync

2005-02-27  Nathaniel Smith  <njs@codesourcery.com>

	* idna/idn-int.h: Oops, really add this time.

2005-02-27  Nathaniel Smith  <njs@codesourcery.com>

	* AUTHORS: Add Corey Halpin.
	
	* idna/idn-int.h: New file (don't generate from configure anymore,
	but just ship).
	* configure.ac: Don't generate idna/idn-int.h.  Do generate
	mt-stdint.h.
	* Makefile.am: Adjust for idna/idn-int.h and mt-stdint.h.
	* acinclude.m4: Remove AX_CREATE_STDINT_H, ACX_PTHREAD,
	AC_COMPILE_CHECK_SIZEOF (let aclocal pick them up from m4/
	instead).
	* m4/ax_create_stdint_h.m4:
	* m4/acx_pthread.m4: Update from http://autoconf-archive.cryp.to/
	
	* numeric_vocab.hh: Instead of dancing around which header to
	include, include mt-stdint.h.
	
	* app_state.cc (restriction_includes, set_restriction): Move
	global static 'dot' into these functions, because file_path
	depends on global book_keeping_dir being initialized already, and
	there is no guaranteed order of initialization of C++ statics.
	(Bug reported by Matt Johnston.)
	
2005-02-27  Corey Halpin  <chalpin@cs.wisc.edu>

	* numeric_vocab.hh: Try both stdint.h and inttypes.h.
	* main.cc: OpenBSD has Unix signals too.

2005-02-26  Derek Scherger  <derek@echologic.com>

	* file_io.cc (absolutify): normalize fs::path to remove ..'s
	* tests/t_db_with_dots.at: ensure database path in MT/options
	doesn't contain ..'s

2005-02-25  Jon Bright  <jon@siliconcircus.com>
	
	* ChangeLog: Add all my previous changes.
	* tests/t_add_owndb.at: Add test for trying to add the db to
	itself.
	* testsuite.at: Call it
	* tests/t_automate_heads.at: Canonicalise stdout output.
	* tests/t_automate_version.at: Use arithmetic comparison against
	wc output instead of string comparison, to avoid problems with
	MinGW's wc, which outputs with initial space-padding
	* tests/t_change_empty_file.at: Canonicalise stdout output 
	and compare manually instead of letting autotest check it
	* tests/t_fmerge_normalize.at: Canonicalise stdout output.
	* tests/t_netsync_single.at: Use NETSYNC_KILLHARD instead of 
	killall, as for the NETSYNC functions in testsuite.at

2005-02-25  Nathaniel Smith  <njs@codesourcery.com>

	* vocab.cc (test_file_path_verification): Re-enable some tests
	disabled by Jon Bright, following discussion on IRC concluding
	that they were catching a real bug.

2005-02-24  Nathaniel Smith  <njs@codesourcery.com>

	* tests/t_add_dot.at: Run "add ." in a subdirectory, so as not to
	add the test database.  (Reported by Jon Bright.)

	* AUTHORS: Fix gettext.h copyright note, to not be in the middle
	of libidn copyright note.
	Add Jon Bright.

2005-02-24  Jon Bright  <jon@siliconcircus.com>

	* app_state.cc (prefix): Use string() instead of 
	native_directory_string().  For Unix, these should be equivalent.
	For Win32, I believe string()'s correct (since we compare 
	everywhere against normalized paths with / characters, but 
	native_directory_string produces paths with \ characters on Win32.
	* rcs_file.cc (file_source): Map the map, not the mapping.
	* tests/t_i18n_file.at: Remove colon from filename with symbols.
	I need to return to this and add a proper test for Win32, so we
	only use the colon on non-Win32.
	* testsuite.at: Add a CANONICALISE function, which does nothing
	on Unix and strips out carriage returns from files on Win32.  This
	is useful for being able to compare Monotone's stdout output to
	files on disk.  Add NETSYNC_KILL and NETSYNC_KILLHARD functions,
	to deal with MinGW not having killall (Unix still uses killall,
	though).
	* tests/t_import.at: Add CANONICALISE calls before comparing
	stdout output.
	* tests/t_netsync.at: Likewise
	* tests/t_netsync_single.at: Likewise
	* tests/t_scan.at: Likewise
	* tests/t_versions.at: Likewise
	* tests/t_ls_missing.at: Likewise.  Also, generate missingfoo and
	missingbar files with expected output from ls missing for these
	files being missing and compare against those.

2005-02-24  Derek Scherger  <derek@echologic.com>

	* app_state.{cc,hh} (add_restriction): rename to ...
	(set_restriction) this; and add path validation
	* commands.cc (get_valid_paths): new function
	(get_path_rearrangement) remove restricted include/exclude variant
	(calculate_restricted_revision) get valid paths and use to set up
	restriction
	(status, ls_unknown, commit, do_diff) pass args to
	calculate_restricted_revision to valid restriction paths
	(ls_missing, revert) get valid paths and use to set up restriction
	* tests/t_checkout_options.at: remove bug report priority (it's
	fixed!)
	* tests/t_diff_added_file.at: add --revision options to diff
	* tests/t_restrictions.at: remove invalid paths from ls unknown
	and ls ignored
	* tests/t_restrictions_warn_on_unknown.at: un-XFAIL
	
2005-02-23  Derek Scherger  <derek@echologic.com>

	* commands.cc (ls_missing): replace duplicated code with call to
	calculate_base_revision

2005-02-23  Jon Bright  <jon@siliconcircus.com>
	
	* vocab.cc (test_file_path_verification): Disable foo//nonsense
	test for Win32, add tests for UNC paths.  This was the only
	failing unit test on Win32.

2005-02-23  Jon Bright  <jon@siliconcircus.com>

	* txt2c.cc (main): Don't claim the file was generated from 
	--strip-trailing if that option's used.

2005-02-23  Jon Bright  <jon@siliconcircus.com>

	* app_state.cc: Add include of io.h for Win32, for chdir()
	* file_io.cc (get_homedir): Correct assertion (remove bracket)
	* lua/lposix.c, lua/modemuncher.c: Remove all references to
	functions and modes that don't exist on Win32.
	* monotone.cc: Include libintl.h on Win32
	
2005-02-21  Nathaniel Smith  <njs@codesourcery.com>

	* file_io.cc (get_homedir): Add more comments and logging to Win32
	version.  Also, only check HOME under Cygwin/MinGW.

2005-02-21  Derek Scherger  <derek@echologic.com>

	* Makefile.am: merge fixup
	
2005-02-21  Derek Scherger  <derek@echologic.com>

	* Makefile.am: add fsck.{cc,hh}
	* commands.cc(check_db): move to ...
	* fsck.{cc,hh}: here and do lots more checking
	* database.{cc,hh}(get_ids): new method
	(get_file_ids,get_manifest_ids,get_revision_ids): more new methods
	* tests/t_fsck.at: new test
	* testsuite.at: call it
	
2005-02-21  Nathaniel Smith  <njs@codesourcery.com>

	* commands.cc (commit): Simplify chatter.

2005-02-21  Nathaniel Smith  <njs@codesourcery.com>

	* file_io.cc (get_homedir): Check more environment variables in
	Win32 version.

2005-02-21  Nathaniel Smith  <njs@codesourcery.com>

	* file_io.cc: Remove tabs.

2005-02-21  Nathaniel Smith  <njs@codesourcery.com>

	* smap.hh (smap): Remove leading underscores, add comments.

2005-02-20  Nathaniel Smith  <njs@codesourcery.com>

	* std_hooks.lua (merge2, merge3): Check for DISPLAY before
	invoking gvim.

2005-02-20  Julio M. Merino Vidal  <jmmv@menta.net>

	* ChangeLog: Use tabs for indentation rather than spaces.  Drop
	trailing whitespace.  While here, fix a date by adding zeros before
	the month and the day number.

2005-02-20  Julio M. Merino Vidal  <jmmv@menta.net>

	* gettext.h: Add file.
	* AUTHORS: Mention that it comes from the GNU Gettext package.
	* Makefile.am: Distribute it.
	* sanity.hh: Use gettext.h rather than libintl.h so that --disable-nls
	works.  Also improves portability, according to the GNU Gettext
	manual.

2005-02-19  Derek Scherger  <derek@echologic.com>

	* automate.cc (automate_heads): remove bogus call to 
	app.allow_working_copy() which is called in cpp_main
	* database.cc (check_sqlite_format_version): don't check database
	version when "file" is really a directory; add filename to error
	message
	(sql): check for empty database early, even though this seems
	impossible as absolutify changes "" into path to working dir;
	convert to use N-style assertions; add check to ensure "file" is
	not really a directory
	* tests/t_db_missing.at: new test for above problems
	* testsuite.at: call it

2005-02-19  Nathaniel Smith  <njs@codesourcery.com>

	* tests/t_add_intermediate_MT_path.at: Tighten up.

	* tests/t_merge_3.at: New test.
	* tests/t_merge_4.at: Likewise.
	* testsuite.at: Add them.

2005-02-19  Ole Dalgaard  <josua+monotone@giraffen.dk>

	* configure.ac: Check for 64-bit versions of Boost static
	libraries.

2005-02-18  Julio M. Merino Vidal  <jmmv@menta.net>

	* INSTALL:
	* configure.ac: Improve Boost detection by trying several possible
	library suffixes before aborting.

2005-02-18  graydon hoare  <graydon@pobox.com>

	* change_set.cc
	(apply_change_set): Avoid fast path when there are adds.
	(apply_path_rearrangement): Likewise.

2005-02-18  graydon hoare  <graydon@pobox.com>

	* automate.cc (automate_heads): Fix initialize() call.
	* change_set.{cc,hh}
	(apply_path_rearrangement): Add quick version.
	* revision.cc
	(check_sane_history): Use quick version of apply_change_set.
	* work.cc
	(build_addition): Use quick version of apply_path_rearrangement.
	(known_preimage_path): Likewise.
	* testsuite.at: Fix definitions of _ROOT_DIR, add --norc some
	places.
	* AUTHORS: Mention Daniel.

2005-02-18  Daniel Berlin  <dberlin@dberlin.org>

	* xdelta.cc (compute_delta_insns): Correct 1-byte-source bug.

2005-02-18  graydon hoare  <graydon@pobox.com>

	* Makefile.am (MOST_SOURCES): Add smap.hh.

2005-02-18  graydon hoare  <graydon@pobox.com>

	* basic_io.{cc,hh}: Inline some stuff.
	* change_set.cc: Use smap various places, reduce to 32-bit tids.
	* commands.cc: Use shared_ptr<change_set> everywhere.
	* netsync.cc: Likewise.
	* rcs_import.cc: Likewise.
	* revision.{cc,hh}: Likewise.
	* smap.hh: New file.

2005-02-18  Julio M. Merino Vidal  <jmmv@menta.net>

	* INSTALL:
	* configure.ac: Improve Boost detection by trying several possible
	library suffixes before aborting.

2005-02-17  Derek Scherger  <derek@echologic.com>

	* tests/t_add_intermediate_MT_path.at: new test
	* testsuite.at: call it

2005-02-17  Julio M. Merino Vidal  <jmmv@menta.net>

	* testsuite.at:
	* tests/t_change_empty_file.at: Verify that modifying an empty file
	creates a patch revision rather than an add/delete sequence.  The
	incorrect behavior was reported in bug #9964.

2005-02-17  Derek Scherger  <derek@echologic.com>

	* app_state.{cc,hh} (app_state): initialize search root
	(initialize): boolean signature variant renamed to ...
	(allow_working_copy): this; add explicit search root; move
	requirement for working copy to ...
	(require_working_copy): this new method
	(initialize): string signature variant renamed to ...
	(create_working_copy): this
	(set_root): new method
	* commands.cc: remove app.initialize(false) calls; replace
	app.initialize(true) with app.require_working_copy(); replace
	app.initialize(dir) with app.create_working_copy(dir)
	(checkout): ensure revision is member of specified branch
	* file_io.{cc,hh} (find_working_copy): stop search at --root if
	specified
	* monotone.cc (OPT_ROOT): new option
	(cpp_main): call app.allow_working_copy() before executing
	commands to always read default options
	* monotone.1: add --root option
	* monotone.texi: add --root option
	* tests/t_checkout_noop_on_fail.at: un-XFAIL
	* tests/t_checkout_options.at: un-XFAIL, add check for specified
	revision not in specified branch
	* testsuite.at: add --root option to MONOTONE to prevent searching
	above test dir
	* vocab.cc: remove redundant forward declaration

2005-02-16  Derek Scherger  <derek@echologic.com>

	* commands.cc (revert): don't rewrite unchanged files
	* tests/t_revert_unchanged.at: new test
	* testsuite.at: call it

2005-02-12  Derek Scherger  <derek@echologic.com>

	* database.cc (sqlite3_unpack_fn): new function for viewing
	base64, gzipped data
	(install_functions): install it
	(rehash): remove unused obsolete fcerts ticker

2005-02-17  Nathaniel Smith  <njs@codesourcery.com>

	* debian/changelog: s/graydon@mogo/graydon@pobox.com/, to make
	lintian happy.
	* debian/rules (config.status): Remove --with-bundled-adns.
	* debian/control (Build-Depends): Don't Build-Depend on libpopt,
	only libpopt-dev.
	* .mt-attrs (debian/control): Make executable.

2005-02-17  Nathaniel Smith  <njs@codesourcery.com>

	* tests/t_undo_update.at: Stupid typo.
	* tests/t_largish_file.at: New test.
	* testsuite.at: Add it.

	* commands.cc (push, pull, sync): Remove misleading "..." from
	help text.

2005-02-16  Julio M. Merino Vidal  <jmmv@menta.net>

	* Makefile.am: Append $(BOOST_SUFFIX) to -lboost_unit_test_framework
	to fix 'make check' on systems where boost libraries can only be
	found by passing the exact suffix as part of the name.

2005-02-16  Julio M. Merino Vidal  <jmmv@menta.net>

	* monotone.texi: Fix a typo (hexidecimal to hexadecimal).  Also
	change an example command to append stuff to ~/.monotonerc, instead
	of completely destroying the possibily existing file.  Addresses
	bug #11136.

2005-02-16  Julio M. Merino Vidal  <jmmv@menta.net>

	* cryptopp/config.h: Use uint{8,16,32,64}_t as size types instead of
	trying to match them to unsigned char/int/long/long long respectively.
	Should fix build on FreeBSD/sparc64, as seen in bug #10203.

2005-02-16  Julio M. Merino Vidal  <jmmv@menta.net>

	* INSTALL:
	* Makefile.am:
	* configure.ac: Add the --disable-large-file option to manually
	disable large file support from the builtin sqlite (compatibility
	with old systems and FAT).  Addresses bug #8380.

2005-02-16  Nathaniel Smith  <njs@codesourcery.com>

	* tests/t_undo_update.at: New todo.
	* testsuite.at: Add it.

2005-02-15  Nathaniel Smith  <njs@codesourcery.com>

	* monotone.1: Add cursory note about "automate".
	* monotone.texi: Synchronize with manpage.

2005-02-15  Nathaniel Smith  <njs@codesourcery.com>

	* automate.cc: Add "Error conditions" to the standard comment
	sections.

	* monotone.texi (Scripting): New section.
	(Automation): New section.

	* tests/t_automate_heads.at: Test behavior with nonexistent
	branch.

2005-02-14  Nathaniel Smith  <njs@codesourcery.com>

	* tests/t_merge_normalization_edge_case.at: New test.
	* testsuite.at: Add it.

	* diff_patch.cc (normalize_extents): Soften the warning message
	now that we have one test case.

2005-02-14  Matthew A. Nicholson  <mnicholson@digium.com>

	* std_hooks.lua: Add vimdiff merge hooks.

2005-02-14  Nathaniel Smith  <njs@codesourcery.com>

	* std_hooks.lua: Remove tabs.

2005-02-14  Nathaniel Smith  <njs@codesourcery.com>

	* tests/t_automate_heads.at: New test.
	* tests/t_automate_version.at: New test.
	* testsuite.at: Add then.

	* commands.cc (automate): Fix documentation string.
	* automate.cc: Much more structured documentation comments.

2005-02-13  Nathaniel Smith  <njs@codesourcery.com>

	* automate.{cc,hh}: New files.
	* commands.cc: New command "automate".

2005-02-13  Nathaniel Smith  <njs@codesourcery.com>

	* monotone.texi (Creating a Database): Fix typo, clarify
	conventions for database management following question on mailing
	list.

2005-02-12  graydon hoare  <graydon@pobox.com>

	* change_set.{cc,hh}: Correct code to pass newly-added unit tests.

2005-02-10  Derek Scherger  <derek@echologic.com>

	* monotone.1: update for restrictions
	* monotone.texi: sync with manpage

2005-02-09  Derek Scherger  <derek@echologic.com>

	* cert.cc (cert_revision_testresult): allow pass/fail testresult
	values
	* commands.cc (testresult): likewise
	* commands.cc (do_diff): disallow restriction of non-working copy
	diffs
	* monotone.texi: update for restrictions

2005-02-08  graydon hoare  <graydon@pobox.com>

	* database.cc (version_cache::set): Fix bad expiry logic.

2005-02-08  Nathaniel Smith  <njs@codesourcery.com>

	* change_set.cc (check_sane): Null sources are only valid for
	adds.

2005-02-07  Nathaniel Smith  <njs@codesourcery.com>

	* database.cc (struct version_cache): Fix invariant in cache
	clearing logic.

2005-02-06  Nathaniel Smith  <njs@codesourcery.com>

	* change_set.cc: Add a few more invariants; add lots and lots of
	unit tests.

2005-02-06  graydon hoare  <graydon@pobox.com>

	* change_set.cc: Use hash_map in a few places.
	(confirm_unique_entries_in_directories): Fix invariants.
	* constants.{cc,hh} (db_version_cache_sz): New constant.
	* database.cc (version_cache): New structure.
	(get_version): Use it.
	* interner.hh: Rewrite to use hash_map and vector.
	* tests/t_no_rename_overwrite.at: Tweak return codes.

2005-02-06  Nathaniel Smith  <njs@codesourcery.com>

	* ui.hh (ensure_clean_line): New method.
	* ui.cc (inform): Use it.
	* keys.cc (get_passphrase): Call it before prompting for passphrase.

2005-02-06  Nathaniel Smith  <njs@codesourcery.com>

	* database.cc (info): Report more statistics.

	* ROADMAP: Remove finished items.

	* revision.cc (analyze_manifest_changes): Childs cannot be null,
	that makes no sense.
	(add_node_for_old_manifest): Log node names, don't print it.
	(construct_revision_from_ancestry): Partially rewrite to handle
	root nodes explicitly.
	(build_changesets_from_existing_revs): Don't put the null revision
	in the ancestry graph, to match changesetify logic.
	(add_node_for_old_revision): Enforce decision that the ancestry
	graph not contain the null revision.

	(anc_graph::heads): Remove.
	(add_node_ancestry): Don't try creating it; logic was broken
	anyway.
	(rebuild_from_heads): Rename to...
	(rebuild_ancestry): ...this.  Calculate head set correctly.

2005-02-05  Nathaniel Smith  <njs@codesourcery.com>

	* change_set.cc (compose_path): Add more invariants.

2005-02-05  Nathaniel Smith  <njs@codesourcery.com>

	* monotone.cc (cpp_main): Log command line, to help interpret the
	logs people send in.

2005-02-05  Nathaniel Smith  <njs@codesourcery.com>

	* revision.cc (check_sane): Turn off this invariant when
	global_sanity.relaxed.

2005-02-03  Nathaniel Smith  <njs@codesourcery.com>

	* tests/t_load_into_existing.at: Oops, really add it too, sigh.

2005-02-03  Nathaniel Smith  <njs@codesourcery.com>

	* tests/t_need_mt_revision.at: Oops, really add it.

2005-02-03  Nathaniel Smith  <njs@codesourcery.com>

	* interner.hh (interner::intern): Add version taking a bool&, so
	callers can tell whether this string has previously been checked.
	* change_set.cc: Use new interned string identifier
	'path_component's instead of file_path's for components of paths;
	sanity-check each component exactly once.

2005-02-03  Nathaniel Smith  <njs@codesourcery.com>

	* database.cc (load): Check for existence of target database.
	* tests/t_load_into_existing.at: New test.
	* testsuite.at: Add it.

2005-02-03  Nathaniel Smith  <njs@codesourcery.com>

	* tests/t_checkout_dir.at: Also check that checkout to unwriteable
	directory fails.
	* tests/t_branch_checkout.at: New test.
	* testsuite.at: Add it.

	* app_state.cc (initialize): Simplify working directory
	initialization, and improve error handling.

	* keys.cc (get_passphrase): Disallow empty passphrases early
	(before they trigger an invariant down the line...).

2005-02-03  Nathaniel Smith  <njs@codesourcery.com>

	* update.cc (pick_update_candidates): Add I().
	* commands.cc (calculate_base_revision): Remove 'rev' argument,
	which was never set and callers never used.
	(calculate_base_manifest, calculate_current_revision)
	(calculate_restricted_revision, revert): Update correspondingly.
	(update): Check for null old revision.

	* main.cc (main): Make exit status 3 if we caught an unhandled
	exception, in particular so the testsuite can tell the difference
	between an error handled cleanly and an error caught by an
	invariant.
	* tests/t_update_null_revision.at: New test.
	* testsuite.at: Add it.

2005-02-03  Nathaniel Smith  <njs@codesourcery.com>

	* main.cc: Remove tabs.

2005-02-02  Nathaniel Smith  <njs@codesourcery.com>

	* change_set.cc (extract_first): Rename to...
	(extract_pairs_and_insert): ...this.
	(path_rearrangement::check_sane): Use it to add additional
	checks.

	* work.hh: Update comments (MT/manifest doesn't exist
	anymore...).

	* tests/t_need_mt_revision.at: New test.
	* testsuite.at: Add it.
	* commands.cc (get_revision_id): Require MT/revision to exist.
	(setup): Create MT/revision.

2005-02-02  Nathaniel Smith  <njs@codesourcery.com>

	* work.hh: Remove tabs.

2005-02-03  graydon hoare  <graydon@pobox.com>

	* tests/t_i18n_changelog.at: New test.
	* testsuite.at: Run it.
	* lua/lposix.c: New file.
	* lua/modemuncher.c: New file
	* lua.cc: Load posix library.
	* lua/liolib.c: Disable execute and popen.
	* std_hooks.lua: Remove io.execute uses.
	* AUTHORS: Update to mention lposix.c, modemuncher.c.
	* Makefile.am: Likewise.

2005-02-01  Nathaniel Smith  <njs@codesourcery.com>

	* tests/t_rebuild.at: Beef up test in response to possible
	problems reported by Derek Scherger.

2005-01-31  Nathaniel Smith  <njs@codesourcery.com>

	* rcs_import.cc (store_manifest_edge): Don't try to store deltas
	to the null manifest.
	(import_cvs_repo): Root revision has null manifest, not empty
	manifest.
	* revision.cc (check_sane): More invariants.

2005-01-28  graydon hoare  <graydon@pobox.com>

	* database.{cc,hh}: More netsync speed tweaks.
	* netsync.cc: Likewise.

2005-01-27  Nathaniel Smith  <njs@codesourcery.com>

	* tests/t_restrictions_warn_on_unknown.at: New test.
	* testsuite.at: Add it.

2005-01-27  Derek Scherger  <derek@echologic.com>

	* commands.cc (attr): adjust for subdir; ensure files exist
	* tests/t_attr.at: improve setup description
	* tests/t_attributes.at: improve setup description so that
	testsuite -k attr runs this test; check for attributes on missing
	files
	* tests/t_subdir_attr.at: new test
	* testsuite.at: fix dutch spelling of monotone; call new test

2005-01-27  Nathaniel Smith  <njs@codesourcery.com>

	* change_set.hh (null_id): New function.
	* revision.cc (analyze_manifest_changes): Fix typo, use null_id.
	* tests/t_rebuild.at: Un-XFAIL.

2005-01-27  Nathaniel Smith  <njs@codesourcery.com>

	* tests/t_rebuild.at: Add priority tag.

	* tests/t_cvsimport.at: Be more thorough.

	* rcs_import.cc (store_edge): Rename to...
	(store_manifest_edge): ...this.  Remove revision arguments, and
	remove storing of revision.
	(import_states_recursive): Update accordingly.
	Add 'revisions' argument; update it instead of trying to write
	revisions now.
	(import_states_by_branch): Add 'revisions' argument.
	(import_cvs_repo): Add a stage 3 that writes out the revisions
	accumulated in the 'revisions' vector.
	
2005-01-27  Matt Johnston  <matt@ucc.asn.au>

	(compile fixes for Linux/gcc 3.3.4)
	* botan/{util.cpp,primes.cpp}: give large constants ULL
	suffixes
	* botan/{gzip.cpp}: fix type for std::max() comparison

2005-01-27  graydon hoare  <graydon@pobox.com>

	* AUTHORS: Mention Georg.
	* change_set.cc: Null out names which are in null directories.
	* commands.cc (reindex): Remove COLLECTION argument.
	* database.{cc,hh} (get_revision_certs):
	Add brute force "load all certs" method.
	* merkle_tree.{cc,hh}: Modify to use memory rather than disk.
	* netsync.{cc,hh}: Likewise.
	* packet.hh (manifest_edge_analyzer): Kill dead code.

2005-01-26  Nathaniel Smith  <njs@codesourcery.com>

	* mt_version.cc (print_full_version): Include system flavour.

2005-01-26  Nathaniel Smith  <njs@codesourcery.com>

	* tests/t_rebuild.at: New test.
	* testsuite.at: Add it.

2005-01-26  Nathaniel Smith  <njs@codesourcery.com>

	* tests/t_checkout_noop_on_fail.at: Clarify description and XFAIL.

	* tests/t_approval_semantics.at: New TODO.
	* tests/t_monotone_agent.at: New TODO.
	* testsuite.at: Add them.

2005-01-25  Nathaniel Smith  <njs@codesourcery.com>

	* tests/t_checkout_noop_on_fail.at: New test.
	* testsuite.at: Add it.
	(RAW_MONOTONE): Add $PREEXECUTE to definition.

2005-01-25  Nathaniel Smith  <njs@codesourcery.com>

	* change_set.cc (extend_renumbering_from_path_identities): Add
	invariant.
	(extend_renumbering_via_added_files): Likewise.

	* constants.hh (maxbytes, postsz): Remove dead constants.
	(verify_depth): New constant.
	* constants.cc: Likewise.
	* revision.hh (check_sane_history): New function.
	* revision.cc (check_sane_history): Likewise.
	* database.cc (put_revision): Sanity check revision and revision
	history before storing it.
	This breaks cvs import.  Why?

	* update.cc (find_deepest_acceptable_descendent): Remove.
	(acceptable_descendent, calculate_update_set): New functions.
	(pick_update_candidates): Use 'calculate_update_set'.
	* tests/t_update_2.at: Un-XFAIL.
	* tests/t_ambig_update.at: Un-XFAIL.

	* tests/t_no_rename_overwrite.at: New test.
	* tests/t_cdiff.at: New test placeholder.
	* testsuite.at: Add them.
	(MONOTONE): Prefix command line with $PREEXECUTE to e.g. support
	running under Valgrind.

2005-01-25  Matt Johnston  <matt@ucc.asn.au>

	* cert.cc: ignore whitespace when comparing private keys
	from the database and with the lua hook
	* tests/t_lua_privkey.at: new test
	* testsuite.at: run it

2005-01-23  Derek Scherger  <derek@echologic.com>

	* commands.cc (restrict_rename_set): include renames if either
	name is present in restriction
	(calculate_base_revision): remove unused variant
	(calculate_current_revision): remove unsed variable
	(calculate_restricted_revision): remove unsed variable
	(ls_missing): remove unsed variable
	(revert): rewrite with restrictions
	* tests/t_revert.at: test partial reverts adjust MT/work properly
	* tests/t_revert_dirs.at: un-XFAIL
	* tests/t_revert_rename.at: un-XFAIL; revert rename via both names

2005-01-23  Derek Scherger  <derek@echologic.com>

	* tests/t_revert_rename.at: remove extra MONOTONE_SETUP
	attempt revert by both original name and new name

2005-01-23  Derek Scherger  <derek@echologic.com>

	* tests/t_revert_rename.at: New test.
	* testsuite.at: Add it.

2005-01-22  Derek Scherger  <derek@echologic.com>

	* tests/t_revert_dirs.at: New test.
	* testsuite.at: Add it.

2005-01-22  Nathaniel Smith  <njs@codesourcery.com>

	* configure.ac (AC_INIT): Set bug-reporting address to list
	address, rather than Graydon's personal email.
	* diff_patch.cc (normalize_extents): Use it.
	* ui.cc (fatal): Likewise.

	* tests/t_vcheck.at: New priority "todo", tweak descriptive text.

2005-01-23  Derek Scherger  <derek@echologic.com>

	* database.{cc,hh}: convert queries to use prepared statements

2005-01-22  Nathaniel Smith  <njs@codesourcery.com>

	* tests/t_delete_dir.at: Add more commentary.

	* tests/t_rename_dir_patch.at: New test.
	* tests/t_delete_dir_patch.at: New test.
	* testsuite.at: Add them.

2005-01-22  Nathaniel Smith  <njs@codesourcery.com>

	* change_set.cc (apply_change_set): Add invariants.
	* tests/t_rename_dir_cross_level.at: New test.
	* tests/t_rename_added_in_rename.at: New test.
	* tests/t_rename_conflict.at: New test.
	* testsuite.at: Add them.

2005-01-21  Nathaniel Smith  <njs@codesourcery.com>

	* tests/t_ambig_update.at: Update comments.

	* tests/t_update_2.at: New test from Georg-W. Koltermann
	<Georg.Koltermann@mscsoftware.com>.
	* testsuite.at: Add it.

2005-01-20  Nathaniel Smith  <njs@codesourcery.com>

	* tests/t_lca_1.at: New bug report.
	* testsuite.at: Add it.

2005-01-19  Nathaniel Smith  <njs@codesourcery.com>

	* commands.cc (merge): Improve merge chatter.
	(do_diff): Don't print anything when there are no
	changes.

2005-01-19  Nathaniel Smith  <njs@codesourcery.com>

	* tests/t_db_with_dots.at: New test.
	* testsuite.at: Add it.

2005-01-19  Patrick Mauritz <oxygene@studentenbude.ath.cx>

	* Makefile.am (%.h, package_revision.h, package_full_revision.h):
	Don't update target file if no change has occurred, to reduce
	unnecessary rebuilds.

2005-01-18  Nathaniel Smith  <njs@codesourcery.com>

	* rcs_import.cc (cvs_key): Initialize struct tm to all zeros, to
	stop garbage sneaking in -- thanks to Zack Weinberg for pointing
	this out.  Also, handle 2 digit years properly on WIN32.

2005-01-18  Nathaniel Smith  <njs@codesourcery.com>

	* rcs_import.cc: Remove tabs.

2005-01-19  Matt Johnston  <matt@ucc.asn.au>

	* database.cc: Pass filename to check_sqlite_format_version as a
	fs::path, so that it doesn't get passed as a freshly created fs::path
	with default checker (which disallows '.foo' path components)

2005-01-19  Nathaniel Smith  <njs@codesourcery.com>

	* netsync.cc (session, process_confirm_cmd, dispatch_payload):
	Back out some over-zealous changes that broke netsync
	compatibility.  Probably should redo later, when have a chance to
	bump netsync protocol number, but we're not ready for that now.

2005-01-19  Nathaniel Smith  <njs@codesourcery.com>

	* tests/t_subdir_revert.at: New test.
	* tests/t_subdir_rename.at: New test.
	* testsuite.at: Add them.

2005-01-18  Nathaniel Smith  <njs@codesourcery.com>

	* tests/t_subdir_add.at: New test.
	* tests/t_subdir_drop.at: New test.
	* testsuite.at: Add them.
	* tests/t_delete_dir.at: Implement it.

2005-01-19  Nathaniel Smith  <njs@codesourcery.com>

	* netcmd.cc: Remove tabs.

2005-01-19  Nathaniel Smith  <njs@codesourcery.com>

	* merkle_tree.cc: Remove tabs.

2005-01-18  Nathaniel Smith  <njs@codesourcery.com>

	* rcs_import.cc (cvs_key): Initialize struct tm to all zeros, to
	stop garbage sneaking in -- thanks to Zack Weinberg for pointing
	this out.  Also, handle 2 digit years properly on WIN32.

2005-01-18  Nathaniel Smith  <njs@codesourcery.com>

	* rcs_import.cc: Remove tabs.

2005-01-18  Nathaniel Smith  <njs@codesourcery.com>

	* monotone.texi: Undocument mcerts, fcerts; rename rcerts to
	certs.
	* monotone.1: Likewise.

2005-01-18  Nathaniel Smith  <njs@codesourcery.com>

	* commands.cc (restrict_rename_set): Fix types to compile with old
	rename_set gunk removed.
	Alter logic to yell if a rename crosses the restriction boundary,
	rather than silently ignore it.

2005-01-19  graydon hoare  <graydon@pobox.com>

	* commands.cc: Fix up some merge breakage.
	* tests/t_add_dot.at: Un-XFAIL.
	* testsuite.at: Run "setup ." before "db init".

2005-01-09  Derek Scherger  <derek@echologic.com>

	* commands.cc (get_path_rearrangement): new function/signature for
	splitting restricted rearrangements
	(calculate_restricted_revision): use it and update to work
	similarly to calculate_current_revision
	(trusted): call app.initialize(false)
	(ls_missing): adjust for new get_path_rearrangement
	(attr): call app.initialize(true)
	(diff): merge cleanup
	(lca, lcad, explicit_merge): call app.initialize(false)
	* app_state.cc (constructor): set database app state
	(load_rcfiles): add required booleans
	* lua.{cc,hh} (load_rcfile): add required boolean
	* tests/t_add.at:
	* tests/t_diff_added_file.at:
	* tests/t_disapprove.at:
	* tests/t_drop_missing.at:
	* tests/t_heads.at:
	* tests/t_heads_discontinuous_branch.at:
	* tests/t_i18n_file.at:
	* tests/t_log_nonexistent.at:
	* tests/t_merge_add_del.at:
	* tests/t_netsync.at:
	* tests/t_netsync_pubkey.at:
	* tests/t_netsync_single.at:
	* tests/t_persistent_server_keys.at:
	* tests/t_persistent_server_revision.at:
	* tests/t_remerge.at:
	* tests/t_tags.at:
	* tests/t_update_missing.at:
	* tests/t_update_to_revision.at: add --message option to commits
	* tests/t_merge2_add.at:
	* tests/t_merge2_data.at:
	* tests/t_netsync_unrelated.at: create working directory with new
	setup command
	* tests/t_erename.at: update for revisions
	* tests/t_no_change_deltas.at: add --revision options to diff
	* tests/t_restrictions.at: remove some cruft and update to work
	with revisions
	* tests/t_subdirs.at: pass correct --rcfile and --db options from
	within subdir
	* testsuite.at (REVERT_TO): remove MT dir before checkout, which
	now fails if MT exists, replace checkout MT/options with old
	MT/options
	(COMMIT): add --message option to commit macro
	* work.cc (read_options_map): don't overwrite option settings when
	reading options map so that command line settings take precedence

2005-01-18  Nathaniel Smith  <njs@codesourcery.com>

	* netsync.cc: Partially fix comment (s/manifest/revision/ etc.).
	(dispatch_payload): Ignore mcert and fcert refinement requests,
	instead of dying on them.  Hack, but I think it should let this
	netsync continue to interoperate with old netsync...

2005-01-18  Nathaniel Smith  <njs@codesourcery.com>

	* vocab.hh: Remove file<cert>.
	* vocab.cc: Likewise.
	* packet_types.hh: Remove file.
	* Makefile.am (MOST_SOURCES): Remove packet_types.hh and mac.hh.

2005-01-18  Nathaniel Smith  <njs@codesourcery.com>

	* netsync.cc (process_confirm_cmd): Don't try refining mcert and
	fcert trees.
	Remove other dead/pointless code.

2005-01-18  Nathaniel Smith  <njs@codesourcery.com>

	* database.hh: Remove file cert stuff.
	* netsync.cc (data_exists): We don't have file/manifest certs.
	(load_data): Likewise.

2005-01-18  Nathaniel Smith  <njs@codesourcery.com>

	* netsync.cc (process_data_cmd): Ignore file/manifest certs.

	* database.cc (struct valid_certs): Don't support file certs.
	(rehash): No file certs.
	(file_cert_exists): Remove.
	(put_file_cert): Remove.
	(get_file_certs): Remove.

2005-01-18  Nathaniel Smith  <njs@codesourcery.com>

	* packet.cc (class delayed_manifest_cert_packet):
	(class delayed_file_cert_packet): Remove.
	(packet_db_writer::consume_file_cert, consume_manifest_cert)
	(packet_writer::consume_file_cert, consume_manifest_cert)
	Remove.
	(struct feed_packet_consumer): Don't support mcert/fcert packets.
	(extract_packets): Likewise.
	(packet_roundabout_test): Test revision certs, not manifest/file
	certs.

	* packet.hh (packet_consumer::consume_file_cert):
	(packet_consumer::consume_manifest_cert):
	(packet_writer::consume_file_cert):
	(packet_writer::consume_manifest_cert):
	(packet_db_writer::consume_file_cert):
	(packet_db_writer::consume_manifest_cert):
	Remove.

	* lua.hh (hook_get_file_cert_trust): Remove.
	* lua.cc (hook_get_file_cert_trust): Remove.

2005-01-18  Nathaniel Smith  <njs@codesourcery.com>

	* cert.hh (erase_bogus_certs): Re-add manifest cert version.

	* monotone.texi (Hook Reference): Remove documentation of
	get_{file,manifest}_cert_trust.

2005-01-18  Nathaniel Smith  <njs@codesourcery.com>

	* cert.cc (erase_bogus_certs): Re-add manifest cert version.
	(bogus_cert_p): Likewise.

2005-01-18  Nathaniel Smith  <njs@codesourcery.com>

	* cert.hh (rename_edge):
	(rename_set):
	(calculate_renames):
	(rename_cert_name): Remove.
	(cert_file_comment):
	(cert_manifest_comment): Remove.
	(erase_bogus_certs): Remove manifest and file versions.
	* cert.cc (rename_cert_name): Remove.
	(bogus_cert_p): Remove manifest<cert> and file<cert> variants.
	(erase_bogus_certs): Likewise.
	(put_simple_manifest_cert):
	(put_simple_file_cert):
	(cert_file_comment): Remove.

	* commands.cc (fcerts): Remove.
	(mcerts): Likewise.
	(rcerts): Rename to...
	(certs): ...this.  s/revision certs/certs/ in help text.
	(trusted): s/revision cert/cert/.
	(ls_certs): Don't special-case rename certs.

2005-01-18  Nathaniel Smith  <njs@codesourcery.com>

	* tests/t_vcheck.at: Fix AT_XFAIL_IF typo.

2005-01-18  Nathaniel Smith  <njs@codesourcery.com>

	* monotone.texi (Reserved Certs): Remove 'vcheck'.
	(Key and Cert): Remove 'vcheck'.
	(Accidental collision): Likewise.
	(Commands): Likewise.
	* tests/t_vcheck.at: Add note about manual having useful stuff for
	when vcheck is re-added.

2005-01-18  Nathaniel Smith  <njs@codesourcery.com>

	* mac.hh:
	* cert.cc (vcheck_cert_name):
	(calculate_vcheck_mac):
	(cert_manifest_vcheck
	(check_manifest_vcheck):
	* cert.hh (cert_manifest_vcheck):
	(check_manifest_vcheck):
	* constants.cc (constants::vchecklen):
	* constants.hh (constants::vchecklen):
	* commands.cc (vcheck):
	Remove.

	* tests/t_vcheck.at: New test.
	* testsuite.at: Call it.

2005-01-18  Nathaniel Smith  <njs@codesourcery.com>

	* ROADMAP: Remove 'upgrade to sqlite3' todo item.

2005-01-18  Nathaniel Smith  <njs@codesourcery.com>

	* commands.cc (tag):
	(testresult):
	(approve):
	(disapprove):
	(comment):
	(fload):
	(fmerge):
	(cat):
	(rcs_import): Change grouping for "--help" display, to make more
	informative.
	(rcs_import): Also add more details to help text.

2005-01-17  Matt Johnston  <matt@ucc.asn.au>

	* file_io.cc: re-add accidentally removed #include
	* botan/gzip.cc: improved comments, removed unused code

2005-01-17  Nathaniel Smith  <njs@codesourcery.com>

	* diff_patch.cc (normalize_extents): Add missing ')'.

2005-01-17  Nathaniel Smith  <njs@codesourcery.com>

	* tests/t_update_1.at: New test.
	* testsuite.at: Call it.

2005-01-11  Nathaniel Smith  <njs@codesourcery.com>

	* diff_patch.cc (normalize_extents): Add warning for anyone who
	manages to trigger the untested part of the normalization code.

2005-01-14  Christian Kollee <stuka@pestilenz.org>

	* search for and link with sqlite3 when --bundle-sqlite=no

2005-01-12  Derek Scherger  <derek@echologic.com>

	* tests/t_ambig_update.at: add comments from discussion on irc
	* tests/t_status_missing.at: new test
	* testsuite.at: include it

2005-01-10  graydon hoare  <graydon@pboox.com>

	* commands.cc (explicit_merge): Tweak merge message.
	* database.cc (check_sqlite_format_version): New function.
	(database::sql): Call it.
	* sqlite/pager.hh (SQLITE_DEFAULT_PAGE_SIZE): Adjust to 8192.
	(SQLITE_MAX_PAGE_SIZE): Adjust to 65536.
	* schema_migration.cc: Post-merge cleanup.
	* Makefile.am: Likewise.

2005-01-10  Christof Petig <christof@petig-baender.de>

	* sqlite/*: SQLite 3.0.8 CVS import
	* database.{cc,hh}:
	* schema_migration.{cc,hh}: convert to use the SQLite3 API

	This does not yet use any of the more sophisticated API features
	of SQLite3 (query parameters, BLOBs), so there is plenty of room
	for optimization. This also does not change the schema (i.e.
	still uses base64 encoded values in tables)

2005-01-17  graydon hoare  <graydon@pobox.com>

	* AUTHORS: Mention Wojciech and Neil.
	* revision.cc (calculate_ancestors_from_graph): Make non-recursive.

2005-01-17  Wojciech Miłkowski  <wmilkowski@interia.pl>

	* std_hooks.lua: Teach about meld.

2005-01-17  Neil Conway  <neilc@samurai.com>

	* diff_patch.cc: add a new context diff hunk consumer. Rename
	unidiff() to make_diff().
	* diff_patch.hh: Rename unidiff() to make_diff().
	* command.cc: Add new "cdiff" command, and refactor "diff" to
	invoke a common subroutine that is parameterized on the diff
	type. Unrelated change: make a branch-based checkout default to
	using the same directory name as the branch name, unless a
	branch is specified.

2005-01-17  graydon hoare  <graydon@pobox.com>

	* cryptopp/osrng.cpp (NonblockingRng::GenerateBlock):
	Bring forward patch lost in cryptopp 5.2 upgrade.
	* revision.cc (add_bitset_to_union)
	(calculate_ancestors_from_graph): New functions.
	(erase_ancestors)
	(is_ancestor): Rewrite.
	* cert.cc (get_branch_heads): Rewrite.
	* database.{cc,hh} (get_heads): Remove
	(get_revision_ancestry): Use multimap.
	(install_views): Disable.
	Remove everything related to the trust views. Too slow.
	Also tidy up whitespace formatting in sqlite3 code.
	* views.sql: Clear out all views.
	* commands.cc: Adapt to using multimap for ancestry.
	* AUTHORS: Mention Faheem and Christian.

2005-01-17  Faheem Mitha  <faheem@email.unc.edu>

	* debian/control: Fix up build depends.

2005-01-17  Ulrich Drepper  <drepper@redhat.com>

	* acinclude.m4 (AC_CHECK_INADDR_NONE): Fix quoting.
	* Makefile.am (EXTRA_DIST): Add sqlite/keywordhash.c.

2005-01-14  Christian Kollee  <stuka@pestilenz.org>

	* search for and link with sqlite3 when --bundle-sqlite=no

2005-01-12  Derek Scherger  <derek@echologic.com>

	* tests/t_ambig_update.at: add comments from discussion on irc
	* tests/t_status_missing.at: new test
	* testsuite.at: include it

2005-01-10  graydon hoare  <graydon@pboox.com>

	* commands.cc (explicit_merge): Tweak merge message.
	* database.cc (check_sqlite_format_version): New function.
	(database::sql): Call it.
	* sqlite/pager.hh (SQLITE_DEFAULT_PAGE_SIZE): Adjust to 8192.
	(SQLITE_MAX_PAGE_SIZE): Adjust to 65536.
	* schema_migration.cc: Post-merge cleanup.
	* Makefile.am: Likewise.

2005-01-10  Christof Petig  <christof@petig-baender.de>

	* sqlite/*: SQLite 3.0.8 CVS import
	* database.{cc,hh}:
	* schema_migration.{cc,hh}: convert to use the SQLite3 API

	This does not yet use any of the more sophisticated API features
	of SQLite3 (query parameters, BLOBs), so there is plenty of room
	for optimization. This also does not change the schema (i.e.
	still uses base64 encoded values in tables)

2005-01-11  Nathaniel Smith  <njs@codesourcery.com>

	* tests/t_migrate_schema.at: Switch to using pre-dumped db's, make
	it work, un-XFAIL it.

2005-01-11  Nathaniel Smith  <njs@codesourcery.com>

	* tests/t_persistent_server_keys_2.at: XFAIL it, add commentary on
	solution.

2005-01-11  Nathaniel Smith  <njs@codesourcery.com>

	* tests/t_persistent_server_keys_2.at: New test.
	* testsuite.at: Add it.

2005-01-06  Nathaniel Smith  <njs@codesourcery.com>

	* schema_migration.cc (migrate_monotone_schema): Add comment
	pointing to t_migrate_schema.at.
	* tests/t_migrate_schema.at: Implement, mostly.  (Still broken.)

	* tests/t_heads_discontinuous_branch.at: Remove urgency
	annotation.
	* tests/t_netsync_nocerts.at: Add urgency annotation.

	* testsuite.at: Add UNGZ, UNGZB64 macros.
	* tests/t_fmerge.at: Use them.

2005-01-05  Nathaniel Smith  <njs@codesourcery.com>

	* schema_migration.cc: Update comment about depot code.
	(migrate_depot_split_seqnumbers_into_groups):
	(migrate_depot_make_seqnumbers_non_null):
	(migrate_depot_schema): Remove; all are dead code.

2005-01-05  Nathaniel Smith  <njs@codesourcery.com>

	* schema_migration.cc: Remove tabs.

2005-01-05  Nathaniel Smith  <njs@codesourcery.com>

	* tests/t_check_same_db_contents.at: Uncapitalize title to unbreak
	testsuite.

	* revision.cc (is_ancestor): Add FIXME comment.
	(erase_ancestors): New function.
	* revision.hh (erase_ancestors): Prototype it.
	* cert.cc (get_branch_heads): Call it.
	* tests/t_heads_discontinuous_branch.at: Un-XFAIL it.

	* revision.cc (find_subgraph_for_composite_search): Ignore null
	revision ids.
	* commands.cc (try_one_merge): Add invariant - never create merges
	where the left parent is an ancestor or descendent of the right.
	(explicit_merge): Same check.
	(propagate): Handle cases where no merge is necessary.  Also, make
	generated log message more readable.

	* tests/t_propagate_desc.at: Un-XFAIL it.
	* tests/t_propagate_anc.at: Un-XFAIL it.  Use new
	CHECK_SAME_DB_CONTENTS macros.
	* testsuite.at: Move t_check_same_db_contents.at to run before
	propagation tests.  Make CHECK_SAME_DB_CONTENTS more thorough.

	* tests/t_dump_load.at: Implement test.

2005-01-05  Nathaniel Smith  <njs@codesourcery.com>

	* tests/t_check_same_db_contents.at: New test.
	* testsuite.at: Add it.
	(CHECK_SAME_DB_CONTENTS): New macro.

2005-01-04  Nathaniel Smith  <njs@codesourcery.com>

	* cert.cc: Remove tabs.
	* revision.hh: Likewise.

2005-01-04  Nathaniel Smith  <njs@codesourcery.com>

	* tests/t_propagate_anc.at: Also check the case where we're
	propagating a non-strict ancestor, i.e. the heads are actually
	equal.

2005-01-04  Nathaniel Smith  <njs@codesourcery.com>

	* database.cc (get_revision_parents): Add invariant.
	(get_revision_children): Likewise.
	(get_revision): Likewise.
	(put_revision): Likewise.

	* tests/t_merge_ancestor.at: New test.
	* tests/t_propagate_desc.at: Likewise.
	* tests/t_propagate_anc.at: Likewise.
	* testsuite.at: Call them.

2005-01-04  Nathaniel Smith  <njs@codesourcery.com>

	* tests/t_netsync_diffbranch.at: Add priority, add description of
	problem and solution.
	Also, XFAIL it.
	* tests/t_netsync_unrelated.at: Add reference to discussion.
	* tests/t_cmdline_options.at: Remove priority marking from
	non-bug.
	* tests/t_checkout_dir.at: XFAIL when run as root.

	* tests/t_netsync_nocerts.at: New test.
	* testsuite.at: Call it.

2005-01-03  Matt Johnston  <matt@ucc.asn.au>

	* tests/t_netsync_diffbranch.at: add a new test for pulling a branch
	with a parent from a different branch.
	* testsuite.at: add it

2005-01-02  Derek Scherger  <derek@echologic.com>

	* commands.cc (log_certs): new function
	(log) add Ancestor: and Branch: entries to output; use above new
	function
	* tests/t_cross.at: update to work with changesets

2005-1-1  Matt Johnston  <matt@ucc.asn.au>

	* botan/base64.cpp: Include a terminating newline in all cases for
	compatibility with cryptopp

2005-1-1  Matt Johnston  <matt@ucc.asn.au>

	* keys.cc: fix merge issues propagating 0.16 to net.venge.monotone.botan
	* botan/config.h: add it
	* botan/{aes,des,dh,dsa,elgamal,lion,lubyrack,nr,rw,openpgp}*: removed
	unused files.

2004-12-30  graydon hoare  <graydon@pobox.com>

	* constants.cc (netcmd_current_protocol_version): Set to 3.
	* tests/t_crlf.at: New test of crlf line encodings.
	* testsuite.at: Call it.
	* monotone.spec: Note 0.16 release.

2004-12-30  graydon hoare  <graydon@pobox.com>

	* win32/get_system_flavour.cc: Fix little compile bugs.

2004-12-30  Julio M. Merino Vidal  <jmmv@menta.net>

	* change_set.{cc,hh}: Add the has_renamed_file_src function in
	change_set::path_rearrangement.
	* commands.cc: Make the 'log' command show nothing for renamed or
	deleted files (when asked to do so) and stop going backwards in
	history when such condition is detected; they don't exist any more,
	so there is no point in showing history (and could drive to incorrect
	logs anyway).
	* tests/t_log_nonexistent.at: New check to verify previous.
	* testsuite.at: Add it.

2004-12-30  graydon hoare  <graydon@pobox.com>

	* Makefile.am: Clean full testsuite directory and full-version.
	* configure.ac: Bump version number.
	* po/monotone.pot: Regenerate.
	* NEWS: Describe new release.

2004-12-29  Julio M. Merino Vidal  <jmmv@menta.net>

	* tests/t_cmdline_options.at: New test for previous: ensure that
	monotone is actually checking for command line correctness.
	* testsuite.at: Add it.

2004-12-29  Julio M. Merino Vidal  <jmmv@menta.net>

	* monotone.cc: Verify that the command line is syntactically correct
	as regards to options (based on error codes from popt).

2004-12-29  Matt Johnston  <matt@ucc.asn.au>

	* tests/t_drop_rename_patch.at: A test to check that deltas on
	renamed files are included in concatenate_change_sets, if there was a
	deletion of a file with the same name as the rename src.
	* testsuite.at: add it

2004-12-29  graydon hoare  <graydon@pobox.com>

	* AUTHORS: Add Jordi.
	* change_set.{cc,hh}: Make sanity helpers const.
	(normalize_change_set): Drop a->a deltas.
	(merge_change_sets): Call normalize.
	(invert_change_set): Likewise.
	* revision.cc
	(find_subgraph_for_composite_search): New fn.
	(calculate_composite_change_set): Call it.
	(calculate_change_sets_recursive): Use results.
	* tests/t_no_change_deltas.at: Fix.

2004-12-29  graydon hoare  <graydon@pobox.com>

	* change_set.cc: Fix unit tests to satisfy sanity checks.
	* std_hooks.lua: Fix status checking on external merges.

2004-12-29  Matt Johnston  <matt@ucc.asn.au>

	* change_set.{cc,hh}: Take account of files which are the
	destination of a rename_file operation, when examining
	file deletions. Added helper methods to clean up related code.

2004-12-29  Matt Johnston  <matt@ucc.asn.au>

	* change_set.cc: added a sanity check for deltas with same src/dst,
	and deleted files with deltas.

2004-12-29  Matt Johnston  <matt@ucc.asn.au>

	* testsuite.at, tests/t_netsync_single.at: don't use -q with
	killall since it isn't portable.

2004-12-28  Julio M. Merino Vidal  <jmmv@menta.net>

	* commands.cc: Make the 'log' command show all affected files
	in each revision in a nice format (easier to read than what
	'cat revision' shows).

2004-12-28  Julio M. Merino Vidal  <jmmv@menta.net>

	* commands.cc: Change the order used by the 'log' command to show
	affected files so that it matches the order in which these changes
	really happen.  Otherwise, a sequence like "rm foo; mv bar foo;
	patch foo" could be difficult to understand by the reader.

2004-12-28  Jordi Vilalta Prat  <jvprat@wanadoo.es>

	* monotone.texi: Fix a typo: "not not" should be "not".

2004-12-28  Julio M. Merino Vidal  <jmmv@menta.net>

	* commands.cc: Make the 'log' command show all affected files
	in each revision in a nice format (easier to read than what
	'cat revision' shows).

2004-12-28  graydon hoare  <graydon@pobox.com>

	* AUTHORS: Add various recent authors.

2004-12-28  Badai Aqrandista <badaiaqrandista@hotmail.com>

	* debian/*: Fix up for package building.

2004-12-28  graydon hoare  <graydon@pobox.com>

	* change_set.{cc,hh}: Add sanity checking, rework
	some of concatenation logic to accomodate.
	* revision.{cc,hh}: Likewise.
	Teach about generalized graph rebuilding.
	* database.cc (delete_existing_revs_and_certs): New fn.
	* commands.cc (db rebuild): New command.
	(db fsck) New command.
	* sanity.{cc,hh} (relaxed): New flag.
	* work.cc: Use new concatenation logic.

2004-12-25  Julio M. Merino Vidal  <jmmv@menta.net>

	* commands.cc: During 'log', print duplicate certificates (by
	different people) in separate lines, rather than showing them
	together without any spacing.  While here, homogenize new lines
	in other messages as well; this also avoids printing some of
	them in case of missing certificates).

2004-12-24  Nathaniel Smith  <njs@codesourcery.com>

	* tests/t_disapprove.at: Enable previously disabled test.

	* tests/t_no_change_deltas.at: New test.
	* testsuite.at: Call it.

2004-12-23  Nathaniel Smith  <njs@codesourcery.com>

	* win32/read_password.c: Remove unused file.

2004-12-22  Julio M. Merino Vidal  <jmmv@menta.net>

	* commands.cc: Verify that the key identifier passed to the pubkey
	and privkey commands exists in the database.  Otherwise exit with
	an informational message instead of an exception.

2004-12-20  Matt Johnston  <matt@ucc.asn.au>

	* keys.cc: don't cache bad passphrases, so prompt for a correct
	password if the first ones fail.

2004-12-19  Matt Johnston  <matt@ucc.asn.au>

	* commands.cc: print out author/date next to ambiguous revision
	lists from selectors.

2004-12-19  Julio M. Merino Vidal  <jmmv@menta.net>

	* testsuite.at:
	* tests/t_fmerge.at:
	* tests/t_netsync.at:
	* tests/t_netsync_single.at:
	* tests/t_revert.at:
	* tests/t_tags.at: Avoid usage of test's == operator.  It's a
	GNUism and causes unexpected failures in many tests.  The correct
	operator to use is just an equal sign (=).
	* tests/t_renamed.at: Don't use cp's -a flag, which is not
	supported by some implementations of this utility (such as the
	one in NetBSD).  Try to add some of its funcionality by using
	the -p flag, although everything could be fine without it.
	* tests/t_unidiff.at: Discard patch's stderr output.  Otherwise
	it's treated as errors, but NetBSD's patch uses it to print
	informative messages.

2004-12-19  Julio M. Merino Vidal  <jmmv@menta.net>

	* tests/t_scan.at: Instead of running sha1sum, use a prestored
	manifest file to do the verification.  This avoids problems in
	systems that do not have the sha1sum tool, like NetBSD.

2004-12-19  Julio M. Merino Vidal  <jmmv@menta.net>

	* Makefile.am: Remove obsolete --with-bundled-adns flag from
	DISTCHECK_CONFIGURE_FLAGS.

2004-12-18  Nathaniel Smith  <njs@codesourcery.com>

	* tests/t_checkout_dir.at: Make the test directory chdir'able
	again after the test.
	* tests/t_delete_dir.at: Add trailing newline.

	* tests/t_dump_load.at: New bug report.
	* tests/t_migrate_schema.at: Likewise.
	* testsuite.at: Call them.

2004-12-18  Nathaniel Smith  <njs@codesourcery.com>

	* change_set.hh: Remove obsolete comment.

2004-12-18  Nathaniel Smith  <njs@codesourcery.com>

	* tests/t_delete_dir.at: New bug report.
	* testsuite.at: Call it.

2004-12-18  Julio M. Merino Vidal  <jmmv@menta.net>

	* commands.cc: Homogenize help message for 'ls' with the one shown
	by 'list'.

2004-12-18  Julio M. Merino Vidal  <jmmv@menta.net>

	* ChangeLog: Add missing entries for several modifications I did
	in December 6th and 3rd.

2004-12-18  Julio M. Merino Vidal  <jmmv@menta.net>

	* tests/t_checkout_dir.at: New test triggering the bug I fixed
	  previously in the checkout command, verifying that directory
	  creation and chdir succeed.
	* testsuite.at: Add new test.

2004-12-18  Nathaniel Smith  <njs@codesourcery.com>

	* ChangeLog: Add log entry for <jmmv@menta.net>'s last change.
	* std_hooks.lua: Check exit status of external merge commands.

2004-12-18  Julio M. Merino Vidal  <jmmv@menta.net>

	* commands.cc: Include cerrno, cstring,
	boost/filesystem/exception.hpp.
	(checkout): Verify that directory creation and chdir succeeded.

2004-12-18  Nathaniel Smith  <njs@codesourcery.com>

	* diff_patch.cc (struct hunk_offset_calculator): Remove dead
	code.  (I believe it was used by the old, non-extent-based
	merging.)
	(calculate_hunk_offsets): Likewise.
	(struct hunk_consumer): Move next to rest of unidiff code.
	(walk_hunk_consumer): Likewise.

2004-12-18  Matt Johnston <matt@ucc.asn.au>

	* change_set.cc (concatenate_change_sets): Be more careful checking
	whether to discard deltas for deleted files (in particular take
	care when files are removed then re-added) - fixes tests
	t_patch_drop_add, t_add_drop_add.at, t_add_patch_drop_add,
	t_merge2_add_drop_add
	* change_set.cc (project_missing_deltas): don't copy deltas
	for deleted files, and handle the case where src file ids vary when
	files are added/removed. (fixes t_patch_vs_drop_add)
	* t_patch_drop_add.at, t_add_drop_add.at, t_add_patch_drop_add.at,
	  t_merge2_add_drop_add.at, t_patch_vs_drop_add.t: don't expect
	to fail any more.

2004-12-17  Nathaniel Smith  <njs@codesourcery.com>

	* tests/t_persistent_server_keys.at:
	* tests/t_attr.at:
	* tests/t_patch_vs_drop_add.at:
	* tests/t_merge2_add_drop_add.at:
	* tests/t_add_drop_add.at:
	* tests/t_add_patch_drop_add.at:
	* tests/t_patch_drop_add.at: Remove priority notes, since these
	are no longer bugs.

2004-12-17  graydon hoare  <graydon@pobox.com>

	* tests/t_merge_2.at: Works now, remove xfail.

2004-12-17  graydon hoare  <graydon@pobox.com>

	* tests/t_merge_1.at: Remove AT_CHECK(false) and xfail.
	* tests/t_fdiff_normalize.at: New test.
	* testsuite.at: Call it.
	* diff_patch.cc (normalize_extents): Fix the normalize bug.
	* revision.{cc,hh} (construct_revisions): Rename to prepare for
	next rebuild-the-graph migration.
	* commands.cc (db): Change call name.

2004-12-16  Joel Rosdahl  <joel@rosdahl.net>

	* revision.cc (is_ancestor): Use std::queue for the queue.

2004-12-14  Joel Rosdahl  <joel@rosdahl.net>

	Generalize the explicit_merge command with an optional ancestor
	argument:
	* revision.cc (is_ancestor): New method.
	* revision.hh (is_ancestor): Add prototype.
	* commands.cc (try_one_merge): Add ancestor argument. Empty
	ancestor means use ancestor from find_common_ancestor_for_merge.
	(merge): Pass empty ancestor to try_one_merge.
	(propagate): Likewise.
	(explicit_merge): Add optional ancestor argument.
	* monotone.texi: Document new explicit_merge argument.

2004-12-13  Joel Rosdahl  <joel@rosdahl.net>

	* tests/t_merge_2.at: New test triggering a bad merge.
	* testsuite.at: Add new test.

2004-12-13  Joel Rosdahl  <joel@rosdahl.net>

	* revision.cc (find_least_common_ancestor): Add a missing "return
	true;" that mysteriously was removed in
	c853237f9d8d155431f88aca12932d2cdaaa31fe.

2004-12-13  Joel Rosdahl  <joel@rosdahl.net>

	* revision.cc (find_least_common_ancestor): Remove unused variable.
	* commands.cc (lca): Correct negative status text.
	* commands.cc (update): Use GNU style braces.

2004-12-12  graydon hoare  <graydon@pobox.com>

	* commands.cc: Fix bug reported in t_attr.at
	* tests/t_attr.at: Remove xfail.
	* change_set.cc: Change unit tests syntax.
	(read_change_set): Assert complete read.
	* revision_ser.cc (read_revision_set): Likewise.
	* os_specific.hh: Drop obsolete file.

2004-12-12  Joel Rosdahl  <joel@rosdahl.net>

	* revision.cc (find_least_common_ancestor): New function for
	finding the vanilla LCA.
	* revision.hh: Added prototype for find_least_common_ancestor.
	* commands.cc (update): Use find_least_common_ancestor for finding
	a common ancestor.
	* commands.cc (diff): Likewise.
	* revision.cc (find_common_ancestor): Rename to...
	(find_common_ancestor_for_merge): ...this, for clarity.
	* revision.hh: find_common_ancestor -->
	find_common_ancestor_for_merge.
	* commands.cc (try_one_merge): Call find_common_ancestor_for_merge
	to find ancestor.
	* commands.cc (lcad): Rename lca command to lcad.
	* commands.cc (lca): New command for finding the vanilla LCA.

2004-12-12  Nathaniel Smith  <njs@codesourcery.com>

	* tests/t_persistent_server_keys.at: Actually test what it's
	supposed to.  Also, un-XFAIL it, since now it seems to pass.

2004-12-12  Nathaniel Smith  <njs@codesourcery.com>

	* tests/t_persistent_server_keys.at: New test.

	* testsuite.at: Call it.
	* tests/t_persistent_server_revision.at: Fix typo.

2004-12-12  Nathaniel Smith  <njs@codesourcery.com>

	* tests/t_persistent_server_revision.at: New test.
	* testsuite.at: Call it.  Tweak NETSYNC macros in support of it.

2004-12-11  Nathaniel Smith  <njs@codesourcery.com>

	* lua.hh (add_rcfile): Add 'required' argument.
	* lua.cc (add_rcfile): Implement it.  Simplify error checking
	logic while I'm there...
	* monotone.cc (cpp_main): Pass new argument to add_rcfile.

	* tests/t_rcfile_required.at: New test.
	* testsuite.at: Call it.
	Revamp netsync support macros, to allow long-running servers.
	Make netsync-killer try first with -TERM, in case that plays nicer
	with gcov.

2004-12-11  Nathaniel Smith  <njs@codesourcery.com>

	* lua.hh: Remove tabs.

2004-12-11  Nathaniel Smith  <njs@codesourcery.com>

	* monotone.texi: Document explicit_merge.

2004-12-11  Nathaniel Smith  <njs@codesourcery.com>

	* Makefile.am: Redo full-revision support again, to properly
	handle 'make dist' and caching.  Hopefully.

2004-12-11  Nathaniel Smith  <njs@codesourcery.com>

	* monotone.texi (File Attributes): Rewrite for new .mt-attrs
	syntax.

2004-12-11  Nathaniel Smith  <njs@codesourcery.com>

	* tests/t_attr.at: New test.
	* testsuite.at: Call it.

2004-12-11  Nathaniel Smith  <njs@codesourcery.com>

	* commands.cc (trusted): Print spaces between key ids.

	* lua.cc (add_rcfile): Errors while loading a user-provided rc
	file are naughtiness, not oopses.

2004-12-11  Nathaniel Smith  <njs@codesourcery.com>

	* commands.cc (commands::explain_usage): Use split_into_lines to
	do formatting of per-command usage; allow multi-line
	descriptions.
	(trusted): New command.
	* monotone.texi (Key and Cert): Document 'trusted' command.
	* tests/t_trusted.at: New test.
	* testsuite.at: Change get_revision_cert_trust to support
	t_trusted.at.  Call t_trusted.at.

2004-12-11  Derek Scherger  <derek@echologic.com>

	* app_state.{cc,hh} (restriction_includes): renamed from
	in_restriction to be less obscure; use path_set rather than
	set<file_path>
	* commands.cc
	(restrict_path_set):
	(restrict_rename_set):
	(restrict_path_rearrangement):
	(calculate_restricted_revision): new restriction functions
	(restrict_patch_set): remove old restrictions machinery
	(status): call calculate_restricted_revision
	(ls_tags): call app.initialize
	(unknown_itemizer): restriction_includes renamed
	(ls_unknown): call calculate_restricted_revision
	(ls_missing): rework for restrictions
	(commit): switch to --message option, optional paths and preserve
	restricted work
	(diff): allow restrictions for zero and one arg variants
	(revert): note some work left to do
	* manifest.{cc,hh} (build_manifest_map): hide unused things
	(build_restricted_manifest_map): new function
	* transforms.{cc,hh} (calculate_ident): clean up merge artifacts
	* work.cc (read_options_map): merge cleanup to preserve command
	line options

2004-12-10  Nathaniel Smith  <njs@codesourcery.com>

	* Makefile.am (package_full_revision.txt): Redo Joel Rosdahl
	<joel@rosdahl.net>'s change below after it got clobbered by
	merge.

2004-12-10  Nathaniel Smith  <njs@codesourcery.com>

	* commands.cc (log): Synopsize optional 'file' argument, and
	describe both arguments in help description.

2004-12-10  Matt Johnston  <matt@ucc.asn.au>

	* cert.cc: Added priv_key_exists() function
	* commands.cc, rcs_import.cc: use new privkey functions
	* netsync.cc: change some bits that were missed

2004-12-09  Derek Scherger  <derek@echologic.com>

	* .mt-nonce: delete obsolete file
	* change_set.cc (merge_deltas): add file paths in call to
	try_to_merge_files
	* commands.cc (propagate): add progress logging similar to merge
	* diff_patch.{cc,hh} (try_to_merge_files): add file paths to
	merge2 and merge3 hooks; add logging of paths before calling merge
	hooks
	* lua.{cc,hh} (hook_merge2, hook_merge3): add file paths to merge
	hooks
	* std_hooks.lua (merge2, merge3, merge2_xxdiff_cmd,
	merge3_xxdiff_cmd): pass file paths to xxdiff for use as titles
	* testsuite.at (MONOTONE_SETUP): add paths to merge2 hook

2004-12-09  Matt Johnston  <matt@ucc.asn.au>

	* cert.cc, cert.hh, lua.cc, lua.hh, netsync.cc:
	Added a new get_priv_key(keyid) lua hook to retrieve
	a private key from ~/.monotonerc

2004-12-09  Matt Johnston  <matt@ucc.asn.au>

	* change_set.cc: Don't include patch deltas on files which
	are being deleted in changesets. (partial fix for bug
	invoked by t_merge_add_del.at)

2004-12-09  Matt Johnston  <matt@ucc.asn.au>

	* configure.ac,Makefile.am: Fix iconv and intl
	handling so that the libraries are used (required for OS X).

2004-12-09  Nathaniel Smith  <njs@codesourcery.com>

	* Makefile.am (BUILT_SOURCES_NOCLEAN): add 'S'.

	* netsync.cc (session): Make ticker pointers into auto_ptr's.  Add
	cert and revision tickers.
	(session::session): Initialize new tickers.
	(session::note_item_sent): New method.  Increment tickers.
	(session::note_item_arrived): Increment tickers.
	(session::read_some): Adjust for auto_ptr.
	(session::write_some): Likewise.
	(call_server): Conditionally initialize cert and revision
	tickers.
	(queue_data_cmd): Call 'note_item_sent'.
	(queue_delta_cmd): Call 'note_item_sent'.

2004-12-09  graydon hoare  <graydon@pobox.com>

	* ROADMAP: Add file.

2004-12-08  Nathaniel Smith  <njs@codesourcery.com>

	* tests/t_patch_vs_drop_add.at:
	* tests/t_patch_drop_add.at:
	* tests/t_netsync_unrelated.at:
	* tests/t_merge_add_del.at:
	* tests/t_merge2_add_drop_add.at:
	* tests/t_merge_1.at:
	* tests/t_heads_discontinuous_branch.at:
	* tests/t_cleanup_empty_dir.at:
	* tests/t_checkout_options.at:
	* tests/t_ambig_update.at:
	* tests/t_add_patch_drop_add.at:
	* tests/t_add_drop_add.at:
	* tests/t_add_dot.at: Add (importance) markers to all bug report
	tests.

2004-12-08  Nathaniel Smith  <njs@codesourcery.com>

	* app_state.hh (write_options): Add 'force' option.
	* app_state.cc: Remove tabs.
	(write_options): Implement.
	* commands.cc (checkout): Pass force=true to 'write_options'.

	* tests/t_checkout_options.at: New test.
	* testsuite.at: Define RAW_MONOTONE.
	(t_checkout_options.at): Call it.

2004-12-08  Nathaniel Smith  <njs@codesourcery.com>

	* update.hh (pick_update_target): Rename to...
	(pick_update_candidates): ...this.  Return a set of candidates,
	rather than a single best.
	* update.cc (pick_update_candidates): Likewise.  Remove logic
	checking for unique candidate.
	* commands.cc (describe_revision): New function.
	(heads): Use it.
	(update): Use new 'pick_update_candidates' function.  Add logic
	checking for unique candidate.  On non-unique candidate, print all
	candidates, using 'describe_revision'.

	* tests/t_ambig_update.at: Check that failure messages describe
	the candidate set.

2004-12-08  Nathaniel Smith  <njs@codesourcery.com>

	* update.cc: Remove tabs.

2004-12-08  Nathaniel Smith  <njs@codesourcery.com>

	* tests/t_ambig_update.at: Also check that update fails when one
	candidate edge is deeper than the other.

2004-12-08  graydon hoare  <graydon@pobox.com>

	* change_set.cc (extend_renumbering_via_added_files):
	Look up parent tid in existing renumbering.
	* commands.cc (attr): Check index for "set" subcommand.
	(lca): New diagnostic command.
	(log): Tidy up output formatting a bit.
	* po/monotone.pot: Regenerate.
	* tests/t_add_edge.at: New test to catch add failure.
	* testsuite.at: Call it.

2004-12-08  Nathaniel Smith  <njs@codesourcery.com>

	* tests/t_ambig_update.at: New test.
	* testsuite.at: Add it.

	* tests/t_explicit_merge.at: Add, having forgotten to last time.

2004-12-08  Nathaniel Smith  <njs@codesourcery.com>

	* tests/t_explicit_merge.at: New test.
	* testsuite.at: Add it.

2004-12-08  Nathaniel Smith  <njs@codesourcery.com>

	* testsuite.at: Remove duplicate line created by merge.
	* ChangeLog: Re-sort after merges.

	* commands.cc (explicit_merge): Remove stray space.  Print id of
	merge result.
	(complete_command): Add back "}" deleted by merge.

2004-12-08  Nathaniel Smith  <njs@codesourcery.com>

	* change_set.cc: Remove tabs.
	* diff_patch.cc: Likewise.

	* commands.cc (explicit_merge): New command.

2004-12-08  graydon hoare  <graydon@pobox.com>

	* change_set.cc (extend_renumbering_via_added_files):
	Look up parent tid in existing renumbering.
	* commands.cc (attr): Check index for "set" subcommand.
	(lca): New diagnostic command.
	(log): Tidy up output formatting a bit.
	* po/monotone.pot: Regenerate.
	* tests/t_add_edge.at: New test to catch add failure.
	* testsuite.at: Call it.

2004-12-07  Richard Levitte  <richard@levitte.org>

	* Makefile.am: Keep package_*revision.{txt,h}, so they are saved
	as part of a distribution, and thereby make as sure as possible
	people who download monotone get historical information on where
	their copy of monotone came from.

2004-12-06  Richard Levitte  <richard@levitte.org>

	* monotone.cc: Add a hint on how to use --ticker.

2004-12-06  Nathaniel Smith  <njs@codesourcery.com>

	* commands.cc (ls_certs): Sort the certs before printing.
	* tests/t_netsync_repeated.at: Actually check that certs were
	transferred correctly.

2004-12-06  Julio M. Merino Vidal  <jmmv@menta.net>

	* figures/cert.pdf:
	* figures/cert.png:
	* figures/oo-figures.sxd:
	* monotone.texi: Use example host names under the
	example.{com,org,net} subdomains instead of invented names.
	These are defined in RFC 2606.

2004-12-06  Julio M. Merino Vidal  <jmmv@menta.net>

	* configure.ac: Now that we depend on GNU Autoconf >= 2.58, we
	can use the AS_HELP_STRING macro everywhere we need to pretty-print
	help strings.  Also convert old calls to AC_HELP_STRING (deprecated)
	to this one.

2004-12-06  Joel Rosdahl  <joel@rosdahl.net>

	* Makefile.am (package_full_revision.txt): Silence error messages
	when deducing full package revision.

2004-12-06  graydon hoare  <graydon@pobox.com>

	* unix/get_system_flavour.cc:
	* win32/get_system_flavour.cc: Add missing files.

2004-12-06  graydon hoare  <graydon@pobox.com>

	* commands.cc (merge): Add newline in output.
	* change_set.cc (project_missing_deltas): Fix very bad
	delta-renaming bug.

2004-12-06  graydon hoare  <graydon@pobox.com>

	* change_set.cc:
	* tests/t_merge_add_del.at:
	* netsync.cc:
	* commands.cc: Clean up from merge.

2004-12-06  Nathaniel Smith  <njs@codesourcery.com>

	* tests/t_add_patch_drop_add.at: New test.
	* tests/t_merge2_add_drop_add.at: New test.
	* tests/t_patch_drop_add.at: New test.
	* tests/t_patch_vs_drop_add.at: New test.
	* testsuite.at: Add them.

	* tests/t_add_drop_add.at: Fix to test what it was supposed to.

	* tests/t_merge2_data.at: Remove extraneous [stdout].

	* tests/t_merge_add_del.at: Fix description.
	XFAIL it.

2004-12-06  Nathaniel Smith  <njs@codesourcery.com>

	* tests/t_add_drop_add.at: New test.
	* testsuite.at: Add it.

2004-12-05  Nathaniel Smith  <njs@codesourcery.com>

	* tests/t_merge_add_del: Shorten name for better display.

2004-12-05  Matt Johnston <matt@ucc.asn.au>

	* tests/t_merge_add_del: added a new test for merging
	  branches where a file is added then removed.
	* testsuite.at: added the new test
	* configure.ac: bumped the prequisite version to 2.58 since
	  some tests use AT_XFAIL_IF

2004-12-05  graydon hoare  <graydon@pobox.com>

	* Makefile.am (package_full_revision.txt): Use top_builddir
	to locate monotone executable.

2004-12-05  Nathaniel Smith  <njs@codesourcery.com>

	* tests/t_merge_add_del: Shorten name for better display.

2004-12-05  Matt Johnston <matt@ucc.asn.au>

	* tests/t_merge_add_del: added a new test for merging
	  branches where a file is added then removed.
	* testsuite.at: added the new test
	* configure.ac: bumped the prequisite version to 2.58 since
	  some tests use AT_XFAIL_IF

2004-12-04  graydon hoare  <graydon@pobox.com>

	* commands.cc (fcommit): New command.
	(update): Finish off merge of update command.

2004-12-04  Derek Scherger  <derek@echologic.com>

	* commands.cc: (complete_command): New function.
	(explain_usage/process): Use it.

2004-12-04  Nathaniel Smith  <njs@codesourcery.com>

	* change_set.cc (merge_deltas): Call correct variant of
	try_to_merge_files depending on whether ancestor is available.
	* diff_patch.cc (try_to_merge_files -- merge3 version): Add
	assertions about ids.
	(try_to_merge_files -- merge2 version): Likewise.

	* testsuite.at: Add a trivial working merge2 hook.
	* tests/t_related_merge2_data.at: Update to use.
	Mark as expected to PASS.
	* tests/t_merge2_data.at: Likewise.

2004-12-04  Nathaniel Smith  <njs@codesourcery.com>

	* change_set.cc (merge_deltas): Call correct variant of
	try_to_merge_files depending on whether ancestor is available.
	* diff_patch.cc (try_to_merge_files -- merge3 version): Add
	assertions about ids.
	(try_to_merge_files -- merge2 version): Likewise.

	* testsuite.at: Add a trivial working merge2 hook.
	* tests/t_related_merge2_data.at: Update to use.
	Mark as expected to PASS.
	* tests/t_merge2_data.at: Likewise.

2004-12-04  Nathaniel Smith  <njs@codesourcery.com>

	* change_set.cc: Remove tabs.
	* diff_patch.cc: Likewise.

2004-12-04  Nathaniel Smith  <njs@codesourcery.com>

	* change_set.cc: Remove tabs.
	* diff_patch.cc: Likewise.

2004-12-03  Julio M. Merino Vidal  <jmmv@menta.net>

	* commands.cc: Add a missing newline to a message.

2004-12-03  Julio M. Merino Vidal  <jmmv@menta.net>

	* cryptopp/config.h:
	* configure.ac: NetBSD does not define __unix__ nor __unix, so the
	build fails.  To solve, check for __NetBSD__ where appropiate to
	detect a Unix system.

2004-12-03  Julio M. Merino Vidal  <jmmv@menta.net>

	* INSTALL: Document my latest changes: --enable-ipv6 option, ability
	to specify static boost prefix through --enable-static-boost and
	BOOST_SUFFIX variable.

2004-12-03  Julio M. Merino Vidal  <jmmv@menta.net>

	* Makefile.am:
	* configure.am: Add a variable, BOOST_SUFFIX, that identifies the
	suffix string that has to be appended to Boost library names to use
	them.  This variable can be defined on configure's command line.

2004-12-03  Julio M. Merino Vidal  <jmmv@menta.net>

	* configure.ac: Let the --enable-static-boost argument take a prefix
	to where boost libraries are located.

2004-12-03  Julio M. Merino Vidal  <jmmv@menta.net>

	* configure.ac: Add a three-state --enable-ipv6 argument to the
	configure script to explicitly enable or disable IPv6 support.

2004-12-03  Julio M. Merino Vidal  <jmmv@menta.net>

	* std_hooks.lua: Add missing newlines to two error messages.

2004-12-02  Derek Scherger  <derek@echologic.com>

	* commands.cc: more tweaking to ease changeset merge

2004-12-01  Derek Scherger  <derek@echologic.com>

	* commands.cc: reordered commands to help merge with changesets
	branch

2004-12-01  graydon hoare  <graydon@pobox.com>

	* {unix,win32}/get_system_flavour.cc: New files.
	* basic_io.{cc,hh}: Give names to input sources.
	* monotone.cc: Move app_state ctor inside try.
	* platform.hh (get_system_flavour): Declare.
	* revision.cc: Name input source "revision".
	* sanity.cc: Log flavour on startup.
	* tests/t_attributes.at: Use new syntax.
	* transforms.{cc,hh} (split_into_lines): New variant, and rewrite.
	* work.{cc,hh}: Rewrite attributes to use basic_io.
	(get_attribute_from_db):
	(get_attribute_from_working_copy): New functions.

2004-11-30  Nathaniel Smith  <njs@codesourcery.com>

	* keys.cc (get_passphrase): Simplify arguments.
	(generate_key_pair): Force new passphrases to come from the user.
	Adapt to new 'get_passphrase' arguments.
	(change_key_passphrase): Likewise.
	(generate_key_pair): Add argument specifying passphrase, for
	exclusive use of the unit tests.
	(signature_round_trip_test): Use it.
	* keys.hh (generate_key_pair): Adjust prototype correspondingly.

	* tests/t_genkey.at: Test that 'genkey' requires the passphrase to
	be entered.
	* tests/t_chkeypass.at: Check that 'chkeypass' fails if no
	passphrase is given.

2004-11-30  Nathaniel Smith  <njs@codesourcery.com>

	* keys.hh: Remove tabs.
	* keys.cc: Likewise.

2004-11-30  Nathaniel Smith  <njs@codesourcery.com>

	* monotone.texi (Hook Reference): Clarify description of
	'get_passphrase', following confusion on IRC.

2004-11-30  Joel Rosdahl  <joel@rosdahl.net>

	* ui.cc (fatal): Added missing newlines in fatal message.

2004-11-29  Nathaniel Smith  <njs@codesourcery.com>

	* monotone.texi: Add more details to documentation of 'update
	<revision>' command.

	* ui.cc (fatal): Typo in previous commit.

2004-11-29  Nathaniel Smith  <njs@codesourcery.com>

	* ui.cc (fatal): On suggestion of Zack Weinberg, add a note to
	fatal error messages 1) telling the user that it's a bug (i.e.,
	not their fault), and 2) requesting a bug report.

2004-11-29  Nathaniel Smith  <njs@codesourcery.com>

	* ui.cc: Remove tabs.

2004-11-30  Matt Johnston  <matt@ucc.asn.au>

	* change_set.cc (merge_disjoint_analyses): Prevent duplicated
	tids being used.
	(merge_disjoint_analyses): Fix typo (s/a_tmp/b_tmp/)

2004-11-27  Matt Johnston  <matt@ucc.asn.au>

	* Replaced cryptopp with botan

2004-11-24  Nathaniel Smith  <njs@codesourcery.com>

	* tests/t_cleanup_empty_dir.at: Shorten name.

2004-11-24  Nathaniel Smith  <njs@codesourcery.com>

	* Makefile.am (BUILT_SOURCES): List package_*version.{h,txt}.
	* package_{full_,}version.txt: Work when blddir != srcdir.

2004-11-24  Nathaniel Smith  <njs@codesourcery.com>

	* mt_version.hh: New file.
	* mt_version.cc: New file.
	* monotone.cc (package_revision.h): Don't include it.
	(mt_version.hh): Include it.
	(OPT_FULL_VERSION): New option.
	(options): Add it.
	(cpp_main): Implement --version and --full-version in terms of
	mt_version.hh.

	* Makefile.am (package_full_revision.h): Build it.
	(MOST_SOURCES): Add mt_version.{cc,hh}.

2004-11-24  Nathaniel Smith  <njs@codesourcery.com>

	* txt2c.cc (main): Add "--skip-trailing" option to skip trailing
	whitespace.
	* Makefile.am (package_revision.h): Generate it.
	* monotone.cc (package_revision.h): Include it.
	(cpp_main): Print it as part of --version.

2004-11-23  Nathaniel Smith  <njs@codesourcery.com>

	* tests/t_cleanup_empty_dir.at: New test.
	* testsuite.at: Call it.

2004-11-23  Nathaniel Smith  <njs@codesourcery.com>

	* monotone.texi (File Attributes): Document how restricted format
	of .mt-attrs currently is.  Also talk about 'the' .mt-attrs file
	instead of 'an', in response to confusion.

2004-11-23  Nathaniel Smith  <njs@codesourcery.com>

	* work.cc (build_deletion): Add missing newline.
	(build_rename): Likewise.
	(build_rename): Likewise.

2004-11-23  Nathaniel Smith  <njs@codesourcery.com>

	* work.cc: Remove tabs.

2004-11-23  Nathaniel Smith  <njs@codesourcery.com>

	* commands.cc: Remove tabs.

2004-11-23  Nathaniel Smith  <njs@codesourcery.com>

	* tests/t_add_dot.at: New test.
	* testsuite.at: Call it.

2004-11-22  Joel Rosdahl  <joel@rosdahl.net>

	* testsuite.at (NEED_UNB64): Check that python knows how to decode
	strings before using it.

2004-11-21  Joel Rosdahl  <joel@rosdahl.net>

	* testsuite.at (NEED_UNB64): Find more programs for decoding
	base64.

2004-11-20  Nathaniel Smith  <njs@codesourcery.com>

	* tests/t_merge_1.at: New test.
	* testsuite.at: Add it.
	(NEED_UNB64): New macro.
	(UNB64): Likewise.
	* tests/t_unidiff.at: Use them.
	* tests/t_unidiff2.at: Likewise.

2004-11-19  Nathaniel Smith  <njs@codesourcery.com>

	* tests/t_initfork.at: Remove file; redundant with
	t_merge2_add.at.
	* testsuite.at: Don't call it.

2004-11-18  Derek Scherger  <derek@echologic.com>

	* commands.cc (list tags): new command.
	* monotone.1: update.
	* monotone.texi: update.
	* std_hooks.lua: remove unused get_problem_solution hook.
	* test/t_tags.at: new test.
	* testsuite.at: call it.

2004-11-18  Nathaniel Smith  <njs@codesourcery.com>

	* monotone.texi (Committing Work): Remove mistakenly added
	redundant command line argument.

2004-11-17  Joel Rosdahl  <joel@rosdahl.net>

	* commands.cc (diff): Don't print hashes around diff output if
	there is no diff to print.

	Fix bugs #8714 "monotone update working copy to previous version"
	and #9069 "update with multiple candidates":
	* commands.cc (update): Let the update command take an optional
	revision target parameter. Without an explicit revision target,
	the current branch head is used just like before. Added logic for
	updating to an older revision or another revision reachable via a
	common ancestor.
	* tests/t_update_to_revision.at: Add regression tests for new
	update logic.
	* testsuite.at: Add new test.
	* monotone.texi: Document new update argument.

2004-11-17  Nathaniel Smith  <njs@codesourcery.com>

	* netsync.cc (request_fwd_revisions): Rename 'first_attached_edge'
	to 'an_attached_edge', because it does not represent the first
	attached edge.  Likewise for 'first_attached_cset'.
	(analyze_attachment): Remove early exit from loop; we want to
	analyze the entire graph, not just some linear subgraphs.

	* revision.cc (ensure_parents_loaded): Filter out the null
	revision when calculating parents.
	* change_set.hh (null_id): Define for 'revision_id's.

	* tests/t_merge2_add.at: New test.
	* tests/t_merge2_data.at: New test.
	* tests/t_related_merge2_data.at: New test.
	* tests/t_merge_add.at: New test.
	* tests/t_netsync_pubkey.at: New test.
	* tests/t_netsync_repeated.at: New test.
	* tests/t_netsync_unrelated.at: New test.


	* testsuite.at: Add new tests.
	(NETSYNC_SETUP): New macro.
	(MONOTONE2): New macro.
	(RUN_NETSYNC): New macro.
	(ADD_FILE): New macro.
	(SET_FILE): New macro.
	(COMMIT): New macro.
	* tests/t_netsync.at: Use them.

	* tests/t_singlenetsync.at: Add 'netsync' keyword'.  Rename to...
	* tests/t_netsync_single.at: ...this.

	* tests/t_heads_discontinuous_branch.at: XFAIL it.

2004-11-17  Nathaniel Smith  <njs@codesourcery.com>

	* netsync.cc: Remove hard tabs.

2004-11-17  Nathaniel Smith  <njs@codesourcery.com>

	* revision.cc: Remove hard tabs.
	* change_set.hh: Likewise.

2004-11-16  Nathaniel Smith  <njs@codesourcery.com>

	* tests/t_heads.at: Replace last tricky case with a less tricky case.
	* tests/t_heads_discontinuous_branch.at: New test for the really
	tricky case.
	* testsuite.at: Run it.

2004-11-16  Nathaniel Smith  <njs@codesourcery.com>

	* views.sql (trusted_parents_in_branch): Remove.
	(trusted_children_in_branch): Remove.
	(trusted_branch_members): New view.
	(trusted_branch_parents): New view.
	(branch_heads): Use the new views, not the removed ones.

	* database.cc (get_heads): Column name in 'branch_heads'
	unavoidably changed from 'id' to 'parent'; adjust SELECT statement
	to use new name.

2004-11-16  Nathaniel Smith  <njs@codesourcery.com>

	* database.cc: Remove hard tabs.

2004-11-16  Nathaniel Smith  <njs@codesourcery.com>

	* commands.cc (dump_diffs): Fetch delta destination, not source,
	on new files.

2004-11-15  Joel Rosdahl  <joel@rosdahl.net>

	* tests/t_diff_added_file.at: Added testcase exposing a bug in
	"monotone diff x y" where x is an ancestor of y and y adds a new
	file.
	* testsuite.at: Add new test.

2004-11-14  Joel Rosdahl  <joel@rosdahl.net>

	Fix bug #9092 "add command to change passphrase":
	* commands.cc (chkeypass): New command.
	* keys.cc (get_passphrase): Added parameters for prompt beginning and
	disabling hook lookup and passphrase caching.
	* keys.hh, keys.cc (change_key_passphrase): New function.
	* database.hh, database.cc (delete_private_key): New function.
	* monotone.texi (Key and Cert): Document command.
	* tests/t_chkeypass.at: Testcase for the command.
	* testsuite.at: Added new testcase.

2004-11-14  Matt Johnston <matt@ucc.asn.au>

	* tests/t_initfork.at: New test for merging two ancestor-less heads.

2004-11-13  Nathaniel Smith  <njs@codesourcery.com>

	* tests/t_heads.at: New test.
	* testsuite.at: Add it.

2004-11-13  Nathaniel Smith  <njs@codesourcery.com>

	* monotone.texi: Fix various typos.
	(Committing Work): Add missing command line argument.
	(Branch Names): New section.
	Add me to the copyright block.

2004-11-12  Joel Rosdahl  <joel@rosdahl.net>

	* monotone.texi: Fix documentation of the approve and disapprove
	commands. Fix jp.co.juicebot.jb7 branch name in examples. Other
	minor fixes.

2004-11-11  Joel Rosdahl  <joel@rosdahl.net>

	* monotone.texi: Fix typos.

2004-11-08  graydon hoare  <graydon@pobox.com>

	* monotone.texi: Some minor cleanups.
	* netsync.cc: Fix a formatter.

2004-11-07  graydon hoare  <graydon@pobox.com>

	* figures/*.txt: Drop.
	* monotone.texi: Pull ASCII figures back in conditionally.
	* NEWS, AUTHORS, monotone.spec: Update for 0.15.
	* monotone.1: Update.

2004-11-06  graydon hoare  <graydon@pobox.com>

	* README.changesets: New file.
	* config.guess, config.sub: Remove.
	* Makefile.am: Improve document-building brains.
	* cert.cc, netsync.cc: Remove include.
	* configure.ac: Bump version number.
	* merkle_tree.{cc,hh}: Use unsigned char in dynamic_bitset.
	* po/POTFILES.in: Update to remove os_specific.hh.
	* po/monotone.pot: Regenerate.

2004-11-05  graydon hoare  <graydon@pobox.com>

	* constants.cc: Up timeout, connection limit.
	* monotone.texi: Various cleanups.

2004-11-05  Ulrich Drepper  <drepper@redhat.com>

	* configure.ac: Reduce dependencies.
	* lua/lua.h: Include config.h.
	* mkstemp.{cc,hh}: Use system variant when found.
	* netxx/resolve_getaddrinfo.cxx: Check for AI_ADDRCONFIG
	definition.
	* po/POTFILES.in: Update to mention changes.
	* Makefile.am (EXTRA_DIST): Include spec file.
	* commands.cc (diff): No output if empty diff.

2004-10-31  graydon hoare  <graydon@pobox.com>

	* commands.cc (diff): Use guess_binary.
	Fix up some messages to fit on single lines.
	* Makefile.am: Make monotone.pdf depend on figures.
	* change_set.cc: Make inversion drop "delete deltas".
	* texinfo.css: Make images align nicely.
	* netsync.cc: Fix up some messages to be clearer.

2004-10-30  graydon hoare  <graydon@pobox.com>

	* figures/*: New figures.
	* monotone.texi: Rewrite much of the tutorial.

2004-10-30  Nathaniel Smith  <njs@codesourcery.com>

	* netsync.cc (process_hello_cmd): Make clear that when the
	server's key is unknown, we abort the connection.

2004-10-29  Nathaniel Smith  <njs@codesourcery.com>

	* sanity.cc (dump_buffer): Wrap bare string in call to string(),
	to disambiguate conversions (required by Boost 1.30).

2004-10-26  graydon hoare  <graydon@pobox.com>

	* tests/t_update_missing.at: New test from Bruce Stephens
	* testsuite.at: Call it.
	* change_set.cc: Fix the error exposed by it.

2004-10-26  graydon hoare  <graydon@pobox.com>

	* work.{cc,hh}: Comply with Derek's new tests.
	* commands.cc: Likewise.

2004-10-28  Derek Scherger  <derek@echologic.com>

	* tests/t_rename.at: add test for renaming a file after it has
	been moved rather than before
	* tests/t_revert.at: add test for reverting a missing file

2004-10-28  Derek Scherger  <derek@echologic.com>

	* tests/t_drop_missing.at: New test.
	* testsuite.at: Call it.

2004-10-28  Derek Scherger  <derek@echologic.com>

	* tests/t_add.at: New test.
	* testsuite.at: Call it.

2004-10-26  graydon hoare  <graydon@pobox.com>

	* basic_io.{cc,hh}: Rework to use indented stanzas.
	* change_set.cc, revision.cc: Likewise.
	* change_set.cc: Fix formatter bug.
	* commands.cc: Sanity check file ID on delta commit.
	* work.cc: Chatter a bit more on add/drop.

2004-10-17  graydon hoare  <graydon@pobox.com>

	* merkle_tree.cc: Fix bad logging.
	* netsync.cc: Fix transmission bugs.
	* work.cc: Add some progress messages back in.
	* monotone.texi: Change contents of MT/work in example.

2004-10-17  graydon hoare  <graydon@pobox.com>

	* commands.cc (log): Keep a seen list, mask frontier by it.
	* monotone.texi: Updates to cover revision terminology.

	Also various further merges from trunk, see below.

2004-10-17  Derek Scherger  <derek@echologic.com>

	* lua.{cc,hh} (hook_ignore_branch): new hook
	* commands.cc (ls_branches): call it
	* monotone.texi (Hook Reference): describe it

2004-10-17  Richard Levitte  <richard@levitte.org>

	fix bug 8715 and more
	* diff_patch.cc (struct unidiff_hunk_writer,
	unidiff_hunk_writer::flush_hunk): the skew is not just the
	size difference between added and deleted lines in the current
	hunk, it's the size difference between /all/ added and deleted
	lines so far.  Therefore, the skew needs to be a member of the
	struct rather than being something calculated for each hunk.
	Furthermore, we need to add trailing context even if the change
	only consisted of one line.

2004-10-17  Richard Levitte  <richard@levitte.org>

	* monotone.texi (Working Copy): Change the description of
	'monotone revert' to explain what happens when there are
	arguments.

2004-10-17  Richard Levitte  <richard@levitte.org>

	* monotone.texi (OPTIONS): Add a description of --ticker.

	* ui.cc, ui.hh: Rethink the writing conditions as the ticks being
	"dirty" when they have changed since the last print.  That way,
	it's very easy to see when they need being printed.  This fixes a
	small bug where, in some cases, the exact same tick output is
	produced twice, once before a separate message, and once after,
	when a ticker is actually being removed.
	(tick_write_dot::write_ticks): Add a line that describes the
	ticks, including the amount of each tick per short name.

2004-10-17  Richard Levitte  <richard@levitte.org>

	fix bug 8733
	* ui.cc, ui.hh: Define a separate tick writer struct, and two
	subclasses, one that write counters, and one that writes progress
	characters.  As a consequence, move the count to the ticker class
	itself, and have the user interface contain a map of pointers to
	tickers instead of a map of counters, so data is easier to expand
	and access in a consistent manner.  Finally, correct a few errors
	in the checks for when ticks should be written, and make sure the
	final value gets written when the tickers are removed.

	* cert.cc (write_ancestry_paths):
	* database.cc (rehash):
	* netsync.cc (call_server, rebuild_merkle_trees):
	* rcs_import.cc (import_cvs_repo, cvs_history): Adapt to the new
	tickers.

	* monotone.cc: Add the option '--ticker' which takes the values
	"dot" or "count" to express which type of tick writer to use.  As
	a result, set the tick writer to be the progress dot kind or the
	counting type.

2004-10-15  graydon hoare  <graydon@pobox.com>

	* std_hooks.lua (get_revision_cert_trust): Add.

2004-10-14  graydon hoare  <graydon@pobox.com>

	* main.cc (UNIX_STYLE_SIGNAL_HANDLING): Enable on OSX.
	* cryptopp/*: Upgrade to 5.2.1
	* Makefile.am: Adjust for a couple new files.

2004-10-13  graydon hoare  <graydon@pobox.com>

	* change_set.cc (__STDC_CONSTANT_MACROS): Further hammering.
	* commands.cc (changesetify): New subcommand to db.
	* database.{cc,hh} (sql): Install views.
	(install_views): New function.
	(get_manifest_certs): Restore old variant.
	* numeric_vocab.hh: Use stdint.h.
	* revision.{cc,hh} (analyze_manifest_changes)
	(construct_revisions)
	(build_changesets): New functions.
	* schema.sql: Remove views stuff.
	* views.sql: Put views here.
	* schema_migration.cc: Add migration code for revisions.
	* Makefile.am: Mention views.sql.

2004-10-12  graydon hoare  <graydon@pobox.com>

	* unix/read_password.cc: Don't force echo on.

2004-10-10  graydon hoare  <graydon@pobox.com>

	merge a batch of changes from trunk, see below.
	* monotone.spec: Bump to 0.14.

2004-10-10  graydon hoare  <graydon@pobox.com>

	fix bug 9884
	* tests/t_singlenetsync.at: sleep 5
	* tests/t_netsync.at: sleep 5

2004-10-10  graydon hoare  <graydon@pobox.com>

	* AUTHORS: Mention Richard Levitte.
	* Makefile.am: Remove nonce stuff.
	* NEWS: Describe changes from last release.
	* cert.cc (cert_manifest_testresult): Teach about other ways
	of writing a boolean value.
	* commands.cc (commit): Don't commit when no change.
	(debug): Rename to "db execute".
	(serve): Require passphrase on startup.
	(bump): Remove command.
	(ls keys): Handle no keys.
	* configure.ac: Bump version number.
	* keys.cc (get_passphrase): Reject empty passphrase nicely,
	from user and from hook.
	* lua.{cc,hh} (hook_get_sorter): Dead code, remove.
	* main.cc (main_with_many_flavours_of_exception): s/char/int/.
	* monotone.cc (OPT_DUMP): New option.
	(OPT_VERBOSE): Rename as OPT_DEBUG.
	* monotone.{texi,1}: Document changes, s/rdiff/xdelta/.
	* nonce.{cc,hh}: Drop.
	* sanity.hh (sanity::filename): New field.
	* sanity.cc (dump_buffer): Dump to file or be silent.
	* testsuite.at (persist_phrase_ok): Define as true.
	* tests/t_null.at: Adjust for new option names.
	* unit_tests.cc: Set debug, not verbose.

2004-10-10  graydon hoare  <graydon@pobox.com>

	* tests/t_remerge.at: New test.
	* testsuite.at: Call it.

2004-10-10  graydon hoare  <graydon@pobox.com>

	* cryptopp/algebra.cpp:
	* cryptopp/asn.h:
	* cryptopp/hmac.h:
	* cryptopp/iterhash.h:
	* cryptopp/mdc.h:
	* cryptopp/modes.h:
	* cryptopp/osrng.h:
	* cryptopp/pubkey.h:
	* cryptopp/seckey.h:
	* cryptopp/simple.h:
	* cryptopp/smartptr.h:
	* cryptopp/strciphr.cpp:
	* cryptopp/strciphr.h:
	* lcs.cc:
	* lua.cc: Fixes for g++ 3.4 from Michael Scherer.
	* AUTHORS: Mention Michael.

2004-10-10  graydon hoare  <graydon@pobox.com>

	* tests/t_movedel.at: New test.
	* testsuite.at: Call it.

2004-10-10  graydon hoare  <graydon@pobox.com>

	* tests/t_movepatch.at: New test.
	* testsuite.at: Call it.

2004-10-10  graydon hoare  <graydon@pobox.com>

	* change_set.cc:
	* file_io.{cc,hh}: Bug Fixes.

2004-10-10  graydon hoare  <graydon@pobox.com>

	* cert.{cc,hh} (cert_revision_manifest): Bug fixes.
	* commands.cc (approve)
	(disapprove)
	(testresult): Teach about revisions.
	* tests/t_disapprove.at:
	* tests/t_i18n_file.at:
	* tests/t_ls_missing.at:
	* tests/t_testresult.at: Bug fixes.

2004-10-09  graydon hoare  <graydon@pobox.com>

	* netsync.cc:
	* packet.cc:
	* tests/t_i18n_file.at:
	* tests/t_netsync.at:
	* tests/t_single_char_filenames.at:
	* tests/t_singlenetsync.at: Bug fixes.

2004-10-04  graydon hoare  <graydon@pobox.com>

	* Makefile.am: Re-enable rcs stuff.
	* cert.{cc,hh}: Bug fixes.
	* change_set.{cc,hh} (apply_change_set)
	(apply_change_set_inverse): New helper functions.
	* commands.cc (log)
	(rcs_import)
	(cvs_import): Teach about revisions.
	* database.cc (get_version): Block reconstruction loops.
	* diff_patch.cc:
	* lua.cc:
	* netsync.cc: Remove references to obsolete includes.
	* rcs_file.cc: Pick up bug fix from trunk.
	* rcs_import.cc: Teach about revisions.

2004-10-03  graydon hoare  <graydon@pobox.com>

	* change_set.{cc,hh}: Lots of little bug fixes.
	* commands.cc: Likewise.
	* database.cc: Comment some chatter.
	* file_io.{cc,hh}: Bug fixes, remove unlink / hardlink stuff.
	* netcmd.cc: Bug fixes.
	* netsync.cc: Likewise.
	* tests/t_*.at: Teach about revisions.
	* testsuite.at: Likewise.
	* work.cc: Bug fixes.

2004-09-30  graydon hoare  <graydon@pobox.com>

	* app_state.cc: Inform db of app.
	* change_set.cc: Bug fixes.
	* commands.cc: Use delete_file not unlink.
	* database.{cc,hh}: Bug fixes in trust function machinery.
	* revisions.cc: Skip consideration of empty parents.
	* file_io.{cc,hh}: Remove unlink function.
	* schema.sql: Pass pubkey data into trust call.

2004-09-29  graydon hoare  <graydon@pobox.com>

	* change_set.cc: Various bug fixes, merge unit tests.

2004-09-26  graydon hoare  <graydon@pobox.com>

	* predicament.{cc,hh}: Remove.
	* Makefile.am: Update.
	* change_set.{cc,hh}: Compilation fixes.
	* commands.cc: Likewise.
	* file_io.{cc,hh}: Likewise, and implement link/unlink.
	* lua.{cc,hh}: Implement conflict resolver hooks.

2004-09-25  graydon hoare  <graydon@pobox.com>

	* change_set.{cc,hh}: Rewrite entirely.
	* work.cc: Adjust to compensate.
	* commands.cc: Likewise.
	* numeric_vocab.hh: Ask for C99 constant ctor macros.

2004-09-24  Derek Scherger  <derek@echologic.com>

	* app_state.{cc,hh} (initialize,prefix,in_restriction): rename
	restriction vars; require explicit subdir restriction with ".";
	remove restriction if any path evaluates to working copy root
	* commands.cc (update): disallow restricted updates
	(diff): use --manifest options for initialization
	* tests/t_restrictions.at: remove restricted update test
	* tests/t_subdirs.at: added (missed previously)
	* vocab.cc (verify): allow "." elements in local_path
	(test_file_path_verification): test for "." in paths

2004-09-20  Derek Scherger  <derek@echologic.com>

	* app_state.{cc,hh}: add message and manifest options; add subdir
	restriction; use set instead of vector for path restrictions
	(prefix): new method
	(add_restriction): change signature for set of path restrictions
	(in_restriction): renamed from is_restricted; adjust path matching
	(set_message): new method
	(add_manifest): new method
	(initialize): remove code to adjust restrictions from old options
	* commands.cc
	(restrict_patch_set, struct unknown_itemizer): rename
	app.is_restricted to app.in_restriction
	(add,drop,rename,revert): prefix file args with current subdir
	(update,status,ls_unknown,ls_missing): build restriction from args
	(commit): build restriction from args; use --message option
	(diff): build restriction from args; use --manifest options
	* file_io.cc (find_working_copy): logging tweaks
	* monotone.cc: remove --include/--exclude options; add --manifest
	and --message options
	* tests/t_attributes.at: add commit --message option
	* tests/t_cross.at: commit --message
	* tests/t_cwork.at: commit --message
	* tests/t_disapprove.at: commit --message
	* tests/t_drop.at: commit --message
	* tests/t_erename.at: commit --message; diff --manifest
	* tests/t_fork.at: commit --message
	* tests/t_genkey.at: commit --message
	* tests/t_i18n_file.at: commit --message
	* tests/t_import.at: commit --message
	* tests/t_ls_missing.at: commit --message
	* tests/t_merge.at: commit --message
	* tests/t_movedel.at: commit --message
	* tests/t_movepatch.at: commit --message
	* tests/t_netsync.at: commit --message
	* tests/t_persist_phrase.at: commit --message
	* tests/t_rename.at: commit --message
	* tests/t_renamed.at: commit --message
	* tests/t_restrictions.at: remove --include/--exlclude options
	* tests/t_revert.at: commit --message
	* tests/t_scan.at: commit --message
	* tests/t_single_char_filenames.at: commit --message
	* tests/t_testresult.at: commit --message
	* tests/t_unidiff.at: commit --message
	* tests/t_unidiff2.at: commit --message
	* tests/t_update.at: commit --message
	* tests/t_versions.at: commit --message

2004-09-19  graydon hoare  <graydon@pobox.com>

	* change_set.cc: More bug fixes.
	* basic_io.cc: Improve error reporting.
	* commands.cc (complete): Teach about revisions.
	* database.{cc,hh}: Add complete variant for revisions.

2004-09-19  graydon hoare  <graydon@pobox.com>

	* change_set.cc: Add a unit test, fix some bugs.

2004-09-18  graydon hoare  <graydon@pobox.com>

	* change_set.{cc,hh} (subtract_change_sets): New function.
	(build_pure_addition_change_set): New function.
	* commands.cc (try_one_merge): Teach about revisions
	(merge): Likewise.
	(propagate): Likewise.
	(update): Change from changeset inversion to negation.
	* database.{cc,hh} (get_manifest): New function.
	* cert.cc: Use it.

2004-09-13  graydon hoare  <graydon@pobox.com>

	* change_set.cc: Bug fixes.
	* commands.cc: Likewise.

2004-09-13  graydon hoare  <graydon@pobox.com>

	* change_set.{cc,hh}: Implement delta renaming and merging.
	* commands.cc
	(update): Teach about revisions.
	(agraph): Likewise.
	* diff_patch.{cc,hh}: Tidy up interface a bit.
	* database.{cc,hh} (get_revision_ancestry): New helper.
	* file_io.{cc,hh}
	(move_dir): New function.
	(delete_dir_recursive): New function.

2004-09-10  graydon hoare  <graydon@pobox.com>

	* basic_io.{cc,hh}: Move to more "normal" looking
	quoted output.
	* change_set.{cc,hh}: Extend, bugfix.
	* commands.cc (diff): Teach about revisions.
	* revision.{cc,hh}: Extend, bugfix.

2004-09-07  Derek Scherger  <derek@echologic.com>

	subdirectory restrictions

	* file_io.{hh,cc} (find_working_copy): new function
	(absolutify) use fs::current_path
	* work.cc (add_to_options_map): use options.insert to preserve
	previous settings
	* work.hh: add note about MT/options file to header comment
	* lua.{hh,cc} (load_rcfile): renamed from add_rcfile
	* app_state.{cc,hh} (constructor): remove read of MT/options
	(initialize): new methods to find/create working copy
	(set_stdhooks,set_rcfiles,add_rcfile,load_rcfiles,read_options):
	new methods
	(set_database,set_branch,set_signing_key): update for new options
	reading
	* monotone.cc: update help for --norc option
	(cpp_main): move loading of lua hooks to app_state after book
	keeping dir is found
	* commands.cc: all commands call app initialize to relocate to
	working copy directory
	(bookdir_exists,ensure_bookdir) remove
	(setup) new command to create working copy
	* tests/t_subdirs.at: new test
	* testsuite.at: call new setup command to initialize working copy;
	call new test
	(PROBE_NODE): adjust for new checkout requirement that MT dir does
	not exist
	* tests/t_attributes.at: ditto
	* tests/t_cwork.at: ditto
	* tests/t_single_char_filenames.at: ditto
	* tests/t_versions.at: ditto

2004-09-06  graydon hoare  <graydon@pobox.com>

	* Makefile.am: Revise,
	* cert.{cc,hh}: Minor bug fixes.
	* change_set.{cc,hh}
	(apply_path_rearrangement): New variant.
	(read_path_rearrangement): New function.
	(write_path_rearrangement): New function.
	* commands.cc: Partially teach about revisions.
	* database.{cc,hh}: Bug fixes.
	* revision.cc: Print new manifest as hex.
	* schema.sql: Fix typos.
	* update.{cc,hh}: Teach about revisions.

2004-09-06  graydon hoare  <graydon@pobox.com>

	* Makefile.am (unit_tests): Revise.
	* change_set.{cc,hh}: Move accessors to header.
	* constants.cc (netcmd_current_protocol_version): Bump.
	(netcmd_minimum_bytes_to_bother_with_gzip): Expand to 0xfff.
	* database.{cc,hh}: Teach about reverse deltas, bug fixes.
	* diff_patch.{cc,hh}: Remove dead code.
	* merkle_tree.{cc,hh}: Teach about revisions.
	* netsync.cc: Teach about revisions, reverse deltas.
	* packet.{cc,hh}: Likewise.
	* unit_tests.{cc,hh}: Reactivate tests.

2004-09-02  Derek Scherger  <derek@echologic.com>

	* tests/t_restrictions.at: rework and attempt to clean things up a
	bit; add test for bug in restrict_patch_set
	* commands.cc (restrict_patch_set): fix bug in removal of
	restricted adds/dels/moves/deltas

2004-08-28  graydon hoare  <graydon@pobox.com>

	* Makefile.am (unit_tests): Split out working parts.
	* basic_io.{cc,hh}: Minor fixes.
	* cert.{cc,hh}: Fixes, remove major algorithms.
	* revision.{cc,hh}: Rewrite algorithms from cert.cc.
	* change_set.{cc,hh}: Extensive surgery, unit tests.
	* database.{cc,hh}: Minor fixes.
	* file_io.{cc,hh}: Likewise.
	* lua.cc: Likewise.
	* packet.{cc,hh}: Teach about revisions.
	* schema.sql: Drop some optimistic tables.
	* unit_tests.{cc,hh}: Add revision, change_set tests.
	* vocab.cc: Instantiate revision<cert>.
	* work.{cc,hh}: Rewrite in terms of path_rearrangement.

2004-08-17  graydon hoare  <graydon@pobox.com>

	* database.cc: Simplified.
	* schema.sql: Simplified.
	* transforms.cc: Fixed bug.
	* revision.{hh,cc}: Stripped out tid_source.
	* change_set.{cc,hh}: Oops, never committed!

2004-08-16  graydon hoare  <graydon@pobox.com>

	* change_set.{hh,cc}: Simplified, finished i/o.
	* revision.{hh,cc}: Fix to match, redo i/o.
	* basic_io.cc (basic_io::parser::key): Print trailing colon.
	* vocab.hh: Whitespace tweak.

2004-08-09  graydon hoare  <graydon@pobox.com>

	* change_set.{hh,cc}: New files.
	* basic_io.{hh,cc}: New files.
	* predicament.{hh,cc}: New files.
	* revision.{hh,cc}: Break completely, need to fix.
	* diff_patch.{hh,cc}: Minor touchups.
	* lua.{hh,cc}, std_hooks.lua: Model predicaments.
	* Makefile.am: Update.

2004-07-10  graydon hoare  <graydon@pobox.com>

	* lcs.{hh,cc}: Move lcs.hh body into lcs.cc.
	* diff_patch.cc: Modify to compensate.
	* revision.{hh,cc}: New files.
	* Makefile.am: Update
	* patch_set.{hh,cc}: Remove.
	* {cert,database,lua,packets}.{hh,cc}, commands.cc:
	Modify partially (incomplete) to use revisions.
	* manifest.{hh,cc}: Cleanup, remove dead code.
	* schema.sql: Declare new revision tables.
	* schema_migration.cc: Incomplete migrator.
	* {transforms.{hh,cc}, vocab{,_terms}.hh:
	Infrastructure for revisions.

2004-07-20  Derek Scherger  <derek@echologic.com>

	* tests/t_restrictions.at: new test
	* testsuite.at: run it
	* app_state.{cc,hh} (add_restriction, is_restricted): new functions
	* monotone.cc (--include,--exclude): new options
	* commands.cc (restrict_patch_set): new function. called by
	commit, update, status, diff commands

2004-07-05  graydon hoare  <graydon@pobox.com>

	* cert.cc (operator<): Fix wrong ordering of
	fields.

2004-06-07  graydon hoare  <graydon@pobox.com>

	* cryptopp/algebra.cpp:
	* cryptopp/asn.h:
	* cryptopp/hmac.h:
	* cryptopp/iterhash.h:
	* cryptopp/mdc.h:
	* cryptopp/modes.h:
	* cryptopp/osrng.h:
	* cryptopp/pubkey.h:
	* cryptopp/seckey.h:
	* cryptopp/simple.h:
	* cryptopp/smartptr.h:
	* cryptopp/strciphr.cpp:
	* cryptopp/strciphr.h:
	* lcs.hh:
	* lua.cc: Fixes for g++ 3.4 from Michael Scherer.
	* AUTHORS: Mention Michael.

2004-05-28  graydon hoare  <graydon@pobox.com>

	* tests/t_movedel.at: New test.
	* testsuite.at: Call it.
	* diff_patch.cc (adjust_deletes_under_renames): New function.
	(merge3): Use it.

2004-05-27  graydon hoare  <graydon@pobox.com>

	* tests/t_movepatch.at: New test.
	* testsuite.at: Call it.
	* diff_patch.cc (adjust_deltas_under_renames): New function.
	(merge3): Use it.

2004-05-20  graydon hoare  <graydon@pobox.com>

	* NEWS: Note 0.13 release.
	* configure.ac: Bump version number.
	* monotone.spec: Likewise.

2004-05-19  graydon hoare  <graydon@pobox.com>

	* file_io.cc (tilde_expand): Fix fs::path use.

2004-05-18  graydon hoare  <graydon@pobox.com>

	* diff_patch.cc (apply_directory_moves): Fix fs::path use.
	* file_io.cc (write_data_impl): Likewise.
	* packet.cc: Use explicit true/false maps in caches.
	* sanity.cc (dump_buffer): Write to clog (buffered).

2004-05-16  graydon hoare  <graydon@pobox.com>

	* keys.cc (get_passphrase): Reimplement.
	* unix/read_password.c: Remove.
	* {unix,win32}/read_password.cc: Add.
	* constants.{hh,cc} (maxpasswd): New constant.
	* Makefile.am: Teach about platform specific stuff.

2004-05-16  graydon hoare  <graydon@pobox.com>

	* diff_patch.cc (merge2): Don't discard files on one side.
	* std_hooks.lua (merge2_xxdiff_cmd): Specify merge filename.

2004-05-14  Joel Rosdahl  <joel@rosdahl.net>

	* std_hooks.lua (ignore_file): Quote dots in .svn patterns.
	* monotone.texi: Updated ignore_file hook example.

2004-05-13  Nathaniel Smith  <njs@codesourcery.com>

	* commands.cc: Include boost/filesystem/path.hpp,
	boost/filesystem/convenience.hpp.
	(checkout): Make checkout directory an fs::path, not a local_path.

2004-05-13  Nathaniel Smith  <njs@codesourcery.com>

	* testsuite.at (test_hooks.lua): Add a 'test_attr' attribute
	hook.  Add tests t_attributes and t_single_char_filenames.
	* tests/t_attributes.at: New test.
	* tests/t_single_char_filenames.at: New test.
	* manifest.cc (read_manifest_map): Replace ".+" with ".*" to
	support single-character filenames.
	* work.cc (read_work_set): Likewise.
	(read_attr_map): Likewise.

2004-05-13  Nathaniel Smith  <njs@codesourcery.com>

	* monotone.texi (Hook Reference): Update documented default
	definitions of 'merge2' and 'merge3'.

2004-05-12  graydon hoare  <graydon@pobox.com>

	* AUTHORS: Rename Netxx back to netxx. Really, look in
	the manifest; it's been renamed!
	* configure.ac: Remove prg_exec_monitor checks.

2004-05-12  Nathaniel Smith  <njs@pobox.com>

	* AUTHORS: Remove discussion of adns, since we no longer
	distribute it.  Fix capitalization of "Netxx".

2004-05-12  Nathaniel Smith  <njs@pobox.com>

	* std_hooks.lua (merge2): Support xemacs.  Add error message
	if no merge tool is found.
	(merge3): Likewise.  Also add (disabled) hook to use CVS
	'merge' command, as a demonstration of how to.

2004-05-12  graydon hoare  <graydon@pobox.com>

	* std_hooks.lua (get_author): Remove standard definition.
	* monotone.texi: Document change.

2004-05-12  graydon hoare  <graydon@pobox.com>

	* cert.cc (cert_manifest_author_default): Use default signing key
	name for default author, if lua hook fails.

2004-05-12  Joel Rosdahl  <joel@rosdahl.net>

	* file_io.cc (walk_tree): Removed extraneous newline in error
	message.

	* std_hooks.lua (edit_comment): Added missing newline in log
	message template.

	* tests/t_ls_missing.at: New test case.
	* testsuite.at: Added t_ls_missing.at.

2004-05-10  graydon hoare  <graydon@pobox.com>

	* nonce.cc, nonce.hh: New files.
	* Makefile.am: Note new files.
	* lua.cc, lua.hh (hook_get_nonce): New hook.
	* commands.cc (bump): New command.
	* commands.cc: Remove "(file|manifest)" args most places.
	* tests/t_disapprove.at
	* tests/t_genkey.at
	* tests/t_singlenetsync.at
	* tests/t_netsync.at
	* tests/t_persist_phrase.at: Adjust to compensate.
	* monotone.texi, monotone.1: Adjust to compensate.
	* work.cc, work.hh: Constify some arguments.

2004-05-09  graydon hoare  <graydon@pobox.com>

	* diff_patch.cc: Remove recording of file merge ancestry.

2004-05-09  graydon hoare  <graydon@pobox.com>

	* commands.cc (ls_missing): Modify to account for work.

2004-05-09  graydon hoare  <graydon@pobox.com>

	* commands.cc (list missing): New command.
	* monotone.texi, monotone.1: Update to document.

2004-05-08  graydon hoare  <graydon@pobox.com>

	* main.cc: New file encompassing prg_exec_monitor.
	* mkstemp.cc, mkstemp.hh: New portable implementation.
	* lua.cc: Use mkstemp from bundled version.
	* lua/liolib.c: Remove old mkstemp definition.
	* monotone.cc (cpp_main): Remove prg_exec env setting.
	* sanity.cc (sanity::dump_buffer): Dump logbuf to stderr, not stdout.
	* std_hooks.lua (temp_file): Use mkstemp not io.mkstemp.
	* Makefile.am (MOST_SOURCES): Add new files.

2004-05-03  Joel Rosdahl  <joel@rosdahl.net>

	* monotone.texi: Removed extraneous @ftable directive.

2004-05-02  graydon hoare  <graydon@pobox.com>

	* monotone.texi: Add stuff on selectors, new hooks.
	* AUTHORS: Typo fix.
	* configure.ac: Bump version number.

	Release point (v 0.12).

2004-05-02  Joel Rosdahl  <joel@rosdahl.net>

	Made it possible to rename a rename target and to undo a rename.
	I.e.: Given a rename set A -> B, "monotone rename B C" gives the
	rename set A -> C and "monotone rename B A" gives the empty rename
	set.
	* work.cc (visit_file): Implement new behavior.
	* tests/t_rename.at: Added test cases for new behavior.
	* monotone.texi: Note that a rename can be undone.

	Fix bug #8458:
	* file_io.hh, file_io.cc (walk_tree): Added require_existing_path
	parameter.
	* work.cc (build_deletion): Pass new parameter to walk_tree.
	* work.cc (build_rename): Ditto.

	* manifest.cc (build_manifest_map): Fix missing file check for
	i18n paths.

2004-05-01  Joel Rosdahl  <joel@rosdahl.net>

	Fix bug #7220:
	* manifest.cc (build_manifest_map): Handle missing file
	gracefully.

	* file_io.cc (walk_tree): Handle nonexistent file/directory
	gracefully.

2004-04-30  Christof Petig <christof@petig-baender.de>

	* rcs_import.cc (store_trunk_manifest_edge):
		skip ancestry to empty manifest
	* rcs_import.cc (process_branch):
		also follow branches of last/first versions

2004-04-29  graydon hoare  <graydon@pobox.com>

	* configure.ac: Fix up windows probe and bundling checks.
	* netxx/resolve_getaddrinfo.cxx: Local hack for stream addresses.
	* netsync.cc: Report address before listening.

2004-04-29  graydon hoare  <graydon@pobox.com>

	* cert.cc (get_branch_heads): Calculate a "disapproved version"
	attribute which culls a version with only disapproved ancestry
	edges.
	* monotone.texi: Fix some ascii-art diagrams.

2004-04-28  Christof Petig <christof@petig-baender.de>

	* command.cc (heads):
	show date and author certificates for each head

2004-04-28  Christof Petig <christof@petig-baender.de>

	* configure.ac:
	default to using the bundled SQLite

2004-04-28  Christof Petig <christof@petig-baender.de>

	* commands.cc (log):
	support optional file argument to show change log for
	e.g. monotone log [ID] cert.cc

2004-04-26  Christof Petig <christof@petig-baender.de>

	* rcs_import.cc (process branch):
	insert dummy cvs_edge to mark newly added file
	as previously non existant

2004-04-25  Joel Rosdahl  <joel@rosdahl.net>

	* po/stamp-po: Removed since it's generated.
	* std_hooks.lua (ignore_file): Corrected name of Subversion's
	administrative directory.
	* work.hh: Ditto.
	* monotone.texi (Hook Reference): Updated default definition of
	ignore_file.

2004-04-23  Christof Petig <christof@petig-baender.de>

	* rcs_import.cc (build_parent_state, build_child_state):
	remove dying files from manifest
	* rcs_import.cc (cvs_file_edge, note_file_edge):
	calculate state and remember it (alive or dead)

2004-04-23  Christof Petig <christof@petig-baender.de>

	* rcs_import.cc (import_rcs_file_with_cvs):
	do not include dead files in head_manifest

2004-04-22  Christof Petig <christof@petig-baender.de>

	* rcs_file.cc, rcs_file.hh: read and remember 'state' of revision
	* rcs_import.cc: remove Attic/ part from path

2004-04-21  Christof Petig <christof@petig-baender.de>

	* configure.ac: enable use of installed SQLite library

2004-04-20  graydon hoare  <graydon@pobox.com>

	* lua.hh, lua.cc (hook_note_commit): New hook.
	* commands.cc (commit): Call it.

2004-04-19  graydon hoare  <graydon@pobox.com>

	* cert.cc: Make trust messages nicer.
	* merkle_tree.cc: Clarify logging messages.
	* netsync.cc: Reorganize tickers, put client in txn.
	* packet.cc, packet.hh: Teach about constructability.

2004-04-16  graydon hoare  <graydon@pobox.com>

	* netsync.cc (session::extra_manifests): New member.
	(session::analyze_ancestry_graph): Use it.
	* tests/t_singlenetsync.at: New test for single manifest sync.
	* testsuite.at: Call it.

2004-04-14  Tom Tromey  <tromey@redhat.com>

	* rcs_import.cc (import_cvs_repo): Use require_password.
	Include keys.hh.
	* keys.hh (require_password): Declare.
	* keys.cc (require_password): New function.

2004-04-13  Tom Tromey  <tromey@redhat.com>

	* monotone.texi: Typo fixes.

2004-04-10  graydon hoare  <graydon@pobox.com>

	* netsync.cc: Minor bug fixes.

2004-04-10  graydon hoare  <graydon@pobox.com>

	* database.{cc,hh}:
	* commands.{cc,hh}:
	* lua.{cc,hh}:
	* std_hooks.lua:
	* vocab_terms.hh:
	Implement first cut at selectors.

2004-04-10  graydon hoare  <graydon@pobox.com>

	* cert.cc (operator<): Include name in compare.
	(operator==): Likewise.
	* packet.cc: Include shared_ptr.
	* rcs_file.cc: Rewrite by hand, no spirit.
	* rcs_import.cc: Change ticker names a bit.

2004-04-09  graydon hoare  <graydon@pobox.com>

	* app_state.cc: Fix a couple file path constructions.
	* file_io.cc (book_keeping_file): Make one variant static.
	* manifest.cc: Remove some dead code in walkers.
	* work.cc: Ditto.
	* rcs_file.cc: fcntl fix from Paul Snively for OSX.

2004-04-09  graydon hoare  <graydon@pobox.com>

	* file_io.cc: Fix boost filesystem "." and ".." breakage.
	* lua.cc: Fix format of log entry.
	* monotone.cc: Log locale settings on startup.
	* sanity.cc: Dump prefix on --verbose activation.
	* testsuite/t_i18n_file.at: Fix autotest LANG breakage.
	* testsuite/t_null.at: Account for chatter with --verbose.

2004-04-09  graydon hoare  <graydon@pobox.com>

	* configure.ac: Comment out check for sse2,
	set bundling to true by default.
	* INSTALL: describe changes to bundling.
	* Makefile.am: Remove vestiges of depot.

2004-04-07  graydon hoare  <graydon@pobox.com>

	* adns/*:
	* network.{cc,hh}:
	* proto_machine.{cc,hh}:
	* {http,smtp,nntp}_tasks.{cc,hh}:
	* tests/t_{http,smtp,nntp,proxy}.at:
	* url.{cc,hh}:
	* depot.cc:
	Delete files.
	* commands.cc:
	* lua.{cc,hh}:
	* database.{cc,hh}: Remove network/queue stuff.
	* configure.ac:
	* constants.{cc,hh}:
	* tests/t_{netsync,singlecvs,cvsimport}.at:
	* testsuite.at:
	* transforms.{cc,hh}:
	* unit_tests.{cc,hh}:
	* vocab_terms.hh:
	* vocab.{cc,hh}:
	* Makefile.am: Adjust for deletions.
	* app_state.hh: Cleanup.
	* monotone.texi: Fix some typos.
	* packet.{cc,hh}: Implement database ordering.
	* netsync.cc: Massage to use new packet logic.
	* commands.cc:
	* std_hooks.lua: Add initial selector stuff.

2004-03-29  graydon hoare  <graydon@pobox.com>

	* monotone.spec: Update for 0.11 release.

	Release point (v 0.11).

2004-03-29  graydon hoare  <graydon@pobox.com>

	* Makefile.am (DISTCHECK_CONFIGURE_FLAGS): Set.
	* commands.cc: Tidy up / narrow output width.
	* patch_set.cc: Likewise.
	* monotone.texi: Cleanups for PDF generation.

2004-03-28  graydon hoare  <graydon@pobox.com>

	* NEWS: Mention 0.11 release.
	* AUTHORS: Mention Robert.

2004-03-28  Robert Bihlmeyer  <robbe+mt@orcus.priv.at>

	* file_io.cc (walk_tree_recursive): Ignore broken symlinks.

2004-03-27  graydon hoare  <graydon@pobox.com>

	* monotone.texi: Flesh out netsync stuff, remove old network stuff.
	* monotone.1: Likewise.

2004-03-27  Robert Helgesson  <rycee@home.se>

	* Makefile.am:
	* configure.ac:
	* database.cc:
	* depot.cc:
	* lua.cc:
	* network.cc:
	* schema_migration.cc: Bundled library switch logic.

2004-03-27  graydon hoare  <graydon@pobox.com>

	* depot.cc (dump): Implement.
	* tests/t_http.at, test/t_proxy.at: Use "depot.cgi dump" rather than sqlite.
	* sqlite/pager.h: Change page size.
	* README: Massage slightly.
	* INSTALL: Write real installation instructions.
	* Makefile.am: Include build of "one big page" docs.
	* boost/circular_buffer_base.hpp: Another boost version insulation fix.
	* vocab.cc (verify): Normalize local_path's during verification on boost 1.31.0.
	* monotone.texi: Rip out some of the pre-netsync networking docs.

2004-03-24  graydon hoare  <graydon@pobox.com>

	* boost/circular_buffer_base.hpp: Boost version insulation.
	* cert.cc, cert.hh, commands.cc: Differentiate "unknown" keys from "bad".
	* xdelta.cc, proto_machine.cc: Fix boost version insulation.

2004-03-24  graydon hoare  <graydon@pobox.com>

	* rcs_import.cc (import_substates): Filter by branch.
	* xdelta.cc: Minor bits of insulation.

2004-03-24  graydon hoare  <graydon@pobox.com>

	* AUTHORS: Mention Robert.
	* configure.ac: Enable sse2 stuff.
	* monotone.spec: Adjust CFLAGS and CXXFLAGS
	* monotone.texi (Network Service): Expand a bit.

2004-03-24  Robert Helgesson  <rycee@home.se>

	* commands.cc:
	* http_tasks.cc:
	* lua.cc:
	* manifest.cc:
	* netsync.cc:
	* nntp_tasks.cc:
	* proto_machine.cc:
	* work.cc:
	* xdelta.cc:
	Portability fixes for boost 1.31.0

2004-03-22  graydon hoare  <graydon@pobox.com>

	* cryptopp/integer.cpp, integer.h: Enable SSE2 multiply code.
	* database.cc, database.hh, certs.cc: Speed up 'heads'.

2004-03-21  graydon hoare  <graydon@pobox.com>

	* lcs.hh, sanity.hh: Minor performance tweaks.

2004-03-20  graydon hoare  <graydon@pobox.com>

	* rcs_import.cc: Teach how to aggregate branches.
	* monotone.texi: Start section on netsync.

2004-03-20  Olivier Andrieu  <oliv__a@users.sourceforge.net>

	* commands.cc (log): Show tags in log.
	* AUTHORS: Mention Olivier.

2004-03-17  Nathan Myers  <ncm@cantrip.org>

	* boost/circular_buffer.hpp:
	* commands.cc:
	* cryptopp/fltrimpl.h:
	* cryptopp/iterhash.cpp:
	* quick_alloc.hh:
	Fixes for gcc 3.4 compat and warnings.

2004-03-17  graydon hoare  <graydon@pobox.com>
	* cryptopp/config.h: Fix for gcc aliasing optimization error.
	* rcs_import.cc (cvs_history::note_file_edge):
	Fix for first changelog import bug (#5813).

2004-03-15  graydon hoare  <graydon@pobox.com>

	* rcs_import.cc: Import lone versions properly.
	* tests/t_singlecvs.at: New test for it.
	* testsuite.at: Call it.

2004-03-14  graydon hoare  <graydon@pobox.com>

	* commands.cc (diff): Show added files too.
	* monotone.texi: Fix typo.

2004-03-08  graydon hoare  <graydon@pobox.com>

	* netsync.cc (analyze_manifest_edge): Fix broken formatter.

2004-03-07  graydon hoare  <graydon@pobox.com>

	* Makefile.am (BOOST_SANDBOX_SOURCES): Remove boost::socket entries.
	(NETXX_SOURCES): Predicate on IP6 support in OS (from Paul Snively).
	* boost/socket/*.[hc]pp: Remove.
	* boost/io/streambuf_wrapping.hpp: Remove.
	* AUTHORS: Remove copyright notice for boost::socket.
	* acinclude.m4 (ACX_PTHREAD): Add.
	* network.cc: Replace boost::socket machinery with Netxx.
	* network.hh (open_connection): Remove prototype, static function.
	* sanity.hh, sanity.cc: Make log formatters give file:line coords,
	throw log offending coordinate if formatting fails.

2004-03-07  graydon hoare  <graydon@pobox.com>

	* sqlite/date.c, sqlite/vdbeInt.h, sqlite/vdbeaux.c: Add.
	* sqlite/*.c: Upgrade to 2.8.12.
	* Makefile.am: Update to mention new files.
	* cert.cc
	(expand_ancestors)
	(expand_dominators): Resize child bitmaps to cover parent.

2004-03-06  graydon hoare  <graydon@pobox.com>

	* netsync.cc (get_root_prefix): Fix from Paul Snively
	to fix static initialization order on mac OSX.
	* montone.texi: Typo fix from Anders Petersson.
	* *.cc: Move all function defs into column 0.

2004-03-04  graydon hoare  <graydon@pobox.com>

	* std_hooks.lua: Fix merger execution pessimism.

2004-03-04  graydon hoare  <graydon@pobox.com>

	* adler32.hh: Modify to use u8.
	* depot.cc, netcmd.cc, xdelta.cc: Modify to use u8.
	* netio.hh, numeric_vocab.hh (widen): Move between headers.
	* netsync.cc: Correct role-assumption bugs.
	* schema_migration.cc: Strip whitespace in sha1.
	(changes received from Christof Petig)

2004-03-01  graydon hoare  <graydon@pobox.com>

	* commands.cc: Handle anonymous pulling.
	* netsync.cc: Ditto.

	Release point (v 0.10).

2004-03-01  graydon hoare  <graydon@pobox.com>

	* NEWS: Mention impending 0.10 release.
	* cert.cc, cert.hh: Bug fixes, implement trust function, QA stuff.
	* commands.cc: Tweak disapprove, approve, testresult, push, pull.
	* configure.ac: Bump version number.
	* cryptopp/rng.h, cryptopp/rng.cpp
	(MaurerRandomnessTest): Fix bitrot.
	* keys.cc: Add Maurer PRNG randomness test.
	* lua.cc, lua.hh: Add trust, testresult, anonymous netsync hooks.
	* monotone.1: Update to follow changes to commands.
	* monotone.texi: Include QA section, adjust some UI drift, clarify
	reserved cert names, document new hooks and commands.
	* netcmd.hh, netcmd.cc: Add anonymous, error commands; fix bugs.
	* netsync.cc: Process new commands, factor server loop a bit.
	* std_hooks.lua: Add new hook defaults, factor mergers.
	* tests/t_netsync.at: Check SHA1 of each edge.
	* tests/t_null.at: Call with --norc to skip ~/.monotonerc
	* tests/t_update.at: Fix glaring error.
	* tests/t_disapprove.at, tests/t_testresult.at: New tests.
	* testsuite.at: Call them.
	* ui.cc (sanitize): Clean escape chars from output (optional?)
	* update.cc: Rewrite entirely in terms of new QA definitions.

2004-02-24  graydon hoare  <graydon@pobox.com>

	* commands.cc (ls_keys): Write key hash codes.
	* constands.cc (netsync_timeout_seconds): Up to 120.
	* netsync.cc: Fix a bunch of bugs.
	* patch_set.cc (manifests_to_patch_set): Fix bug in overload
	default construction.

2004-02-22  graydon hoare  <graydon@pobox.com>

	* patch_set.cc, patch_set.hh: Parameterize yet further.
	* netsync.cc: Fix a lot of bugs, add manifest and file grovelling.
	* tests/t_netsync.at: A new test (which runs!)
	* testsuite.at: Call it.

2004-02-20  graydon hoare  <graydon@pobox.com>

	* cert.cc, cert.hh, key.cc, key.hh, database.cc, database.hh:
	Add lots of little netsync support routines.
	* commands.cc (rebuild): Rehash everything too.
	* constants.cc (netcmd_minsz): Recalculate.
	* cryptopp/osrng.cpp (NonblockingRng::GenerateBlock): Handle
	/dev/urandom a bit better.
	* netcmd.cc, netcmd.hh: Remove describe cmds, add nonexistant cmd.
	* netio.hh: Add uleb128 stuff.
	* xdelta.cc: Add randomizing unit test suite.
	* diff_patch.cc: Remove commented-out dead line-merger code.
	* merkle_tree.cc: Fix various bugs.
	* netcmd.cc: Switch everything over to uleb128s.
	* netsync.cc: Implement lots of missing stuff.

2004-02-09  graydon hoare  <graydon@pobox.com>

	* netsync.cc (ROOT_PREFIX): New variable.
	* commands.cc (merkle): New command.

2004-02-09  Ben Elliston  <bje@wasabisystems.com>

	* monotone.texi: Spelling corrections.

2004-02-09  graydon hoare  <graydon@pobox.com>

	* database.cc, database.hh
	(get_version_size)
	(get_file_version_size)
	(get_manifest_version_size): New functions.
	* xdelta.cc, xdelta.hh (measure_delta_target_size): New function.
	* merkle_tree.cc, merkle_tree.hh, netcmd.cc, netcmd.hh:
	Cleanup and typesafety.
	* netsync.cc: Cleanup, typesafety, implement refine phase.

2004-02-01  graydon hoare  <graydon@pobox.com>

	* netsync.cc: Remove a lot of stuff, implement auth phase.
	* constants.cc, constants.hh: Move constants from netsync.cc.
	* netcmd.cc, netcmd.hh: Split out of netsync.cc.
	* merkle_tree.cc, merkle_tree.hh: Likewise.
	* numeric_vocab.hh: New header.
	* adler32.hh: include numeric_vocab.hh.
	* netio.hh: Likewise.
	* unit_tests.cc, unit_tests.hh: Update.
	* Makefile.am: Likewise.
	* commands.cc: Guess signing key for auth phase.
	* database.cc, database.hh (public_key_exists)
	(get_pubkey): New functions based on key hashes.

2004-01-31  graydon hoare  <graydon@pobox.com>

	* Netxx/*: New files.
	* AUTHORS: Mention Netxx.
	* Makefile.am: Mention Netxx and netsync.{cc,hh}
	* adler32.hh: Delegate typedefs to boost.
	* cert.hh, cert.cc (cert_hash_code): New function.
	* commands.cc (find_oldest_ancestors): Block cycles.
	(netsync): New command.
	* database.cc, database.hh (schema): Update.
	(put_key): Calculate key hash on the fly.
	(put_cert): Likewise.
	(merkle_node_exists)
	(get_merkle_node)
	(put_merkle_node)
	(erase_merkle_nodes): New functions.
	* keys.hh, keys.cc (key_hash_code): New function.
	* lua.cc, lua.hh
	(hook_get_netsync_read_permitted)
	(hook_get_netsync_write_permitted): New hooks.
	* monotone.spec: Update for FC1 info conventions.
	* monotone.texi (Quality Assurance): New section.
	* netsync.cc, netsync.hh: New files, preliminary
	netsync infrastructure. Command bodies still missing.
	* schema.sql: Add intrinsic key and cert hashes, merkle nodes.
	* schema_migration.cc: Add code to migrate to new schema.
	* unit_tests.cc: Handle command-line args to limit test set.
	* vocab_terms.hh: Add merkle and prefix as new terms.

2004-01-13  Nathaniel Smith  <njs@codesourcery.com>

	* idna/idn-int.h: Remove (generated by configure).

2004-01-13  Nathaniel Smith  <njs@codesourcery.com>

	* configure.ac: Switch "if" and "else" branches in pthreads
	checks.

2004-01-12  Nathaniel Smith  <njs@codesourcery.com>

	* configure.ac: Remove check for -lpthread.
	Add check for pthread_mutex_lock and ACX_PTHREAD.
	* m4/acx_pthread.m4: New file.

2004-01-07  graydon hoare  <graydon@pobox.com>

	* Makefile.am:
	* po/POTFILES.in:
	* po/monotone.pot: Minor tweaks for distclean.
	* adns/config.h:
	* boost/socket/src/interface.cpp:
	* boost/socket/src/ip4/address.cpp:
	* boost/socket/src/ip4/protocol.cpp: OSX portability.
	* AUTHORS: Mention new contributors.
	* monotone.texi (Hook Reference): Document i18n hooks.

	Release point (v 0.9).

2004-01-07  graydon hoare  <graydon@pobox.com>

	* cert.cc (ensure_parents_loaded)
	(expand_dominators)
	(expand_ancestors)
	(find_intersecting_node): New functions.
	(find_common_ancestor): Reimplement in terms of dominator
	and ancestor bitset intersection.

2004-01-05  Christof Petig <christof@petig-baender.de>

	* vocab.cc (verify<local_path>) Fix use of val() / iterator.
	* constants.cc (illegal_path_bytes): NUL-terminate.

2004-01-02  graydon hoare  <graydon@pobox.com>

	* diff_patch.cc (normalize_extents): Improve to handle an odd case.
	* tests/t_fmerge.at: New test, to test it.
	* commands.cc (fload, fmerge): Permanently enable, for test.
	* testsuite.at: Call new test.

2004-01-01  graydon hoare  <graydon@pobox.com>

	* file_io.hh, file_io.cc (read_localized_data, write_localized_data):
	New functions
	* commands.cc, manifest.cc, transforms.cc: Use them.
	* monotone.texi: Minor update to i18n docs.
	* lua.hh, lua.cc (hook_get_linesep_conv, hook_get_charset_conv):
	New hooks.
	* acinclude.m4: Move AX_CREATE_STDINT_H in here.
	* po/monotone.pot: Regenerate.
	* NEWS, configure.ac: Prep for 0.9 release.

2003-12-30  graydon hoare  <graydon@pobox.com>

	* file_io.hh, file_io.cc (mkpath): New function.
	* commands.cc, database.cc, diff_patch.cc, file_io.cc,
	lua.cc, vocab.cc, work.cc: Use it.
	* constants.cc (illegal_path_bytes_arr): Remove leading null.
	* monotone.texi: Include i18n docs.
	* tests/t_i18n_file.at: Check colon in filename.

2003-12-29  graydon hoare  <graydon@pobox.com>

	* file_io.cc: Localize names before touching fs.
	* lua.hh, lua.cc (hook_get_system_charset): Remove useless fn.
	* test_hooks.lua: Likewise.
	* monotone.cc, transforms.cc, transforms.hh:
	Remove lua from system charset conv.
	* tests/t_i18n_file.at: New test.
	* testsuite.at: Call it.

2003-12-28  graydon hoare  <graydon@pobox.com>

	* app_state.cc, app_state.hh: Massage to use i18n vocab.
	* cert.cc, commands.cc, commands.hh, rcs_import.cc,
	update.cc, update.hh, url.cc, url.hh: Likewise.

	* work.cc, work.hh: --> Likewise, and break file format! <--

	* constants.hh, constants.cc (legal_ace_bytes): New constant.
	* vocab.cc (verify<ace>): Use it.
	(verify<urlenc>) New function.
	* vocab_terms.hh (ace, urlenc, utf8): New terms.
	* transforms.hh, transforms.cc: Use them.
	* monotone.cc (utf8_argv): Charconv argv.
	* network.hh, network.cc: Use url.{hh,cc}.

2003-12-28  graydon hoare  <graydon@pobox.com>

	* constants.hh, constants.cc (idlen): New constant.
	* commands.cc, vocab.cc: Use it.
	* manifest.cc (read_manifest_map): Tighten up regex.
	* packet.cc: Likewise.
	* transforms.cc (uppercase)
	(lowercase): Rewrite.
	(utf8_to_urlenc)
	(urlenc_to_utf8)
	(internalize_url)
	(internalize_cert_name)
	(internalize_rsa_keypair_id)
	(externalize_url)
	(externalize_cert_name)
	(externalize_rsa_keypair_id): New functions.
	* url.hh, url.cc (parse_utf8_url): New function.

2003-12-20  graydon hoare  <graydon@pobox.com>

	* diff_patch.cc (normalize_extents): New function.
	(merge_via_edit_scripts): Use it.

2003-12-19  graydon hoare  <graydon@pobox.com>

	[net.venge.monotone.i18n branch]

	* idna/*.[ch]: New files.
	* po/*: New files.
	* url.cc, url.hh, constants.cc: New files.
	* Makefile.am, configure.ac: Various fiddling for gettext.
	* lua.hh, lua.cc (hook_get_system_charset): New hook.
	(hook_get_system_linesep): New hook.
	* transforms.hh, transforms.cc
	(charset_convert)
	(system_to_utf8)
	(utf8_to_system)
	(ace_to_utf8)
	(utf8_to_ace)
	(line_end_convert): New functions.
	* vocab.cc: Refine constraints.
	* vocab_terms.hh (external): New atomic type.
	* monotone.cc (cpp_main): Initialize gettext.
	* sanity.hh (F): Call gettext() on format strings.
	* commands.cc, depot.cc, database.cc, http_tasks.cc, keys.cc,
	network.cc, rcs_import.cc, sanity.cc, mac.hh : Update to use
	'constants::' namespace.
	* config.h.in: Remove.
	* commands.cc: Various formatting cleanups.
	* unit_tests.cc, unit_tests.hh: Connect to url tests.

2003-12-19  graydon hoare  <graydon@pobox.com>

	* diff_patch.cc (merge3): Skip patches to deleted files.

2003-12-16  graydon hoare  <graydon@pobox.com>

	* commands.cc (ls_ignored, ignored_itemizer): Fold in as subcases of unknown.

2003-12-16  graydon hoare  <graydon@pobox.com>

	* lua.cc (working_copy_rcfilename): MT/monotonerc not MT/.monotonerc.

2003-12-16  graydon hoare  <graydon@pobox.com>

	* lua.hh, lua.cc (working_copy_rcfilename): New function.
	* monotone.cc: Add working copy rcfiles.
	* commands.cc (ls_unknown, unknown_itemizer): Skip ignored files.

2003-12-16  graydon hoare  <graydon@pobox.com>

	* file_io.cc (walk_tree_recursive): continue on book-keeping file.

2003-12-15  graydon hoare  <graydon@pobox.com>

	* tests/t_unidiff.at, t_unidiff2.at: Check for mimencode.

2003-12-15  graydon hoare  <graydon@pobox.com>

	* configure.ac: Add --enable-static-boost.
	* Makefile.am: Likewise.
	* AUTHORS: Mention new contributors.

2003-12-14  Lorenzo Campedelli <lorenzo.campedelli@libero.it>

	* work.cc (add_to_attr_map): Finish change to attr map format.

2003-12-10  Tom Tromey  <tromey@redhat.com>

	* commands.cc (checkout): Give better error message if branch is
	empty.

2003-12-07  Eric Kidd  <eric.kidd@pobox.com>

	* commands.cc (agraph): Handle repositories with a single version.
	* database.cc (get_head_candidates): Handle heads with no ancestors.
	* cert.cc (get_branch_heads): Handle heads with no ancestors.

2003-12-06  Eric Kidd  <eric.kidd@pobox.com>

	* update.hh, update.cc (pick_update_target): Return current
	version if no better update candidates available.
	* update.cc (pick_update_target): Always do branch filtering.
	* commands.cc (update): Notice when we're already up-to-date.
	* commands.cc (propagate): Assign branch name correctly when merging.

2003-12-05  graydon hoare  <graydon@pobox.com>

	* lcs.hh (edit_script): New entry point.
	* diff_patch.cc: Rewrite merge in terms of edit scripts.
	* network.cc (post_queued_blobs_to_network): Tidy up transient
	failure message.
	* randomfile.hh: Prohibit deletes on end of chunks.
	* sanity.cc: EOL-terminate truncated long lines.

2003-12-02  graydon hoare  <graydon@pobox.com>

	* database.cc, database.hh (reverse_queue): Copy constructor.
	* std_hooks.lua (merge3): Remove afile, not ancestor.
	* monotone.cc: Remove debugging message.
	* ui.cc (finish_ticking): Set last_write_was_a_tick to false.

2003-12-01  graydon hoare  <graydon@pobox.com>

	* app_state.hh, app_state.cc (set_signing_key): New fn, persist key.
	* monotone.cc (cpp_main): Permit commuting the --help argument around.

2003-11-30  graydon hoare  <graydon@pobox.com>

	* network.cc (post_queued_blobs_to_network): Fail when posted_ok is false.
	* database.cc (initialize): Fail when -journal file exists.
	* keys.cc (make_signature): Nicer message when privkey decrypt fails.

2003-11-29  Tom Tromey  <tromey@redhat.com>

	* rcs_import.cc (store_auxiliary_certs): Renamed to fix typo.
	Updated all callers.

	* http_tasks.cc (check_received_bytes): Allow "-" as well.
	* depot.cc (execute_post_query): Allow "-" as well.

2003-11-28  Tom Tromey  <tromey@redhat.com>

	* http_tasks.cc (check_received_bytes): Allow "-" as well.
	* depot.cc (execute_post_query): Allow "-" as well.

2003-11-28  graydon hoare  <graydon@pobox.com>

	* cert.cc: Various speedups.
	* cycle_detector.hh (edge_makes_cycle): Use visited set, too.
	* database.hh, database.cc (get_head_candidates): New, complex query.
	* keys.hh, keys.cc (check_signature): Cache verifiers.
	* sqlite/os.c (sqliteOsRandomSeed): Harmless valgrind purification.
	* tests/t_fork.at, tests/t_merge.at: Ignore stderr chatter on 'heads'.

2003-11-27  graydon hoare  <graydon@pobox.com>

	* Makefile.am (AM_LDFLAGS): No more -static, sigh.
	* cert.cc (find_relevant_edges): Keep dynamic-programming caches.
	(calculate_renames_recursive): Likewise.
	* cert.cc, cert.hh (rename_edge): Add constructor, copy constructor.
	* commands.cc (list certs): Note rename certs are binary.

2003-11-24  graydon hoare  <graydon@pobox.com>

	* network.cc: Continue fetch, post loops even if one target has
	an exception.

2003-11-24  graydon hoare  <graydon@pobox.com>

	* database.hh, database.cc (delete_posting): Change to take queue
	sequence numbers.
	* commands.cc (queue): Use new API.
	* network.cc (post_queued_blobs_to_network): Use new API.

2003-11-24  graydon hoare  <graydon@pobox.com>

	* std_hooks.lua (get_http_proxy): Return nil when no ENV var.
	* monotone.texi (get_http_proxY): Document change.

2003-11-24  graydon hoare  <graydon@pobox.com>

	* tests/t_proxy.at: Add a test for proxying with tinyproxy.
	* testsuite.at: Call it.
	* lua.cc: Fix dumb error breaking proxying.
	* network.cc: Be verbose about proxying.

2003-11-23  graydon hoare  <graydon@pobox.com>

	* http_tasks.cc (read_chunk): Tolerate 0x20* after chunk len.

2003-11-23  graydon hoare  <graydon@pobox.com>

	* network.cc: Make more informative error policy.
	* boost/socket/socketstream.hpp: Pass SocketType to streambuf template.
	* boost/socket/src/default_socket_impl.cpp: Translate EINTR.

2003-11-22  graydon hoare  <graydon@pobox.com>

	* lua.cc, lua.hh (hook_get_http_proxy): New hook.
	* std_hooks.lua (get_http_proxy): Default uses HTTP_PROXY.
	(get_connect_addr): Undefine, it's for tunnels alone now.
	* network.cc: Use new hook.
	* http_tasks.hh, http_tasks.cc: Teach about proxies (sigh).
	* monotone.texi: Document new hooks.

2003-11-22  graydon hoare  <graydon@pobox.com>

	* lua.cc, lua.hh (hook_get_connect_addr): New hook.
	* std_hooks.lua (get_connect_addr): Default uses HTTP_PROXY.
	* network.cc, network.hh: Use new hook.
	* http_tasks.cc: Teach about HTTP/1.1.
	* cert.cc (bogus_cert_p): Fix UI ugly.

2003-11-21  graydon hoare  <graydon@pobox.com>

	* constants.hh (postsz): New constant for suggested post size.
	* database.cc, database.hh (queue*): Change db API slightly.
	* commands.cc (queue): Adjust to changed db API.
	* network.cc (post_queued_blobs_to_network): Switch to doing
	incremental posts.
	* cert.cc (write_rename_edge, read_rename_edge): Put files on
	separate lines to accomodate future i18n work.
	* work.cc (add_to_attr_map, write_attr_map): Reorder fields to
	accomodate future i18n work.
	* monotone.texi: Document it.
	* configure.ac, NEWS: Mention 0.8 release.

	Release point (v 0.8).

2003-11-16  Tom Tromey  <tromey@redhat.com>

	* missing: Removed generated file.

2003-11-14  graydon hoare  <graydon@pobox.com>

	* commands.cc (vcheck): Add.
	* cert.cc, cert.hh (cert_manifest_vcheck): Add.
	(check_manifest_vcheck): Add.
	(calculate_vcheck_mac): Add.
	* constants.hh (vchecklen): New constant.
	* mac.hh: Re-add.
	* monotone.texi (Hash Integrity): New section.
	* monotone.1: Document vcheck.

2003-11-14  graydon hoare  <graydon@pobox.com>

	* database.cc, database.hh (reverse_queue): New class.
	(compute_older_version): New functions.
	(get_manifest_delta): Remove.
	* network.cc, network.hh (queue_blob_for_network): Remove.
	* packet.cc, packet.hh (queueing_packet_writer): Change UI,
	write to queue directly, accept optional<reverse_queue>.
	* cert.cc (write_paths_recursive): Rewrite to use constant
	memory.
	* commands.cc (queue, queue_edge_for_target_ancestor):
	Install optional<reverse_queue> in qpw.
	* tests/t_cross.at: Ignore new UI chatter.
	* monotone.texi (Transmitting Changes): Change UI output.

2003-11-13  graydon hoare  <graydon@pobox.com>

	* Makefile.am (AUTOMAKE_OPTIONS): Require 1.7.1
	* commands.cc (addtree): Wrap in transaction guard.
	* database.cc, database.hh (manifest_delta_exists): Add.
	(get_manifest_delta): Add.
	* cert.cc (write_paths_recursive): Use partial deltas.
	* manifest.cc, manifest.hh (read_manifest_map): New variant.
	* patch_set.cc, patch_set.hh (patch_set): Add map_new, map_old
	fields.
	(manifests_to_patch_set) Store new field.
	(patch_set_to_packets) Don't read manifest versions from db.
	* std_hooks.lua (ignore_file): ignore .a, .so, .lo, .la, ~ files.
	* tests/t_cvsimport.at: New test.
	* testsuite.at: Call it.

2003-11-10  graydon hoare  <graydon@pobox.com>

	* commands.cc (find_oldest_ancestors): New function.
	(queue): New "addtree" subcommand.
	* monotone.texi: Document it.
	* monotone.1: Document it.

2003-11-10  graydon hoare  <graydon@pobox.com>

	* file_io.cc (walk_tree_recursive): Ignore MT/

2003-11-09  graydon hoare  <graydon@pobox.com>

	* database.cc (dump, load): Implement.
	* commands.cc (db): Call db.dump, load.
	* cycle_detector.hh: Skip when no in-edge on src.
	* monotone.texi: Document dump and load, add some
	special sections.
	* monotone.1: Mention dump and load.

2003-11-09  graydon hoare  <graydon@pobox.com>

	* rcs_file.hh (rcs_symbol): New structure.
	* rcs_file.cc (symbol): New rule.
	* rcs_import.cc (find_branch_for_version): New function.
	(cvs_key::branch): New field.
	(store_auxilliary_certs): Cert branch tag.
	* cycle_detector.hh: Fix bugs, don't use quick_alloc.
	* commands.cc (checkout): Add --branch based version.
	* monotone.texi: Document new command variant.
	* monotone.1: Ditto.

2003-11-09  graydon hoare  <graydon@pobox.com>

	* quick_alloc.hh: New file.
	* Makefile.am: Add it.
	* cycle_detector.hh: Rewrite.
	* manifest.hh: Use quick_alloc.
	* vocab.cc: Relax path name requirements a bit.
	* sqlite/sqliteInt.h: Up size of row to 16mb.

2003-11-02  graydon hoare  <graydon@pobox.com>

	* commands.cc (post): Post everything if no URL given; don't base
	decision off branch name presence.
	* app_state.cc, monotone.cc, file_io.cc, file_io.hh: Support
	absolutifying args.
	* lua.hh, lua.cc, std_hooks.lua (hook_get_mail_hostname): New hook.
	* monotone.texi: Document it.
	* monotone.texi, monotone.1: Minor corrections, new sections.
	* monotone.cc: Don't look in $ENV at all.
	* network.cc: Correct MX logic.
	* nntp_tasks.cc, smtp_tasks.cc: Separate postlines state.
	* smtp_tasks.cc: Correct some SMTP logic.
	* configure.ac, NEWS: Mention 0.7 release.

	Release point (v 0.7).

2003-11-01  graydon hoare  <graydon@pobox.com>

	* http_tasks.cc: Drop extra leading slashes in HTTP messages.

2003-10-31  graydon hoare  <graydon@pobox.com>

	* commands.cc, database.cc, database.hh, lua.cc, lua.hh,
	network.cc, network.hh, packet.cc, packet.hh, schema.sql,
	schema_migration.cc, tests/t_http.at, tests/t_nntp.at, vocab.cc:
	Eliminate "groupname", use lone URL.
	* monotone.texi: Update to cover new URL rules.
	* network.cc, network.hh, lua.cc, lua.hh, smtp_tasks.cc:
	Implement "mailto" URLs.
	* tests/t_smtp.at: New test.
	* testsuite.at: Call it.

2003-10-31  graydon hoare  <graydon@pobox.com>

	* patch_set.cc (manifests_to_patch_set): Second form with explicit renames.
	(manifests_to_patch_set): Split edit+rename events when we see them.
	* commands.cc (status, commit): Include explicit rename set.
	* diff_patch.cc (merge3): Accept edit+rename events split by patch_set.cc.
	* smtp_tasks.hh, smtp_tasks.cc: New files.
	* nntp_machine.hh, nntp_machine.cc: Rename to proto_machine.{hh,cc} (woo!)
	* nntp_tasks.cc: Adjust to use proto_ prefix in various places.
	* proto_machine.cc (read_line): get() into streambuf.
	* Makefile.am: Cover renames and adds.

2003-10-31  graydon hoare  <graydon@pobox.com>

	* diff_patch.cc (merge3): Extract renames.
	* commands.cc (calculate_new_manifest_map): Extract renames.
	(try_one_merge): Extract renames, propagate to merge target.
	(commit): Extract renames, propagate to commit target.
	* cert.cc (calculate_renames_recursive): Fix wrong logic.
	(find_common_ancestor_recursive): Stall advances at top of graph.
	* patch_set.cc: (manifests_to_patch_set): Teach about historical
	renames.
	* tests/t_erename.at: New test for edit+rename events.
	* testsuite.at: Call t_erename.at.

2003-10-30  graydon hoare  <graydon@pobox.com>

	* patch_set.cc (operator<): s/a/b/ in a few places, yikes!
	* cert.cc: Add machinery for rename edge certs.
	* commands.cc: Call diff(manifest,manifest) directly.
	* tests/t_nntp.at: Kill tcpserver DNS lookups on nntp test.
	* network.cc (parse_url): Character class typo fix, from
	Johannes Winkelmann.
	* app_state.hh, cert.hh, commands.hh, cycle_detector.hh,
	database.hh, diff_patch.cc, diff_patch.hh, http_tasks.hh,
	interner.hh, keys.hh, lua.hh, manifest.hh, network.hh,
	nntp_machine.hh, nntp_tasks.hh, packet.hh, patch_set.hh,
	transforms.hh, update.hh, vocab.hh, work.hh, xdelta.hh:
	fix use of std:: prefix / "using namespace" pollution.

2003-10-27  graydon hoare  <graydon@pobox.com>

	* lua/liolib.c (io_mkstemp): Portability fix
	from Ian Main.
	* xdelta.cc,hh (compute_delta): New manifest-specific variant.
	* transforms.cc,hh (diff): Same.
	* rcs_import.cc: Various speedups to cvs import.

2003-10-26  graydon hoare  <graydon@pobox.com>

	* cert.cc (get_parents): New function.
	(write_paths_recursive): New function.
	(write_ancestry_paths): New function.
	* cert.hh (write_ancestry_paths): Declare.
	* commands.cc (queue_edge_for_target_ancestor):
	Call write_ancestry_paths for "reposting" queue
	strategy.

2003-10-25  graydon hoare  <graydon@pobox.com>

	* commands.cc (log): Skip looking inside nonexistent
	manifests for file comments.

2003-10-24  graydon hoare  <graydon@pobox.com>

	* adns/*.c, adns/*.h: Import adns library.
	* Makefile.am: Update to build adns into lib3rdparty.a.
	* AUTHORS: Mention adns.
	* network.cc: Call adns functions, not gethostbyname.

2003-10-20  Nathaniel Smith  <njs@codesourcery.com>

	* patch_set.cc (patch_set_to_text_summary): Give more detailed
	output.
	* commands.cc (get_log_message, status, diff): Use
	patch_set_to_text_summary for complete description.

2003-10-22  graydon hoare  <graydon@pobox.com>

	* monotone.texi: Document 'queue' command.
	* monotone.1: Likewise.

2003-10-22  graydon hoare  <graydon@pobox.com>

	* diff_patch.cc
	(infer_directory_moves): New function.
	(rebuild_under_directory_moves): New function.
	(apply_directory_moves): New function.
	(merge3): Handle directory moves.
	* tests/t_renamed.at: New test for dir renames.
	* testsuite.at: Call it.

2003-10-21  graydon hoare  <graydon@pobox.com>

	* commands.cc (queue): New command.
	(list): Add "queue" subcommand, too.

2003-10-21  graydon hoare  <graydon@pobox.com>

	* diff_patch.cc (merge_deltas): New function.
	(check_map_inclusion): New function.
	(check_no_intersect): New function.
	(merge3): Rewrite completely.
	* tests/t_rename.at: New test.
	* testsuite.at: Call it.
	* file_io.cc, file_io.hh (make_dir_for): New function.
	* commands.cc (update): Call make_dir_for on update.

2003-10-20  graydon hoare  <graydon@pobox.com>

	* commands.cc: Replace [] with idx() everywhere.

2003-10-20  Tom Tromey  <tromey@redhat.com>

	* cert.hh (get_branch_heads): Updated.
	Include <set>.
	* commands.cc (head): Updated for new get_branch_heads.
	(merge): Likewise.
	(propagate): Likewise.
	* cert.cc (get_branch_heads): Use set<manifest_id>.

	* commands.cc (merge): Use all caps for metasyntactic variable.
	(heads): Likewise.

	* network.cc (post_queued_blobs_to_network): Do nothing if no
	packets to post.

2003-10-20  graydon hoare  <graydon@pobox.com>

	* cert.cc (get_branch_heads): Fix dumb bug.
	* diff_patch.cc (merge3): Fix dumb bug.
	(merge2): Fix dumb bug.
	(try_to_merge_files): Fix dumb bug.

2003-10-20  graydon hoare  <graydon@pobox.com>

	* file_io.cc (tilde_expand): New function.
	* monotone.cc (cpp_main): Expand tildes in
	db and rcfile arguments.

2003-10-20  graydon hoare  <graydon@pobox.com>

	* rcs_import.cc (import_cvs_repo): Check key existence
	at beginning of import pass, to avoid wasted work.

2003-10-19  Tom Tromey  <tromey@redhat.com>

	* commands.cc (log): Add each seen id to `cycles'.

2003-10-19  graydon hoare  <graydon@pobox.com>

	* AUTHORS: Mention Tecgraf PUC-Rio and their
	copyright.
	* Makefile.am: Mention circular buffer stuff.
	* configure.ac, NEWS: Mention 0.6 release.
	* cert.hh, cert.cc (erase_bogus_certs): file<cert> variant.
	* commands.cc (log): Erase bogus certs before writing,
	cache comment-less file IDs.
	* monotone.spec: Don't specify install-info args,
	do build with optimization on RHL.

	Release point (v 0.6).

2003-10-19  Matt Kraai  <kraai@ftbfs.org>

	* commands.cc (merge): Use app.branch_name instead of args[0] for
	the branch name.

2003-10-17  graydon hoare  <graydon@pobox.com>

	* commands.cc (log): New command.
	Various other bug fixes.
	* monotone.1, monotone.texi: Minor updates.

2003-10-17  graydon hoare  <graydon@pobox.com>

	* monotone.texi: Expand command and hook references.
	* commands.cc: Disable db dump / load commands for now.

2003-10-16  graydon hoare  <graydon@pobox.com>

	* sanity.hh: Add a const version of idx().
	* diff_patch.cc: Change to using idx() everywhere.
	* cert.cc (find_common_ancestor): Rewrite to recursive
	form, stepping over historic merges.
	* tests/t_cross.at: New test for merging merges.
	* testsuite.at: Call t_cross.at.

2003-10-10  graydon hoare  <graydon@pobox.com>

	* lua.hh, lua.cc (hook_apply_attribute): New hook.
	* work.hh, work.cc (apply_attributes): New function.
	* commands.cc (update_any_attrs): Update attrs when writing to
	working copy.
	* std_hooks.lua (temp_file): Use some env vars.
	(attr_functions): Make table of attr-setting functions.

2003-10-10  graydon hoare  <graydon@pobox.com>

	* work.cc: Fix add/drop inversion bug.
	* lua/*.{c,h}: Import lua 5.0 sources.
	* lua.cc: Rewrite lua interface completely.
	* std_hooks.lua, test_hooks.lua, testsuite,
	tests/t_persist_phrase.at, configure.ac, config.h.in, Makefile.am:
	Modify to handle presence of lua 5.0.

2003-10-08  graydon hoare  <graydon@pobox.com>

	* rcs_import.cc: Attach aux certs to child, not parent.
	* manifest.cc: Speed up some calculations.
	* keys.cc: Optionally cache decoded keys.

2003-10-07  graydon hoare  <graydon@pobox.com>

	* manifest.hh, manifest.cc, rcs_import.cc: Write manifests w/o
	compression.
	* vocab.hh, vocab.cc: Don't re-verify verified data.
	* ui.hh, ui.cc: Minor efficiency tweaks.

2003-10-07  graydon hoare  <graydon@pobox.com>

	* commands.cc, work.cc, work.hh: Add some preliminary stuff
	to support explicit renaming, .mt-attrs.
	* monotone.texi: Add skeletal sections for command reference,
	hook reference, CVS phrasebook. Fill in some parts.

2003-10-02  graydon hoare  <graydon@pobox.com>

	* boost/circular_buffer*.hpp: Add.
	* AUTHORS, cert.cc, commands.cc, database.cc,
	diff_patch.cc, http_tasks.cc, keys.cc, lua.cc, manifest.cc,
	network.cc, nntp_machine.cc, packet.cc, patch_set.cc,
	rcs_import.cc, sanity.cc, sanity.hh, ui.hh, update.cc,
	vocab_terms.hh, work.cc:
	remove existing circular buffer code, replace all
	logging and asserty stuff with boost::format objects
	rather than vsnprintf.

2003-10-01  graydon hoare  <graydon@pobox.com>

	* testsuite.at: Don't use getenv("HOSTNAME").
	* database.cc (exec, fetch): Do va_end/va_start again in between
	logging and executing query.

2003-09-28  Tom Tromey  <tromey@redhat.com>

	* monotone.texi: Added @direntry.

2003-09-27  Nathaniel Smith  <njs@pobox.com>

	* monotone.cc: Remove "monotone.db" default to --db
	option in help text.

2003-09-27  graydon hoare  <graydon@pobox.com>

	* diff_patch.cc: Rework conflict detection.
	* rcs_import.cc: Remove some pointless slowness.
	* monotone.spec: Install info files properly.

	Release point (v 0.5).

2003-09-27  graydon hoare  <graydon@pobox.com>

	* AUTHORS, NEWS, configure.ac: Update for 0.5 release.
	* monotone.texi: Various updates.
	* xdelta.cc (compute_delta): Fix handling of empty data.
	* database.cc (sql): Require --db for init.
	* work.cc (read_options_map): Fix options regex.

2003-09-27  graydon hoare  <graydon@pobox.com>

	* lcs.hh: New jaffer LCS algorithm.
	* interner.hh, rcs_import.cc: Templatize interner.
	* diff_patch.hh: Use interner, new LCS.

2003-09-27  Tom Tromey  <tromey@redhat.com>

	* commands.cc (fetch): Always try lua hook; then default to all
	known URLs.

2003-09-26  Tom Tromey  <tromey@redhat.com>

	* commands.cc (tag): Use all-caps for meta-syntactic variables.
	(comment, add, cat, complete, mdelta, fdata): Likewise.

	* monotone.1: There's no default database.
	* monotone.texi (OPTIONS): There's no default database.

	* database.cc (sql): Throw informative error if database name not
	set.
	* app_state.cc (app_state): Default to no database.

2003-09-26  graydon hoare  <graydon@pobox.com>

	* debian/*, monotone.spec: Add packaging control files.

2003-09-24  graydon hoare  <graydon@pobox.com>

	* database.cc, database.hh (debug): New function.
	* commands.cc (debug): New command.
	* cert.cc, cert.hh (guess_branch): New function.
	* commands.cc (cert): Queue certs to network servers.
	* commands.cc (cert, commit): Use guess_branch.
	* commands.cc (list): List unknown, ignored files.
	* monotone.texi, monotone.1: Document.

2003-09-24  graydon hoare  <graydon@pobox.com>

	* commands.cc (queue_edge_for_target_ancestor): Queue the
	correct ancestry cert, from child to target, as well as
	patch_set.

2003-09-22  graydon hoare  <graydon@pobox.com>

	* depot_schema.sql, schema_migration.cc,
	schema_migration.hh: Add.
	* database.cc, depot.cc: Implement schema migration.
	* database.cc, commands.cc: Change to db ... cmd.
	* monotone.texi, monotone.1: Document command change.
	* depot.cc: Fix various query bugs.

2003-09-21  Nathaniel Smith  <njs@codesourcery.com>

	* depot.cc (depot_schema): Remove unique constraint on (contents),
	replace with unique constraint on (groupname, contents).

2003-09-21  Nathaniel Smith  <njs@codesourcery.com>

	* commands.cc (diff): Take manifest ids as arguments.  Add
	explanatory text on files added, removed, modified.

2003-09-19  Tom Tromey  <tromey@redhat.com>

	* commands.cc (genkey): Use all-caps for meta-syntactic variable.
	(cert, tag, approve, disapprove, comment, add, drop, commit,
	update, revert, cat, checkout, co, propagate, complete, list, ls,
	mdelta, fdelta, mdata, fdata, mcerts, fcerts, pubkey, privkey,
	fetch, post, rcs_import, rcs): Likewise.
	(explain_usage): Indent explanatory text past the command names.

2003-09-17  Tom Tromey  <tromey@redhat.com>

	* commands.cc (list): Don't compute or use "subname".

	* commands.cc (revert): Handle case where argument is a
	directory.
	* tests/t_revert.at: Test for revert of directory.

	* testsuite.at (MONOTONE_SETUP): Use "monotone initdb".
	* monotone.1: Document "initdb".
	* monotone.texi (Commands): Document initdb.
	(Creating a Database): New node.
	(Getting Started): Refer to it.
	* commands.cc (initdb): New command.
	* database.cc (database::sql): New argument `init'.
	(database::initialize): New method.
	* database.hh (database::initalize): Declare.
	(database::sql): New argument `init'.

2003-09-17  Tom Tromey  <tromey@redhat.com>

	* tests/t_persist_phrase.at: Use "ls certs".
	* tests/t_nntp.at: Use "ls certs".
	* tests/t_genkey.at: Use "ls keys" and "ls certs".

2003-09-16  Tom Tromey  <tromey@redhat.com>

	* monotone.1: Document "list branches".
	* commands.cc (ls_certs): New function, from `lscerts' command.
	(ls_keys): New function, from `lskeys' command.
	(ls_branches): New function.
	(list): New command.
	(ls): New alias.
	(explain_usage): Split parameter info at \n.
	* monotone.texi (Adding Files): Use "list certs".
	(Committing Changes): Likewise.
	(Forking and Merging): Likewise.
	(Commands): Likewise.
	(Generating Keys): Use "list keys".
	(Commands): Likewise.
	(Commands): Mention "list branches".
	(Branches): Likewise.

2003-09-15  graydon hoare  <graydon@redhat.com>

	* http_tasks.cc: Fix networking to handle long input.

	* ui.cc, ui.hh: Only pad with blanks enough to cover old output
	when ticking.

	* update.cc, cert.cc, commands.cc: Fix cert fetching functions to
	remove bogus certs.

2003-09-15  Tom Tromey  <tromey@redhat.com>

	* monotone.1: Don't mention MT_KEY or MT_BRANCH.

	* monotone.texi (Getting Started): Don't mention MT_DB or
	MT_BRANCH.
	(Adding Files): Explicitly use --db and --branch.
	* app_state.hh (app_state): New fields options, options_changed.
	Declare new methods.  Include work.hh.
	* work.cc (work_file_name): New constant.
	(add_to_options_map): New structure.
	(get_options_path): New function.
	(read_options_map, write_options_map): Likewise.
	* work.hh (options_map): New type.
	(get_options_path, read_options_map, write_options_map): Declare.
	* commands.cc (add, drop, commit, update, revert, checkout,
	merge): Write options file.
	* app_state.cc (database_option, branch_option): New constants.
	(app_state::app_state): Read options file.
	(app_state::set_database): New method.
	(app_state::set_branch): Likewise.
	(app_state::write_options): Likewise.
	Include work.hh.
	* monotone.cc (cpp_main): Don't set initial database name on
	app.  Use new settor methods.  Don't look at MT_BRANCH or MT_DB.

2003-09-14  graydon hoare  <graydon@pobox.com>

	* vocab.cc, vocab.hh: Add streamers for vocab terms in preparation
	for switch to formatter.

	* cert.cc (check_signature): Treat missing key as failed check.
	* commands.cc (lscerts): Warn when keys are missing.

	* rcs_import.cc, nntp_tasks.cc, http_tasks.cc: Tick progress.

	* sanity.cc, monotone.cc: Tidy up output a bit.

	* xdelta.cc: Add code to handle empty files. Maybe correct?

	* ui.cc, ui.hh: Add.

2003-09-13  Tom Tromey  <tromey@redhat.com>

	* tests/t_nntp.at: If we can't find tcpserver or snntpd, skip the
	test.
	* tests/t_http.at: If we can't find boa or depot.cgi, skip the
	test.

2003-09-12  graydon hoare  <graydon@pobox.com>

	* update.cc (pick_update_target): Only insert base rev as update
	candidate if it actually exists in db.

	* commands.cc, database.cc, database.hh: Implement id completion
	command, and general id completion in all other commands.

2003-09-12  Tom Tromey  <tromey@redhat.com>

	* commands.cc (revert): A deleted file always appears in the
	manifest.
	* tests/t_revert.at: Check reverting a change plus a delete; also
	test reverting by file name.

	* work.cc (deletion_builder::visit_file): Check for file in
	working add set before looking in manifest.
	* tests/t_drop.at: Added add-then-drop test.

	* testsuite.at: Include t_drop.at.
	* tests/t_drop.at: New test.
	* work.cc (visit_file): Check for file in working delete set
	before looking in manifest.

2003-09-12  Tom Tromey  <tromey@redhat.com>

	* Makefile.am ($(srcdir)/testsuite): tests/atconfig and
	tests/atlocal are not in srcdir.

	* Makefile.am (TESTS): unit_tests is not in srcdir.

2003-09-11  graydon hoare  <graydon@pobox.com>

	* commands.cc: Check for MT directory in status.
	* commands.cc: Require directory for checkout.
	* commands.cc: Delete MT/work file after checkout.
	* commands.cc: Implement 'revert', following tromey's lead.
	* commands.cc: Print base, working manifest ids in status.

	* diff_patch.cc: Further merge corrections.
	* diff_patch.cc (unidiff): Compensate for occasional miscalculation
	of LCS.

	* tests/t_merge.at: Check that heads works after a merge.
	* tests/t_fork.at:  Check that heads works after a fork.
	* tests/t_genkey.at: Remove use of 'import'.
	* tests/t_cwork.at: Check deletion of work file on checkout.
	* tests/t_revert.at: Check that revert works.

	* commands.cc, monotone.cc: Report unknown commands nicely.

2003-09-08  graydon hoare  <graydon@pobox.com>

	* tests/merge.at: Accept tromey's non-error case for update.

	* commands.cc(try_one_merge): Write merged version to packet
	writer, not directly to db.
	(merge): Write branch, changelog cert on merged version to db.

	* std_hooks.lua(merge3): Open result in mode "r", not "w+".

2003-09-06  Tom Tromey  <tromey@redhat.com>

	* update.cc (pick_update_target): Not an error if nothing to
	update.

	* monotone.texi: Use VERSION; include version.texi.

	* monotone.1: Document "co".
	* monotone.texi (Commands): Document "co".
	* commands.cc (ALIAS): New macro.
	(co): New alias.

	* README: Updated.

	* txt2c.cc: Added missing file.

	* texinfo.tex, INSTALL, Makefile.in, aclocal.m4, compile, depcomp,
	install-sh, missing, mkinstalldirs: Removed generated files.

2003-09-04  graydon hoare  <graydon@pobox.com>

	* Makefile.am, depot.cc, http_tasks.cc, http_tasks.hh,
	lua.cc, lua.hh, monotone.texi, network.cc, tests/t_http.at,
	vocab_terms.hh:

	Use public key signatures to talk to depot, not mac keys.

	* commands.cc, file_io.cc, monotone.texi, monotone.1,
	tests/t_scan.at, tests/t_import.at, work.cc, work.hh:

	Remove the 'import' and 'scan' commands, in favour of generalized
	'add' which chases subdirectories.

	* configure.ac, NEWS:

	Release point (v 0.4).

2003-09-03  graydon hoare  <graydon@pobox.com>

	* monotone.texi: Expand notes about setting up depot.

	* update.cc: Update by ancestry. Duh.

2003-09-02  graydon hoare  <graydon@pobox.com>

	* boost/socket/streambuf.hpp: Bump ppos on overflow.

	* packet.cc, transforms.cc, transforms.hh: Add function for
	canonicalization of base64 encoded strings. Use on incoming cert
	packet values.

	* commands.cc: Change fetch and post to take URL/groupname params
	rather than branchname.

	* network.cc, network.hh, depot.cc, http_tasks.cc: Fix URL parser,
	improve logging, change signatures to match needs of commands.cc

	* Makefile.am: Don't install txt2c or unit_tests.

	* Makefile.am: Build depot.cgi not depot.

	* database.cc, database.hh: Add "all known sources" fetching support.

	* patch_set.cc: Sort in a path-lexicographic order for nicer summaries.

	* monotone.texi: Expand coverage of packets and networking.

	* tests/t_nntp.at, tests/t_http.at: Update to provide URL/groupname
	pairs.

2003-09-02  Tom Tromey  <tromey@redhat.com>

	* aclocal.m4, monotone.info: Removed generated files.

2003-08-31  Nathaniel Smith  <njs@codesourcery.com>

	* configure.ac: Check for lua40/lua.h, lua40/lualib.h and -llua40,
	-lliblua40.
	* config.h.in: Add LUA_H, LIBLUA_H templates, remove HAVE_LIBLUA,
	HAVE_LIBLUALIB templates.
	* lua.cc: Include config.h.  Use LUA_H, LIBLUA_H macros.

2003-08-29  graydon hoare  <graydon@pobox.com>

	* Makefile.am, txt2c.cc, lua.cc, database.cc:
	Use a C constant-building converter rather than objcopy.

	* cert.cc, cert.hh, packet.cc, packet.hh, diff_patch.cc,
	rcs_import.cc:
	Modify cert functions to require a packet consumer, do no implicit
	database writing.

	* commands.cc, database.cc, database.hh, schema.sql, network.cc:
	Modify packet queueing strategy to select ancestors from known
	network server content, rather than most recent edge.

2003-08-25  graydon hoare  <graydon@pobox.com>

	* AUTHORS, ChangeLog, Makefile.am, NEWS, configure.ac,
	tests/t_http.at: Release point (v 0.3)

2003-08-24  graydon hoare  <graydon@pobox.com>

	* nntp_tasks.cc: Measure success from postlines state.
	* network.cc: Print summary counts of transmissions.
	* packet.cc: Count packets into database.
	* depot.cc: Add administrative commands, fix a bunch of
	little bugs.
	* t_http.at: Testcase for depot-driven communication.
	* monotone.texi: Update to reflect depot existence.
	* http_tasks.cc: Pick bugs out.

2003-08-24  graydon hoare  <graydon@pobox.com>

	* commands.cc: Wash certs before output.
	* *.cc,*.hh: Adjust cert packet format to
	be more readable, avoid superfluous gzipping.

2003-08-24  graydon hoare  <graydon@pobox.com>

	* configure, Makefile.in: Remove generated files, oops.
	* commands.cc: Implement 'propagate'.
	* lua.cc, lua.hh, network.cc, network.hh: Remove
	'aggregate posting' stuff.
	* network.cc: Batch postings into larger articles.
	* diff_patch.hh, diff_patch.cc: Implement basic
	merge2-on-manifest.

2003-08-23  graydon hoare  <graydon@pobox.com>

	* monotone.cc: Handle user-defined lua hooks as
	overriding internal / .monotonerc hooks no matter
	where on cmd line they occur.
	* update.cc: Made failures more user-friendly.
	* lua.cc: Improve logging a bit.
	* testsuite.at, tests/*.{at,in}, testsuite/: Rewrite tests in
	autotest framework, move to tests/ directory.
	* boost/io/*, cryptopp/hmac.h: Add missing files.

2003-08-23  Tom Tromey  <tromey@redhat.com>

	* monotone.cc (OPT_VERSION): New macro.
	(cpp_main): Handle OPT_VERSION.
	(options): Added `version' entry.
	Include config.h.

2003-08-21  Tom Tromey  <tromey@redhat.com>

	* database.cc: Include "sqlite/sqlite.h", not <sqlite.h>.

2003-08-20  graydon hoare  <graydon@pobox.com>

	* boost/*:
	incorporate boost sandbox bits, for now.

	* Makefile.am, Makefile.in, configure, configure.ac, diff_patch.cc,
	http_tasks.cc, http_tasks.hh, network.cc, nntp_machine.cc,
	nntp_machine.hh, nntp_tasks.cc, nntp_tasks.hh, testsuite/t_nntp.sh:

	fix up networking layer to pass nntp tests again

2003-08-19  graydon hoare  <graydon@pobox.com>

	* Makefile.am, Makefile.in, app_state.hh, cert.cc, commands.cc,
	constants.hh, cryptopp/misc.h, database.cc, depot.cc,
	http_tasks.cc, http_tasks.hh, keys.cc, lua.cc, lua.hh, monotone.cc,
	network.cc, network.hh, nntp_machine.cc, nntp_machine.hh,
	nntp_tasks.cc, nntp_tasks.hh, packet.cc, packet.hh, rcs_import.cc,
	sanity.cc, sanity.hh, schema.sql, test_hooks.lua,
	testsuite/runtest.sh, testsuite/t_null.sh, vocab_terms.hh:

	major surgery time
	- move to multi-protocol posting and fetching.
	- implement nicer failure modes for sanity.
	- redo commands to print nicer, fail nicer.

2003-08-18  graydon hoare  <graydon@pobox.com>

	* Makefile.am, Makefile.in, adler32.hh, database.cc, depot.cc,
	mac.hh, xdelta.cc, Makefile.am, Makefile.in:

	first pass at a depot (CGI-based packet service)

2003-08-08  graydon hoare  <graydon@pobox.com>

	* Makefile.am, Makefile.in AUTHORS, ChangeLog, Makefile.am,
	Makefile.in, NEWS, monotone.1, monotone.info, monotone.texi:

	release point (v 0.2)

2003-08-08  graydon hoare  <graydon@pobox.com>

	* cert.cc, cert.hh, interner.hh, rcs_import.cc:

	auxilliary certs

	* cert.cc, cert.hh, cycle_detector.hh, interner.hh, patch_set.cc,
	rcs_import.cc:

	improvements to cycle detection stuff

2003-08-05  graydon hoare  <graydon@pobox.com>

	* rcs_import.cc:

	almost even more seemingly correct CVS graph reconstruction (still slow)

	* sqlite/* cryptopp/* Makefile.am, Makefile.in, aclocal.m4,
	config.h.in, configure, configure.ac, file_io.cc, keys.cc,
	sanity.cc, sanity.hh, transforms.cc:

	minimizing dependencies on 3rd party libs by importing the
	necessary bits and rewriting others.

	* cert.cc, cert.hh, rcs_import.cc:

	cvs import seems to be working, but several linear algorithms need
	replacement

2003-07-28  graydon hoare  <graydon@pobox.com>

	* Makefile.am, Makefile.in, cert.cc, commands.cc, database.cc,
	database.hh, manifest.cc, rcs_file.cc, rcs_import.cc,
	rcs_import.hh, vocab.cc, xdelta.cc:

	cvs graph reconstruction hobbling along.

2003-07-21  graydon hoare  <graydon@pobox.com>

	* database.cc, xdelta.cc, xdelta.hh:

	piecewise xdelta; improves speed a fair bit.

2003-07-11  graydon hoare  <graydon@pobox.com>

	* Makefile.am, Makefile.in, config.h.in, configure, configure.ac,
	transforms.cc, xdelta.cc, xdelta.hh:

	implement xdelta by hand, forget 3rd party delta libs.

2003-07-02  graydon hoare  <graydon@pobox.com>

	* database.cc, rcs_import.cc, transforms.cc, transforms.hh:

	speedups all around in the storage system

2003-07-01  graydon hoare  <graydon@pobox.com>

	* database.hh, rcs_import.cc, transforms.cc, transforms.hh: speed

	improvements to RCS import

2003-06-30  graydon hoare  <graydon@pobox.com>

	* rcs_import.cc, transforms.cc:

	some speed improvements to RCS import

2003-06-29  graydon hoare  <graydon@pobox.com>

	* commands.cc, database.hh, rcs_import.cc, transforms.cc:

	RCS file import successfully (albeit slowly) pulls in some pretty
	large (multi-hundred revision, >1MB) test cases from GCC CVS

	* Makefile.in, commands.cc, rcs_file.cc, rcs_file.hh,
	rcs_import.cc, rcs_import.hh,

	Makefile.am: preliminary support for reading and walking RCS files

2003-04-09  graydon hoare  <graydon@pobox.com>

	* autogen.sh: oops
	* */*: savannah import

2003-04-06  graydon hoare  <graydon@pobox.com>

	* initial release.<|MERGE_RESOLUTION|>--- conflicted
+++ resolved
@@ -1,9 +1,3 @@
-<<<<<<< HEAD
-2005-10-04  Nathaniel Smith  <njs@pobox.com>
-
-	* monotone.texi (Automation): Document the mysterious columns of
-	numbers in 'automate inventory' output format.
-=======
 2005-10-06  Matthew Gregan  <kinetik@orcon.net.nz>
 
 	* std_hooks.lua: Pass '--eval' rather than '-eval' to Emacs; the
@@ -26,7 +20,11 @@
 	* {unix,win32}/platform_netsync.cc: Remove files.
 	* platform.hh, netsync.cc (run_netsync_protocol):
 	Remove {start,end}_platform_netsync() calls.
->>>>>>> a2ff6cca
+
+2005-10-04  Nathaniel Smith  <njs@pobox.com>
+
+	* monotone.texi (Automation): Document the mysterious columns of
+	numbers in 'automate inventory' output format.
 
 2005-10-04  Matt Johnston  <matt@ucc.asn.au>
 
