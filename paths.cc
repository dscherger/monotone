--- conflicted
+++ resolved
@@ -237,30 +237,6 @@
 static interner<path_component> pc_interner("", the_null_component);
 
 // This function takes a vector of path components and joins them into a
-<<<<<<< HEAD
-// single file_path.  Valid input may be a single-element vector whose sole
-// element is the empty path component (""); this represents the null path,
-// which we use to represent non-existent files.  Alternatively, input may be
-// a multi-element vector, in which case all elements of the vector are
-// required to be non-null.  The following are valid inputs (with strings
-// replaced by their interned version, of course):
-//    - [""]
-//    - ["foo"]
-//    - ["foo", "bar"]
-// The following are not:
-//    - []
-//    - ["foo", ""]
-//    - ["", "bar"]
-file_path::file_path(split_path const & sp)
-{
-  split_path::const_iterator i = sp.begin();
-  I(i != sp.end());
-  if (sp.size() > 1)
-    I(!null_name(*i));
-  std::string tmp = pc_interner.lookup(*i);
-  I(tmp != bookkeeping_root.as_internal());
-  for (++i; i != sp.end(); ++i)
-=======
 // single file_path.  This is the inverse to file_path::split.  It takes a
 // vector of the form:
 // 
@@ -270,15 +246,14 @@
 // 
 //   p[0]/p[1]/.../p[n]
 //   
-file_path::file_path(std::vector<path_component> const & pieces)
-{
-  std::vector<path_component>::const_iterator i = pieces.begin();
-  I(i != pieces.end());
+file_path::file_path(split_path const & sp)
+{
+  split_path::const_iterator i = sp.begin();
+  I(i != sp.end());
   I(null_name(*i));
   std::string tmp;
   bool start = true;
-  for (++i; i != pieces.end(); ++i)
->>>>>>> cac5ee6c
+  for (++i; i != sp.end(); ++i)
     {
       I(!null_name(*i));
       if (!start)
@@ -308,12 +283,8 @@
 void
 file_path::split(split_path & sp) const
 {
-<<<<<<< HEAD
   sp.clear();
-=======
-  pieces.clear();
-  pieces.push_back(the_null_component);
->>>>>>> cac5ee6c
+  sp.push_back(the_null_component);
   if (empty())
     return;
   std::string::size_type start, stop;
