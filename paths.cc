// copyright (C) 2005 nathaniel smith <njs@pobox.com>
// all rights reserved.
// licensed to the public under the terms of the GNU GPL (>= 2)
// see the file COPYING for details

#include <iostream>
#include <string>
#include <sstream>

#include <boost/filesystem/path.hpp>
#include <boost/filesystem/operations.hpp>
#include <boost/filesystem/convenience.hpp>

#include "constants.hh"
#include "paths.hh"
#include "platform.hh"
#include "sanity.hh"
#include "interner.hh"
#include "charset.hh"
#include "simplestring_xform.hh"

using std::exception;
using std::ostream;
using std::ostringstream;
using std::string;

// some structure to ensure we aren't doing anything broken when resolving
// filenames.  the idea is to make sure
//   -- we don't depend on the existence of something before it has been set
//   -- we don't re-set something that has already been used
//   -- sometimes, we use the _non_-existence of something, so we shouldn't
//      set anything whose un-setted-ness has already been used
template <typename T>
struct access_tracker
{
  void set(T const & val, bool may_be_initialized)
  {
    I(may_be_initialized || !initialized);
    I(!very_uninitialized);
    I(!used);
    initialized = true;
    value = val;
  }
  T const & get()
  {
    I(initialized);
    used = true;
    return value;
  }
  T const & get_but_unused()
  {
    I(initialized);
    return value;
  }
  void may_not_initialize()
  {
    I(!initialized);
    very_uninitialized = true;
  }
  // for unit tests
  void unset()
  {
    used = initialized = very_uninitialized = false;
  }
  T value;
  bool initialized, used, very_uninitialized;
  access_tracker() : initialized(false), used(false), very_uninitialized(false) {};
};

// paths to use in interpreting paths from various sources,
// conceptually:
//    working_root / initial_rel_path == initial_abs_path

// initial_abs_path is for interpreting relative system_path's
static access_tracker<system_path> initial_abs_path;
// initial_rel_path is for interpreting external file_path's
// for now we just make it an fs::path for convenience; we used to make it a
// file_path, but then you can't run monotone from inside the _MTN/ dir (even
// when referring to files outside the _MTN/ dir).
static access_tracker<fs::path> initial_rel_path;
// working_root is for converting file_path's and bookkeeping_path's to
// system_path's.
static access_tracker<system_path> working_root;

bookkeeping_path const bookkeeping_root("_MTN");
path_component const bookkeeping_root_component("_MTN");

void
save_initial_path()
{
  // FIXME: BUG: this only works if the current working dir is in utf8
  initial_abs_path.set(system_path(get_current_working_dir()), false);
  // We still use boost::fs, so let's continue to initialize it properly.
  fs::initial_path();
  fs::path::default_name_check(fs::native);
  L(FL("initial abs path is: %s") % initial_abs_path.get_but_unused());
}

///////////////////////////////////////////////////////////////////////////
// verifying that internal paths are indeed normalized.
// this code must be superfast
///////////////////////////////////////////////////////////////////////////

// normalized means:
//  -- / as path separator
//  -- not an absolute path (on either posix or win32)
//     operationally, this means: first character != '/', first character != '\',
//     second character != ':'
//  -- no illegal characters
//     -- 0x00 -- 0x1f, 0x7f, \ are the illegal characters.  \ is illegal
//        unconditionally to prevent people checking in files on posix that
//        have a different interpretation on win32
//     -- (may want to allow 0x0a and 0x0d (LF and CR) in the future, but this
//        is blocked on manifest format changing)
//        (also requires changes to 'automate inventory', possibly others, to
//        handle quoting)
//  -- no doubled /'s
//  -- no trailing /
//  -- no "." or ".." path components
static inline bool
bad_component(string const & component)
{
  static const string dot(".");
  static const string dotdot("..");
  if (component.empty())
    return true;
  if (component == dot)
    return true;
  if (component == dotdot)
    return true;
  return false;
}

static inline bool
has_bad_chars(string const & path)
{
  static bool bad_chars_init(false);
  static u8 bad_table[128] = {0};
  if (UNLIKELY(!bad_chars_init))
    {
      string bad_chars = string("\\") + constants::illegal_path_bytes + string(1, '\0');
      for (string::const_iterator b = bad_chars.begin(); b != bad_chars.end(); b++)
        {
          u8 x = (u8)*b;
          I((x) < sizeof(bad_table));
          bad_table[x] = 1;
        }
      bad_chars_init = true;
    }

  for (string::const_iterator c = path.begin(); c != path.end(); c++)
    {
      u8 x = (u8)*c;
      if (x < sizeof(bad_table) && bad_table[x])
          return true;
    }
  return false;
}

// fully_normalized_path performs very similar function to file_path.split().
// if want_split is set, split_path will be filled with the '/' separated
// components of the path.
static inline bool
fully_normalized_path_split(string const & path, bool want_split,
                            split_path & sp)
{
  // empty path is fine
  if (path.empty())
    return true;
  // could use is_absolute_somewhere, but this is the only part of it that
  // wouldn't be redundant
  if (path.size() > 1 && path[1] == ':')
    return false;
  // first scan for completely illegal bytes
  if (has_bad_chars(path))
    return false;
  // now check each component
  string::size_type start, stop;
  start = 0;
  while (1)
    {
      stop = path.find('/', start);
      if (stop == string::npos)
        {
          string const & s(path.substr(start));
          if (bad_component(s))
            return false;
          if (want_split)
            sp.push_back(s);
          break;
        }
      string const & s(path.substr(start, stop - start));
      if (bad_component(s))
        return false;
      if (want_split)
        sp.push_back(s);
      start = stop + 1;
    }
  return true;
}

static inline bool
fully_normalized_path(string const & path)
{
  split_path sp;
  return fully_normalized_path_split(path, false, sp);
}

// This function considers _MTN, _MTn, _MtN, _mtn etc. to all be bookkeeping
// paths, because on case insensitive filesystems, files put in any of them
// may end up in _MTN instead.  This allows arbitrary code execution.  A
// better solution would be to fix this in the working directory writing code
// -- this prevents all-unix projects from naming things "mt", which is a bit
// rude -- but as a temporary security kluge it works.
static inline bool
in_bookkeeping_dir(string const & path)
{
  if (path.size() == 0 || (path[0] != '_'))
    return false;
  if (path.size() == 1 || (path[1] != 'M' && path[1] != 'm'))
    return false;
  if (path.size() == 2 || (path[2] != 'T' && path[2] != 't'))
    return false;
  if (path.size() == 3 || (path[3] != 'N' && path[3] != 'n'))
    return false;
  // if we've gotten here, the first three letters are _, M, T, and N, in
  // either upper or lower case.  So if that is the whole path, or else if it
  // continues but the next character is /, then this is a bookkeeping path.
  if (path.size() == 4 || (path[4] == '/'))
    return true;
  return false;
}

static inline bool
is_valid_internal(string const & path)
{
  return (fully_normalized_path(path)
          && !in_bookkeeping_dir(path));
}

// equivalent to file_path_internal(path).split(sp), but
// avoids splitting the string twice
void
internal_string_to_split_path(string const & path, split_path & sp)
{
  I(utf8_validate(path));
  I(!in_bookkeeping_dir(path));
  sp.clear();
  sp.reserve(8);
  sp.push_back(the_null_component);
  I(fully_normalized_path_split(path, true, sp));
}

file_path::file_path(file_path::source_type type, string const & path)
{
  MM(path);
  I(utf8_validate(path));
  switch (type)
    {
    case internal:
      data = path;
      break;
    case external:
      if (!initial_rel_path.initialized)
        {
          // we are not in a workspace; treat this as an internal 
          // path, and set the access_tracker() into a very uninitialised 
          // state so that we will hit an exception if we do eventually 
          // enter a workspace
          initial_rel_path.may_not_initialize();
          data = path;
          N(is_valid_internal(path) && !in_bookkeeping_dir(path),
            F("path '%s' is invalid") % path);
          break;
        }
      N(!path.empty(), F("empty path '%s' is invalid") % path);
      fs::path out, base, relative;
      try
        {
          base = initial_rel_path.get();
          // the fs::native is needed to get it to accept paths like ".foo".
          relative = fs::path(path, fs::native);
          out = (base / relative).normalize();
        }
<<<<<<< HEAD
      catch (exception & e)
=======
      catch (std::exception &)
>>>>>>> 80a0a262
        {
          N(false, F("path '%s' is invalid") % path);
        }
      data = utf8(out.string());
      if (data() == ".")
        data = string("");
      N(!relative.has_root_path(),
        F("absolute path '%s' is invalid") % relative.string());
      N(fully_normalized_path(data()), F("path '%s' is invalid") % data);
      N(!in_bookkeeping_dir(data()), F("path '%s' is in bookkeeping dir") % data);
      break;
    }
  MM(data);
  I(is_valid_internal(data()));
}

bookkeeping_path::bookkeeping_path(string const & path)
{
  I(fully_normalized_path(path));
  I(in_bookkeeping_dir(path));
  data = path;
}

bool
bookkeeping_path::is_bookkeeping_path(string const & path)
{
  return in_bookkeeping_dir(path);
}

///////////////////////////////////////////////////////////////////////////
// splitting/joining
// this code must be superfast
// it depends very much on knowing that it can only be applied to fully
// normalized, relative, paths.
///////////////////////////////////////////////////////////////////////////

// This function takes a vector of path components and joins them into a
// single file_path.  This is the inverse to file_path::split.  It takes a
// vector of the form:
// 
//   ["", p[0], p[1], ..., p[n]]
//   
// and constructs the path:
// 
//   p[0]/p[1]/.../p[n]
//   
file_path::file_path(split_path const & sp)
{
  split_path::const_iterator i = sp.begin();
  I(i != sp.end());
  I(null_name(*i));
  string tmp;
  bool start = true;
  for (++i; i != sp.end(); ++i)
    {
      I(!null_name(*i));
      if (!start)
        tmp += "/";
      tmp += (*i)();
      if (start)
        start = false;
    }
  I(!in_bookkeeping_dir(tmp));
  data = tmp;
}

//
// this takes a path of the form
//
//  "p[0]/p[1]/.../p[n-1]/p[n]"
//
// and fills in a vector of paths corresponding to p[0] ... p[n].  This is the
// inverse to the file_path::file_path(split_path) constructor.
//
// The first entry in this vector is always the null component, "".  This path
// is the root of the tree.  So we actually output a vector like:
//   ["", p[0], p[1], ..., p[n]]
// with n+1 members.
void
file_path::split(split_path & sp) const
{
  sp.clear();
  sp.push_back(the_null_component);
  if (empty())
    return;
  string::size_type start, stop;
  start = 0;
  string const & s = data();
  while (1)
    {
      stop = s.find('/', start);
      if (stop == string::npos)
        {
          sp.push_back(s.substr(start));
          break;
        }
      sp.push_back(s.substr(start, stop - start));
      start = stop + 1;
    }
}

template <>
void dump(split_path const & sp, string & out)
{
  ostringstream oss;

  for (split_path::const_iterator i = sp.begin(); i != sp.end(); ++i)
    {
      if (null_name(*i)) 
        oss << ".";
      else
        oss << "/" << *i;
    }

  oss << "\n";

  out = oss.str();
}


///////////////////////////////////////////////////////////////////////////
// localizing file names (externalizing them)
// this code must be superfast when there is no conversion needed
///////////////////////////////////////////////////////////////////////////

string
any_path::as_external() const
{
#ifdef __APPLE__
  // on OS X paths for the filesystem/kernel are UTF-8 encoded, regardless of
  // locale.
  return data();
#else
  // on normal systems we actually have some work to do, alas.
  // not much, though, because utf8_to_system does all the hard work.  it is
  // carefully optimized.  do not screw it up.
  external out;
  utf8_to_system(data, out);
  return out();
#endif
}

///////////////////////////////////////////////////////////////////////////
// writing out paths
///////////////////////////////////////////////////////////////////////////

ostream &
operator <<(ostream & o, any_path const & a)
{
  o << a.as_internal();
  return o;
}

ostream &
operator <<(ostream & o, split_path const & sp)
{
  file_path tmp(sp);
  return o << tmp;
}

///////////////////////////////////////////////////////////////////////////
// path manipulation
// this code's speed does not matter much
///////////////////////////////////////////////////////////////////////////

static bool
is_absolute_here(string const & path)
{
  if (path.empty())
    return false;
  if (path[0] == '/')
    return true;
#ifdef WIN32
  if (path[0] == '\\')
    return true;
  if (path.size() > 1 && path[1] == ':')
    return true;
#endif
  return false;
}

static inline bool
is_absolute_somewhere(string const & path)
{
  if (path.empty())
    return false;
  if (path[0] == '/')
    return true;
  if (path[0] == '\\')
    return true;
  if (path.size() > 1 && path[1] == ':')
    return true;
  return false;
}

file_path
file_path::operator /(string const & to_append) const
{
  I(!is_absolute_somewhere(to_append));
  if (empty())
    return file_path_internal(to_append);
  else
    return file_path_internal(data() + "/" + to_append);
}

bookkeeping_path
bookkeeping_path::operator /(string const & to_append) const
{
  I(!is_absolute_somewhere(to_append));
  I(!empty());
  return bookkeeping_path(data() + "/" + to_append);
}

system_path
system_path::operator /(string const & to_append) const
{
  I(!empty());
  I(!is_absolute_here(to_append));
  return system_path(data() + "/" + to_append);
}

///////////////////////////////////////////////////////////////////////////
// system_path
///////////////////////////////////////////////////////////////////////////

static string
normalize_out_dots(string const & path)
{
#ifdef WIN32
  return fs::path(path, fs::native).normalize().string();
#else
  return fs::path(path, fs::native).normalize().native_file_string();
#endif
}

system_path::system_path(any_path const & other, bool in_true_workspace)
{
  if (is_absolute_here(other.as_internal()))
    // another system_path.  the normalizing isn't really necessary, but it
    // makes me feel warm and fuzzy.
    data = normalize_out_dots(other.as_internal());
  else
    {
      system_path wr;
      if (in_true_workspace)
        wr = working_root.get();
      else
        wr = working_root.get_but_unused();
      data = normalize_out_dots((wr / other.as_internal()).as_internal());
    }
}

static inline string const_system_path(utf8 const & path)
{
  N(!path().empty(), F("invalid path ''"));
  string expanded = tilde_expand(path)();
  if (is_absolute_here(expanded))
    return normalize_out_dots(expanded);
  else
    return normalize_out_dots((initial_abs_path.get() / expanded).as_internal());
}

system_path::system_path(string const & path)
{
  data = const_system_path(path);
}

system_path::system_path(utf8 const & path)
{
  data = const_system_path(path);
}

///////////////////////////////////////////////////////////////////////////
// utility
///////////////////////////////////////////////////////////////////////////

void
dirname_basename(split_path const & sp,
                 split_path & dirname, path_component & basename)
{
  I(!sp.empty());
  // L(FL("dirname_basename('%s' [%d components],...)\n") % file_path(sp) % sp.size());
  dirname = sp;
  dirname.pop_back();
  basename = sp.back();
  if (dirname.empty())
    {
      // L(FL("basename %d vs. null component %d\n") % basename % the_null_component);
      I(null_name(basename));
    }
}

///////////////////////////////////////////////////////////////////////////
// workspace (and path root) handling
///////////////////////////////////////////////////////////////////////////

bool
find_and_go_to_workspace(system_path const & search_root)
{
  fs::path root(search_root.as_external(), fs::native);
  fs::path bookdir(bookkeeping_root.as_external(), fs::native);
  fs::path current(fs::initial_path());
  fs::path removed;
  fs::path check = current / bookdir;

  // check that the current directory is below the specified search root

  fs::path::iterator ri = root.begin();
  fs::path::iterator ci = current.begin();

  while (ri != root.end() && ci != current.end() && *ri == *ci) 
    {
      ++ri;
      ++ci;
    }

  // if it's not then issue a warning and abort the search

  if (ri != root.end())
    {
      W(F("current directory '%s' is not below root '%s'")
        % current.string() 
        % root.string());
      return false;
    }

  L(FL("searching for '%s' directory with root '%s'\n") 
    % bookdir.string()
    % root.string());

  while (current != root
         && current.has_branch_path()
         && current.has_leaf()
         && !fs::exists(check))
    {
      L(FL("'%s' not found in '%s' with '%s' removed\n")
        % bookdir.string() % current.string() % removed.string());
      removed = fs::path(current.leaf(), fs::native) / removed;
      current = current.branch_path();
      check = current / bookdir;
    }

  L(FL("search for '%s' ended at '%s' with '%s' removed\n") 
    % bookdir.string() % current.string() % removed.string());

  if (!fs::exists(check))
    {
      L(FL("'%s' does not exist\n") % check.string());
      return false;
    }

  if (!fs::is_directory(check))
    {
      L(FL("'%s' is not a directory\n") % check.string());
      return false;
    }

  // check for _MTN/. and _MTN/.. to see if mt dir is readable
  if (!fs::exists(check / ".") || !fs::exists(check / ".."))
    {
      L(FL("problems with '%s' (missing '.' or '..')\n") % check.string());
      return false;
    }

  working_root.set(current.native_file_string(), true);
  initial_rel_path.set(removed, true);

  L(FL("working root is '%s'") % working_root.get_but_unused());
  L(FL("initial relative path is '%s'") % initial_rel_path.get_but_unused().string());

  change_current_working_dir(working_root.get_but_unused());

  return true;
}

void
go_to_workspace(system_path const & new_workspace)
{
  working_root.set(new_workspace, true);
  initial_rel_path.set(fs::path(), true);
  change_current_working_dir(new_workspace);
}

///////////////////////////////////////////////////////////////////////////
// tests
///////////////////////////////////////////////////////////////////////////

#ifdef BUILD_UNIT_TESTS
#include "unit_tests.hh"

using std::logic_error;

static void test_null_name()
{
  BOOST_CHECK(null_name(the_null_component));
}

static void test_file_path_internal()
{
  char const * baddies[] = {"/foo",
                            "foo//bar",
                            "foo/../bar",
                            "../bar",
                            "_MTN",
                            "_MTN/blah",
                            "foo/bar/",
                            "foo/./bar",
                            "./foo",
                            ".",
                            "..",
                            "c:\\foo",
                            "c:foo",
                            "c:/foo",
                            // some baddies made bad by a security kluge --
                            // see the comment in in_bookkeeping_dir
                            "_mtn",
                            "_mtN",
                            "_mTn",
                            "_Mtn",
                            "_MTn",
                            "_MtN",
                            "_mTN",
                            "_mtn/foo",
                            "_mtN/foo",
                            "_mTn/foo",
                            "_Mtn/foo",
                            "_MTn/foo",
                            "_MtN/foo",
                            "_mTN/foo",
                            0 };
  initial_rel_path.unset();
  initial_rel_path.set(fs::path(), true);
  for (char const ** c = baddies; *c; ++c)
    {
      BOOST_CHECK_THROW(file_path_internal(*c), logic_error);
    }
  initial_rel_path.unset();
  initial_rel_path.set(fs::path("blah/blah/blah", fs::native), true);
  for (char const ** c = baddies; *c; ++c)
    {
      BOOST_CHECK_THROW(file_path_internal(*c), logic_error);
    }

  BOOST_CHECK(file_path().empty());
  BOOST_CHECK(file_path_internal("").empty());

  char const * goodies[] = {"",
                            "a",
                            "foo",
                            "foo/bar/baz",
                            "foo/bar.baz",
                            "foo/with-hyphen/bar",
                            "foo/with_underscore/bar",
                            "foo/with,other+@weird*%#$=stuff/bar",
                            ".foo/bar",
                            "..foo/bar",
                            "_MTNfoo/bar",
                            "foo:bar",
                            0 };
  
  for (int i = 0; i < 2; ++i)
    {
      initial_rel_path.unset();
      initial_rel_path.set(i ? fs::path()
                             : fs::path("blah/blah/blah", fs::native),
                           true);
      for (char const ** c = goodies; *c; ++c)
        {
          file_path fp = file_path_internal(*c);
          BOOST_CHECK(fp.as_internal() == *c);
          BOOST_CHECK(file_path_internal(fp.as_internal()) == fp);
          split_path split_test;
          fp.split(split_test);
          BOOST_CHECK(!split_test.empty());
          file_path fp2(split_test);
          BOOST_CHECK(fp == fp2);
          BOOST_CHECK(null_name(split_test[0]));
          for (split_path::const_iterator
                 i = split_test.begin() + 1; i != split_test.end(); ++i)
            BOOST_CHECK(!null_name(*i));
        }
    }

  initial_rel_path.unset();
}

static void check_fp_normalizes_to(char * before, char * after)
{
  L(FL("check_fp_normalizes_to: '%s' -> '%s'") % before % after);
  file_path fp = file_path_external(string(before));
  L(FL("  (got: %s)") % fp);
  BOOST_CHECK(fp.as_internal() == after);
  BOOST_CHECK(file_path_internal(fp.as_internal()) == fp);
  // we compare after to the external form too, since as far as we know
  // relative normalized posix paths are always good win32 paths too
  BOOST_CHECK(fp.as_external() == after);
  split_path split_test;
  fp.split(split_test);
  BOOST_CHECK(!split_test.empty());
  file_path fp2(split_test);
  BOOST_CHECK(fp == fp2);
  BOOST_CHECK(null_name(split_test[0]));
  for (split_path::const_iterator
         i = split_test.begin() + 1; i != split_test.end(); ++i)
    BOOST_CHECK(!null_name(*i));
}
  
static void test_file_path_external_null_prefix()
{
  initial_rel_path.unset();
  initial_rel_path.set(fs::path(), true);

  char const * baddies[] = {"/foo",
                            "../bar",
                            "_MTN/blah",
                            "_MTN",
                            "//blah",
                            "\\foo",
                            "..",
                            "c:\\foo",
                            "c:foo",
                            "c:/foo",
                            "",
                            // some baddies made bad by a security kluge --
                            // see the comment in in_bookkeeping_dir
                            "_mtn",
                            "_mtN",
                            "_mTn",
                            "_Mtn",
                            "_MTn",
                            "_MtN",
                            "_mTN",
                            "_mtn/foo",
                            "_mtN/foo",
                            "_mTn/foo",
                            "_Mtn/foo",
                            "_MTn/foo",
                            "_MtN/foo",
                            "_mTN/foo",
                            0 };
  for (char const ** c = baddies; *c; ++c)
    {
      L(FL("test_file_path_external_null_prefix: trying baddie: %s") % *c);
      BOOST_CHECK_THROW(file_path_external(utf8(*c)), informative_failure);
    }
  
  check_fp_normalizes_to("a", "a");
  check_fp_normalizes_to("foo", "foo");
  check_fp_normalizes_to("foo/bar", "foo/bar");
  check_fp_normalizes_to("foo/bar/baz", "foo/bar/baz");
  check_fp_normalizes_to("foo/bar.baz", "foo/bar.baz");
  check_fp_normalizes_to("foo/with-hyphen/bar", "foo/with-hyphen/bar");
  check_fp_normalizes_to("foo/with_underscore/bar", "foo/with_underscore/bar");
  check_fp_normalizes_to(".foo/bar", ".foo/bar");
  check_fp_normalizes_to("..foo/bar", "..foo/bar");
  check_fp_normalizes_to(".", "");
#ifndef WIN32
  check_fp_normalizes_to("foo:bar", "foo:bar");
#endif
  check_fp_normalizes_to("foo/with,other+@weird*%#$=stuff/bar",
                         "foo/with,other+@weird*%#$=stuff/bar");

  // Why are these tests with // in them commented out?  because boost::fs
  // sucks and can't normalize them.  FIXME.
  //check_fp_normalizes_to("foo//bar", "foo/bar");
  check_fp_normalizes_to("foo/../bar", "bar");
  check_fp_normalizes_to("foo/bar/", "foo/bar");
  check_fp_normalizes_to("foo/./bar/", "foo/bar");
  check_fp_normalizes_to("./foo", "foo");
  //check_fp_normalizes_to("foo///.//", "foo");

  initial_rel_path.unset();
}

static void test_file_path_external_prefix__MTN()
{
  initial_rel_path.unset();
  initial_rel_path.set(fs::path("_MTN"), true);

  BOOST_CHECK_THROW(file_path_external(utf8("foo")), informative_failure);
  BOOST_CHECK_THROW(file_path_external(utf8(".")), informative_failure);
  BOOST_CHECK_THROW(file_path_external(utf8("./blah")), informative_failure);
  check_fp_normalizes_to("..", "");
  check_fp_normalizes_to("../foo", "foo");
}

static void test_file_path_external_prefix_a_b()
{
  initial_rel_path.unset();
  initial_rel_path.set(fs::path("a/b"), true);

  char const * baddies[] = {"/foo",
                            "../../../bar",
                            "../../..",
                            "../../_MTN",
                            "../../_MTN/foo",
                            "//blah",
                            "\\foo",
                            "c:\\foo",
#ifdef WIN32
                            "c:foo",
                            "c:/foo",
#endif
                            "",
                            // some baddies made bad by a security kluge --
                            // see the comment in in_bookkeeping_dir
                            "../../_mtn",
                            "../../_mtN",
                            "../../_mTn",
                            "../../_Mtn",
                            "../../_MTn",
                            "../../_MtN",
                            "../../_mTN",
                            "../../_mtn/foo",
                            "../../_mtN/foo",
                            "../../_mTn/foo",
                            "../../_Mtn/foo",
                            "../../_MTn/foo",
                            "../../_MtN/foo",
                            "../../_mTN/foo",
                            0 };
  for (char const ** c = baddies; *c; ++c)
    {
      L(FL("test_file_path_external_prefix_a_b: trying baddie: %s") % *c);
      BOOST_CHECK_THROW(file_path_external(utf8(*c)), informative_failure);
    }
  
  check_fp_normalizes_to("foo", "a/b/foo");
  check_fp_normalizes_to("a", "a/b/a");
  check_fp_normalizes_to("foo/bar", "a/b/foo/bar");
  check_fp_normalizes_to("foo/bar/baz", "a/b/foo/bar/baz");
  check_fp_normalizes_to("foo/bar.baz", "a/b/foo/bar.baz");
  check_fp_normalizes_to("foo/with-hyphen/bar", "a/b/foo/with-hyphen/bar");
  check_fp_normalizes_to("foo/with_underscore/bar", "a/b/foo/with_underscore/bar");
  check_fp_normalizes_to(".foo/bar", "a/b/.foo/bar");
  check_fp_normalizes_to("..foo/bar", "a/b/..foo/bar");
  check_fp_normalizes_to(".", "a/b");
#ifndef WIN32
  check_fp_normalizes_to("foo:bar", "a/b/foo:bar");
#endif
  check_fp_normalizes_to("foo/with,other+@weird*%#$=stuff/bar",
                         "a/b/foo/with,other+@weird*%#$=stuff/bar");
  // why are the tests with // in them commented out?  because boost::fs sucks
  // and can't normalize them.  FIXME.
  //check_fp_normalizes_to("foo//bar", "a/b/foo/bar");
  check_fp_normalizes_to("foo/../bar", "a/b/bar");
  check_fp_normalizes_to("foo/bar/", "a/b/foo/bar");
  check_fp_normalizes_to("foo/./bar/", "a/b/foo/bar");
  check_fp_normalizes_to("./foo", "a/b/foo");
  //check_fp_normalizes_to("foo///.//", "a/b/foo");
  // things that would have been bad without the initial_rel_path:
  check_fp_normalizes_to("../foo", "a/foo");
  check_fp_normalizes_to("..", "a");
  check_fp_normalizes_to("../..", "");
  check_fp_normalizes_to("_MTN/foo", "a/b/_MTN/foo");
  check_fp_normalizes_to("_MTN", "a/b/_MTN");
#ifndef WIN32
  check_fp_normalizes_to("c:foo", "a/b/c:foo");
  check_fp_normalizes_to("c:/foo", "a/b/c:/foo");
#endif

  initial_rel_path.unset();
}

static void test_split_join()
{
  file_path fp1 = file_path_internal("foo/bar/baz");
  file_path fp2 = file_path_internal("bar/baz/foo");
  split_path split1, split2;
  fp1.split(split1);
  fp2.split(split2);
  BOOST_CHECK(fp1 == file_path(split1));
  BOOST_CHECK(fp2 == file_path(split2));
  BOOST_CHECK(!(fp1 == file_path(split2)));
  BOOST_CHECK(!(fp2 == file_path(split1)));
  BOOST_CHECK(split1.size() == 4);
  BOOST_CHECK(split2.size() == 4);
  BOOST_CHECK(split1[1] != split1[2]);
  BOOST_CHECK(split1[1] != split1[3]);
  BOOST_CHECK(split1[2] != split1[3]);
  BOOST_CHECK(null_name(split1[0])
              && !null_name(split1[1])
              && !null_name(split1[2])
              && !null_name(split1[3]));
  BOOST_CHECK(split1[1] == split2[3]);
  BOOST_CHECK(split1[2] == split2[1]);
  BOOST_CHECK(split1[3] == split2[2]);

  file_path fp3 = file_path_internal("");
  split_path split3;
  fp3.split(split3);
  BOOST_CHECK(split3.size() == 1 && null_name(split3[0]));

  // empty split_path is invalid
  split_path split4;
  // this comparison tricks the compiler into not completely eliminating this
  // code as dead...
  BOOST_CHECK_THROW(file_path(split4) == file_path(), logic_error);
  split4.push_back(the_null_component);
  BOOST_CHECK(file_path(split4) == file_path());

  // split_path without null first item is invalid
  split4.clear();
  split4.push_back(split1[1]);
  // this comparison tricks the compiler into not completely eliminating this
  // code as dead...
  BOOST_CHECK_THROW(file_path(split4) == file_path(), logic_error);

  // split_path with non-first item item null is invalid
  split4.clear();
  split4.push_back(the_null_component);
  split4.push_back(split1[0]);
  split4.push_back(the_null_component);
  // this comparison tricks the compiler into not completely eliminating this
  // code as dead...
  BOOST_CHECK_THROW(file_path(split4) == file_path(), logic_error);

  // Make sure that we can't use joining to create a path into the bookkeeping
  // dir
  {
    split_path split_mt1, split_mt2;
    file_path_internal("foo/_MTN").split(split_mt1);
    BOOST_CHECK(split_mt1.size() == 3);
    I(split_mt1[2] == bookkeeping_root_component);
    split_mt2.push_back(the_null_component);
    split_mt2.push_back(split_mt1[2]);
    // split_mt2 now contains the component "_MTN"
    BOOST_CHECK_THROW(file_path(split_mt2) == file_path(), logic_error);
    split_mt2.push_back(split_mt1[1]);
    // split_mt2 now contains the components "_MTN", "foo" in that order
    // this comparison tricks the compiler into not completely eliminating this
    // code as dead...
    BOOST_CHECK_THROW(file_path(split_mt2) == file_path(), logic_error);
  }
  // and make sure it fails for the klugy security cases -- see comments on
  // in_bookkeeping_dir
  {
    split_path split_mt1, split_mt2;
    file_path_internal("foo/_mTn").split(split_mt1);
    BOOST_CHECK(split_mt1.size() == 3);
    split_mt2.push_back(the_null_component);
    split_mt2.push_back(split_mt1[2]);
    // split_mt2 now contains the component "_mTn"
    BOOST_CHECK_THROW(file_path(split_mt2) == file_path(), logic_error);
    split_mt2.push_back(split_mt1[1]);
    // split_mt2 now contains the components "_mTn", "foo" in that order
    // this comparison tricks the compiler into not completely eliminating this
    // code as dead...
    BOOST_CHECK_THROW(file_path(split_mt2) == file_path(), logic_error);
  }
}

static void check_bk_normalizes_to(char * before, char * after)
{
  bookkeeping_path bp(bookkeeping_root / before);
  L(FL("normalizing %s to %s (got %s)") % before % after % bp);
  BOOST_CHECK(bp.as_external() == after);
  BOOST_CHECK(bookkeeping_path(bp.as_internal()).as_internal() == bp.as_internal());
}

static void test_bookkeeping_path()
{
  char const * baddies[] = {"/foo",
                            "foo//bar",
                            "foo/../bar",
                            "../bar",
                            "foo/bar/",
                            "foo/./bar",
                            "./foo",
                            ".",
                            "..",
                            "c:\\foo",
                            "c:foo",
                            "c:/foo",
                            "",
                            "a:b",
                            0 };
  string tmp_path_string;

  for (char const ** c = baddies; *c; ++c)
    {
      L(FL("test_bookkeeping_path baddie: trying '%s'") % *c);
            BOOST_CHECK_THROW(bookkeeping_path(tmp_path_string.assign(*c)), logic_error);
            BOOST_CHECK_THROW(bookkeeping_root / tmp_path_string.assign(*c), logic_error);
    }
  BOOST_CHECK_THROW(bookkeeping_path(tmp_path_string.assign("foo/bar")), logic_error);
  BOOST_CHECK_THROW(bookkeeping_path(tmp_path_string.assign("a")), logic_error);
  
  check_bk_normalizes_to("a", "_MTN/a");
  check_bk_normalizes_to("foo", "_MTN/foo");
  check_bk_normalizes_to("foo/bar", "_MTN/foo/bar");
  check_bk_normalizes_to("foo/bar/baz", "_MTN/foo/bar/baz");
}

static void check_system_normalizes_to(char * before, char * after)
{
  system_path sp(before);
  L(FL("normalizing '%s' to '%s' (got '%s')") % before % after % sp);
  BOOST_CHECK(sp.as_external() == after);
  BOOST_CHECK(system_path(sp.as_internal()).as_internal() == sp.as_internal());
}

static void test_system_path()
{
  initial_abs_path.unset();
  initial_abs_path.set(system_path("/a/b"), true);

  BOOST_CHECK_THROW(system_path(""), informative_failure);

  check_system_normalizes_to("foo", "/a/b/foo");
  check_system_normalizes_to("foo/bar", "/a/b/foo/bar");
  check_system_normalizes_to("/foo/bar", "/foo/bar");
  check_system_normalizes_to("//foo/bar", "//foo/bar");
#ifdef WIN32
  check_system_normalizes_to("c:foo", "c:foo");
  check_system_normalizes_to("c:/foo", "c:/foo");
  check_system_normalizes_to("c:\\foo", "c:/foo");
#else
  check_system_normalizes_to("c:foo", "/a/b/c:foo");
  check_system_normalizes_to("c:/foo", "/a/b/c:/foo");
  check_system_normalizes_to("c:\\foo", "/a/b/c:\\foo");
  check_system_normalizes_to("foo:bar", "/a/b/foo:bar");
#endif
  // we require that system_path normalize out ..'s, because of the following
  // case:
  //   /work mkdir newdir
  //   /work$ cd newdir
  //   /work/newdir$ monotone setup --db=../foo.db
  // Now they have either "/work/foo.db" or "/work/newdir/../foo.db" in
  // _MTN/options
  //   /work/newdir$ cd ..
  //   /work$ mv newdir newerdir  # better name
  // Oops, now, if we stored the version with ..'s in, this workspace
  // is broken.
  check_system_normalizes_to("../foo", "/a/foo");
  check_system_normalizes_to("foo/..", "/a/b");
  check_system_normalizes_to("/foo/bar/..", "/foo");
  check_system_normalizes_to("/foo/..", "/");
  // can't do particularly interesting checking of tilde expansion, but at
  // least we can check that it's doing _something_...
  string tilde_expanded = system_path("~/foo").as_external();
#ifdef WIN32
  BOOST_CHECK(tilde_expanded[1] == ':');
#else
  BOOST_CHECK(tilde_expanded[0] == '/');
#endif
  BOOST_CHECK(tilde_expanded.find('~') == string::npos);
  // and check for the weird WIN32 version
#ifdef WIN32
  string tilde_expanded2 = system_path("~this_user_does_not_exist_anywhere").as_external();
  BOOST_CHECK(tilde_expanded2[0] = '/');
  BOOST_CHECK(tilde_expanded2.find('~') == string::npos);
#else
  BOOST_CHECK_THROW(system_path("~this_user_does_not_exist_anywhere"), informative_failure);
#endif

  // finally, make sure that the copy-from-any_path constructor works right
  // in particular, it should interpret the paths it gets as being relative to
  // the project root, not the initial path
  working_root.unset();
  working_root.set(system_path("/working/root"), true);
  initial_rel_path.unset();
  initial_rel_path.set(fs::path("rel/initial"), true);

  BOOST_CHECK(system_path(system_path("foo/bar")).as_internal() == "/a/b/foo/bar");
  BOOST_CHECK(!working_root.used);
  BOOST_CHECK(system_path(system_path("/foo/bar")).as_internal() == "/foo/bar");
  BOOST_CHECK(!working_root.used);
  BOOST_CHECK(system_path(file_path_internal("foo/bar"), false).as_internal()
              == "/working/root/foo/bar");
  BOOST_CHECK(!working_root.used);
  BOOST_CHECK(system_path(file_path_internal("foo/bar")).as_internal()
              == "/working/root/foo/bar");
  BOOST_CHECK(working_root.used);
  BOOST_CHECK(system_path(file_path_external(string("foo/bar"))).as_external()
              == "/working/root/rel/initial/foo/bar");
  file_path a_file_path;
  BOOST_CHECK(system_path(a_file_path).as_external()
              == "/working/root");
  BOOST_CHECK(system_path(bookkeeping_path("_MTN/foo/bar")).as_internal()
              == "/working/root/_MTN/foo/bar");
  BOOST_CHECK(system_path(bookkeeping_root).as_internal()
              == "/working/root/_MTN");
  initial_abs_path.unset();
  working_root.unset();
  initial_rel_path.unset();
}

static void test_access_tracker()
{
  access_tracker<int> a;
  BOOST_CHECK_THROW(a.get(), logic_error);
  a.set(1, false);
  BOOST_CHECK_THROW(a.set(2, false), logic_error);
  a.set(2, true);
  BOOST_CHECK_THROW(a.set(3, false), logic_error);
  BOOST_CHECK(a.get() == 2);
  BOOST_CHECK_THROW(a.set(3, true), logic_error);
  a.unset();
  a.may_not_initialize();
  BOOST_CHECK_THROW(a.set(1, false), logic_error);
  BOOST_CHECK_THROW(a.set(2, true), logic_error);
  a.unset();
  a.set(1, false);
  BOOST_CHECK_THROW(a.may_not_initialize(), logic_error);
}

static void test_a_path_ordering(string const & left, string const & right)
{
  MM(left);
  MM(right);
  split_path left_sp, right_sp;
  file_path_internal(left).split(left_sp);
  file_path_internal(right).split(right_sp);
  I(left_sp < right_sp);
}

static void test_path_ordering()
{
  // this ordering is very important:
  //   -- it is used to determine the textual form of csets and manifests
  //      (in particular, it cannot be changed)
  //   -- it is used to determine in what order cset operations can be applied
  //      (in particular, foo must sort before foo/bar, so that we can use it
  //      to do top-down and bottom-up traversals of a set of paths).
  test_a_path_ordering("a", "b");
  test_a_path_ordering("a", "c");
  test_a_path_ordering("ab", "ac");
  test_a_path_ordering("a", "ab");
  test_a_path_ordering("", "a");
  test_a_path_ordering("", ".foo");
  test_a_path_ordering("foo", "foo/bar");
  // . is before / asciibetically, so sorting by strings will give the wrong
  // answer on this:
  test_a_path_ordering("foo/bar", "foo.bar");

  // path_components used to be interned strings, and we used the default sort
  // order, which meant that in practice path components would sort in the
  // _order they were first used in the program_.  So let's put in a test that
  // would catch this sort of brokenness.
  test_a_path_ordering("fallanopic_not_otherwise_mentioned", "xyzzy");
  test_a_path_ordering("fallanoooo_not_otherwise_mentioned_and_smaller", "fallanopic_not_otherwise_mentioned");
}


void add_paths_tests(test_suite * suite)
{
  I(suite);
  suite->add(BOOST_TEST_CASE(&test_path_ordering));
  suite->add(BOOST_TEST_CASE(&test_null_name));
  suite->add(BOOST_TEST_CASE(&test_file_path_internal));
  suite->add(BOOST_TEST_CASE(&test_file_path_external_null_prefix));
  suite->add(BOOST_TEST_CASE(&test_file_path_external_prefix__MTN));
  suite->add(BOOST_TEST_CASE(&test_file_path_external_prefix_a_b));
  suite->add(BOOST_TEST_CASE(&test_split_join));
  suite->add(BOOST_TEST_CASE(&test_bookkeeping_path));
  suite->add(BOOST_TEST_CASE(&test_system_path));
  suite->add(BOOST_TEST_CASE(&test_access_tracker));
}

#endif // BUILD_UNIT_TESTS<|MERGE_RESOLUTION|>--- conflicted
+++ resolved
@@ -282,11 +282,7 @@
           relative = fs::path(path, fs::native);
           out = (base / relative).normalize();
         }
-<<<<<<< HEAD
-      catch (exception & e)
-=======
-      catch (std::exception &)
->>>>>>> 80a0a262
+      catch (exception &)
         {
           N(false, F("path '%s' is invalid") % path);
         }
