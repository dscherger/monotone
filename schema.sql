 
-- schema for the sql database. this file is converted into
-- a string constant, as the symbol:
-- 
-- char const schema_constant[...] = { ... };
--
-- and emitted as schema.h at compile time. it is used by
-- database.cc when initializing a fresh sqlite db.


-- copyright (C) 2002, 2003, 2004 graydon hoare <graydon@pobox.com>
-- copyright (C) 2006 Christof Petig <christof.petig@arcor.de>
-- all rights reserved.
-- licensed to the public under the terms of the GNU GPL 2.1+
-- see the file COPYING for details

PRAGMA page_size=8192;

-- Transactions avoid syncing for each action, db init gets faster.
BEGIN EXCLUSIVE;

-- primary data structures concerned with storing and 
-- versionning state-of-tree configurations

CREATE TABLE files
	(
	id primary key,   -- strong hash of file contents
	data not null     -- compressed contents of a file
	);

CREATE TABLE file_deltas
	(
	id not null,      -- strong hash of file contents
	base not null,    -- joins with files.id or file_deltas.id
	delta not null,   -- compressed rdiff to construct current from base
	unique(id, base)
	);

CREATE TABLE revisions
	(
	id primary key,      -- SHA1(text of revision)
	data not null        -- compressed, encoded contents of a revision
	);

CREATE TABLE revision_ancestry
	(
	parent not null,     -- joins with revisions.id
	child not null,      -- joins with revisions.id
	unique(parent, child)
	);

CREATE TABLE heights
	(
	revision not null,	-- joins with revisions.id
	height not null,	-- complex height, array of big endian u32 integers
	unique(revision, height)
	);

CREATE TABLE rosters
	(
	id primary key,         -- a revision id
	checksum not null,      -- checksum of 'data', to protect against disk corruption
	data not null           -- compressed, encoded contents of the roster
	);

CREATE TABLE roster_deltas
	(
	id primary key,         -- a revision id
	checksum not null,      -- checksum of 'delta', to protect against disk corruption
	base not null,          -- joins with either rosters.id or roster_deltas.id
	delta not null          -- rdiff to construct current from base
	);

CREATE TABLE next_roster_node_number
	(
	node primary key        -- only one entry in this table, ever
	);

CREATE INDEX revision_ancestry__child ON revision_ancestry (child);

-- structures for managing RSA keys and file / revision certs
 
CREATE TABLE public_keys
	(
	hash not null unique,   -- hash of remaining fields separated by ":"
	id primary key,         -- key identifier chosen by user
	keydata not null        -- RSA public params
	);

CREATE TABLE revision_certs
	(
	hash not null unique,   -- hash of remaining fields separated by ":"
	id not null,            -- joins with revisions.id
	name not null,          -- opaque string chosen by user
	value not null,         -- opaque blob
	keypair not null,       -- joins with public_keys.id
	signature not null,     -- RSA/SHA1 signature of "[name@id:val]"
	unique(name, id, value, keypair, signature)
	);

CREATE INDEX revision_certs__id ON revision_certs (id);
CREATE INDEX revision_certs__name_value ON revision_certs (name, value);

CREATE TABLE branch_epochs
	(
	hash not null unique,         -- hash of remaining fields separated by ":"
	branch not null unique,       -- joins with revision_certs.value
	epoch not null                -- random hex-encoded id
	);

-- database-local variables used to manage various things

CREATE TABLE db_vars
        (
        domain not null,      -- scope of application of a var
        name not null,        -- var key
        value not null,       -- var value
        unique(domain, name)
        );

<<<<<<< HEAD
-- obsolete tables kept around only to enable migration from
-- pre-roster monotone; manifest_certs may contain data of historical
-- interest in a db that was migrated from the changeset era, the
-- others should always be empty.

CREATE TABLE manifests
	(
	id primary key,      -- strong hash of all the entries in a manifest
	data not null        -- compressed, encoded contents of a manifest
	);

CREATE TABLE manifest_deltas
	(
	id not null,      -- strong hash of all the entries in a manifest
	base not null,    -- joins with either manifest.id or manifest_deltas.id
	delta not null,   -- rdiff to construct current from base
	unique(id, base)
	);

CREATE TABLE manifest_certs
	(
	hash not null unique,   -- hash of remaining fields separated by ":"
	id not null,            -- joins with manifests.id or manifest_deltas.id
	name not null,          -- opaque string chosen by user
	value not null,         -- opaque blob
	keypair not null,       -- joins with public_keys.id
	signature not null,     -- RSA/SHA1 signature of "[name@id:val]"
	unique(name, id, value, keypair, signature)
	);
=======
-- revisions which are just above the horizon (partial pull)

CREATE TABLE sentinels
        (
        id not null,  -- revision id of just missing nodes
        unique(id)
        );

-- manifest+file_id for revisions just below the horizon (partial pull)

CREATE TABLE horizon_manifests
        (
        id not null,       -- revision id
        manifest_with_ids, -- compressed, like a roster without markings
        unique(id)
        );
>>>>>>> b9c97605

COMMIT;<|MERGE_RESOLUTION|>--- conflicted
+++ resolved
@@ -118,7 +118,23 @@
         unique(domain, name)
         );
 
-<<<<<<< HEAD
+-- revisions which are just above the horizon (partial pull)
+
+CREATE TABLE sentinels
+        (
+        id not null,  -- revision id of just missing nodes
+        unique(id)
+        );
+
+-- manifest+file_id for revisions just below the horizon (partial pull)
+
+CREATE TABLE horizon_manifests
+        (
+        id not null,       -- revision id
+        manifest_with_ids, -- compressed, like a roster without markings
+        unique(id)
+        );
+
 -- obsolete tables kept around only to enable migration from
 -- pre-roster monotone; manifest_certs may contain data of historical
 -- interest in a db that was migrated from the changeset era, the
@@ -148,23 +164,5 @@
 	signature not null,     -- RSA/SHA1 signature of "[name@id:val]"
 	unique(name, id, value, keypair, signature)
 	);
-=======
--- revisions which are just above the horizon (partial pull)
-
-CREATE TABLE sentinels
-        (
-        id not null,  -- revision id of just missing nodes
-        unique(id)
-        );
-
--- manifest+file_id for revisions just below the horizon (partial pull)
-
-CREATE TABLE horizon_manifests
-        (
-        id not null,       -- revision id
-        manifest_with_ids, -- compressed, like a roster without markings
-        unique(id)
-        );
->>>>>>> b9c97605
 
 COMMIT;