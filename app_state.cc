// Copyright (C) 2002 Graydon Hoare <graydon@pobox.com>
//
// This program is made available under the GNU GPL version 2.0 or
// greater. See the accompanying file COPYING for details.
//
// This program is distributed WITHOUT ANY WARRANTY; without even the
// implied warranty of MERCHANTABILITY or FITNESS FOR A PARTICULAR
// PURPOSE.

<<<<<<< HEAD
#include "base.hh"
#include <cstdlib>              // for strtoul()
=======
#include <string>
>>>>>>> 852f72f5
#include <vector>

#include "botan/pubkey.h"
#include "botan/rsa.h"

#include "app_state.hh"
#include "charset.hh"
#include "database.hh"
#include "file_io.hh"
#include "platform.hh"
#include "sanity.hh"
#include "ui.hh"
#include "work.hh"

using std::exception;
using std::map;
using std::string;
using std::vector;
using std::vector;

app_state::app_state()
  : db(system_path()),
    keys(*this), work(db, lua),
    branch_is_sticky(false),
    project(*this)
{
  db.set_app(this);
  lua.set_app(this);
  keys.set_key_dir(opts.conf_dir / "keys");
}

app_state::~app_state()
{
}


void
app_state::allow_workspace()
{
  found_workspace = find_and_go_to_workspace(opts.root);

  if (found_workspace)
    {
      bookkeeping_path dump_path;
      work.get_local_dump_path(dump_path);

      // The 'false' means that, e.g., if we're running checkout,
      // then it's okay for dumps to go into our starting working
      // dir's _MTN rather than the new workspace dir's _MTN.
      global_sanity.set_dump_path(system_path(dump_path, false).as_external());
    }
  load_rcfiles();
}

void
app_state::process_options()
{
  system_path database_option;
  branch_name branch_option;
  rsa_keypair_id key_option;
  system_path keydir_option;

  if (!found_workspace)
    return;

  work.check_ws_format();
  work.get_ws_options(database_option, branch_option,
                      key_option, keydir_option);

  // Workspace options are not to override the command line.
  if (db.get_filename().as_internal().empty() && !database_option.as_internal().empty())
    db.set_filename(database_option);

  if (keys.get_key_dir().as_internal().empty() && !keydir_option.as_internal().empty())
    set_key_dir(keydir_option);

  if (opts.branchname().empty() && !branch_option().empty())
    {
      opts.branchname = branch_option;
      branch_is_sticky = true;
    }

  L(FL("branch name is '%s'") % opts.branchname);

  if (!opts.key_given)
    opts.signing_key = key_option;
}

void
app_state::write_options()
{
  system_path database_option;
  branch_name branch_option;
  rsa_keypair_id key_option;
  system_path keydir_option;

  database_option = db.get_filename();
  keydir_option = keys.get_key_dir();

  if (branch_is_sticky)
    branch_option = opts.branchname;

  if (opts.key_given)
    key_option = opts.signing_key;

  work.set_ws_options(database_option, branch_option,
                      key_option, keydir_option);
}

void
app_state::require_workspace(string const & explanation)
{
  N(found_workspace,
    F("workspace required but not found%s%s")
    % (explanation.empty() ? "" : "\n") % explanation);
  write_options();
}

void
app_state::create_workspace(system_path const & new_dir)
{
  N(!new_dir.empty(), F("invalid directory ''"));

  L(FL("creating workspace in %s") % new_dir);

  mkdir_p(new_dir);
  go_to_workspace(new_dir);
  mark_std_paths_used();

  N(!directory_exists(bookkeeping_root),
    F("monotone bookkeeping directory '%s' already exists in '%s'")
    % bookkeeping_root % new_dir);

  L(FL("creating bookkeeping directory '%s' for workspace in '%s'")
    % bookkeeping_root % new_dir);

  mkdir_p(bookkeeping_root);

  make_branch_sticky();

  write_options();

  work.write_ws_format();
  work.blank_user_log();

  if (lua.hook_use_inodeprints())
    work.enable_inodeprints();

  found_workspace = true;

  bookkeeping_path dump_path;
  work.get_local_dump_path(dump_path);
  // The 'false' means that, e.g., if we're running checkout,
  // then it's okay for dumps to go into our starting working
  // dir's _MTN rather than the new workspace dir's _MTN.
  global_sanity.set_dump_path(system_path(dump_path, false).as_external());

  load_rcfiles();
}

void
app_state::set_database(system_path const & filename)
{
  if (!filename.empty())
    {
      db.set_filename(filename);
      
      if (found_workspace)
        {
          system_path database_option(filename);
          branch_name branch_option;
          rsa_keypair_id key_option;
          system_path keydir_option;
      
          work.set_ws_options(database_option, branch_option,
                      key_option, keydir_option);
        }
    }
}

void
app_state::set_key_dir(system_path const & filename)
{
  if (!filename.empty())
    {
      keys.set_key_dir(filename);
    }
}

void
app_state::make_branch_sticky()
{
  branch_is_sticky = true;
  if (found_workspace)
    {
      // Already have a workspace, can (must) write options directly,
      // because no-one else will do so. If we don't have a workspace
      // yet, then require_workspace (for instance) will call
      // write_options when it finds one.
      write_options();
    }
}

project_t &
app_state::get_project()
{
  return project;
}

// rc files are loaded after we've changed to the workspace so that
// _MTN/monotonerc can be loaded between ~/.monotone/monotonerc and other
// rcfiles.

void
app_state::load_rcfiles()
{
  // Built-in rc settings are defaults.

  if (!opts.nostd)
    lua.add_std_hooks();

  // ~/.monotone/monotonerc overrides that, and
  // _MTN/monotonerc overrides *that*.

  if (!opts.norc)
    {
      system_path default_rcfile;
      bookkeeping_path workspace_rcfile;
      lua.default_rcfilename(default_rcfile);
      lua.workspace_rcfilename(workspace_rcfile);
      lua.load_rcfile(default_rcfile, false);
      lua.load_rcfile(workspace_rcfile, false);
    }

  // Command-line rcfiles override even that.

  for (args_vector::const_iterator i = opts.extra_rcfiles.begin();
       i != opts.extra_rcfiles.end(); ++i)
    {
      lua.load_rcfile(*i);
    }
}

// Local Variables:
// mode: C++
// fill-column: 76
// c-file-style: "gnu"
// indent-tabs-mode: nil
// End:
// vim: et:sw=2:sts=2:ts=2:cino=>2s,{s,\:s,+s,t0,g0,^-2,e-2,n-2,p2s,(0,=s:<|MERGE_RESOLUTION|>--- conflicted
+++ resolved
@@ -7,12 +7,7 @@
 // implied warranty of MERCHANTABILITY or FITNESS FOR A PARTICULAR
 // PURPOSE.
 
-<<<<<<< HEAD
 #include "base.hh"
-#include <cstdlib>              // for strtoul()
-=======
-#include <string>
->>>>>>> 852f72f5
 #include <vector>
 
 #include "botan/pubkey.h"
