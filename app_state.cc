--- conflicted
+++ resolved
@@ -29,22 +29,11 @@
 using std::vector;
 
 app_state::app_state()
-<<<<<<< HEAD
   : lua(this), keys(*this), db(lua), work(lua),
-    branch_is_sticky(false),
-    mtn_automate_allowed(false),
-    project(db)
-{}
-=======
-  : db(lua), keys(*this), work(lua),
     projects(db),
     branch_is_sticky(false),
     mtn_automate_allowed(false)
-{
-  lua.set_app(this);
-  keys.set_key_dir(opts.conf_dir / "keys");
-}
->>>>>>> 2525969a
+{}
 
 app_state::~app_state()
 {}
@@ -64,13 +53,9 @@
       // dir's _MTN rather than the new workspace dir's _MTN.
       global_sanity.set_dump_path(system_path(dump_path, false).as_external());
     }
-<<<<<<< HEAD
   lua.load_rcfiles(opts);
-=======
-  load_rcfiles();
 
   projects.initialize(lua);
->>>>>>> 2525969a
 }
 
 void
