// Copyright (C) 2002 Graydon Hoare <graydon@pobox.com>
//
// This program is made available under the GNU GPL version 2.0 or
// greater. See the accompanying file COPYING for details.
//
// This program is distributed WITHOUT ANY WARRANTY; without even the
// implied warranty of MERCHANTABILITY or FITNESS FOR A PARTICULAR
// PURPOSE.

#include "base.hh"
#include "vector.hh"

#include "botan/pubkey.h"
#include "botan/rsa.h"

#include "app_state.hh"
#include "charset.hh"
#include "database.hh"
#include "file_io.hh"
#include "platform.hh"
#include "sanity.hh"
#include "ui.hh"
#include "work.hh"

using std::exception;
using std::map;
using std::string;
using std::vector;
using std::vector;

app_state::app_state()
  : db(system_path()),
<<<<<<< HEAD
    keys(*this), work(db, lua),
=======
    keys(this), work(lua),
//    search_root(current_root_path()),
//    diff_format(unified_diff),
>>>>>>> f6b91d8a
    branch_is_sticky(false),
    mtn_automate_allowed(false),
    project(db)
{
  db.set_app(this);
  lua.set_app(this);
  keys.set_key_dir(opts.conf_dir / "keys");
}

app_state::~app_state()
{
}


void
app_state::allow_workspace()
{
  found_workspace = find_and_go_to_workspace(opts.root);

  if (found_workspace)
    {
      bookkeeping_path dump_path;
      work.get_local_dump_path(dump_path);

      // The 'false' means that, e.g., if we're running checkout,
      // then it's okay for dumps to go into our starting working
      // dir's _MTN rather than the new workspace dir's _MTN.
      global_sanity.set_dump_path(system_path(dump_path, false).as_external());
    }
  load_rcfiles();
}

void
app_state::process_options()
{
  system_path database_option;
  branch_name branch_option;
  rsa_keypair_id key_option;
  system_path keydir_option;

  if (!found_workspace)
    return;

  work.check_ws_format();
  work.get_ws_options(database_option, branch_option,
                      key_option, keydir_option);

  // Workspace options are not to override the command line.
  if (db.get_filename().as_internal().empty() && !database_option.as_internal().empty())
    db.set_filename(database_option);

  if (keys.get_key_dir().as_internal().empty() && !keydir_option.as_internal().empty())
    set_key_dir(keydir_option);

  if (opts.branchname().empty() && !branch_option().empty())
    {
      opts.branchname = branch_option;
      branch_is_sticky = true;
    }

  L(FL("branch name is '%s'") % opts.branchname);

  if (!opts.key_given)
    opts.signing_key = key_option;
}

void
app_state::write_options()
{
  system_path database_option;
  branch_name branch_option;
  rsa_keypair_id key_option;
  system_path keydir_option;

  database_option = db.get_filename();
  keydir_option = keys.get_key_dir();

  if (branch_is_sticky)
    branch_option = opts.branchname;

  if (opts.key_given)
    key_option = opts.signing_key;

  work.set_ws_options(database_option, branch_option,
                      key_option, keydir_option);
}

void
app_state::require_workspace(string const & explanation)
{
  N(found_workspace,
    F("workspace required but not found%s%s")
    % (explanation.empty() ? "" : "\n") % explanation);
  write_options();
}

void
app_state::create_workspace(system_path const & new_dir)
{
  N(!new_dir.empty(), F("invalid directory ''"));

  L(FL("creating workspace in %s") % new_dir);

  mkdir_p(new_dir);
  go_to_workspace(new_dir);
  mark_std_paths_used();

  N(!directory_exists(bookkeeping_root),
    F("monotone bookkeeping directory '%s' already exists in '%s'")
    % bookkeeping_root % new_dir);

  L(FL("creating bookkeeping directory '%s' for workspace in '%s'")
    % bookkeeping_root % new_dir);

  mkdir_p(bookkeeping_root);

  make_branch_sticky();

  write_options();

  work.write_ws_format();
  work.blank_user_log();

  if (lua.hook_use_inodeprints())
    work.enable_inodeprints();

  found_workspace = true;

  bookkeeping_path dump_path;
  work.get_local_dump_path(dump_path);
  // The 'false' means that, e.g., if we're running checkout,
  // then it's okay for dumps to go into our starting working
  // dir's _MTN rather than the new workspace dir's _MTN.
  global_sanity.set_dump_path(system_path(dump_path, false).as_external());

  load_rcfiles();
}

void
app_state::set_database(system_path const & filename)
{
  if (!filename.empty())
    {
      db.set_filename(filename);
      
      if (found_workspace)
        {
          system_path database_option(filename);
          branch_name branch_option;
          rsa_keypair_id key_option;
          system_path keydir_option;
      
          work.set_ws_options(database_option, branch_option,
                      key_option, keydir_option);
        }
    }
}

void
app_state::set_key_dir(system_path const & filename)
{
  if (!filename.empty())
    {
      keys.set_key_dir(filename);
    }
}

void
app_state::make_branch_sticky()
{
  branch_is_sticky = true;
  if (found_workspace)
    {
      // Already have a workspace, can (must) write options directly,
      // because no-one else will do so. If we don't have a workspace
      // yet, then require_workspace (for instance) will call
      // write_options when it finds one.
      write_options();
    }
}

project_t &
app_state::get_project()
{
  return project;
}

// rc files are loaded after we've changed to the workspace so that
// _MTN/monotonerc can be loaded between ~/.monotone/monotonerc and other
// rcfiles.

void
app_state::load_rcfiles()
{
  // Built-in rc settings are defaults.

  if (!opts.nostd)
    lua.add_std_hooks();

  // ~/.monotone/monotonerc overrides that, and
  // _MTN/monotonerc overrides *that*.

  if (!opts.norc)
    {
      system_path default_rcfile;
      bookkeeping_path workspace_rcfile;
      lua.default_rcfilename(default_rcfile);
      lua.workspace_rcfilename(workspace_rcfile);
      lua.load_rcfile(default_rcfile, false);
      lua.load_rcfile(workspace_rcfile, false);
    }

  // Command-line rcfiles override even that.

  for (args_vector::const_iterator i = opts.extra_rcfiles.begin();
       i != opts.extra_rcfiles.end(); ++i)
    {
      lua.load_rcfile(*i);
    }
}

// Local Variables:
// mode: C++
// fill-column: 76
// c-file-style: "gnu"
// indent-tabs-mode: nil
// End:
// vim: et:sw=2:sts=2:ts=2:cino=>2s,{s,\:s,+s,t0,g0,^-2,e-2,n-2,p2s,(0,=s:<|MERGE_RESOLUTION|>--- conflicted
+++ resolved
@@ -30,13 +30,9 @@
 
 app_state::app_state()
   : db(system_path()),
-<<<<<<< HEAD
-    keys(*this), work(db, lua),
-=======
-    keys(this), work(lua),
+    keys(*this), work(lua),
 //    search_root(current_root_path()),
 //    diff_format(unified_diff),
->>>>>>> f6b91d8a
     branch_is_sticky(false),
     mtn_automate_allowed(false),
     project(db)
