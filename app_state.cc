#include <iostream>
#include <string>
#include <vector>
#include <cstdlib>              // for strtoul()

#include <boost/filesystem/path.hpp>
#include <boost/filesystem/operations.hpp>
#include <boost/filesystem/convenience.hpp>
#include <boost/filesystem/exception.hpp>

#include "app_state.hh"
#include "database.hh"
#include "file_io.hh"
#include "sanity.hh"
#include "transforms.hh"
#include "work.hh"
#include "platform.hh"

// copyright (C) 2002, 2003 graydon hoare <graydon@pobox.com>
// all rights reserved.
// licensed to the public under the terms of the GNU GPL (>= 2)
// see the file COPYING for details

using namespace std;

static string const database_option("database");
static string const branch_option("branch");
static string const key_option("key");
static string const keydir_option("keydir");

app_state::app_state() 
  : branch_name(""), db(system_path()), keys(this), stdhooks(true),
    rcfiles(true), diffs(false),
    merges(false), set_default(false), verbose(false), date_set(false),
    search_root("/"),
    depth(-1), last(-1), next(-1), diff_format(unified_diff), diff_args_provided(false),
    use_lca(false), execute(false), bind_address(""), bind_port(""), 
    missing(false), unknown(false),
    confdir(get_default_confdir()), have_set_key_dir(false), no_files(false)
{
  db.set_app(this);
  lua.set_app(this);
  keys.set_key_dir(confdir / "keys");
}

app_state::~app_state()
{
}

void
app_state::set_is_explicit_option (int option_id)
{
  explicit_option_map[option_id] = true;
}

bool
app_state::is_explicit_option(int option_id) const
{
  std::map<int, bool>::const_iterator i = explicit_option_map.find(option_id);
  if (i == explicit_option_map.end()) return false;
  return i->second;
}

void
app_state::allow_workspace()
{
  L(FL("initializing from directory %s\n") % fs::initial_path().string());
  found_workspace = find_and_go_to_workspace(search_root);

  if (found_workspace) 
    {
      read_options();

      if (!options[database_option]().empty())
        {
          system_path dbname = system_path(options[database_option]);
          db.set_filename(dbname);
        }

      if (!options[keydir_option]().empty())
        {
          system_path keydir = system_path(options[keydir_option]);
          set_key_dir(keydir);
        }

      if (branch_name().empty())
        branch_name = options[branch_option];
      L(FL("branch name is '%s'\n") % branch_name());
      internalize_rsa_keypair_id(options[key_option], signing_key);

      if (global_sanity.filename.empty())
        {
          bookkeeping_path dump_path;
          get_local_dump_path(dump_path);
          L(FL("setting dump path to %s\n") % dump_path);
          // the 'true' means that, e.g., if we're running checkout, then it's
          // okay for dumps to go into our starting working dir's MT rather
          // than the new workspace dir's MT.
          global_sanity.filename = system_path(dump_path, false);
        }
    }
  load_rcfiles();
}

void 
app_state::require_workspace(std::string const & explanation)
{
  N(found_workspace,
    F("workspace required but not found%s%s")
    % (explanation.empty() ? "" : "\n") % explanation);
  write_options();
}

void 
app_state::create_workspace(system_path const & new_dir)
{
  N(!new_dir.empty(), F("invalid directory ''"));

  L(FL("creating workspace in %s\n") % new_dir);
  
  mkdir_p(new_dir);
  go_to_workspace(new_dir);

  N(!directory_exists(bookkeeping_root),
    F("monotone bookkeeping directory '%s' already exists in '%s'\n") 
    % bookkeeping_root % new_dir);

  L(FL("creating bookkeeping directory '%s' for workspace in '%s'\n")
    % bookkeeping_root % new_dir);

  mkdir_p(bookkeeping_root);

  make_branch_sticky();

  write_options();

  blank_user_log();

  if (lua.hook_use_inodeprints())
    enable_inodeprints();

  load_rcfiles();
}

void 
<<<<<<< HEAD
app_state::set_restriction(path_set const & valid_paths,
                           vector<utf8> const & paths)
{
  // FIXME: this was written before split_path, and only later kludged to
  // work with it. Could be much tidier if written with knowledge of
  // split_path.

  static file_path root = file_path_internal("");
  restrictions.clear();
  excludes.clear();
  for (vector<utf8>::const_iterator i = paths.begin(); i != paths.end(); ++i)
    {
      file_path p = file_path_external(*i);
      split_path sp;
      p.split(sp);

      N(lua.hook_ignore_file(p) ||
        p == root || valid_paths.find(sp) != valid_paths.end(),
        F("unknown path '%s'\n") % p);

      L(FL("'%s' added to restricted path set\n") % p);
      restrictions.insert(sp);
    }

  for (std::set<utf8>::const_iterator i = exclude_patterns.begin();
       i != exclude_patterns.end(); ++i)
    {
      file_path p = file_path_external(*i);
      split_path sp;
      p.split(sp);

      N(lua.hook_ignore_file(p) ||
        p == root || valid_paths.find(sp) != valid_paths.end(),
        F("unknown path '%s'\n") % p);

      L(FL("'%s' added to excluded path set\n") % p);
      excludes.insert(sp);
    }

  // if user supplied a depth but provided no paths 
  // assume current directory
  if ((depth != -1) && restrictions.empty()) 
    {
      file_path fp = file_path_external(utf8("."));
      split_path sp;
      fp.split(sp);
      restrictions.insert(sp);
    }
}

bool
app_state::restriction_requires_parent(split_path const & sp)
{
  file_path path(sp);
  if (restrictions.empty())
    return false;

  for (path_set::const_iterator i = restrictions.begin();
       i != restrictions.end(); ++i)
    {
      // If sp is a parent of any member rs of the restriction,
      // we want to return true.
      split_path rs = *i;
      if (rs.size() < sp.size())
        continue;
      rs.resize(sp.size());
      if (rs == sp)
        return true;
    }
  return false;
}

bool
app_state::restriction_includes(split_path const & sp)
{
  // FIXME: this was written before split_path, and only later kludged to
  // work with it. Could be much tidier if written with knowledge of
  // split_path.

  file_path path(sp);

  static file_path root = file_path_internal("");
  split_path sp_root;
  root.split(sp_root);

  if (restrictions.empty())
    {
      if (!excludes.empty())
        {
          if (excludes.find(sp_root) != excludes.end())
            return false;

          split_path test = sp;

          while (!test.empty()) 
            {
              L(FL("checking excluded path set for '%s'\n") % file_path(test));

              path_set::const_iterator i = excludes.find(test);

              if (i != excludes.end()) 
                {
                  L(FL("path '%s' found in excluded path set; '%s' excluded\n") 
                    % file_path(test) % path);
                  return false;
                }

              test.pop_back();
            }
        }
      return true;
    }

  bool user_supplied_depth = (depth != -1);

  split_path test = sp;
  long branch_depth = 0;
  long max_depth = depth + 1;

  while (!test.empty()) 
    {
      L(FL("checking restricted path set for '%s'\n") % file_path(test));

      path_set::const_iterator i = restrictions.find(test);
      path_set::const_iterator j = excludes.find(test);

      if (i != restrictions.end()) 
        {
          L(FL("path '%s' found in restricted path set; '%s' included\n") 
            % file_path(test) % path);
          return true;
        }
      else if (j != excludes.end())
        {
          L(FL("path '%s' found in excluded path set; '%s' excluded\n") 
            % file_path(test) % path);
          return false;
        }

      if (user_supplied_depth && (max_depth == branch_depth)) return false;
      test.pop_back();
      ++branch_depth;
    }

  // a path that normalizes to "." means that the restriction has been
  // essentially cleared (all files are included). rather than be
  // careful about what goes in to the restricted path set we just
  // check for this special case here.
  if (restrictions.find(sp_root) != restrictions.end())
    {
      return (!user_supplied_depth) || (branch_depth <= max_depth);
    }

  return false;
}

void 
=======
>>>>>>> ee03c51f
app_state::set_database(system_path const & filename)
{
  if (!filename.empty()) db.set_filename(filename);

  options[database_option] = filename.as_internal();
}

void 
app_state::set_key_dir(system_path const & filename)
{
  if (!filename.empty())
    {
      keys.set_key_dir(filename);
      have_set_key_dir = true;
    }

  options[keydir_option] = filename.as_internal();
}

void 
app_state::set_branch(utf8 const & branch)
{
  branch_name = branch();
}

void
app_state::make_branch_sticky()
{
  options[branch_option] = branch_name();
  if (found_workspace)
    {
      // already have a workspace, can (must) write options directly,
      // because no-one else will do so
      // if we don't have a workspace yet, then require_workspace (for
      // instance) will call write_options when it finds one.
      write_options();
    }
}

void 
app_state::set_signing_key(utf8 const & key)
{
  internalize_rsa_keypair_id(key, signing_key);

  options[key_option] = key;
}

void 
app_state::add_key_to_push(utf8 const & key)
{
  rsa_keypair_id k;
  internalize_rsa_keypair_id(key, k);
  keys_to_push.push_back(k);
}

void 
app_state::set_root(system_path const & path)
{
  require_path_is_directory(path,
                            F("search root '%s' does not exist") % path,
                            F("search root '%s' is not a directory\n") % path);
  search_root = path;
  L(FL("set search root to %s\n") % search_root);
}

void
app_state::set_message(utf8 const & m)
{
  message = m;
}

void
app_state::set_message_file(utf8 const & m)
{
  message_file = m;
}

void
app_state::set_date(utf8 const & d)
{
  try
    {
      // boost::posix_time is lame: it can parse "basic" ISO times, of the
      // form 20000101T120000, but not "extended" ISO times, of the form
      // 2000-01-01T12:00:00.  So do something stupid to convert one to the
      // other.
      std::string tmp = d();
      std::string::size_type pos = 0;
      while ((pos = tmp.find_first_of("-:")) != string::npos)
        tmp.erase(pos, 1);
      date = boost::posix_time::from_iso_string(tmp);
      date_set = true;
    }
  catch (std::exception &e)
    {
      N(false, F("failed to parse date string '%s': %s") % d % e.what());
    }
}

void
app_state::set_author(utf8 const & a)
{
  author = a;
}

void
app_state::set_depth(long d)
{
  N(d >= 0,
    F("negative depth not allowed\n"));
  depth = d;
}

void
app_state::set_last(long l)
{
  N(l > 0,
    F("negative or zero last not allowed\n"));
  last = l;
}

void
app_state::set_next(long l)
{
  N(l > 0,
    F("negative or zero next not allowed\n"));
  next = l;
}

void
app_state::set_pidfile(system_path const & p)
{
  pidfile = p;
}

void
app_state::add_revision(utf8 const & selector)
{
  revision_selectors.push_back(selector);
}

void
app_state::add_exclude(utf8 const & exclude_pattern)
{
  exclude_patterns.push_back(exclude_pattern);
}

void
app_state::set_diff_format(diff_type dtype)
{
  diff_format = dtype;
}

void
app_state::set_diff_args(utf8 const & args)
{
  diff_args_provided = true;
  diff_args = args;
}

void
app_state::set_stdhooks(bool b)
{
  stdhooks = b;
}

void
app_state::set_rcfiles(bool b)
{
  rcfiles = b;
}

void
app_state::set_verbose(bool b)
{
  verbose = b;
}

void
app_state::add_rcfile(utf8 const & filename)
{
  extra_rcfiles.push_back(filename);
}

void
app_state::set_confdir(system_path const & cd)
{
  confdir = cd;
  if (!have_set_key_dir)
    keys.set_key_dir(cd / "keys");
}

system_path
app_state::get_confdir()
{
  return confdir;
}

// rc files are loaded after we've changed to the workspace so that
// MT/monotonerc can be loaded between ~/.monotone/monotonerc and other
// rcfiles

void
app_state::load_rcfiles()
{
  // built-in rc settings are defaults

  if (stdhooks)
    lua.add_std_hooks();

  // ~/.monotone/monotonerc overrides that, and
  // MT/monotonerc overrides *that*

  if (rcfiles)
    {
      system_path default_rcfile;
      bookkeeping_path workspace_rcfile;
      lua.default_rcfilename(default_rcfile);
      lua.workspace_rcfilename(workspace_rcfile);
      lua.load_rcfile(default_rcfile, false);
      lua.load_rcfile(workspace_rcfile, false);
    }

  // command-line rcfiles override even that

  for (vector<utf8>::const_iterator i = extra_rcfiles.begin();
       i != extra_rcfiles.end(); ++i)
    {
      lua.load_rcfile(*i);
    }
}

void
app_state::read_options()
{
  bookkeeping_path o_path;
  get_options_path(o_path);
  try
    {
      if (path_exists(o_path))
        {
          data dat;
          read_data(o_path, dat);
          read_options_map(dat, options);
        }
    }
  catch(std::exception & e)
    {
      W(F("Failed to read options file %s") % o_path);
    }
}

void 
app_state::write_options()
{
  bookkeeping_path o_path;
  get_options_path(o_path);
  try
    {
      data dat;
      write_options_map(dat, options);
      write_data(o_path, dat);
    }
  catch(std::exception & e)
    {
      W(F("Failed to write options file %s") % o_path);
    }
}<|MERGE_RESOLUTION|>--- conflicted
+++ resolved
@@ -143,166 +143,6 @@
 }
 
 void 
-<<<<<<< HEAD
-app_state::set_restriction(path_set const & valid_paths,
-                           vector<utf8> const & paths)
-{
-  // FIXME: this was written before split_path, and only later kludged to
-  // work with it. Could be much tidier if written with knowledge of
-  // split_path.
-
-  static file_path root = file_path_internal("");
-  restrictions.clear();
-  excludes.clear();
-  for (vector<utf8>::const_iterator i = paths.begin(); i != paths.end(); ++i)
-    {
-      file_path p = file_path_external(*i);
-      split_path sp;
-      p.split(sp);
-
-      N(lua.hook_ignore_file(p) ||
-        p == root || valid_paths.find(sp) != valid_paths.end(),
-        F("unknown path '%s'\n") % p);
-
-      L(FL("'%s' added to restricted path set\n") % p);
-      restrictions.insert(sp);
-    }
-
-  for (std::set<utf8>::const_iterator i = exclude_patterns.begin();
-       i != exclude_patterns.end(); ++i)
-    {
-      file_path p = file_path_external(*i);
-      split_path sp;
-      p.split(sp);
-
-      N(lua.hook_ignore_file(p) ||
-        p == root || valid_paths.find(sp) != valid_paths.end(),
-        F("unknown path '%s'\n") % p);
-
-      L(FL("'%s' added to excluded path set\n") % p);
-      excludes.insert(sp);
-    }
-
-  // if user supplied a depth but provided no paths 
-  // assume current directory
-  if ((depth != -1) && restrictions.empty()) 
-    {
-      file_path fp = file_path_external(utf8("."));
-      split_path sp;
-      fp.split(sp);
-      restrictions.insert(sp);
-    }
-}
-
-bool
-app_state::restriction_requires_parent(split_path const & sp)
-{
-  file_path path(sp);
-  if (restrictions.empty())
-    return false;
-
-  for (path_set::const_iterator i = restrictions.begin();
-       i != restrictions.end(); ++i)
-    {
-      // If sp is a parent of any member rs of the restriction,
-      // we want to return true.
-      split_path rs = *i;
-      if (rs.size() < sp.size())
-        continue;
-      rs.resize(sp.size());
-      if (rs == sp)
-        return true;
-    }
-  return false;
-}
-
-bool
-app_state::restriction_includes(split_path const & sp)
-{
-  // FIXME: this was written before split_path, and only later kludged to
-  // work with it. Could be much tidier if written with knowledge of
-  // split_path.
-
-  file_path path(sp);
-
-  static file_path root = file_path_internal("");
-  split_path sp_root;
-  root.split(sp_root);
-
-  if (restrictions.empty())
-    {
-      if (!excludes.empty())
-        {
-          if (excludes.find(sp_root) != excludes.end())
-            return false;
-
-          split_path test = sp;
-
-          while (!test.empty()) 
-            {
-              L(FL("checking excluded path set for '%s'\n") % file_path(test));
-
-              path_set::const_iterator i = excludes.find(test);
-
-              if (i != excludes.end()) 
-                {
-                  L(FL("path '%s' found in excluded path set; '%s' excluded\n") 
-                    % file_path(test) % path);
-                  return false;
-                }
-
-              test.pop_back();
-            }
-        }
-      return true;
-    }
-
-  bool user_supplied_depth = (depth != -1);
-
-  split_path test = sp;
-  long branch_depth = 0;
-  long max_depth = depth + 1;
-
-  while (!test.empty()) 
-    {
-      L(FL("checking restricted path set for '%s'\n") % file_path(test));
-
-      path_set::const_iterator i = restrictions.find(test);
-      path_set::const_iterator j = excludes.find(test);
-
-      if (i != restrictions.end()) 
-        {
-          L(FL("path '%s' found in restricted path set; '%s' included\n") 
-            % file_path(test) % path);
-          return true;
-        }
-      else if (j != excludes.end())
-        {
-          L(FL("path '%s' found in excluded path set; '%s' excluded\n") 
-            % file_path(test) % path);
-          return false;
-        }
-
-      if (user_supplied_depth && (max_depth == branch_depth)) return false;
-      test.pop_back();
-      ++branch_depth;
-    }
-
-  // a path that normalizes to "." means that the restriction has been
-  // essentially cleared (all files are included). rather than be
-  // careful about what goes in to the restricted path set we just
-  // check for this special case here.
-  if (restrictions.find(sp_root) != restrictions.end())
-    {
-      return (!user_supplied_depth) || (branch_depth <= max_depth);
-    }
-
-  return false;
-}
-
-void 
-=======
->>>>>>> ee03c51f
 app_state::set_database(system_path const & filename)
 {
   if (!filename.empty()) db.set_filename(filename);
