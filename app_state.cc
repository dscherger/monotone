--- conflicted
+++ resolved
@@ -33,13 +33,8 @@
     rcfiles(true), diffs(false),
     merges(false), set_default(false), verbose(false), date_set(false),
     search_root("/"),
-<<<<<<< HEAD
     depth(-1), last(-1), next(-1), diff_format(unified_diff), diff_args_provided(false),
-    use_lca(false), execute(false), bind_address(""), bind_port(""), 
-=======
-    depth(-1), last(-1), diff_format(unified_diff), diff_args_provided(false),
     use_lca(false), execute(false), bind_address(""), bind_port(""), bind_stdio(false), 
->>>>>>> c5d22a51
     missing(false), unknown(false),
     confdir(get_default_confdir()), have_set_key_dir(false), no_files(false)
 {
