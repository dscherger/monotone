// Copyright (C) 2002 Graydon Hoare <graydon@pobox.com>
//
// This program is made available under the GNU GPL version 2.0 or
// greater. See the accompanying file COPYING for details.
//
// This program is distributed WITHOUT ANY WARRANTY; without even the
// implied warranty of MERCHANTABILITY or FITNESS FOR A PARTICULAR
// PURPOSE.

#include <cstdlib>              // for strtoul()
#include <iostream>
#include <string>
#include <vector>

#include <boost/filesystem/convenience.hpp>
#include <boost/filesystem/exception.hpp>
#include <boost/filesystem/operations.hpp>
#include <boost/filesystem/path.hpp>

#include "botan/pubkey.h"
#include "botan/rsa.h"

#include "app_state.hh"
#include "charset.hh"
#include "database.hh"
#include "file_io.hh"
#include "platform.hh"
#include "sanity.hh"
#include "ui.hh"
#include "work.hh"

using std::exception;
using std::map;
using std::string;
using std::vector;
using std::vector;

app_state::app_state()
  : branch_name(""), db(system_path()),
    keys(this), work(db, lua), recursive(false),
    stdhooks(true), rcfiles(true), diffs(false),
    no_merges(false), set_default(false),
    verbose(false), date_set(false),
    search_root(current_root_path()),
    depth(-1), last(-1), next(-1),
    diff_format(unified_diff), diff_args_provided(false),
    diff_show_encloser(true),
    execute(false), bind_address(""), bind_port(""),
    bind_stdio(false), use_transport_auth(true),
    missing(false), unknown(false),
    confdir(get_default_confdir()),
<<<<<<< HEAD
    have_set_key_dir(false), have_set_key(false),
    no_files(false), requested_help(false), branch_is_sticky(false)
=======
    have_set_key_dir(false), no_files(false),
    requested_help(false),
    automate_stdio_size(1024)
>>>>>>> 28cdb89d
{
  db.set_app(this);
  lua.set_app(this);
  keys.set_key_dir(confdir / "keys");
  set_prog_name(utf8(string("mtn")));
}

app_state::~app_state()
{
}

void
app_state::set_is_explicit_option (int option_id)
{
  explicit_option_map[option_id] = true;
}

bool
app_state::is_explicit_option(int option_id) const
{
  map<int, bool>::const_iterator i = explicit_option_map.find(option_id);
  if (i == explicit_option_map.end()) return false;
  return i->second;
}

void
app_state::allow_workspace()
{
  L(FL("initializing from directory %s") % fs::initial_path().string());
  found_workspace = find_and_go_to_workspace(search_root);

  if (found_workspace)
    {
      if (global_sanity.filename.empty())
        {
          bookkeeping_path dump_path;
          work.get_local_dump_path(dump_path);
          L(FL("setting dump path to %s") % dump_path);
          // The 'true' means that, e.g., if we're running checkout,
          // then it's okay for dumps to go into our starting working
          // dir's _MTN rather than the new workspace dir's _MTN.
          global_sanity.filename = system_path(dump_path, false).as_external();
        }
    }
  load_rcfiles();
}

void
app_state::process_options()
{
  utf8 database_option, branch_option, key_option, keydir_option;

  if (!found_workspace)
    return;

  work.check_ws_format(*this);
  work.get_ws_options(database_option, branch_option,
                      key_option, keydir_option);

  // Workspace options are not to override the command line.
  if (db.get_filename().as_internal().empty() && !database_option().empty())
    db.set_filename(system_path(database_option));

  if (keys.get_key_dir().as_internal().empty() && !keydir_option().empty())
    set_key_dir(system_path(keydir_option));

  if (branch_name().empty() && !branch_option().empty())
    {
      branch_name = branch_option;
      branch_is_sticky = true;
    }

  L(FL("branch name is '%s'") % branch_name());

  if (!have_set_key)
    internalize_rsa_keypair_id(key_option, signing_key);
}

void
app_state::write_options()
{
  utf8 database_option, branch_option, key_option, keydir_option;

  database_option = db.get_filename().as_internal();
  keydir_option = keys.get_key_dir().as_internal();

  if (branch_is_sticky)
    branch_option = branch_name;

  if (have_set_key)
    externalize_rsa_keypair_id(signing_key, key_option);
  work.set_ws_options(database_option, branch_option,
                      key_option, keydir_option);
}

void
app_state::require_workspace(string const & explanation)
{
  N(found_workspace,
    F("workspace required but not found%s%s")
    % (explanation.empty() ? "" : "\n") % explanation);
  write_options();
}

void
app_state::create_workspace(system_path const & new_dir)
{
  N(!new_dir.empty(), F("invalid directory ''"));

  L(FL("creating workspace in %s") % new_dir);

  mkdir_p(new_dir);
  go_to_workspace(new_dir);

  N(!directory_exists(bookkeeping_root),
    F("monotone bookkeeping directory '%s' already exists in '%s'")
    % bookkeeping_root % new_dir);

  L(FL("creating bookkeeping directory '%s' for workspace in '%s'")
    % bookkeeping_root % new_dir);

  mkdir_p(bookkeeping_root);

  make_branch_sticky();

  write_options();

  work.write_ws_format();
  work.blank_user_log();

  if (lua.hook_use_inodeprints())
    work.enable_inodeprints();

  load_rcfiles();
}

void
app_state::set_database(system_path const & filename)
{
  if (!filename.empty())
    db.set_filename(filename);
}

void
app_state::set_key_dir(system_path const & filename)
{
  if (!filename.empty())
    {
      keys.set_key_dir(filename);
      have_set_key_dir = true;
    }
}

void
app_state::set_branch(utf8 const & branch)
{
  branch_name = branch();
}

void
app_state::make_branch_sticky()
{
  branch_is_sticky = true;
  if (found_workspace)
    {
      // Already have a workspace, can (must) write options directly,
      // because no-one else will do so. If we don't have a workspace
      // yet, then require_workspace (for instance) will call
      // write_options when it finds one.
      write_options();
    }
}

void
app_state::set_signing_key(utf8 const & key)
{
  internalize_rsa_keypair_id(key, signing_key);
  have_set_key = true;
}

void
app_state::add_key_to_push(utf8 const & key)
{
  rsa_keypair_id k;
  internalize_rsa_keypair_id(key, k);
  keys_to_push.push_back(k);
}

void
app_state::set_root(system_path const & path)
{
  require_path_is_directory
    (path,
     F("search root '%s' does not exist") % path,
     F("search root '%s' is not a directory\n") % path);
  search_root = path;
  L(FL("set search root to %s") % search_root);
}

void
app_state::set_message(utf8 const & m)
{
  message = m;
}

void
app_state::set_message_file(utf8 const & m)
{
  message_file = m;
}

void
app_state::set_date(utf8 const & d)
{
  try
    {
      // boost::posix_time can parse "basic" ISO times, of the form
      // 20000101T120000, but not "extended" ISO times, of the form
      // 2000-01-01T12:00:00. So convert one to the other.
      string tmp = d();
      string::size_type pos = 0;
      while ((pos = tmp.find_first_of("-:")) != string::npos)
        tmp.erase(pos, 1);
      date = boost::posix_time::from_iso_string(tmp);
      date_set = true;
    }
  catch (exception &e)
    {
      N(false, F("failed to parse date string '%s': %s")
        % d % e.what());
    }
}

void
app_state::set_author(utf8 const & a)
{
  author = a;
}

void
app_state::set_depth(long d)
{
  N(d >= 0,
    F("negative depth not allowed\n"));
  depth = d;
}

void
app_state::set_last(long l)
{
  N(l > 0,
    F("illegal argument to --last: cannot be zero or negative\n"));
  last = l;
}

void
app_state::set_next(long l)
{
  N(l > 0,
    F("illegal argument to --next: cannot be zero or negative\n"));
  next = l;
}

void
app_state::set_pidfile(system_path const & p)
{
  pidfile = p;
}

void
app_state::add_revision(utf8 const & selector)
{
  revision_selectors.push_back(selector);
}

void
app_state::add_exclude(utf8 const & exclude_pattern)
{
  exclude_patterns.push_back(exclude_pattern);
}

void
app_state::set_diff_format(diff_type dtype)
{
  diff_format = dtype;
}

void
app_state::set_diff_args(utf8 const & args)
{
  diff_args_provided = true;
  diff_args = args;
}

void
app_state::set_stdhooks(bool b)
{
  stdhooks = b;
}

void
app_state::set_rcfiles(bool b)
{
  rcfiles = b;
}

void
app_state::set_verbose(bool b)
{
  verbose = b;
}

void
app_state::set_recursive(bool r)
{
  recursive = r;
}

void
app_state::set_prog_name(utf8 const & name)
{
  prog_name = name;
  ui.set_prog_name(name());
}

void
app_state::add_rcfile(utf8 const & filename)
{
  extra_rcfiles.push_back(filename);
}

void
app_state::set_confdir(system_path const & cd)
{
  confdir = cd;
  if (!have_set_key_dir)
    keys.set_key_dir(cd / "keys");
}

void
app_state::set_automate_stdio_size(long size)
{
  N(size > 0,
    F("illegal argument to --automate-stdio-size: cannot be zero or negative\n"));
  automate_stdio_size = (size_t)size;
}

system_path
app_state::get_confdir()
{
  return confdir;
}

// rc files are loaded after we've changed to the workspace so that
// _MTN/monotonerc can be loaded between ~/.monotone/monotonerc and other
// rcfiles.

void
app_state::load_rcfiles()
{
  // Built-in rc settings are defaults.

  if (stdhooks)
    lua.add_std_hooks();

  // ~/.monotone/monotonerc overrides that, and
  // _MTN/monotonerc overrides *that*.

  if (rcfiles)
    {
      system_path default_rcfile;
      bookkeeping_path workspace_rcfile;
      lua.default_rcfilename(default_rcfile);
      lua.workspace_rcfilename(workspace_rcfile);
      lua.load_rcfile(default_rcfile, false);
      lua.load_rcfile(workspace_rcfile, false);
    }

  // Command-line rcfiles override even that.

  for (vector<utf8>::const_iterator i = extra_rcfiles.begin();
       i != extra_rcfiles.end(); ++i)
    {
      lua.load_rcfile(*i);
    }
}

// Local Variables:
// mode: C++
// fill-column: 76
// c-file-style: "gnu"
// indent-tabs-mode: nil
// End:
// vim: et:sw=2:sts=2:ts=2:cino=>2s,{s,\:s,+s,t0,g0,^-2,e-2,n-2,p2s,(0,=s:<|MERGE_RESOLUTION|>--- conflicted
+++ resolved
@@ -49,14 +49,9 @@
     bind_stdio(false), use_transport_auth(true),
     missing(false), unknown(false),
     confdir(get_default_confdir()),
-<<<<<<< HEAD
     have_set_key_dir(false), have_set_key(false),
-    no_files(false), requested_help(false), branch_is_sticky(false)
-=======
-    have_set_key_dir(false), no_files(false),
-    requested_help(false),
+    no_files(false), requested_help(false), branch_is_sticky(false),
     automate_stdio_size(1024)
->>>>>>> 28cdb89d
 {
   db.set_app(this);
   lua.set_app(this);
