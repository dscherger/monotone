--- conflicted
+++ resolved
@@ -119,9 +119,6 @@
 }
 #endif
 
-<<<<<<< HEAD
-OPT(branch, "branch,b", branch_name, ,
-=======
 OPT(bind_automate_uris, "bind-automate", std::list<utf8>, ,
     gettext_noop("serve 'automate stdio' connections on this address"))
 #ifdef option_bodies
@@ -130,9 +127,7 @@
 }
 #endif
 
-OPTVAR(branch, branch_name, branchname, )
-OPTION(branch, branch, true, "branch,b",
->>>>>>> e7fedff8
+OPT(branch, "branch,b", branch_name, ,
         gettext_noop("select branch cert for operation"))
 #ifdef option_bodies
 {
