--- conflicted
+++ resolved
@@ -234,30 +234,11 @@
 }
 #endif
 
-<<<<<<< HEAD
-OPT(remote_stdio_host, "remote-stdio-host", arg_type, ,
+SIMPLE_OPTION(remote_stdio_host, "remote-stdio-host", arg_type,
     gettext_noop("sets the host (and optionally the port) for a "
                  "remote netsync action"))
-#ifdef option_bodies
-{
-  remote_stdio_host = arg_type(arg, origin::user);
-}
-#endif
-
-OPT(branch, "branch,b", branch_name, ,
-    gettext_noop("select branch cert for operation"))
-#ifdef option_bodies
-{
-  branch = branch_name(arg, origin::user);
-}
-#endif
-=======
-SIMPLE_OPTION(remote_stdio_host, "remote-stdio-host", utf8,
-    gettext_noop("sets the host (and optionally the port) for a "
-                 "remote netsync action"))
 
 SIMPLE_OPTION(branch, "branch,b", branch_name, gettext_noop("select branch cert for operation"))
->>>>>>> cad7f642
 
 SIMPLE_OPTION(brief, "brief/no-brief", bool, gettext_noop("print a brief version of the normal output"))
 
@@ -583,7 +564,7 @@
   msgfile = utf8(arg, origin::user);
 }
 #endif
-HIDE(no-prefix)
+HIDE(no_prefix)
 OPTION(messages, no_prefix, false, "no-prefix",
         gettext_noop("no prefix to message"))
 #ifdef option_bodies
