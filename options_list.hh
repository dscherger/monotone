// Copyright (C) 2006 Timothy Brownawell <tbrownaw@gmail.com>
//               2008-2010 Stephen Leake <stephen_leake@stephe-leake.org>
//
// This program is made available under the GNU GPL version 2.0 or
// greater. See the accompanying file COPYING for details.
//
// This program is distributed WITHOUT ANY WARRANTY; without even the
// implied warranty of MERCHANTABILITY or FITNESS FOR A PARTICULAR
// PURPOSE.

/*
 * This is a list of all options that monotone can take, what variables
 * they get put into, and how they get there. There are 6 important macros
 * available here (and only here):
 *
 *   OPTSET(name)
 *     Defines a set of related options, which can easily be allowed for
 *     a particular command or reset together. It is named
 *     'options::opts::name'.
 *
 *     This is used primarily for convenience in specifying options for the
 *     CMD macro. Especially if several options always go together, they
 *     can be grouped into an optset and then only that optset has to be
 *     specified as an argument to the CMD macro when declaring commands
 *     that use all of those options.
 *
 *     This is also used for resettable options; any option that has a
 *     reset flag needs to be directly in an optset that *only* contains
 *     (directly or through OPTSET_REL) the optvar's that should be
 *     re-initialized when the reset flag is given. Because the
 *     SIMPLE_OPTION family all declare an optset containing only the
 *     one option and its one optvar, you don't typically need to care
 *     about this.
 *
 *   OPTSET_REL(parent, child)
 *     Declare a relationship between two optsets, so that if the parent
 *     is reset or allowed for a command the child will also be.
 *
 *     For example "diff" takes all of the options that "automate diff"
 *     takes, plus some additional ones. So there is a line below,
 *     "OPTSET_REL(diff_options, au_diff_options)", and then "diff" takes
 *     options::opts::diff_options and "automate diff" takes
 *     options::opts::au_diff_options. Options that only apply to "diff"
 *     go in the diff_options optset, while options that apply to both
 *     go in the au_diff_options optset.
 *
 *   OPTVAR(optset, type, name, default)
 *     Defines a variable 'type options::name' which is initialized to
 *     'type (default)' and belongs to the named optset. When the optset
 *     is reset, this variable will be reset to 'type (default)'.
 *
 *   OPTION(optset, name, hasarg, optstring, description)
 *     Declare an option named 'options::opts::name', which belongs to the
 *     given optset. 'optstring' can look like "foo", in which case it is
 *     specified as "--foo", or it can look like "foo,f", in which case it
 *     is specified as either "--foo" or "-f". The description is a
 *     translatable help text. 'hasarg' is a bool indicating whether this
 *     option takes an argument.
 *
 *     Some expansions of this macro expect a function body, which looks
 *     like 'void (std::string const & arg)'. This is the 'setter' function
 *     for this option, and is called when the option is parsed. If the
 *     option was declared to not take an argument, 'arg' is empty.
 *     Otherwise, it is the given argument. In any case this function
 *     should set the option variables for this option and throw a
 *     'bad_arg_internal' if this fails. The variables that are set must be
 *     part of the same optset as the option, or they won't get reset
 *     properly. When the function body is needed, 'option_bodies' will
 *     be defined.
 *
 *
 *   HIDE(option)
 *     Do not show the named option in normal help output. Hidden options
 *     are shown by the --hidden option.
 *
 *     In general, options should be hidden if they are introduced for
 *     testing purposes.
 *
 *   DEPRECATE(option, reason, deprecated_in, will_remove_in)
 *     Do not show the named option in help output (even with --hidden), and
 *     give a warning if it is used. The reason should be
 *     gettext_noopt("some text here") as it is translatable.
 *
 *
 *   Option Strings
 *
 *     Options can have a long name, a short name, and a 'reset' name. The
 *     long and short names run the function body in the '#ifdef
 *     option_bodies'. The 'reset' name is slightly different, it makes the
 *     optset that the option belongs to get reset. This means that if you
 *     have several related options in the same optset, you probably *don't*
 *     want to specify a reset name for any of them.
 *
 *     If you want an option to belong to an optset and also be resettable,
 *     you can use OPTSET_REL to make the desired optset include the option's
 *     personal optset.
 *
 *     The option string format is "long,s/reset". "--long" and "-s" are
 *     the long and short names, and set the option. "--reset" is the
 *     reset name, and resets the option. An option *must* have a long
 *     and/or short name, but isn't required to have a reset name. So
 *     "/foo" is invalid, but "foo,f", "foo/no-foo", "f/no-f", and
 *     "foo,f/no-foo" are all allowed.
 */

/*
 * If you want different *default* values for an option based on what command
 * is being run (for example --with-header/--no-with-header for 'diff' and
 * 'automate diff'), use CMD_PRESET_OPTIONS(cmdname) { ... } defined in cmd.hh.
 * It doesn't go in this file, but rather in the file where the command is
 * defined (ideally immediately before the CMD() declaration for that same
 * command, just to be consistent).
 */

#ifdef option_bodies
template<typename T>
void set_simple_option(T & t, std::string const & arg)
{ t = T(arg, origin::user); }
template<typename T>
void set_simple_option(std::vector<T> & t, std::string const & arg)
{ t.push_back(T(arg, origin::user)); }
template<typename T>
void set_simple_option(std::set<T> & t, std::string const & arg)
{ t.insert(T(arg, origin::user)); }
template<>
void set_simple_option(bool & t, std::string const & arg)
{ t = true; }
void set_simple_option(u8 & t, std::string const & arg)
{
  long l = boost::lexical_cast<long>(arg);
  if (l < 0 || l > 255)
    throw bad_arg_internal(F("must be between 0 and 255").str());
  else
    t = (u8)l;
}
template<>
void set_simple_option(std::string & t, std::string const & arg)
{ t = arg; }
void set_simple_option(date_t & t, std::string const & arg)
{
  try { t = date_t(arg); }
  catch (std::exception & e)
    { throw bad_arg_internal(e.what()); }
}
template<>
void set_simple_option(std::vector<string> & t, std::string const & arg)
{ t.push_back(arg); }
template<>
void set_simple_option(std::set<string> & t, std::string const & arg)
{ t.insert(arg); }
template<>
void set_simple_option(enum_string & t, std::string const & arg)
{ t.set(arg); }
template<>
void set_simple_option(enum_string_set & t, std::string const & arg)
{ t.add(arg); }

# define SIMPLE_OPTION_BODY(name) { set_simple_option(name, arg); }
#else
# define SIMPLE_OPTION_BODY(name)
#endif
/*
 * This is a 'magic' option, and Does The Right Thing based on its data type:
 *  * If it's a bool, it will be true if the option is given and false if
 *    not given (or reset), and will not take an argument.
 *  * If it's a string or vocab type, it will be set to the argument if
 *    given, and set to the empty value (default constructor) if reset
 *    or not given.
 *  * If it's a container (vector/set) of strings or vocab types, each
 *    time the option is given the argument will be added to the collection
 *    (with push_back or insert), and the collection will be empty if the
 *    option is not given or is reset.
 */
#define SIMPLE_INITIALIZED_OPTION(name, optstring, type, init, description) \
  OPTSET(name)                                                          \
  OPTVAR(name, type, name, init)                                        \
  OPTION(name, name, has_arg<type >(), optstring, description)          \
  SIMPLE_OPTION_BODY(name)

#define SIMPLE_OPTION(name, optstring, type, description)               \
  SIMPLE_INITIALIZED_OPTION(name, optstring, type, , description)

#define GROUPED_SIMPLE_OPTION(group, name, optstring, type, description) \
  OPTSET_REL(group, name)                                               \
  SIMPLE_OPTION(name, optstring, type, description)


// because 'default_' is constructor arguments, and may need to be a list
// This doesn't work if fed through SIMPLE_INITIALIZED_OPTION (it wouldn't
// work with the other 2 SIMPLE_OPTION macros either, but it wouldn't make
// sense in the first place with those).
#define COMMA ,

OPTSET(globals)

// this is a magic option
OPTVAR(globals, args_vector, args, )
OPTION(globals, positionals, true, "--", "")
#ifdef option_bodies
{
  args.push_back(arg_type(arg, origin::user));
}
#endif
<<<<<<< HEAD

typedef std::map<branch_name, hexenc<id> > policy_revision_arg_map;
GOPT(policy_revisions, "policy-revision", policy_revision_arg_map, ,
     gettext_noop("prefix@REVISION_ID, use a specific policy revision"))
#ifdef option_bodies
{
  size_t at = arg.find('@');
  if (at == std::string::npos)
    throw bad_arg_internal(F("no '@' found").str());
  branch_name bn(arg.substr(0, at), origin::user);
  hexenc<id> rid(arg.substr(at+1), origin::user);
  policy_revisions.insert(std::make_pair(bn, rid));
}
#endif

OPT(author, "author", utf8, , gettext_noop("override author for commit"))
#ifdef option_bodies
{
  author = utf8(arg, origin::user);
}
#endif

OPT(automate_stdio_size, "automate-stdio-size", size_t, 32768,
     gettext_noop("block size in bytes for \"automate stdio\" output"))
#ifdef option_bodies
{
  automate_stdio_size = boost::lexical_cast<long>(arg);
  if (automate_stdio_size <= 0)
    throw bad_arg_internal(F("cannot be zero or negative").str());
}
#endif

OPTSET(maybe_auto_update)
OPTVAR(maybe_auto_update, bool, do_auto_update, false)
OPTION(maybe_auto_update, yes_update, false, "update",
       gettext_noop("automatically update the workspace, if it is clean and the base "
                    "revision is a head of an affected branch"))
#ifdef option_bodies
{
  do_auto_update = true;
}
#endif
OPTION(maybe_auto_update, no_update, false, "no-update",
       gettext_noop("do not touch the workspace (default)"))
=======
// this is a more magic option
OPTION(globals, xargs, true, "xargs,@",
       gettext_noop("insert command line arguments taken from the given file"))
>>>>>>> f645711b
#ifdef option_bodies
{
}
#endif


SIMPLE_OPTION(author, "author", utf8, gettext_noop("override author for commit"))

SIMPLE_OPTION(automate_stdio_size, "automate-stdio-size",
              restricted_long<1>,
              gettext_noop("block size in bytes for \"automate stdio\" output"))

SIMPLE_OPTION(auto_update, "update/no-update", bool,
              gettext_noop("automatically update the workspace, if it is clean and the base "
                           "revision is a head of an affected branch"))

OPTSET(bind_opts)
GROUPED_SIMPLE_OPTION(bind_opts, bind_uris, "bind", std::vector<utf8>,
                      gettext_noop("address:port to listen on (default :4691)"))
HIDE(no_transport_auth)
GROUPED_SIMPLE_OPTION(bind_opts, no_transport_auth, "no-transport-auth", bool,
                      gettext_noop("disable transport authentication"))
HIDE(bind_stdio)
GROUPED_SIMPLE_OPTION(bind_opts, bind_stdio, "stdio", bool,
                      gettext_noop("serve netsync on stdio"))

HIDE(max_netsync_version)
SIMPLE_OPTION(max_netsync_version, "max-netsync-version", u8,
              gettext_noop("cause monotone to lie about the maximum netsync "
                           "protocol version that it supports, mostly for debugging"))
HIDE(min_netsync_version)
SIMPLE_OPTION(min_netsync_version, "min-netsync-version", u8,
              gettext_noop("cause monotone to lie about the minimum netsync "
                           "protocol version it supports, useful for debugging or "
                           "if you want to prevent use of older protocol versions"))

SIMPLE_OPTION(remote_stdio_host, "remote-stdio-host", arg_type,
    gettext_noop("sets the host (and optionally the port) for a "
                 "remote netsync action"))

SIMPLE_OPTION(branch, "branch,b", branch_name,
              gettext_noop("select branch cert for operation"))

SIMPLE_OPTION(brief, "brief/no-brief", bool,
              gettext_noop("print a brief version of the normal output"))

SIMPLE_OPTION(revs_only, "revs-only", bool,
              gettext_noop("annotate using full revision ids only"))

OPTVAR(globals, system_path, conf_dir, get_default_confdir() COMMA origin::user)
OPTION(globals, conf_dir, true, "confdir",
       gettext_noop("set location of configuration directory"))
#ifdef option_bodies
{
  conf_dir = system_path(arg, origin::user);
  if (!key_dir_given)
    key_dir = (conf_dir / "keys");
}
#endif

GROUPED_SIMPLE_OPTION(globals, no_default_confdir, "no-default-confdir/allow-default-confdir", bool,
                     gettext_noop("forbid use of the default confdir"))

SIMPLE_OPTION(date, "date", date_t,
              gettext_noop("override date/time for commit"))

OPTSET(date_formats)
OPTSET_REL(globals, date_formats)
OPTVAR(date_formats, std::string, date_fmt, )
OPTION(date_formats, date_fmt, true, "date-format",
       gettext_noop("strftime(3) format specification for printing dates"))
#ifdef option_bodies
{
  date_fmt = arg;
  no_format_dates = false;
}
#endif
GROUPED_SIMPLE_OPTION(date_formats, no_format_dates,
                      "no-format-dates", bool,
                      gettext_noop("print date certs exactly as stored in the database"))


OPTVAR(globals, db_type, dbname_type, )
OPTVAR(globals, std::string, dbname_alias, )
OPTVAR(globals, system_path, dbname, )
OPTION(globals, dbname, true, "db,d", gettext_noop("set name of database"))
#ifdef option_bodies
{
  if (arg == memory_db_identifier)
    {
      dbname_type = memory_db;
    }
  else if (arg.size() > 0 && arg.substr(0, 1) == ":")
    {
      dbname_alias = arg;
      dbname_type = managed_db;
    }
  else
    {
      dbname = system_path(arg, origin::user);
      dbname_type = unmanaged_db;
    }
}
#endif

HIDE(roster_cache_performance_log)
GROUPED_SIMPLE_OPTION(globals, roster_cache_performance_log, "roster-cache-performance-log",
                     system_path,
                     gettext_noop("log roster cache statistic to the given file"))

SIMPLE_OPTION(depth, "depth", restricted_long<0>,
              gettext_noop("limit the number of levels of directories to descend"))


OPTSET(diff_options)
OPTSET(au_diff_options)
OPTSET_REL(diff_options, au_diff_options)

GROUPED_SIMPLE_OPTION(diff_options, external_diff_args, "diff-args", std::string,
        gettext_noop("argument to pass external diff hook"))
GROUPED_SIMPLE_OPTION(au_diff_options, reverse, "reverse", bool,
        gettext_noop("reverse order of diff"))
GROUPED_SIMPLE_OPTION(diff_options, no_show_encloser, "no-show-encloser/show-encloser", bool,
     gettext_noop("do not show the function containing each block of changes"))
OPTSET_REL(au_diff_options, with_header)
SIMPLE_OPTION(with_header, "with-header/without-header", bool,
              gettext_noop("show the matching cset in the diff header"))

OPTVAR(diff_options, diff_type, diff_format, unified_diff)
OPTION(diff_options, diff_context, false, "context",
        gettext_noop("use context diff format"))
#ifdef option_bodies
{
  diff_format = context_diff;
}
#endif
OPTION(diff_options, diff_external, false, "external",
        gettext_noop("use external diff hook for generating diffs"))
#ifdef option_bodies
{
  diff_format = external_diff;
}
#endif
OPTION(diff_options, diff_unified, false, "unified",
       gettext_noop("use unified diff format"))
#ifdef option_bodies
{
  diff_format = unified_diff;
}
#endif


SIMPLE_OPTION(diffs, "diffs/no-diffs", bool, gettext_noop("print diffs along with logs"))

SIMPLE_OPTION(attrs_to_drop, "drop-attr", std::set<std::string>,
              gettext_noop("when rosterifying, drop attrs entries with the given key"))

SIMPLE_OPTION(dryrun, "dry-run/no-dry-run", bool,
              gettext_noop("don't perform the operation, just show what would have happened"))

SIMPLE_OPTION(drop_bad_certs, "drop-bad-certs", bool,
              gettext_noop("drop certs signed by keys we don't know about"))

GROUPED_SIMPLE_OPTION(globals, dump, "dump", system_path,
        gettext_noop("file to dump debugging log to, on failure"))

SIMPLE_OPTION(exclude, "exclude", args_vector,
              gettext_noop("leave out anything described by its argument"))
SIMPLE_OPTION(include, "include", args_vector,
        gettext_noop("include anything described by its argument"))

SIMPLE_OPTION(bookkeep_only, "bookkeep-only", bool,
        gettext_noop("only update monotone's internal bookkeeping, not the filesystem"))

SIMPLE_OPTION(move_conflicting_paths,
              "move-conflicting-paths/no-move-conflicting-paths",
              bool,
              gettext_noop("move conflicting, unversioned paths into _MTN/resolutions "
                           "before proceeding with any workspace change"))

OPTSET_REL(globals, ssh_sign)
SIMPLE_INITIALIZED_OPTION(ssh_sign, "ssh-sign", enum_string, "yes,no,only,check",
     gettext_noop("controls use of ssh-agent.  valid arguments are: "
                  "'yes' to use ssh-agent to make signatures if possible, "
                  "'no' to force use of monotone's internal code, "
                  "'only' to force use of ssh-agent, "
                  "'check' to sign with both and compare"))

SIMPLE_OPTION(force_duplicate_key, "force-duplicate-key", bool,
              gettext_noop("force genkey to not error out when the named key "
                           "already exists"))


GROUPED_SIMPLE_OPTION(globals, help, "help,h", bool, gettext_noop("display help message"))

SIMPLE_OPTION(show_hidden_commands, "hidden/no-hidden", bool,
              gettext_noop("show hidden commands and options"))

GROUPED_SIMPLE_OPTION(globals, ignore_suspend_certs, "ignore-suspend-certs/no-ignore-suspend-certs", bool,
                     gettext_noop("do not ignore revisions marked as suspended"))

GROUPED_SIMPLE_OPTION(globals, non_interactive, "non-interactive/interactive", bool,
                     gettext_noop("do not prompt the user for input"))

GROUPED_SIMPLE_OPTION(globals, key, "key,k/use-default-key", external_key_name,
       gettext_noop("sets the key for signatures, using either the key "
                    "name or the key hash"))

OPTSET_REL(globals, key_dir)
SIMPLE_INITIALIZED_OPTION(key_dir, "keydir", system_path,
                          system_path(get_default_keydir(), origin::internal),
                          gettext_noop("set location of key store"))

SIMPLE_OPTION(keys_to_push, "key-to-push", std::vector<external_key_name>,
        gettext_noop("push the specified key even if it hasn't signed anything"))

SIMPLE_OPTION(last, "last", restricted_long<1>,
              gettext_noop("limit log output to the last number of entries"))

GROUPED_SIMPLE_OPTION(globals, log, "log", system_path,
                     gettext_noop("file to write the log to"))

OPTSET(messages)
GROUPED_SIMPLE_OPTION(messages, message, "message,m", std::vector<std::string>,
        gettext_noop("set commit changelog message"))
GROUPED_SIMPLE_OPTION(messages, msgfile, "message-file", utf8,
        gettext_noop("set filename containing commit changelog message"))
HIDE(no_prefix)
GROUPED_SIMPLE_OPTION(messages, no_prefix, "no-prefix", bool,
        gettext_noop("no prefix to message"))

SIMPLE_OPTION(missing, "missing", bool,
              gettext_noop("perform the operations for files missing from workspace"))

SIMPLE_OPTION(next, "next", restricted_long<1>,
              gettext_noop("limit log output to the next number of entries"))

SIMPLE_OPTION(no_files, "no-files/files", bool,
              gettext_noop("exclude files when printing logs"))

SIMPLE_OPTION(no_graph, "no-graph/graph", bool,
              gettext_noop("do not use ASCII graph to display ancestry"))

SIMPLE_OPTION(no_ignore, "no-respect-ignore/respect-ignore", bool,
              gettext_noop("do not ignore any files"))

SIMPLE_OPTION(no_merges, "no-merges/merges", bool,
              gettext_noop("exclude merges when printing logs"))

#ifdef WIN32
# define NORC_TEXT gettext_noop("do not load %APPDATA%\\monotone\\monotonerc or " \
                                "_MTN\\monotonerc lua files")
#else
# define NORC_TEXT gettext_noop("do not load ~/.monotone/monotonerc or " \
                                "_MTN/monotonerc lua files")
#endif
GROUPED_SIMPLE_OPTION(globals, norc, "no-standard-rcfiles/standard-rcfiles", bool, NORC_TEXT)
#undef NORC_TEXT

GROUPED_SIMPLE_OPTION(globals, nostd, "no-builtin-rcfile/builtin-rcfile", bool,
                     gettext_noop("do not load the built-in lua file with the default hooks"))

DEPRECATE(old_norc, gettext_noop("please use --no-standard-rcfiles instead"), 1.0, 2.0)
OPTION(globals, old_norc, false, "norc",
       gettext_noop("old version of --no-standard-rcfiles"))
#ifdef option_bodies
{ norc = true; }
#endif
DEPRECATE(old_nostd, gettext_noop("please use --no-builtin-rcfile instead"), 1.0, 2.0)
OPTION(globals, old_nostd, false, "nostd",
       gettext_noop("old version of --no-builtin-rcfile"))
#ifdef option_bodies
{ nostd = true; }
#endif

GROUPED_SIMPLE_OPTION(globals, extra_rcfiles, "rcfile/clear-rcfiles", args_vector,
                     gettext_noop("load extra lua file"))

SIMPLE_OPTION(pidfile, "pid-file/no-pid-file", system_path,
              gettext_noop("record process id of server"))

OPTSET(verbosity)
OPTSET_REL(globals, verbosity)
OPTVAR(verbosity, int, verbosity, 0)
OPTION(verbosity, set_verbosity, true, "verbosity",
       gettext_noop("set verbosity level: 0 is default; 1 is print debug messages; "
                    "-1 is hide tickers and progress messages; -2 is also hide warnings"))
#ifdef option_bodies
{
  verbosity = boost::lexical_cast<long>(arg);
}
#endif

OPTION(globals, debug, false, "debug",
       gettext_noop("print debug log to stderr while running (--verbosity=1)"))
#ifdef option_bodies
{
  verbosity = 1;
}
#endif

SIMPLE_OPTION(full, "full/concise", bool,
       gettext_noop("print detailed information"))

OPTION(verbosity, quiet, false, "quiet,q",
     gettext_noop("suppress verbose, informational and progress messages (set verbosity to -1)"))
#ifdef option_bodies
{
  if (verbosity > -1)
    verbosity = -1;
}
#endif

DEPRECATE(reallyquiet, gettext_noop("please use --verbosity=-2"), 1.0, 2.0)
OPTION(verbosity, reallyquiet, false, "reallyquiet",
     gettext_noop("suppress warning, verbose, informational and progress messages (set verbosity to -2)"))
#ifdef option_bodies
{
  verbosity = -2;
}
#endif


GROUPED_SIMPLE_OPTION(globals, timestamps, "timestamps", bool,
                      gettext_noop("show timestamps in front of errors, warnings and progress messages"))

SIMPLE_OPTION(recursive, "recursive,R/no-recursive", bool,
              gettext_noop("also operate on the contents of any listed directories"))

SIMPLE_OPTION(revision, "revision,r",args_vector,
     gettext_noop("select revision id for operation"))

GROUPED_SIMPLE_OPTION(globals, root, "root", std::string,
                      gettext_noop("limit search for workspace to specified root"))

GROUPED_SIMPLE_OPTION(globals, no_workspace, "no-workspace/allow-workspace", bool,
                      gettext_noop("don't look for a workspace"))

SIMPLE_OPTION(set_default, "set-default/no-set-default", bool,
              gettext_noop("use the current netsync arguments and options "
                           "as the future default"))

OPTSET_REL(globals, ticker)
SIMPLE_INITIALIZED_OPTION(ticker, "ticker", enum_string, "count,dot,none",
                          gettext_noop("set ticker style (count|dot|none)"))

SIMPLE_OPTION(from, "from/clear-from", args_vector,
              gettext_noop("revision(s) to start logging at"))

SIMPLE_OPTION(to, "to/clear-to", args_vector,
              gettext_noop("revision(s) to stop logging at"))

SIMPLE_OPTION(unknown, "unknown/no-unknown", bool,
              gettext_noop("perform the operations for unknown files from workspace"))

GROUPED_SIMPLE_OPTION(globals, version, "version", bool,
                      gettext_noop("print version number, then exit"))


OPTSET(automate_inventory_opts)

OPTSET_REL(automate_inventory_opts, no_ignored)
SIMPLE_OPTION(no_ignored, "no-ignored/ignored", bool,
              gettext_noop("don't output ignored files"))
OPTSET_REL(automate_inventory_opts, no_unknown)
SIMPLE_OPTION(no_unknown, "no-unknown/unknown",bool,
              gettext_noop("don't output unknown files"))
OPTSET_REL(automate_inventory_opts, no_unchanged)
SIMPLE_OPTION(no_unchanged, "no-unchanged/unchanged", bool,
              gettext_noop("don't output unchanged files"))
OPTSET_REL(automate_inventory_opts, no_corresponding_renames)
SIMPLE_OPTION(no_corresponding_renames, "no-corresponding-renames/corresponding-renames", bool,
              gettext_noop("don't output corresponding renames if restricted on such nodes"))


OPTSET(resolve_conflicts_opts)
OPTVAR(resolve_conflicts_opts, bookkeeping_path,
       resolve_conflicts_file, "_MTN/conflicts")

OPTION(resolve_conflicts_opts, resolve_conflicts_file, true, "resolve-conflicts-file",
       gettext_noop("use file to resolve conflicts"))
#ifdef option_bodies
{
  // we can't call  bookkeeping_path::external_string_is_bookkeeping_path
  // here, because we haven't found the workspace yet.
  E(bookkeeping_path::internal_string_is_bookkeeping_path(utf8(arg, origin::user)),
    origin::user,
    F("conflicts file must be under _MTN"));
  resolve_conflicts_file = bookkeeping_path(arg, origin::user);
  resolve_conflicts = true;
}
#endif

OPTSET_REL(resolve_conflicts_opts, resolve_conflicts)
SIMPLE_OPTION(resolve_conflicts, "resolve-conflicts/no-resolve-conflicts", bool,
       gettext_noop("specify conflict resolutions in a file, instead of interactively"))

OPTSET(conflicts_opts)
OPTVAR(conflicts_opts, bookkeeping_path, conflicts_file, bookkeeping_path("_MTN/conflicts"))

OPTION(conflicts_opts, conflicts_file, true, "conflicts-file",
       gettext_noop("file in which to store conflicts"))
#ifdef option_bodies
{
  // we can't call bookkeeping_path::external_string_is_bookkeeping_path
  // here, because we haven't found the workspace yet.
  E(bookkeeping_path::internal_string_is_bookkeeping_path(utf8(arg, origin::user)),
    origin::user,
    F("conflicts file must be under _MTN"));
  conflicts_file = bookkeeping_path(arg, origin::user);
}
#endif

SIMPLE_OPTION(use_one_changelog, "use-one-changelog", bool,
              gettext_noop("use only one changelog cert for the git commit message"))

SIMPLE_OPTION(authors_file, "authors-file", system_path,
              gettext_noop("file mapping author names from original to new values"))

SIMPLE_OPTION(branches_file, "branches-file", system_path,
              gettext_noop("file mapping branch names from original to new values "))

SIMPLE_INITIALIZED_OPTION(refs, "refs", enum_string_set, "revs,roots,leaves",
                          gettext_noop("include git refs for 'revs', 'roots' or 'leaves'"))

SIMPLE_OPTION(log_revids, "log-revids/no-log-revids", bool,
              gettext_noop("include revision ids in commit logs"))

SIMPLE_OPTION(log_certs, "log-certs/no-log-certs", bool,
              gettext_noop("include standard cert values in commit logs"))

SIMPLE_OPTION(import_marks, "import-marks", system_path,
              gettext_noop("load the internal marks table before exporting revisions"))

SIMPLE_OPTION(export_marks, "export-marks", system_path,
              gettext_noop("save the internal marks table after exporting revisions"))

// clean up after ourselves
#undef SIMPLE_OPTION
#undef SIMPLE_OPTION_BODY
#undef GROUPED_SIMPLE_OPTION
#undef SIMPLE_INITIALIZED_OPTION
#undef COMMA

// Local Variables:
// mode: C++
// fill-column: 76
// c-file-style: "gnu"
// indent-tabs-mode: nil
// End:
// vim: et:sw=2:sts=2:ts=2:cino=>2s,{s,\:s,+s,t0,g0,^-2,e-2,n-2,p2s,(0,=s:<|MERGE_RESOLUTION|>--- conflicted
+++ resolved
@@ -201,11 +201,11 @@
   args.push_back(arg_type(arg, origin::user));
 }
 #endif
-<<<<<<< HEAD
 
 typedef std::map<branch_name, hexenc<id> > policy_revision_arg_map;
-GOPT(policy_revisions, "policy-revision", policy_revision_arg_map, ,
-     gettext_noop("prefix@REVISION_ID, use a specific policy revision"))
+OPTVAR(globals, policy_revision_arg_map, policy_revisions, )
+OPTION(globals, policy_revisions, true, "policy-revision",
+       gettext_noop("prefix@REVISION_ID, use a specific policy revision"))
 #ifdef option_bodies
 {
   size_t at = arg.find('@');
@@ -216,41 +216,9 @@
   policy_revisions.insert(std::make_pair(bn, rid));
 }
 #endif
-
-OPT(author, "author", utf8, , gettext_noop("override author for commit"))
-#ifdef option_bodies
-{
-  author = utf8(arg, origin::user);
-}
-#endif
-
-OPT(automate_stdio_size, "automate-stdio-size", size_t, 32768,
-     gettext_noop("block size in bytes for \"automate stdio\" output"))
-#ifdef option_bodies
-{
-  automate_stdio_size = boost::lexical_cast<long>(arg);
-  if (automate_stdio_size <= 0)
-    throw bad_arg_internal(F("cannot be zero or negative").str());
-}
-#endif
-
-OPTSET(maybe_auto_update)
-OPTVAR(maybe_auto_update, bool, do_auto_update, false)
-OPTION(maybe_auto_update, yes_update, false, "update",
-       gettext_noop("automatically update the workspace, if it is clean and the base "
-                    "revision is a head of an affected branch"))
-#ifdef option_bodies
-{
-  do_auto_update = true;
-}
-#endif
-OPTION(maybe_auto_update, no_update, false, "no-update",
-       gettext_noop("do not touch the workspace (default)"))
-=======
 // this is a more magic option
 OPTION(globals, xargs, true, "xargs,@",
        gettext_noop("insert command line arguments taken from the given file"))
->>>>>>> f645711b
 #ifdef option_bodies
 {
 }
