--- conflicted
+++ resolved
@@ -202,6 +202,21 @@
 {
   try
     {
+      date = date_t::from_string(arg);
+    }
+  catch (std::exception &e)
+    {
+      throw bad_arg_internal(e.what());
+    }
+}
+#endif
+
+OPT(until, "until", date_t, ,
+     gettext_noop("maximum date for commits to import"))
+#ifdef option_bodies
+{
+  try
+    {
       date = date_t(arg);
     }
   catch (std::exception &e)
@@ -211,7 +226,6 @@
 }
 #endif
 
-<<<<<<< HEAD
 OPT(date_fmt, "date-format", std::string, ,
     gettext_noop("strftime(3) format specification for printing dates"))
 #ifdef option_bodies
@@ -229,23 +243,6 @@
 #endif
 
 OPTVAR(globals, bool, dbname_is_memory, false);
-=======
-OPT(until, "until", date_t, ,
-     gettext_noop("maximum date for commits to import"))
-#ifdef option_bodies
-{
-  try
-    {
-      date = date_t::from_string(arg);
-    }
-  catch (std::exception &e)
-    {
-      throw bad_arg_internal(e.what());
-    }
-}
-#endif
-
->>>>>>> 54a6953a
 GOPT(dbname, "db,d", system_path, , gettext_noop("set name of database"))
 #ifdef option_bodies
 {
