--- conflicted
+++ resolved
@@ -29,14 +29,9 @@
 }
 
 
-<<<<<<< HEAD
 CMD(cvs_import, N_("rcs"), N_("CVSROOT"), 
     N_("import all versions in CVS repository"),
-    OPT_BRANCH_NAME)
-=======
-CMD(cvs_import, N_("rcs"), N_("CVSROOT"), N_("import all versions in CVS repository"),
     option::branch_name)
->>>>>>> 40d37972
 {
   if (args.size() != 1)
     throw usage(name);
