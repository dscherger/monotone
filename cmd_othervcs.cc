// Copyright (C) 2002 Graydon Hoare <graydon@pobox.com>
//
// This program is made available under the GNU GPL version 2.0 or
// greater. See the accompanying file COPYING for details.
//
// This program is distributed WITHOUT ANY WARRANTY; without even the
// implied warranty of MERCHANTABILITY or FITNESS FOR A PARTICULAR
// PURPOSE.

#include "cmd.hh"
#include "app_state.hh"
#include "rcs_import.hh"

using std::vector;

CMD(rcs_import, "rcs_import", "", CMD_REF(debug), N_("RCSFILE..."),
    N_("Parses versions in RCS files"),
    N_("This command doesn't reconstruct or import revisions.  "
       "You probably want to use cvs_import."),
    options::opts::branch)
{
  if (args.size() < 1)
    throw usage(execid);

  for (args_vector::const_iterator i = args.begin();
       i != args.end(); ++i)
    {
      test_parse_rcs_file(system_path((*i)()), app.db);
    }
}


CMD(cvs_import, "cvs_import", "", CMD_REF(rcs), N_("CVSROOT"), 
    N_("Imports all versions in a CVS repository"),
<<<<<<< HEAD
    "",
    options::opts::branch)
=======
    N_(""),
    options::opts::branch | options::opts::dryrun)
>>>>>>> 28130df8
{
  if (args.size() != 1)
    throw usage(execid);

  import_cvs_repo(system_path(idx(args, 0)()), app);
}


// Local Variables:
// mode: C++
// fill-column: 76
// c-file-style: "gnu"
// indent-tabs-mode: nil
// End:
// vim: et:sw=2:sts=2:ts=2:cino=>2s,{s,\:s,+s,t0,g0,^-2,e-2,n-2,p2s,(0,=s:<|MERGE_RESOLUTION|>--- conflicted
+++ resolved
@@ -32,13 +32,8 @@
 
 CMD(cvs_import, "cvs_import", "", CMD_REF(rcs), N_("CVSROOT"), 
     N_("Imports all versions in a CVS repository"),
-<<<<<<< HEAD
     "",
-    options::opts::branch)
-=======
-    N_(""),
     options::opts::branch | options::opts::dryrun)
->>>>>>> 28130df8
 {
   if (args.size() != 1)
     throw usage(execid);
