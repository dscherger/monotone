// Copyright (C) 2002 Graydon Hoare <graydon@pobox.com>
//               2009 Derek Scherger <derek@echologic.com>
//
// This program is made available under the GNU GPL version 2.0 or
// greater. See the accompanying file COPYING for details.
//
// This program is distributed WITHOUT ANY WARRANTY; without even the
// implied warranty of MERCHANTABILITY or FITNESS FOR A PARTICULAR
// PURPOSE.

#include "base.hh"
#include "cmd.hh"
#include "app_state.hh"
#include "database.hh"
#include "git_change.hh"
#include "git_export.hh"
#include "project.hh"
#include "rcs_import.hh"
#include "revision.hh"
#include "keys.hh"
#include "key_store.hh"

using std::map;
using std::set;
using std::string;
using std::vector;

CMD(rcs_import, "rcs_import", "", CMD_REF(debug), N_("RCSFILE..."),
    N_("Parses versions in RCS files"),
    N_("This command doesn't reconstruct or import revisions.  "
       "You probably want to use cvs_import."),
    options::opts::branch)
{
  database db(app);
  project_t project(db);

  if (args.size() < 1)
    throw usage(execid);

  for (args_vector::const_iterator i = args.begin();
       i != args.end(); ++i)
<<<<<<< HEAD
    test_parse_rcs_file(system_path((*i)(), origin::user));
=======
    test_parse_rcs_file(project, system_path((*i)()));
>>>>>>> 54a6953a
}


CMD(cvs_import, "cvs_import", "", CMD_REF(vcs), N_("CVSROOT"),
    N_("Imports all versions in a CVS repository"),
    "",
    options::opts::branch | options::opts::dryrun |
    options::opts::until)
{
  database db(app);
  key_store keys(app);
  project_t project(db);

  if (args.size() != 1)
    throw usage(execid);

<<<<<<< HEAD
  E(!app.opts.branch().empty(), origin::user,
    F("need base --branch argument for importing"));

  system_path cvsroot(idx(args, 0)(), origin::user);
=======
  system_path cvsroot(idx(args, 0)());
>>>>>>> 54a6953a
  require_path_is_directory(cvsroot,
                            F("path %s does not exist") % cvsroot,
                            F("'%s' is not a directory") % cvsroot);

  // make sure we can sign certs using the selected key; also requests
  // the password (if necessary) up front rather than after some arbitrary
  // amount of work
  cache_user_key(app.opts, app.lua, db, keys, project);

<<<<<<< HEAD
  import_cvs_repo(project, keys, cvsroot, app.opts.branch);
=======
  import_cvs_repo(app.opts, app.lua, project, keys, cvsroot);
>>>>>>> 54a6953a
}


CMD(git_export, "git_export", "", CMD_REF(vcs), (""),
    N_("Produces a git fast-export data stream on stdout"),
    (""),
    options::opts::authors_file | options::opts::branches_file |
    options::opts::log_revids | options::opts::log_certs | 
    options::opts::use_one_changelog |
    options::opts::import_marks | options::opts::export_marks |
    options::opts::refs)
{
  database db(app);

  if (args.size() != 0)
    throw usage(execid);

  map<string, string> author_map;
  map<string, string> branch_map;

  if (!app.opts.authors_file.empty())
    {
      P(F("reading author mappings from '%s'") % app.opts.authors_file);
      read_mappings(app.opts.authors_file, author_map);
    }

  if (!app.opts.branches_file.empty())
    {
      P(F("reading branch mappings from '%s'") % app.opts.branches_file);
      read_mappings(app.opts.branches_file, branch_map);
    }

  map<revision_id, size_t> marked_revs;

  if (!app.opts.import_marks.empty())
    {
      P(F("importing revision marks from '%s'") % app.opts.import_marks);
      import_marks(app.opts.import_marks, marked_revs);
    }

  set<revision_id> revision_set;
  db.get_revision_ids(revision_set);

  // remove marked revs from the set to be exported
  for (map<revision_id, size_t>::const_iterator
         i = marked_revs.begin(); i != marked_revs.end(); ++i)
    revision_set.erase(i->first);

  vector<revision_id> revisions;
  toposort(db, revision_set, revisions);

  map<revision_id, git_change> change_map;

  load_changes(db, revisions, change_map);

  // needs author and branch maps
  export_changes(db,
                 revisions, marked_revs,
                 author_map, branch_map, change_map,
                 app.opts.log_revids, app.opts.log_certs,
                 app.opts.use_one_changelog);

  if (app.opts.refs.find("revs") != app.opts.refs.end())
    export_rev_refs(revisions, marked_revs);

  if (app.opts.refs.find("roots") != app.opts.refs.end())
    export_root_refs(db, marked_revs);

  if (app.opts.refs.find("leaves") != app.opts.refs.end())
    export_leaf_refs(db, marked_revs);

  if (!app.opts.export_marks.empty())
    {
      P(F("exporting revision marks to '%s'") % app.opts.export_marks);
      export_marks(app.opts.export_marks, marked_revs);
    }
}

// Local Variables:
// mode: C++
// fill-column: 76
// c-file-style: "gnu"
// indent-tabs-mode: nil
// End:
// vim: et:sw=2:sts=2:ts=2:cino=>2s,{s,\:s,+s,t0,g0,^-2,e-2,n-2,p2s,(0,=s:<|MERGE_RESOLUTION|>--- conflicted
+++ resolved
@@ -39,11 +39,7 @@
 
   for (args_vector::const_iterator i = args.begin();
        i != args.end(); ++i)
-<<<<<<< HEAD
-    test_parse_rcs_file(system_path((*i)(), origin::user));
-=======
-    test_parse_rcs_file(project, system_path((*i)()));
->>>>>>> 54a6953a
+    test_parse_rcs_file(project, system_path((*i)()), origin::user);
 }
 
 
@@ -60,14 +56,7 @@
   if (args.size() != 1)
     throw usage(execid);
 
-<<<<<<< HEAD
-  E(!app.opts.branch().empty(), origin::user,
-    F("need base --branch argument for importing"));
-
   system_path cvsroot(idx(args, 0)(), origin::user);
-=======
-  system_path cvsroot(idx(args, 0)());
->>>>>>> 54a6953a
   require_path_is_directory(cvsroot,
                             F("path %s does not exist") % cvsroot,
                             F("'%s' is not a directory") % cvsroot);
@@ -77,11 +66,7 @@
   // amount of work
   cache_user_key(app.opts, app.lua, db, keys, project);
 
-<<<<<<< HEAD
-  import_cvs_repo(project, keys, cvsroot, app.opts.branch);
-=======
   import_cvs_repo(app.opts, app.lua, project, keys, cvsroot);
->>>>>>> 54a6953a
 }
 
 
