// Copyright (C) 2006 Nathaniel Smith <njs@pobox.com>
//
// This program is made available under the GNU GPL version 2.0 or
// greater. See the accompanying file COPYING for details.
//
// This program is distributed WITHOUT ANY WARRANTY; without even the
// implied warranty of MERCHANTABILITY or FITNESS FOR A PARTICULAR
// PURPOSE.

// This file holds a registry of different SHA-1 implementations, and lets us
// benchmark them.

#include "base.hh"
#include <botan/botan.h>
#include <botan/sha160.h>

// Botan 1.7.22 and 1.8.x specific sha1 benchmarking code uses botan's
// own timer and measures botan's different SHA1 providers, instead of
// only measuring one.
#if BOTAN_VERSION_CODE >= BOTAN_VERSION_CODE_FOR(1,7,22)
  #include <botan/libstate.h>
  #include <botan/benchmark.h>

  // Choose a timer implementation
  #if defined(BOTAN_HAS_TIMER_POSIX)
    #include <botan/tm_posix.h>
    typedef Botan::POSIX_Timer benchmark_timer_class;
  #elif defined(BOTAN_HAS_TIMER_UNIX)
    #include <botan/tm_unix.h>
    typedef Botan::Unix_Timer benchmark_timer_class;
  #elif defined(BOTAN_HAS_TIMER_WIN32)
    #include <botan/tm_win32.h>
    typedef Botan::Win32_Timer benchmark_timer_class;
  #elif
    /* This uses ANSI clock and gives somewhat bogus results
       due to the poor resolution
    */
    typedef Botan::Timer benchmark_timer_class;
  #endif

#endif

#include "sanity.hh"
#include "ui.hh"
#include "platform.hh"
#include "cmd.hh"
#include "transforms.hh"

using std::string;

CMD_HIDDEN(benchmark_sha1, "benchmark_sha1", "", CMD_REF(debug), "",
           N_("Benchmarks botan's SHA-1 core"),
           "",
           options::opts::none)
{
  P(F("Benchmarking botan's SHA-1 core"));

#if BOTAN_VERSION_CODE >= BOTAN_VERSION_CODE_FOR(1,7,22)
  benchmark_timer_class timer;
  Botan::AutoSeeded_RNG rng;
  Botan::Algorithm_Factory& af =
    Botan::global_state().algorithm_factory();

  const int milliseconds = 5000;

  std::map<std::string, double> results =
    Botan::algorithm_benchmark("SHA-1",  milliseconds, timer, rng, af);

  for(std::map<std::string, double>::const_iterator i = results.begin();
      i != results.end(); ++i)
    {
      P(F("SHA-1 provider '%s': %s MiB/s") % i->first % i->second);
    }

#else
  int mebibytes = 100;
  string test_str(mebibytes << 20, 'a');
<<<<<<< HEAD
  data test_data(test_str);
  id foo;
  double start = cpu_now();
  calculate_ident(test_data, foo);
  double end = cpu_now();
  double mebibytes_per_sec = mebibytes / (end - start);
  P(F("%s MiB/s") % mebibytes_per_sec);
#endif
=======
  data test_data(test_str, origin::internal);
  for (map<int, pair<string, sha1_maker*> >::const_iterator i = registry().begin();
       i != registry().end(); ++i)
    {
      maker_to_be_benchmarked = i->second.second;
      id foo;
      double start = cpu_now();
      calculate_ident(test_data, foo);
      double end = cpu_now();
      double mebibytes_per_sec = mebibytes / (end - start);
      P(F("%s: %s MiB/s") % i->second.first % mebibytes_per_sec);
    }
>>>>>>> 7e2c7a75
}


// Local Variables:
// mode: C++
// fill-column: 76
// c-file-style: "gnu"
// indent-tabs-mode: nil
// End:
// vim: et:sw=2:sts=2:ts=2:cino=>2s,{s,\:s,+s,t0,g0,^-2,e-2,n-2,p2s,(0,=s:
<|MERGE_RESOLUTION|>--- conflicted
+++ resolved
@@ -75,8 +75,7 @@
 #else
   int mebibytes = 100;
   string test_str(mebibytes << 20, 'a');
-<<<<<<< HEAD
-  data test_data(test_str);
+  data test_data(test_str, origin::internal);
   id foo;
   double start = cpu_now();
   calculate_ident(test_data, foo);
@@ -84,20 +83,6 @@
   double mebibytes_per_sec = mebibytes / (end - start);
   P(F("%s MiB/s") % mebibytes_per_sec);
 #endif
-=======
-  data test_data(test_str, origin::internal);
-  for (map<int, pair<string, sha1_maker*> >::const_iterator i = registry().begin();
-       i != registry().end(); ++i)
-    {
-      maker_to_be_benchmarked = i->second.second;
-      id foo;
-      double start = cpu_now();
-      calculate_ident(test_data, foo);
-      double end = cpu_now();
-      double mebibytes_per_sec = mebibytes / (end - start);
-      P(F("%s: %s MiB/s") % i->second.first % mebibytes_per_sec);
-    }
->>>>>>> 7e2c7a75
 }
 
 
