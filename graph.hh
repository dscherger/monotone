--- conflicted
+++ resolved
@@ -52,14 +52,11 @@
                        std::set<revision_id> & a_uncommon_ancs,
                        std::set<revision_id> & b_uncommon_ancs);
 
-<<<<<<< HEAD
-=======
 void
 get_all_ancestors(std::set<revision_id> const & start, 
                   rev_ancestry_map const & child_to_parent_map,
                   std::set<revision_id> & ancestors);
                        
->>>>>>> 5b4942bf
 
 
 #endif // __GRAPH__HH__
