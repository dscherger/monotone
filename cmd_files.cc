--- conflicted
+++ resolved
@@ -75,15 +75,9 @@
 
 }
 
-<<<<<<< HEAD
 CMD(fdiff, N_("debug"), N_("SRCNAME DESTNAME SRCID DESTID"),
     N_("diff 2 files and output result"),
-    OPT_CONTEXT_DIFF % OPT_UNIFIED_DIFF)
-=======
-CMD(fdiff, N_("debug"), N_("[-c|-u] [-p] <sname> <dname> <s_id> <d_id>"),
-    N_("diff 2 files and output result"),
     OPT_CONTEXT_DIFF % OPT_UNIFIED_DIFF % OPT_SHOW_ENCLOSER)
->>>>>>> 8f0f38a6
 {
   if (args.size() != 4)
     throw usage(name);
@@ -107,26 +101,14 @@
   app.db.get_file_version(src_id, src);
   app.db.get_file_version(dst_id, dst);
 
-<<<<<<< HEAD
+  string pattern("");
+  if (app.diff_show_encloser)
+    app.lua.hook_get_encloser_pattern(file_path_external(src_name), pattern);
+
   make_diff(src_name, dst_name,
             src_id, dst_id,
             src.inner(), dst.inner(),
-            cout, app.diff_format);
-=======
-  vector<string> src_lines, dst_lines;
-
-  split_into_lines(src.inner()(), src_lines);
-  split_into_lines(dst.inner()(), dst_lines);
-
-  string pattern("");
-  if (app.diff_show_encloser)
-    app.lua.hook_get_encloser_pattern(file_path_external(src_name), pattern);
-
-  make_diff(src_name, dst_name,
-            src_id, dst_id,
-            src_lines, dst_lines,
             cout, app.diff_format, pattern);
->>>>>>> 8f0f38a6
 }
 
 CMD(annotate, N_("informative"), N_("PATH"),
@@ -184,7 +166,7 @@
   if (args.size() == 1)
     {
       read_localized_data(file_path_external(idx(args, 0)), 
-			  dat, app.lua);
+                          dat, app.lua);
     }
   else
     {
