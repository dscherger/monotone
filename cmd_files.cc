// Copyright (C) 2002 Graydon Hoare <graydon@pobox.com>
//
// This program is made available under the GNU GPL version 2.0 or
// greater. See the accompanying file COPYING for details.
//
// This program is distributed WITHOUT ANY WARRANTY; without even the
// implied warranty of MERCHANTABILITY or FITNESS FOR A PARTICULAR
// PURPOSE.

#include "base.hh"
#include <iostream>
#include <iterator>

#include "annotate.hh"
#include "revision.hh"
#include "cmd.hh"
#include "diff_patch.hh"
#include "file_io.hh"
#include "simplestring_xform.hh"
#include "transforms.hh"
#include "app_state.hh"
#include "project.hh"

using std::cout;
using std::ostream_iterator;
using std::string;
using std::vector;

// fload, fmerge, and fdiff are simple commands for debugging the line
// merger.

CMD(fload, "fload", "", CMD_REF(debug), "",
    N_("Loads a file's contents into the database"),
    "",
    options::opts::none)
{
  data dat;
  read_data_stdin(dat);

  file_id f_id;
  file_data f_data(dat);

  calculate_ident (f_data, f_id);

  database db(app);
  transaction_guard guard(db);
  db.put_file(f_id, f_data);
  guard.commit();
}

CMD(fmerge, "fmerge", "", CMD_REF(debug), N_("<parent> <left> <right>"),
    N_("Merges 3 files and outputs the result"),
    "",
    options::opts::none)
{
  if (args.size() != 3)
    throw usage(execid);

  file_id 
    anc_id(idx(args, 0)()), 
    left_id(idx(args, 1)()), 
    right_id(idx(args, 2)());

  file_data anc, left, right;

  database db(app);
  N(db.file_version_exists (anc_id),
    F("ancestor file id does not exist"));

  N(db.file_version_exists (left_id),
    F("left file id does not exist"));

  N(db.file_version_exists (right_id),
    F("right file id does not exist"));

  db.get_file_version(anc_id, anc);
  db.get_file_version(left_id, left);
  db.get_file_version(right_id, right);

  vector<string> anc_lines, left_lines, right_lines, merged_lines;

  split_into_lines(anc.inner()(), anc_lines);
  split_into_lines(left.inner()(), left_lines);
  split_into_lines(right.inner()(), right_lines);
  N(merge3(anc_lines, left_lines, right_lines, merged_lines), F("merge failed"));
  copy(merged_lines.begin(), merged_lines.end(), ostream_iterator<string>(cout, "\n"));

}

CMD(fdiff, "fdiff", "", CMD_REF(debug), N_("SRCNAME DESTNAME SRCID DESTID"),
    N_("Differences 2 files and outputs the result"),
    "",
    options::opts::diff_options)
{
  if (args.size() != 4)
    throw usage(execid);

  string const
    & src_name = idx(args, 0)(),
    & dst_name = idx(args, 1)();

  file_id 
    src_id(idx(args, 2)()), 
    dst_id(idx(args, 3)());

  file_data src, dst;

  database db(app);
  N(db.file_version_exists (src_id),
    F("source file id does not exist"));

  N(db.file_version_exists (dst_id),
    F("destination file id does not exist"));

  db.get_file_version(src_id, src);
  db.get_file_version(dst_id, dst);

  string pattern("");
  if (!app.opts.no_show_encloser)
    app.lua.hook_get_encloser_pattern(file_path_external(utf8(src_name)), pattern);

  make_diff(src_name, dst_name,
            src_id, dst_id,
            src.inner(), dst.inner(),
            cout, app.opts.diff_format, pattern);
}

CMD(annotate, "annotate", "", CMD_REF(informative), N_("PATH"),
    N_("Prints an annotated copy of a file"),
    N_("Calculates and prints an annotated copy of the given file from "
       "the specified REVISION."),
    options::opts::revision | options::opts::revs_only)
{
  revision_id rid;
<<<<<<< HEAD
  database db(app);
  project_t project(db);
=======
  project_set projects(app.db, app.lua, app.opts);
>>>>>>> 2b18d067

  if (app.opts.revision_selectors.size() == 0)
    app.require_workspace();

  if ((args.size() != 1) || (app.opts.revision_selectors.size() > 1))
    throw usage(execid);

  file_path file = file_path_external(idx(args, 0));

  L(FL("annotate file '%s'") % file);

  roster_t roster;
  if (app.opts.revision_selectors.size() == 0)
    {
      // What this _should_ do is calculate the current workspace roster
      // and/or revision and hand that to do_annotate.  This should just
      // work, no matter how many parents the workspace has.  However,
      // do_annotate currently expects to be given a file_t and revision_id
      // corresponding to items already in the database.  This is a minor
      // bug in the one-parent case (it means annotate will not show you
      // changes in the working copy) but is fatal in the two-parent case.
      // Thus, what we do instead is get the parent rosters, refuse to
      // proceed if there's more than one, and give do_annotate what it
      // wants.  See tests/two_parent_workspace_annotate.

      revision_t rev;
      app.work.get_work_rev(rev);
      N(rev.edges.size() == 1,
        F("with no revision selected, this command can only be used in "
          "a single-parent workspace"));

      rid = edge_old_revision(rev.edges.begin());

      // this call will change to something else when the above bug is
      // fixed, and so should not be merged with the identical call in
      // the else branch.
      db.get_roster(rid, roster);
    }
  else
    {
<<<<<<< HEAD
      complete(app, project, idx(app.opts.revision_selectors, 0)(), rid);
      db.get_roster(rid, roster);
=======
      complete(app, projects, idx(app.opts.revision_selectors, 0)(), rid);
      app.db.get_roster(rid, roster);
>>>>>>> 2b18d067
    }

  // find the version of the file requested
  N(roster.has_node(file), 
    F("no such file '%s' in revision '%s'") % file % rid);
  node_t node = roster.get_node(file);
  N(is_file_t(node), 
    F("'%s' in revision '%s' is not a file") % file % rid);

  file_t file_node = downcast_to_file_t(node);
  L(FL("annotate for file_id %s") % file_node->self);
  do_annotate(projects, file_node, rid, app.opts.revs_only);
}

CMD(identify, "identify", "", CMD_REF(debug), N_("[PATH]"),
    N_("Calculates the identity of a file or stdin"),
    N_("If any PATH is given, calculates their identity; otherwise, the "
       "one from the standard input is calculated."),
    options::opts::none)
{
  if (!(args.size() == 0 || args.size() == 1))
    throw usage(execid);

  data dat;

  if (args.size() == 1)
    {
      read_data_for_command_line(idx(args, 0), dat);
    }
  else
    {
      read_data_stdin(dat);
    }

  hexenc<id> ident;
  calculate_ident(dat, ident);
  cout << ident << '\n';
}

// Name: identify
// Arguments:
//   1: a file path
// Added in: 4.2
// Purpose: Prints the fileid of the given file (aka hash)
//
// Output format: a single, 40 byte long hex-encoded id
//
// Error conditions: If the file path doesn't point to a valid file prints
// an error message to stderr and exits with status 1.
CMD_AUTOMATE(identify, N_("PATH"),
             N_("Prints the file identifier of a file"),
             "",
             options::opts::none)
{
  N(args.size() == 1,
    F("wrong argument count"));
  
  utf8 path = idx(args, 0);
  
  N(path() != "-",
    F("Cannot read from stdin"));
  
  data dat;
  read_data_for_command_line(path, dat);
  
  hexenc<id> ident;
  calculate_ident(dat, ident);
  
  output << ident << '\n';
}

static void
dump_file(database & db, std::ostream & output, file_id & ident)
{
  N(db.file_version_exists(ident),
    F("no file version %s found in database") % ident);

  file_data dat;
  L(FL("dumping file %s") % ident);
  db.get_file_version(ident, dat);
  output.write(dat.inner()().data(), dat.inner()().size());
}

static void
dump_file(database & db, std::ostream & output, revision_id rid, utf8 filename)
{
  N(db.revision_exists(rid), 
    F("no such revision '%s'") % rid);

  // Paths are interpreted as standard external ones when we're in a
  // workspace, but as project-rooted external ones otherwise.
  file_path fp = file_path_external(filename);

  roster_t roster;
  marking_map marks;
  db.get_roster(rid, roster, marks);
  N(roster.has_node(fp), 
    F("no file '%s' found in revision '%s'") % fp % rid);
  
  node_t node = roster.get_node(fp);
  N((!null_node(node->self) && is_file_t(node)), 
    F("no file '%s' found in revision '%s'") % fp % rid);

  file_t file_node = downcast_to_file_t(node);
  dump_file(db, output, file_node->content);
}

CMD(cat, "cat", "", CMD_REF(informative),
    N_("FILENAME"),
    N_("Prints a file from the database"),
    N_("Fetches the given file FILENAME from the database and prints it "
       "to the standard output."),
    options::opts::revision)
{
  if (args.size() != 1)
    throw usage(execid);

  database db(app);
  revision_id rid;
  if (app.opts.revision_selectors.size() == 0)
    {
      app.require_workspace();

      parent_map parents;
      app.work.get_parent_rosters(db, parents);
      N(parents.size() == 1,
        F("this command can only be used in a single-parent workspace"));
      rid = parent_id(parents.begin());
    }
  else
    {
<<<<<<< HEAD
      project_t project(db);
      complete(app, project, idx(app.opts.revision_selectors, 0)(), rid);
=======
      project_set projects(app.db, app.lua, app.opts);
      complete(app, projects, idx(app.opts.revision_selectors, 0)(), rid);
>>>>>>> 2b18d067
    }

  dump_file(db, cout, rid, idx(args, 0));
}

// Name: get_file
// Arguments:
//   1: a file id
// Added in: 1.0
// Purpose: Prints the contents of the specified file.
//
// Output format: The file contents are output without modification.
//
// Error conditions: If the file id specified is unknown or invalid prints
// an error message to stderr and exits with status 1.
CMD_AUTOMATE(get_file, N_("FILEID"),
             N_("Prints the contents of a file (given an identifier)"),
             "",
             options::opts::none)
{
  N(args.size() == 1,
    F("wrong argument count"));

  database db(app);
  file_id ident(idx(args, 0)());
  dump_file(db, output, ident);
}

// Name: get_file_of
// Arguments:
//   1: a filename
//
// Options:
//   r: a revision id
//
// Added in: 4.0
// Purpose: Prints the contents of the specified file.
//
// Output format: The file contents are output without modification.
//
// Error conditions: If the file id specified is unknown or invalid prints
// an error message to stderr and exits with status 1.
CMD_AUTOMATE(get_file_of, N_("FILENAME"),
             N_("Prints the contents of a file (given a name)"),
             "",
             options::opts::revision)
{
  N(args.size() == 1,
    F("wrong argument count"));

  database db(app);

  revision_id rid;
  if (app.opts.revision_selectors.size() == 0)
    {
      CMD_REQUIRES_WORKSPACE(app);

      parent_map parents;
      work.get_parent_rosters(db, parents);
      N(parents.size() == 1,
        F("this command can only be used in a single-parent workspace"));
      rid = parent_id(parents.begin());
    }
  else
    {
<<<<<<< HEAD
      project_t project(db);
      complete(app, project, idx(app.opts.revision_selectors, 0)(), rid);
=======
      project_set projects(app.db, app.lua, app.opts);
      complete(app, projects, idx(app.opts.revision_selectors, 0)(), rid);
>>>>>>> 2b18d067
    }

  dump_file(db, output, rid, idx(args, 0));
}

// Local Variables:
// mode: C++
// fill-column: 76
// c-file-style: "gnu"
// indent-tabs-mode: nil
// End:
// vim: et:sw=2:sts=2:ts=2:cino=>2s,{s,\:s,+s,t0,g0,^-2,e-2,n-2,p2s,(0,=s:<|MERGE_RESOLUTION|>--- conflicted
+++ resolved
@@ -132,12 +132,8 @@
     options::opts::revision | options::opts::revs_only)
 {
   revision_id rid;
-<<<<<<< HEAD
-  database db(app);
-  project_t project(db);
-=======
-  project_set projects(app.db, app.lua, app.opts);
->>>>>>> 2b18d067
+  database db(app);
+  project_set projects(db, app.lua, app.opts);
 
   if (app.opts.revision_selectors.size() == 0)
     app.require_workspace();
@@ -178,13 +174,8 @@
     }
   else
     {
-<<<<<<< HEAD
-      complete(app, project, idx(app.opts.revision_selectors, 0)(), rid);
+      complete(app, projects, idx(app.opts.revision_selectors, 0)(), rid);
       db.get_roster(rid, roster);
-=======
-      complete(app, projects, idx(app.opts.revision_selectors, 0)(), rid);
-      app.db.get_roster(rid, roster);
->>>>>>> 2b18d067
     }
 
   // find the version of the file requested
@@ -316,13 +307,8 @@
     }
   else
     {
-<<<<<<< HEAD
-      project_t project(db);
-      complete(app, project, idx(app.opts.revision_selectors, 0)(), rid);
-=======
-      project_set projects(app.db, app.lua, app.opts);
+      project_set projects(db, app.lua, app.opts);
       complete(app, projects, idx(app.opts.revision_selectors, 0)(), rid);
->>>>>>> 2b18d067
     }
 
   dump_file(db, cout, rid, idx(args, 0));
@@ -388,13 +374,8 @@
     }
   else
     {
-<<<<<<< HEAD
-      project_t project(db);
-      complete(app, project, idx(app.opts.revision_selectors, 0)(), rid);
-=======
-      project_set projects(app.db, app.lua, app.opts);
+      project_set projects(db, app.lua, app.opts);
       complete(app, projects, idx(app.opts.revision_selectors, 0)(), rid);
->>>>>>> 2b18d067
     }
 
   dump_file(db, output, rid, idx(args, 0));
