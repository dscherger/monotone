#include <iostream>
#include <sstream>
#include <string>
#include <cctype>
#include <cstdlib>

#include <boost/lexical_cast.hpp>

#include "basic_io.hh"
#include "sanity.hh"
#include "vocab.hh"

// copyright (C) 2004 graydon hoare <graydon@pobox.com>
// all rights reserved.
// licensed to the public under the terms of the GNU GPL (>= 2)
// see the file COPYING for details

// this file provides parsing and printing primitives used by the higher
// level parser and printer routines for the two datatypes change_set and
// revision_set. every revision_set contains a number of change_sets, so
// their i/o routines are somewhat related.


void basic_io::input_source::err(std::string const & s)
{
  L(F("error in %s:%d:%d:E: %s") % name % line % col % s);
  throw informative_failure((F("error in %s:%d:%d:E: %s") 
                             % name % line % col % s).str());
}


void basic_io::tokenizer::err(std::string const & s)
{
  in.err(s);
}

std::string basic_io::escape(std::string const & s)
{
  std::string escaped;
  escaped.reserve(s.size() + 8);

  escaped += "\"";

  for (std::string::const_iterator i = s.begin(); i != s.end(); ++i)
    {
      switch (*i)
        {
        case '\\':
        case '"':
          escaped += '\\';
        default:
          escaped += *i;
        }
    }

  escaped += "\"";

  return escaped;
}

basic_io::stanza::stanza() : indent(0)
{}

void basic_io::stanza::push_hex_pair(std::string const & k, std::string const & v)
{
  for (std::string::const_iterator i = k.begin(); i != k.end(); ++i)
    I(std::isalnum(*i) || *i == '_');

  for (std::string::const_iterator i = v.begin(); i != v.end(); ++i)
    I(std::isxdigit(*i));
  
  entries.push_back(std::make_pair(k, "[" + v + "]"));
  if (k.size() > indent)
    indent = k.size();
}

void basic_io::stanza::push_hex_triple(std::string const & k, 
				       std::string const & n, 
				       std::string const & v)
{
  for (std::string::const_iterator i = k.begin(); i != k.end(); ++i)
    I(std::isalnum(*i) || *i == '_');

  for (std::string::const_iterator i = v.begin(); i != v.end(); ++i)
    I(std::isxdigit(*i));
  
  entries.push_back(std::make_pair(k, escape(n) + " " + "[" + v + "]"));
  if (k.size() > indent)
    indent = k.size();
}

void basic_io::stanza::push_str_pair(std::string const & k, std::string const & v)
{
  for (std::string::const_iterator i = k.begin(); i != k.end(); ++i)
    I(std::isalnum(*i) || *i == '_');

  entries.push_back(std::make_pair(k, escape(v)));
  if (k.size() > indent)
    indent = k.size();
}

void basic_io::stanza::push_file_pair(std::string const & k, file_path const & v)
{
  push_str_pair(k, v.as_internal());
}

<<<<<<< HEAD
void basic_io::stanza::push_str_multi(std::string const & k,
                                      std::vector<std::string> const & v)
=======
void basic_io::stanza::push_str_triple(std::string const & k, 
				       std::string const & n,
				       std::string const & v)
>>>>>>> cac5ee6c
{
  for (std::string::const_iterator i = k.begin(); i != k.end(); ++i)
    I(std::isalnum(*i) || *i == '_');

<<<<<<< HEAD
  std::string val;
  bool first = true;
  for (std::vector<std::string>::const_iterator i = v.begin();
       i != v.end(); ++i)
    {
      if (!first)
        val += " ";
      val += escape(*i);
      first = false;
    }
  entries.push_back(std::make_pair(k, val));
=======
  entries.push_back(std::make_pair(k, escape(n) + " " + escape(v)));
>>>>>>> cac5ee6c
  if (k.size() > indent)
    indent = k.size();
}

<<<<<<< HEAD
=======

>>>>>>> cac5ee6c
basic_io::printer::printer(std::ostream & ost) 
  : empty_output(true), out(ost)
{}

void basic_io::printer::print_stanza(stanza const & st)
{
  if (empty_output)
    empty_output = false;
  else
    out.put('\n');
  
  for (std::vector<std::pair<std::string, std::string> >::const_iterator i = st.entries.begin();
       i != st.entries.end(); ++i)
    {
      for (size_t k = i->first.size(); k < st.indent; ++k)
        out.put(' ');
      out.write(i->first.data(), i->first.size());
      out.put(' ');
      out.write(i->second.data(), i->second.size());
      out.put('\n');
    }
}

void basic_io::parser::err(std::string const & s)
{
  tok.err(s);
}

std::string basic_io::parser::tt2str(token_type tt)
{
  switch (tt)
    {
    case basic_io::TOK_STRING:
      return "TOK_STRING";
    case basic_io::TOK_SYMBOL:
      return "TOK_SYMBOL";
    case basic_io::TOK_HEX:
      return "TOK_HEX";
    case basic_io::TOK_NONE:
      return "TOK_NONE";
    }
  return "TOK_UNKNOWN";
}

<|MERGE_RESOLUTION|>--- conflicted
+++ resolved
@@ -104,19 +104,12 @@
   push_str_pair(k, v.as_internal());
 }
 
-<<<<<<< HEAD
 void basic_io::stanza::push_str_multi(std::string const & k,
                                       std::vector<std::string> const & v)
-=======
-void basic_io::stanza::push_str_triple(std::string const & k, 
-				       std::string const & n,
-				       std::string const & v)
->>>>>>> cac5ee6c
 {
   for (std::string::const_iterator i = k.begin(); i != k.end(); ++i)
     I(std::isalnum(*i) || *i == '_');
 
-<<<<<<< HEAD
   std::string val;
   bool first = true;
   for (std::vector<std::string>::const_iterator i = v.begin();
@@ -128,17 +121,23 @@
       first = false;
     }
   entries.push_back(std::make_pair(k, val));
-=======
-  entries.push_back(std::make_pair(k, escape(n) + " " + escape(v)));
->>>>>>> cac5ee6c
   if (k.size() > indent)
     indent = k.size();
 }
 
-<<<<<<< HEAD
-=======
+void basic_io::stanza::push_str_triple(std::string const & k, 
+				       std::string const & n,
+				       std::string const & v)
+{
+  for (std::string::const_iterator i = k.begin(); i != k.end(); ++i)
+    I(std::isalnum(*i) || *i == '_');
 
->>>>>>> cac5ee6c
+  entries.push_back(std::make_pair(k, escape(n) + " " + escape(v)));
+  if (k.size() > indent)
+    indent = k.size();
+}
+
+
 basic_io::printer::printer(std::ostream & ost) 
   : empty_output(true), out(ost)
 {}
