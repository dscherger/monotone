<<<<<<< HEAD
=======
monotone (0.29-1) unstable; urgency=low

  * New upstream release.
  * Use /usr/bin/editor. Closes: #379217.
  * Depend on libboost-program-options-dev.

 -- Shaun Jackman <sjackman@debian.org>  Wed, 23 Aug 2006 12:01:47 -0600

monotone (0.29-0.1) unstable; urgency=low

  * New upstream release.

 -- Nathaniel Smith <njs@pobox.com>  Sun, 20 Aug 2006 00:26:56 -0700

>>>>>>> dc482b89
monotone (0.28-1) unstable; urgency=low

  * New upstream release.
  * New maintainer.
  * Add watch file.
  * Update policy to version 3.7.2.1. No changes necessary.
  * Update the FSF address. 

 -- Shaun Jackman <sjackman@debian.org>  Mon, 24 Jul 2006 10:44:56 -0600

monotone (0.28-0.1) unstable; urgency=low

  * New upstream release.

 -- Nathaniel Smith <njs@pobox.com>  Fri, 21 Jul 2006 23:02:59 -0700

monotone (0.27-0.1) unstable; urgency=low

  * New upstream release.

 -- Nathaniel Smith <njs@pobox.com>  Sat, 17 Jun 2006 14:47:27 -0700

monotone (0.26.0-2) unstable; urgency=low

  * Closes: #358096: FTBFS with G++ 4.1: extra qualification
  * Closes: #358220: upgrade to 0.25
  * Closes: #363440: New upstream release
  * Closes: #366908: please update to 0.26

 -- Tomas Fasth <tomfa@debian.org>  Sun, 14 May 2006 06:22:59 +0000

monotone (0.26.0-1) unstable; urgency=low

  * Built (with pdebuild) for upload to debian archive.

 -- Tomas Fasth <tomfa@debian.org>  Sun, 14 May 2006 06:21:14 +0000

monotone (0.26.0-0.2) unstable; urgency=low

  * Added examples to the files that should end up in the documentation.

 -- Richard Levitte <richard@levitte.org>  Tue, 25 Apr 2006 11:30:05 +0200

monotone (0.26.0-0.1) unstable; urgency=low

  * New upstream release.  (NB: The official upstream version number
    is "0.26", but an error with the pre-release packages makes the
    extra ".0" necessary.)

 -- Nathaniel Smith <njs@pobox.com>  Sat,  8 Apr 2006 19:42:55 -0700

monotone (0.26pre3-0.1) unstable; urgency=low

  * New upstream release.

 -- Nathaniel Smith <njs@pobox.com>  Wed, 29 Mar 2006 03:23:23 -0800

monotone (0.26pre2-0.1) unstable; urgency=low

  * New upstream release.

 -- Nathaniel Smith <njs@pobox.com>  Sat, 11 Feb 2006 13:36:27 -0800

monotone (0.26pre1-0.1) unstable; urgency=low

  * New upstream release.

 -- Nathaniel Smith <njs@pobox.com>  Sun,  8 Jan 2006 21:25:54 -0800

monotone (0.25-1) unstable; urgency=low

  * Built (with pdebuild) for upload to debian archive.

 -- Tomas Fasth <tomfa@debian.org>  Sun,  8 Jan 2006 09:27:17 +0000

monotone (0.25-0.1) unstable; urgency=low

  * New upstream release.

 -- Nathaniel Smith <njs@pobox.com>  Thu, 29 Dec 2005 13:28:11 -0800

monotone (0.24-1) unstable; urgency=low

  * New upstream release.

 -- Tomas Fasth <tomfa@debian.org>  Sun, 18 Dec 2005 23:30:28 +0000

monotone (0.24-0.1) unstable; urgency=low

  * New upstream release.

 -- Nathaniel Smith <njs@pobox.com>  Sat, 26 Nov 2005 17:33:48 -0800

monotone (0.23-4) unstable; urgency=low

  * Applied a patch from Frank to actually make things work as intended.
  * Closes: #334999: FTBFS on arm/hppa/m68k: please use g++-3.4

 -- Tomas Fasth <tomfa@debian.org>  Sun, 23 Oct 2005 23:25:09 +0000

monotone (0.23-3) unstable; urgency=low

  * The build script is now configured to explicitly use g++-3.4 for arm,
    hppa and m68k architectures as requested by Frank Lichtenheld.
  * Closes: #334999: FTBFS on arm/hppa/m68k: please use g++-3.4

 -- Tomas Fasth <tomfa@debian.org>  Sat, 22 Oct 2005 16:46:26 +0000

monotone (0.23-2) unstable; urgency=low

  * Arm, hppa and m68k is now build-depending on g++-3.4
  * Closes: #334999: FTBFS on arm/hppa/m68k: please use g++-3.4
  * Build is now controlled by Common Debian Build System (CDBS).

 -- Tomas Fasth <tomfa@debian.org>  Fri, 21 Oct 2005 17:18:16 +0000

monotone (0.23-1) unstable; urgency=low

  * Rebuild in clean environment for upload to debian archive.

 -- Tomas Fasth <tomfa@debian.org>  Mon, 10 Oct 2005 16:59:06 +0000

monotone (0.23-0.1) unstable; urgency=low

  * New upstream release.

 -- Nathaniel Smith <njs@pobox.com>  Thu, 29 Sep 2005 23:50:22 -0700

monotone (0.22-2) unstable; urgency=high

  * Closes: #323858: package has unmet dependencies
  * New build to fix broken library dependencies for unstable.

 -- Tomas Fasth <tomfa@debian.org>  Thu, 18 Aug 2005 23:08:51 +0000

monotone (0.22-1) unstable; urgency=low

  * Rebuild in clean environment (pdebuild) for upload to debian
    archive.

 -- Tomas Fasth <tomfa@debian.org>  Tue,  9 Aug 2005 16:12:08 +0000

monotone (0.22-0.1) unstable; urgency=low

  * New upstream release.

 -- nathaniel smith <njs@pobox.com>  Mon,  8 Aug 2005 20:18:54 -0700

monotone (0.21-3) unstable; urgency=low

  * Recompile due to transition to gcc 4.0 in unstable (sid).
  * Closes: #319149: ftbfs [sparc]
    'boost::re_detail::c_traits_base::&lt;anonymous enum&gt;' is/uses
    anonymous type
  * Closes: #321539: uninstallable due to missing libboost packages

 -- Tomas Fasth <tomfa@debian.org>  Sat,  6 Aug 2005 11:16:31 +0000

monotone (0.21-2) unstable; urgency=low

  * Added debian/README.Debian and debian/TODO.Debian.

 -- Tomas Fasth <tomfa@debian.org>  Fri, 29 Jul 2005 13:44:35 +0000

monotone (0.21-1) unstable; urgency=low

  * Rebuild in clean environment (pdebuild) for upload to debian archive.

 -- Tomas Fasth <tomfa@debian.org>  Tue, 19 Jul 2005 16:42:22 +0000

monotone (0.21-0.1) unstable; urgency=low

  * New upstream release.

 -- nathaniel smith <njs@pobox.com>  Sun, 17 Jul 2005 15:44:29 -0700

monotone (0.20-1) unstable; urgency=low

  * Rebuild in clean environment (pdebuild) for upload to debian archive.
  * Added Build-Depends: texinfo; As suggested by "Matthew A. Nicholson"
    <matt@matt-land.com>

 -- Tomas Fasth <tomfa@debian.org>  Wed,  6 Jul 2005 20:12:37 +0000

monotone (0.20-0.1) unstable; urgency=low

  * New upstream release.

 -- nathaniel smith <njs@pobox.com>  Tue,  5 Jul 2005 21:55:56 -0700

monotone (0.19-1) unstable; urgency=low

  * New upstream release.
  * Closes: #304935: apt-cache search revision fails to print a
    reference to 'monotone'
  * Closes: #305687: Duplicate sentence in monotone.info
  * Closes: #305688: Spelling mistake in package description.
  * Closes: #308076: v0.19 is out

 -- Tomas Fasth <tomfa@debian.org>  Sat,  7 May 2005 22:03:48 +0000

monotone (0.18-1) unstable; urgency=low

  * New upstream release.
  * First upload to Debian Archives.

 -- Tomas Fasth <tomfa@debian.org>  Tue, 12 Apr 2005 13:28:25 +0000

monotone (0.17-1) unstable; urgency=low

  * New upstream release

 -- nathaniel smith <njs@pobox.com>  Fri, 18 Mar 2005 15:44:48 -0800

monotone (0.15-1) unstable; urgency=low

  * New upstream release

 -- graydon hoare <graydon@pobox.com>  Sun,  7 Nov 2004 14:06:03 -0400

monotone (0.14-1) unstable; urgency=low

  * New upstream release

 -- graydon hoare <graydon@pobox.com>  Mon,  2 Aug 2004 12:51:18 -0400

monotone (0.13-1) unstable; urgency=low

  * New upstream release

 -- graydon hoare <graydon@pobox.com>  Fri, 21 May 2004 00:49:49 -0400

monotone (0.12-1) unstable; urgency=low

  * New upstream release

 -- graydon hoare <graydon@pobox.com>  Sun,  2 May 2004 22:15:47 -0400

monotone (0.11-1) unstable; urgency=low

  * New upstream release

 -- graydon hoare <graydon@pobox.com>  Mon, 29 Mar 2004 12:18:37 -0500

monotone (0.10-1) unstable; urgency=low

  * New upstream release

 -- graydon hoare <graydon@pobox.com>  Mon,  1 Mar 2004 02:23:57 -0500

monotone (0.9-1) unstable; urgency=low

  * New upstream release

 -- graydon hoare <graydon@pobox.com>  Fri,  9 Jan 2004 00:09:12 -0500

monotone (0.8-1) unstable; urgency=low

  * New upstream release

 -- graydon hoare <graydon@pobox.com>  Fri, 21 Nov 2003 23:58:42 -0500

monotone (0.7-1) unstable; urgency=low

  * New upstream release

 -- graydon hoare <graydon@pobox.com>  Mon,  3 Nov 2003 00:33:47 -0500

monotone (0.6-1) unstable; urgency=low

  * New upstream release

 -- graydon hoare <graydon@pobox.com>  Sat, 18 Oct 2003 23:05:27 -0400

monotone (0.5-1) unstable; urgency=low

  * New upstream release

 -- graydon hoare <graydon@pobox.com>  Sun, 28 Sep 2003 00:17:59 -0400

monotone (0.4-1) unstable; urgency=low

  * Initial Release.

 -- graydon hoare <graydon@pobox.com>  Fri, 26 Sep 2003 13:18:41 -0400
<|MERGE_RESOLUTION|>--- conflicted
+++ resolved
@@ -1,5 +1,3 @@
-<<<<<<< HEAD
-=======
 monotone (0.29-1) unstable; urgency=low
 
   * New upstream release.
@@ -14,7 +12,6 @@
 
  -- Nathaniel Smith <njs@pobox.com>  Sun, 20 Aug 2006 00:26:56 -0700
 
->>>>>>> dc482b89
 monotone (0.28-1) unstable; urgency=low
 
   * New upstream release.
