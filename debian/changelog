<<<<<<< HEAD
monotone (0.38-1) unstable; urgency=low

  [ Richard Levitte ]
  * New upstream release.

  [ Zack Weinberg ]
  * monotone-server.postrm: Delete default.mtn~ on purge.
    (Closes: #455058)
  * Add Homepage: and Vcs-Browser: fields to debian/control.
  * Standards-Version: 3.7.3 (no changes required).

 -- Richard Levitte <richard@levitte.org>  Wed, 12 Dec 2007 20:52:32 +0100
=======
monotone (0.38-1) UNRELEASED; urgency=low

  * The log_quits_on_SIGPIPE test malfunctions on Linux.  Add a temporary
    patch disabling it on Debian, giving upstream a chance to fix the
    problem while being able to build the Debian package without trouble.

 -- Richard Levitte <richard@levitte.org>  Tue, 11 Dec 2007 13:26:33 +0100
>>>>>>> b0a75f26

monotone (0.37-4) unstable; urgency=low

  * debian/rules: Turn compiler optimization back on by default.  Doh!
    Hopefully this shrinks hppa builds to the point where we don't need
    -mlong-calls.  Since the accidental use of -O0 in 0.37-[23] seems to
    have been responsible for the unexpected successful builds on Alpha,
    try -O1 on that architecture.  Implement DEB_BUILD_OPTIONS=noopt while
    we're at it.
  * Backport upstream's relicensing of the manual under the GPL, since
    we (and upstream) may technically have been violating the GFDL by
    not including its text in the manual proper.  Source and binary
    packages now contain no content not distributable under GPLv2 or a
    more permissive license.
  * debian/copyright: Point specifically to GPLv2 (upstream specifies
    GPLv2-or-later, let's not be exercising the 'or later' part unless
    and until they do).  Fix typo.

 -- Zack Weinberg <zackw@panix.com>  Mon, 26 Nov 2007 17:01:18 -0800

monotone (0.37-3) unstable; urgency=low

  * debian/rules: Cross-compilation and lintian fixes.
  * Clean up usage of "-" in debian/mtn.1.

 -- Zack Weinberg <zackw@panix.com>  Mon, 12 Nov 2007 07:16:05 +0000

monotone (0.37-2) unstable; urgency=low

  * Do not error out if $HOME exists but is inaccessible.  Should fix
    mips(el) FTBFS.
  * Fix bashisms in monotone-server scripts.  Thanks to Glen Ditchfield
    for finding this problem and providing part of the fix.
  * In monotone-server.postinst, set permissions and ownership of
    just-created directories whether or not we created the monotone
    user.  Thanks to Michael Berg for doing almost all the work on
    this bug.  (Closes: #437978)
  * Reincorporate debian/changelog entries for versions 0.27-1 and
    0.27-1.1.  These versions were once uploaded to Debian but their
    entries got lost from the official changelog somehow.
  * Switch from cdbs to a handwritten rules file based on debhelper
    examples.  Restore Build-Depends/Build-Depends-Indep distinction
    and monkey with the rules so that dpkg-buildpackage -B doesn't
    build the documentation.  This gets us out from under the present
    nonavailability of some of the B-D-Is on some of the buildds.
  * Info files moved to monotone-doc.  Other cleanups to that package.
  * Do not install the boilerplate ABOUT-NLS file in any of the
    packages' documentation directories.
  * Improve short descriptions.

 -- Zack Weinberg <zackw@panix.com>  Sun, 04 Nov 2007 11:53:17 -0800

monotone (0.37-1) unstable; urgency=low

  * New upstream release.
  * Clarifications to debian/copyright and AUTHORS.
  * No longer depends on any external Boost library modules.
    And there was much rejoicing.
  * Ensure sqlite I/O code sees a prototype for pread/pwrite, and make
    it enable large file support correctly.  This is believed to be
    the cause of the multi-platform FTBFS, but has only been confirmed
    to be so on powerpc.  Please file new FTBFS bugs for any remaining
    architectures that are broken.  (Closes: #439584)

 -- Richard Levitte <richard@levitte.org>  Fri, 26 Oct 2007 00:35:29 +0200

monotone (0.36-1) unstable; urgency=low

  [ Richard Levitte ]
  * New upstream release.

  [ Zack Weinberg ]
  * Bump debhelper build-dep to (>= 4.2.0) per cdbs docs.
  * Run testsuite during build.
  * Drop libboost-filesystem-dev build-dependency.
  * monotone-server.postinst, monotone-server.postrm: Do not assume
    full pathnames of ucf or adduser.  Use ucfr as well as ucf.
    At purge time:
     - do not assume ucf, adduser, or debconf are available (closes: #434604).
     - if not asked to manage the database, do not delete it.
     - if deleting the database and there is a hot journal, delete that too.
     - delete editor backups of ucf-managed conffiles.
     - expunge the auto-generated key's passphrase from 
       /etc/monotone/passphrases and if that leaves the file empty,
       delete it.
     - do not delete the monotone user or group if leaving /var/lib/monotone
       on the filesystem.
  * Bump boost build-deps to (>= 1.34.1-2) for packaging changes that make
    the configure script find the single-threaded version of
    libboost-regex.
  * Re-enable -DBOOST_SP_DISABLE_THREADS; the above should render it
    unnecessary.  This eliminates the sole divergence from upstream.
  * Correct invalid assumption in tests/invalid_--root_settings that
    the build directory is not a subdirectory of /tmp.
  * Build-depend on patch, for the sake of the testsuite.

 -- Zack Weinberg <zackw@panix.com>  Wed, 22 Aug 2007 15:06:51 -0700

monotone (0.35-2) unstable; urgency=low

  * Collapse Build-Depends-Indep into Build-Depends to work around
    a buildd bug.  (Closes: #432657)
  * Correct Ludovic Brenta's address in Uploaders.
  * Enable parallel make on multiprocessors.

  [ Ludovic Brenta ]
  * monotone-server.postrm: do not blindly erase /var/lib/monotone on
    purge; instead, delete only the default database (created in the
    postinst), and only delete the directory if empty.

 -- Zack Weinberg <zackw@panix.com>  Fri, 13 Jul 2007 08:39:58 -0700

monotone (0.35-1) unstable; urgency=low

  [ Zack Weinberg ]
  * New upstream release. (Closes: #418213, #427845, #429832)
  * Backport post-0.35 upstream fixes for boost 1.34. (Closes: #425907)
  * Rebuild against new boost. (Closes: #427687)
  * Drop tetex-bin as build-dep alternative.  Add build-deps on all of
    texinfo's suggested packages, to ensure docs build. (Closes: #422936)
  * New Dutch template translation (Closes: #415496).
  * Add build-dep on po-debconf to ensure correct construction of
    monotone-server's templates file.
  * Add a somewhat out-of-date, but better than nothing, manpage.
  * Simplify the rules file a bit.

  [ Richard Levitte ]
  * Package adopted by a team, presently Richard Levitte and Zack Weinberg,
    with sponsorship by Ludovic Brenta.  Thanks to Shaun for his work
    to date.  (Closes: #431797)

 -- Zack Weinberg <zackw@panix.com>  Tue, 10 Jul 2007 08:23:00 -0700

monotone (0.35-0.1) unstable; urgency=low

  * New upstream release.

 -- Richard Levitte <richard@levitte.org>  Mon, 07 May 2007 16:08:44 +0200

monotone (0.34-0.1) unstable; urgency=low

  * New upstream release.

 -- Richard Levitte <richard@levitte.org>  Sun, 01 Apr 2007 10:20:07 +0200

monotone (0.33-90.1) unstable; urgency=low

  * schema upgrade => monotone-server.postinst upgrade

 -- Richard Levitte <richard@levitte.org>  Sun, 25 Mar 2007 22:16:54 +0200

monotone (0.33-3) unstable; urgency=low

  * Include the Japanese and Portuguese translations from 0.31-7
    and 0.31-8, which were accidentally omitted in 0.33-2.

 -- Shaun Jackman <sjackman@debian.org>  Sat,  7 Jul 2007 11:09:04 -0600

monotone (0.33-2) unstable; urgency=low

  * Upload to unstable.

 -- Shaun Jackman <sjackman@debian.org>  Thu,  5 Jul 2007 16:58:22 -0600

monotone (0.33-1) experimental; urgency=low

  * New upstream release.
  * Update the watch file.

 -- Shaun Jackman <sjackman@debian.org>  Tue,  6 Mar 2007 13:54:19 -0700

monotone (0.33-0.1) unstable; urgency=low

  * New upstream release.

 -- Richard Levitte <richard@levitte.org>  Wed, 28 Feb 2007 23:02:43 +0100

monotone (0.32-90.2) unstable; urgency=low

  * schema upgrade => monotone-server.postinst upgrade

 -- Richard Levitte <richard@levitte.org>  Tue, 24 Jan 2007 18:06:30 +0100

monotone (0.32-90.1) unstable; urgency=low

  * monotone can depend on texlive-base-bin as well as tetex-bin.

 -- Richard Levitte <richard@levitte.org>  Mon,  8 Jan 2007 14:15:26 +0100

monotone (0.32-1) experimental; urgency=low

  * New upstream release. Closes: #409828.

 -- Shaun Jackman <sjackman@debian.org>  Mon, 12 Feb 2007 08:02:25 -0700

monotone (0.32-0.1) unstable; urgency=low

  * New upstream release.

 -- Richard Levitte <richard@levitte.org>  Wed, 27 Dec 2006 10:57:48 +0100

monotone (0.31-90.2) unstable; urgency=low

  * Another pre-0.32 "release", just to mark that an important behavior
    change has been made to the "mtn serve" command.

 -- Richard Levitte <richard@levitte.org>  Sat, 18 Nov 2006 22:25:11 +0100

monotone (0.31-90.1) unstable; urgency=low

  * Pre-0.32 "release", serving as a marker for a new infrastructure which
    has been merged into mainline and that requires database upgrades,
    which is reflected in monotone-server.postinst.

 -- Richard Levitte <richard@levitte.org>  Mon, 13 Nov 2006 23:50:45 +0100

monotone (0.31-8) unstable; urgency=low

  * Add Portuguese (pt) debconf translation. Closes: #414212.

 -- Shaun Jackman <sjackman@debian.org>  Mon, 12 Mar 2007 08:57:20 -0600

monotone (0.31-7) unstable; urgency=low

  * Add Japanese debconf translation. Closes: #413002.

 -- Shaun Jackman <sjackman@debian.org>  Thu,  1 Mar 2007 12:53:22 -0700

monotone (0.31-6) unstable; urgency=low

  * Add Czech debconf translation. Closes: #408697.

 -- Shaun Jackman <sjackman@debian.org>  Wed, 31 Jan 2007 13:14:40 -0700

monotone (0.31-5) unstable; urgency=low

  * Add Swedish debconf translation. Closes: #407868.

 -- Shaun Jackman <sjackman@debian.org>  Mon, 22 Jan 2007 10:32:37 -0700

monotone (0.31-4) unstable; urgency=low

  * Add German debconf translation. Closes: #405820.

 -- Shaun Jackman <sjackman@debian.org>  Tue,  9 Jan 2007 12:59:29 -0700

monotone (0.31-3) unstable; urgency=low

  * Add French debconf translation. Closes: #401754.

 -- Shaun Jackman <sjackman@debian.org>  Tue,  5 Dec 2006 13:37:52 -0700

monotone (0.31-2) unstable; urgency=medium

  *  Remove -DBOOST_SP_DISABLE_THREADS. Closes: #384565.

 -- Shaun Jackman <sjackman@debian.org>  Wed, 22 Nov 2006 09:53:37 -0700

monotone (0.31-1) unstable; urgency=low

  * New upstream release.
  * Update policy to version 3.7.2.2. No changes were necessary.
  * New packages: monotone-doc and monotone-server.
  * Add ps2eps, tetex-bin, texinfo, xpdf-utils to Build-Depends-Indep.

 -- Shaun Jackman <sjackman@debian.org>  Mon, 13 Nov 2006 10:16:14 -0700

monotone (0.31-0.1) unstable; urgency=low

  * New upstream release.

 -- Nathaniel Smith <njs@pobox.com>  Fri, 10 Nov 2006 21:57:59 -0800

monotone (0.30-1) unstable; urgency=low

  * New upstream release.

 -- Shaun Jackman <sjackman@debian.org>  Wed, 20 Sep 2006 12:51:24 -0600

monotone (0.30-0.1) unstable; urgency=low

  * New upstream release.

 -- Nathaniel Smith <njs@pobox.com>  Sun, 17 Sep 2006 02:53:11 -0700

monotone (0.29-1) unstable; urgency=low

  * New upstream release.
  * Use /usr/bin/editor. Closes: #379217.
  * Depend on libboost-program-options-dev.

 -- Shaun Jackman <sjackman@debian.org>  Wed, 23 Aug 2006 12:01:47 -0600

monotone (0.29-0.1) unstable; urgency=low

  * New upstream release.

 -- Nathaniel Smith <njs@pobox.com>  Sun, 20 Aug 2006 00:26:56 -0700

monotone (0.28-1) unstable; urgency=low

  * New upstream release.
  * New maintainer.
  * Add watch file.
  * Update policy to version 3.7.2.1. No changes necessary.
  * Update the FSF address.

 -- Shaun Jackman <sjackman@debian.org>  Mon, 24 Jul 2006 10:44:56 -0600

monotone (0.28-0.1) unstable; urgency=low

  * New upstream release.

 -- Nathaniel Smith <njs@pobox.com>  Fri, 21 Jul 2006 23:02:59 -0700

monotone (0.27-1.1) unstable; urgency=low

  * NMU to fix Failure to Build From Source.  Fixed debian/rules applying the
    patch suggested by Adeodato, fixed debian/control by not specifying a
    special compiler for any arches. (Closes: #377781)

 -- Margarita Manterola <marga@debian.org>  Thu, 20 Jul 2006 16:22:18 -0300

monotone (0.27-1) unstable; urgency=low

  * Built (with pdebuild) for upload to debian archive.
  * Closes: #374659: New upstream version (0.27)

 -- Tomas Fasth <tomfa@debian.org>  Mon, 10 Jul 2006 12:32:00 +0000

monotone (0.27-0.1) unstable; urgency=low

  * New upstream release.

 -- Nathaniel Smith <njs@pobox.com>  Sat, 17 Jun 2006 14:47:27 -0700

monotone (0.26.0-2) unstable; urgency=low

  * Closes: #358096: FTBFS with G++ 4.1: extra qualification
  * Closes: #358220: upgrade to 0.25
  * Closes: #363440: New upstream release
  * Closes: #366908: please update to 0.26

 -- Tomas Fasth <tomfa@debian.org>  Sun, 14 May 2006 06:22:59 +0000

monotone (0.26.0-1) unstable; urgency=low

  * Built (with pdebuild) for upload to debian archive.

 -- Tomas Fasth <tomfa@debian.org>  Sun, 14 May 2006 06:21:14 +0000

monotone (0.26.0-0.2) unstable; urgency=low

  * Added examples to the files that should end up in the documentation.

 -- Richard Levitte <richard@levitte.org>  Tue, 25 Apr 2006 11:30:05 +0200

monotone (0.26.0-0.1) unstable; urgency=low

  * New upstream release.  (NB: The official upstream version number
    is "0.26", but an error with the pre-release packages makes the
    extra ".0" necessary.)

 -- Nathaniel Smith <njs@pobox.com>  Sat,  8 Apr 2006 19:42:55 -0700

monotone (0.26pre3-0.1) unstable; urgency=low

  * New upstream release.

 -- Nathaniel Smith <njs@pobox.com>  Wed, 29 Mar 2006 03:23:23 -0800

monotone (0.26pre2-0.1) unstable; urgency=low

  * New upstream release.

 -- Nathaniel Smith <njs@pobox.com>  Sat, 11 Feb 2006 13:36:27 -0800

monotone (0.26pre1-0.1) unstable; urgency=low

  * New upstream release.

 -- Nathaniel Smith <njs@pobox.com>  Sun,  8 Jan 2006 21:25:54 -0800

monotone (0.25-1) unstable; urgency=low

  * Built (with pdebuild) for upload to debian archive.

 -- Tomas Fasth <tomfa@debian.org>  Sun,  8 Jan 2006 09:27:17 +0000

monotone (0.25-0.1) unstable; urgency=low

  * New upstream release.

 -- Nathaniel Smith <njs@pobox.com>  Thu, 29 Dec 2005 13:28:11 -0800

monotone (0.24-1) unstable; urgency=low

  * New upstream release.

 -- Tomas Fasth <tomfa@debian.org>  Sun, 18 Dec 2005 23:30:28 +0000

monotone (0.24-0.1) unstable; urgency=low

  * New upstream release.

 -- Nathaniel Smith <njs@pobox.com>  Sat, 26 Nov 2005 17:33:48 -0800

monotone (0.23-4) unstable; urgency=low

  * Applied a patch from Frank to actually make things work as intended.
  * Closes: #334999: FTBFS on arm/hppa/m68k: please use g++-3.4

 -- Tomas Fasth <tomfa@debian.org>  Sun, 23 Oct 2005 23:25:09 +0000

monotone (0.23-3) unstable; urgency=low

  * The build script is now configured to explicitly use g++-3.4 for arm,
    hppa and m68k architectures as requested by Frank Lichtenheld.
  * Closes: #334999: FTBFS on arm/hppa/m68k: please use g++-3.4

 -- Tomas Fasth <tomfa@debian.org>  Sat, 22 Oct 2005 16:46:26 +0000

monotone (0.23-2) unstable; urgency=low

  * Arm, hppa and m68k is now build-depending on g++-3.4
  * Closes: #334999: FTBFS on arm/hppa/m68k: please use g++-3.4
  * Build is now controlled by Common Debian Build System (CDBS).

 -- Tomas Fasth <tomfa@debian.org>  Fri, 21 Oct 2005 17:18:16 +0000

monotone (0.23-1) unstable; urgency=low

  * Rebuild in clean environment for upload to debian archive.

 -- Tomas Fasth <tomfa@debian.org>  Mon, 10 Oct 2005 16:59:06 +0000

monotone (0.23-0.1) unstable; urgency=low

  * New upstream release.

 -- Nathaniel Smith <njs@pobox.com>  Thu, 29 Sep 2005 23:50:22 -0700

monotone (0.22-2) unstable; urgency=high

  * Closes: #323858: package has unmet dependencies
  * New build to fix broken library dependencies for unstable.

 -- Tomas Fasth <tomfa@debian.org>  Thu, 18 Aug 2005 23:08:51 +0000

monotone (0.22-1) unstable; urgency=low

  * Rebuild in clean environment (pdebuild) for upload to debian
    archive.

 -- Tomas Fasth <tomfa@debian.org>  Tue,  9 Aug 2005 16:12:08 +0000

monotone (0.22-0.1) unstable; urgency=low

  * New upstream release.

 -- nathaniel smith <njs@pobox.com>  Mon,  8 Aug 2005 20:18:54 -0700

monotone (0.21-3) unstable; urgency=low

  * Recompile due to transition to gcc 4.0 in unstable (sid).
  * Closes: #319149: ftbfs [sparc]
    'boost::re_detail::c_traits_base::&lt;anonymous enum&gt;' is/uses
    anonymous type
  * Closes: #321539: uninstallable due to missing libboost packages

 -- Tomas Fasth <tomfa@debian.org>  Sat,  6 Aug 2005 11:16:31 +0000

monotone (0.21-2) unstable; urgency=low

  * Added debian/README.Debian and debian/TODO.Debian.

 -- Tomas Fasth <tomfa@debian.org>  Fri, 29 Jul 2005 13:44:35 +0000

monotone (0.21-1) unstable; urgency=low

  * Rebuild in clean environment (pdebuild) for upload to debian archive.

 -- Tomas Fasth <tomfa@debian.org>  Tue, 19 Jul 2005 16:42:22 +0000

monotone (0.21-0.1) unstable; urgency=low

  * New upstream release.

 -- nathaniel smith <njs@pobox.com>  Sun, 17 Jul 2005 15:44:29 -0700

monotone (0.20-1) unstable; urgency=low

  * Rebuild in clean environment (pdebuild) for upload to debian archive.
  * Added Build-Depends: texinfo; As suggested by "Matthew A. Nicholson"
    <matt@matt-land.com>

 -- Tomas Fasth <tomfa@debian.org>  Wed,  6 Jul 2005 20:12:37 +0000

monotone (0.20-0.1) unstable; urgency=low

  * New upstream release.

 -- nathaniel smith <njs@pobox.com>  Tue,  5 Jul 2005 21:55:56 -0700

monotone (0.19-1) unstable; urgency=low

  * New upstream release.
  * Closes: #304935: apt-cache search revision fails to print a
    reference to 'monotone'
  * Closes: #305687: Duplicate sentence in monotone.info
  * Closes: #305688: Spelling mistake in package description.
  * Closes: #308076: v0.19 is out

 -- Tomas Fasth <tomfa@debian.org>  Sat,  7 May 2005 22:03:48 +0000

monotone (0.18-1) unstable; urgency=low

  * New upstream release.
  * First upload to Debian Archives.

 -- Tomas Fasth <tomfa@debian.org>  Tue, 12 Apr 2005 13:28:25 +0000

monotone (0.17-1) unstable; urgency=low

  * New upstream release

 -- nathaniel smith <njs@pobox.com>  Fri, 18 Mar 2005 15:44:48 -0800

monotone (0.15-1) unstable; urgency=low

  * New upstream release

 -- graydon hoare <graydon@pobox.com>  Sun,  7 Nov 2004 14:06:03 -0400

monotone (0.14-1) unstable; urgency=low

  * New upstream release

 -- graydon hoare <graydon@pobox.com>  Mon,  2 Aug 2004 12:51:18 -0400

monotone (0.13-1) unstable; urgency=low

  * New upstream release

 -- graydon hoare <graydon@pobox.com>  Fri, 21 May 2004 00:49:49 -0400

monotone (0.12-1) unstable; urgency=low

  * New upstream release

 -- graydon hoare <graydon@pobox.com>  Sun,  2 May 2004 22:15:47 -0400

monotone (0.11-1) unstable; urgency=low

  * New upstream release

 -- graydon hoare <graydon@pobox.com>  Mon, 29 Mar 2004 12:18:37 -0500

monotone (0.10-1) unstable; urgency=low

  * New upstream release

 -- graydon hoare <graydon@pobox.com>  Mon,  1 Mar 2004 02:23:57 -0500

monotone (0.9-1) unstable; urgency=low

  * New upstream release

 -- graydon hoare <graydon@pobox.com>  Fri,  9 Jan 2004 00:09:12 -0500

monotone (0.8-1) unstable; urgency=low

  * New upstream release

 -- graydon hoare <graydon@pobox.com>  Fri, 21 Nov 2003 23:58:42 -0500

monotone (0.7-1) unstable; urgency=low

  * New upstream release

 -- graydon hoare <graydon@pobox.com>  Mon,  3 Nov 2003 00:33:47 -0500

monotone (0.6-1) unstable; urgency=low

  * New upstream release

 -- graydon hoare <graydon@pobox.com>  Sat, 18 Oct 2003 23:05:27 -0400

monotone (0.5-1) unstable; urgency=low

  * New upstream release

 -- graydon hoare <graydon@pobox.com>  Sun, 28 Sep 2003 00:17:59 -0400

monotone (0.4-1) unstable; urgency=low

  * Initial Release.

 -- graydon hoare <graydon@pobox.com>  Fri, 26 Sep 2003 13:18:41 -0400
<|MERGE_RESOLUTION|>--- conflicted
+++ resolved
@@ -1,8 +1,10 @@
-<<<<<<< HEAD
 monotone (0.38-1) unstable; urgency=low
 
   [ Richard Levitte ]
   * New upstream release.
+  * The log_quits_on_SIGPIPE test malfunctions on Linux.  Add a temporary
+    patch disabling it on Debian, giving upstream a chance to fix the
+    problem while being able to build the Debian package without trouble.
 
   [ Zack Weinberg ]
   * monotone-server.postrm: Delete default.mtn~ on purge.
@@ -11,15 +13,6 @@
   * Standards-Version: 3.7.3 (no changes required).
 
  -- Richard Levitte <richard@levitte.org>  Wed, 12 Dec 2007 20:52:32 +0100
-=======
-monotone (0.38-1) UNRELEASED; urgency=low
-
-  * The log_quits_on_SIGPIPE test malfunctions on Linux.  Add a temporary
-    patch disabling it on Debian, giving upstream a chance to fix the
-    problem while being able to build the Debian package without trouble.
-
- -- Richard Levitte <richard@levitte.org>  Tue, 11 Dec 2007 13:26:33 +0100
->>>>>>> b0a75f26
 
 monotone (0.37-4) unstable; urgency=low
 
