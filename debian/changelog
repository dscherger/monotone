<<<<<<< HEAD
=======
monotone (0.22-1) unstable; urgency=low

  * Rebuild in clean environment (pdebuild) for upload to debian
    archive.

 -- Tomas Fasth <tomfa@debian.org>  Tue,  9 Aug 2005 16:12:08 +0000

>>>>>>> e4cf875a
monotone (0.22-0.1) unstable; urgency=low

  * New upstream release.

 -- nathaniel smith <njs@pobox.com>  Mon,  8 Aug 2005 20:18:54 -0700

<<<<<<< HEAD
=======
monotone (0.21-3) unstable; urgency=low

  * Recompile due to transition to gcc 4.0 in unstable (sid).
  * Closes: #319149: ftbfs [sparc]
    'boost::re_detail::c_traits_base::&lt;anonymous enum&gt;' is/uses
    anonymous type
  * Closes: #321539: uninstallable due to missing libboost packages

 -- Tomas Fasth <tomfa@debian.org>  Sat,  6 Aug 2005 11:16:31 +0000

monotone (0.21-2) unstable; urgency=low

  * Added debian/README.Debian and debian/TODO.Debian.

 -- Tomas Fasth <tomfa@debian.org>  Fri, 29 Jul 2005 13:44:35 +0000

monotone (0.21-1) unstable; urgency=low

  * Rebuild in clean environment (pdebuild) for upload to debian archive.

 -- Tomas Fasth <tomfa@debian.org>  Tue, 19 Jul 2005 16:42:22 +0000

>>>>>>> e4cf875a
monotone (0.21-0.1) unstable; urgency=low

  * New upstream release.

 -- nathaniel smith <njs@pobox.com>  Sun, 17 Jul 2005 15:44:29 -0700

monotone (0.20-1) unstable; urgency=low

  * Rebuild in clean environment (pdebuild) for upload to debian archive.
  * Added Build-Depends: texinfo; As suggested by "Matthew A. Nicholson"
    <matt@matt-land.com>

 -- Tomas Fasth <tomfa@debian.org>  Wed,  6 Jul 2005 20:12:37 +0000

monotone (0.20-0.1) unstable; urgency=low

  * New upstream release.

 -- nathaniel smith <njs@pobox.com>  Tue,  5 Jul 2005 21:55:56 -0700

monotone (0.19-1) unstable; urgency=low

  * New upstream release.
  * Closes: #304935: apt-cache search revision fails to print a
    reference to 'monotone'
  * Closes: #305687: Duplicate sentence in monotone.info
  * Closes: #305688: Spelling mistake in package description.
  * Closes: #308076: v0.19 is out

 -- Tomas Fasth <tomfa@debian.org>  Sat,  7 May 2005 22:03:48 +0000

monotone (0.18-1) unstable; urgency=low

  * New upstream release.
  * First upload to Debian Archives.

 -- Tomas Fasth <tomfa@debian.org>  Tue, 12 Apr 2005 13:28:25 +0000

monotone (0.17-1) unstable; urgency=low

  * New upstream release

 -- nathaniel smith <njs@pobox.com>  Fri, 18 Mar 2005 15:44:48 -0800

monotone (0.15-1) unstable; urgency=low

  * New upstream release

 -- graydon hoare <graydon@pobox.com>  Sun,  7 Nov 2004 14:06:03 -0400

monotone (0.14-1) unstable; urgency=low

  * New upstream release

 -- graydon hoare <graydon@pobox.com>  Mon,  2 Aug 2004 12:51:18 -0400

monotone (0.13-1) unstable; urgency=low

  * New upstream release

 -- graydon hoare <graydon@pobox.com>  Fri, 21 May 2004 00:49:49 -0400

monotone (0.12-1) unstable; urgency=low

  * New upstream release

 -- graydon hoare <graydon@pobox.com>  Sun,  2 May 2004 22:15:47 -0400

monotone (0.11-1) unstable; urgency=low

  * New upstream release

 -- graydon hoare <graydon@pobox.com>  Mon, 29 Mar 2004 12:18:37 -0500

monotone (0.10-1) unstable; urgency=low

  * New upstream release

 -- graydon hoare <graydon@pobox.com>  Mon,  1 Mar 2004 02:23:57 -0500

monotone (0.9-1) unstable; urgency=low

  * New upstream release

 -- graydon hoare <graydon@pobox.com>  Fri,  9 Jan 2004 00:09:12 -0500

monotone (0.8-1) unstable; urgency=low

  * New upstream release

 -- graydon hoare <graydon@pobox.com>  Fri, 21 Nov 2003 23:58:42 -0500

monotone (0.7-1) unstable; urgency=low

  * New upstream release

 -- graydon hoare <graydon@pobox.com>  Mon,  3 Nov 2003 00:33:47 -0500

monotone (0.6-1) unstable; urgency=low

  * New upstream release

 -- graydon hoare <graydon@pobox.com>  Sat, 18 Oct 2003 23:05:27 -0400

monotone (0.5-1) unstable; urgency=low

  * New upstream release

 -- graydon hoare <graydon@pobox.com>  Sun, 28 Sep 2003 00:17:59 -0400

monotone (0.4-1) unstable; urgency=low

  * Initial Release.

 -- graydon hoare <graydon@pobox.com>  Fri, 26 Sep 2003 13:18:41 -0400
<|MERGE_RESOLUTION|>--- conflicted
+++ resolved
@@ -1,5 +1,3 @@
-<<<<<<< HEAD
-=======
 monotone (0.22-1) unstable; urgency=low
 
   * Rebuild in clean environment (pdebuild) for upload to debian
@@ -7,15 +5,12 @@
 
  -- Tomas Fasth <tomfa@debian.org>  Tue,  9 Aug 2005 16:12:08 +0000
 
->>>>>>> e4cf875a
 monotone (0.22-0.1) unstable; urgency=low
 
   * New upstream release.
 
  -- nathaniel smith <njs@pobox.com>  Mon,  8 Aug 2005 20:18:54 -0700
 
-<<<<<<< HEAD
-=======
 monotone (0.21-3) unstable; urgency=low
 
   * Recompile due to transition to gcc 4.0 in unstable (sid).
@@ -38,7 +33,6 @@
 
  -- Tomas Fasth <tomfa@debian.org>  Tue, 19 Jul 2005 16:42:22 +0000
 
->>>>>>> e4cf875a
 monotone (0.21-0.1) unstable; urgency=low
 
   * New upstream release.
