<<<<<<< HEAD
=======
monotone (0.40-1) UNRELEASED; urgency=low

  * New upstream release.
    - Upstream "make distclean" now cleans up after "make html".
      (Closes: #473402)

 -- Zack Weinberg <zackw@panix.com>  Mon, 31 Mar 2008 20:47:30 -0400

monotone (0.39-90) unstable; urgency=low

  * monotone-server.postinst: update the trigger version for a db migrate,
    since the schema has changed.

 -- Richard Levitte <richard@levitte.org>  Mon, 31 Mar 2008 14:05:43 +0200

>>>>>>> d0af7084
monotone (0.39-2) unstable; urgency=low

  * Build-dependency on patch (not dpatch) restored; it was accidentally
    removed in 0.39-1 along with dpatch.  The test suite uses it.
  * Various vestiges of dpatch use removed from debian/rules.

 -- Zack Weinberg <zackw@panix.com>  Mon, 31 Mar 2008 20:47:30 -0400

monotone (0.39-1) unstable; urgency=low

  [ Zack Weinberg ]
  * New upstream release.  Closes: #473252.
    - Can now be built with gcc 4.3 snapshots.  (Closes: #455646)
  * Enable use of system libpcre, set appropriate Build-Depends.

  [ Richard Levitte ]
  * The patch to disable the SIGPIPE test isn't needed any more.
  * Build-dependency on dpatch dropped again, as it is unused.

 -- Richard Levitte <richard@levitte.org>  Mon, 25 Feb 2008 10:55:36 -0500

monotone (0.38-1) unstable; urgency=low

  [ Richard Levitte ]
  * New upstream release.
  * The log_quits_on_SIGPIPE test malfunctions on Linux.  Add a temporary
    patch disabling it on Debian, giving upstream a chance to fix the
    problem while being able to build the Debian package without trouble.

  [ Zack Weinberg ]
  * monotone-server.postrm: Delete default.mtn~ on purge.
    (Closes: #455058)
  * Add Homepage: and Vcs-Browser: fields to debian/control.
  * Standards-Version: 3.7.3 (no changes required).

  [Ludovic Brenta]
  * Build-depend on dpatch.

 -- Richard Levitte <richard@levitte.org>  Wed, 12 Dec 2007 20:52:32 +0100

monotone (0.37-4) unstable; urgency=low

  * debian/rules: Turn compiler optimization back on by default.  Doh!
    Hopefully this shrinks hppa builds to the point where we don't need
    -mlong-calls.  Since the accidental use of -O0 in 0.37-[23] seems to
    have been responsible for the unexpected successful builds on Alpha,
    try -O1 on that architecture.  Implement DEB_BUILD_OPTIONS=noopt while
    we're at it.
  * Backport upstream's relicensing of the manual under the GPL, since
    we (and upstream) may technically have been violating the GFDL by
    not including its text in the manual proper.  Source and binary
    packages now contain no content not distributable under GPLv2 or a
    more permissive license.
  * debian/copyright: Point specifically to GPLv2 (upstream specifies
    GPLv2-or-later, let's not be exercising the 'or later' part unless
    and until they do).  Fix typo.

 -- Zack Weinberg <zackw@panix.com>  Mon, 26 Nov 2007 17:01:18 -0800

monotone (0.37-3) unstable; urgency=low

  * debian/rules: Cross-compilation and lintian fixes.
  * Clean up usage of "-" in debian/mtn.1.

 -- Zack Weinberg <zackw@panix.com>  Mon, 12 Nov 2007 07:16:05 +0000

monotone (0.37-2) unstable; urgency=low

  * Do not error out if $HOME exists but is inaccessible.  Should fix
    mips(el) FTBFS.
  * Fix bashisms in monotone-server scripts.  Thanks to Glen Ditchfield
    for finding this problem and providing part of the fix.
  * In monotone-server.postinst, set permissions and ownership of
    just-created directories whether or not we created the monotone
    user.  Thanks to Michael Berg for doing almost all the work on
    this bug.  (Closes: #437978)
  * Reincorporate debian/changelog entries for versions 0.27-1 and
    0.27-1.1.  These versions were once uploaded to Debian but their
    entries got lost from the official changelog somehow.
  * Switch from cdbs to a handwritten rules file based on debhelper
    examples.  Restore Build-Depends/Build-Depends-Indep distinction
    and monkey with the rules so that dpkg-buildpackage -B doesn't
    build the documentation.  This gets us out from under the present
    nonavailability of some of the B-D-Is on some of the buildds.
  * Info files moved to monotone-doc.  Other cleanups to that package.
  * Do not install the boilerplate ABOUT-NLS file in any of the
    packages' documentation directories.
  * Improve short descriptions.

 -- Zack Weinberg <zackw@panix.com>  Sun, 04 Nov 2007 11:53:17 -0800

monotone (0.37-1) unstable; urgency=low

  * New upstream release.
  * Clarifications to debian/copyright and AUTHORS.
  * No longer depends on any external Boost library modules.
    And there was much rejoicing.
  * Ensure sqlite I/O code sees a prototype for pread/pwrite, and make
    it enable large file support correctly.  This is believed to be
    the cause of the multi-platform FTBFS, but has only been confirmed
    to be so on powerpc.  Please file new FTBFS bugs for any remaining
    architectures that are broken.  (Closes: #439584)

 -- Richard Levitte <richard@levitte.org>  Fri, 26 Oct 2007 00:35:29 +0200

monotone (0.36-1) unstable; urgency=low

  [ Richard Levitte ]
  * New upstream release.

  [ Zack Weinberg ]
  * Bump debhelper build-dep to (>= 4.2.0) per cdbs docs.
  * Run testsuite during build.
  * Drop libboost-filesystem-dev build-dependency.
  * monotone-server.postinst, monotone-server.postrm: Do not assume
    full pathnames of ucf or adduser.  Use ucfr as well as ucf.
    At purge time:
     - do not assume ucf, adduser, or debconf are available (closes: #434604).
     - if not asked to manage the database, do not delete it.
     - if deleting the database and there is a hot journal, delete that too.
     - delete editor backups of ucf-managed conffiles.
     - expunge the auto-generated key's passphrase from
       /etc/monotone/passphrases and if that leaves the file empty,
       delete it.
     - do not delete the monotone user or group if leaving /var/lib/monotone
       on the filesystem.
  * Bump boost build-deps to (>= 1.34.1-2) for packaging changes that make
    the configure script find the single-threaded version of
    libboost-regex.
  * Re-enable -DBOOST_SP_DISABLE_THREADS; the above should render it
    unnecessary.  This eliminates the sole divergence from upstream.
  * Correct invalid assumption in tests/invalid_--root_settings that
    the build directory is not a subdirectory of /tmp.
  * Build-depend on patch, for the sake of the testsuite.

 -- Zack Weinberg <zackw@panix.com>  Wed, 22 Aug 2007 15:06:51 -0700

monotone (0.35-2) unstable; urgency=low

  * Collapse Build-Depends-Indep into Build-Depends to work around
    a buildd bug.  (Closes: #432657)
  * Correct Ludovic Brenta's address in Uploaders.
  * Enable parallel make on multiprocessors.

  [ Ludovic Brenta ]
  * monotone-server.postrm: do not blindly erase /var/lib/monotone on
    purge; instead, delete only the default database (created in the
    postinst), and only delete the directory if empty.

 -- Zack Weinberg <zackw@panix.com>  Fri, 13 Jul 2007 08:39:58 -0700

monotone (0.35-1) unstable; urgency=low

  [ Zack Weinberg ]
  * New upstream release. (Closes: #418213, #427845, #429832)
  * Backport post-0.35 upstream fixes for boost 1.34. (Closes: #425907)
  * Rebuild against new boost. (Closes: #427687)
  * Drop tetex-bin as build-dep alternative.  Add build-deps on all of
    texinfo's suggested packages, to ensure docs build. (Closes: #422936)
  * New Dutch template translation (Closes: #415496).
  * Add build-dep on po-debconf to ensure correct construction of
    monotone-server's templates file.
  * Add a somewhat out-of-date, but better than nothing, manpage.
  * Simplify the rules file a bit.

  [ Richard Levitte ]
  * Package adopted by a team, presently Richard Levitte and Zack Weinberg,
    with sponsorship by Ludovic Brenta.  Thanks to Shaun for his work
    to date.  (Closes: #431797)

 -- Zack Weinberg <zackw@panix.com>  Tue, 10 Jul 2007 08:23:00 -0700

monotone (0.35-0.1) unstable; urgency=low

  * New upstream release.

 -- Richard Levitte <richard@levitte.org>  Mon, 07 May 2007 16:08:44 +0200

monotone (0.34-0.1) unstable; urgency=low

  * New upstream release.

 -- Richard Levitte <richard@levitte.org>  Sun, 01 Apr 2007 10:20:07 +0200

monotone (0.33-90.1) unstable; urgency=low

  * schema upgrade => monotone-server.postinst upgrade

 -- Richard Levitte <richard@levitte.org>  Sun, 25 Mar 2007 22:16:54 +0200

monotone (0.33-3) unstable; urgency=low

  * Include the Japanese and Portuguese translations from 0.31-7
    and 0.31-8, which were accidentally omitted in 0.33-2.

 -- Shaun Jackman <sjackman@debian.org>  Sat,  7 Jul 2007 11:09:04 -0600

monotone (0.33-2) unstable; urgency=low

  * Upload to unstable.

 -- Shaun Jackman <sjackman@debian.org>  Thu,  5 Jul 2007 16:58:22 -0600

monotone (0.33-1) experimental; urgency=low

  * New upstream release.
  * Update the watch file.

 -- Shaun Jackman <sjackman@debian.org>  Tue,  6 Mar 2007 13:54:19 -0700

monotone (0.33-0.1) unstable; urgency=low

  * New upstream release.

 -- Richard Levitte <richard@levitte.org>  Wed, 28 Feb 2007 23:02:43 +0100

monotone (0.32-90.2) unstable; urgency=low

  * schema upgrade => monotone-server.postinst upgrade

 -- Richard Levitte <richard@levitte.org>  Tue, 24 Jan 2007 18:06:30 +0100

monotone (0.32-90.1) unstable; urgency=low

  * monotone can depend on texlive-base-bin as well as tetex-bin.

 -- Richard Levitte <richard@levitte.org>  Mon,  8 Jan 2007 14:15:26 +0100

monotone (0.32-1) experimental; urgency=low

  * New upstream release. Closes: #409828.

 -- Shaun Jackman <sjackman@debian.org>  Mon, 12 Feb 2007 08:02:25 -0700

monotone (0.32-0.1) unstable; urgency=low

  * New upstream release.

 -- Richard Levitte <richard@levitte.org>  Wed, 27 Dec 2006 10:57:48 +0100

monotone (0.31-90.2) unstable; urgency=low

  * Another pre-0.32 "release", just to mark that an important behavior
    change has been made to the "mtn serve" command.

 -- Richard Levitte <richard@levitte.org>  Sat, 18 Nov 2006 22:25:11 +0100

monotone (0.31-90.1) unstable; urgency=low

  * Pre-0.32 "release", serving as a marker for a new infrastructure which
    has been merged into mainline and that requires database upgrades,
    which is reflected in monotone-server.postinst.

 -- Richard Levitte <richard@levitte.org>  Mon, 13 Nov 2006 23:50:45 +0100

monotone (0.31-8) unstable; urgency=low

  * Add Portuguese (pt) debconf translation. Closes: #414212.

 -- Shaun Jackman <sjackman@debian.org>  Mon, 12 Mar 2007 08:57:20 -0600

monotone (0.31-7) unstable; urgency=low

  * Add Japanese debconf translation. Closes: #413002.

 -- Shaun Jackman <sjackman@debian.org>  Thu,  1 Mar 2007 12:53:22 -0700

monotone (0.31-6) unstable; urgency=low

  * Add Czech debconf translation. Closes: #408697.

 -- Shaun Jackman <sjackman@debian.org>  Wed, 31 Jan 2007 13:14:40 -0700

monotone (0.31-5) unstable; urgency=low

  * Add Swedish debconf translation. Closes: #407868.

 -- Shaun Jackman <sjackman@debian.org>  Mon, 22 Jan 2007 10:32:37 -0700

monotone (0.31-4) unstable; urgency=low

  * Add German debconf translation. Closes: #405820.

 -- Shaun Jackman <sjackman@debian.org>  Tue,  9 Jan 2007 12:59:29 -0700

monotone (0.31-3) unstable; urgency=low

  * Add French debconf translation. Closes: #401754.

 -- Shaun Jackman <sjackman@debian.org>  Tue,  5 Dec 2006 13:37:52 -0700

monotone (0.31-2) unstable; urgency=medium

  *  Remove -DBOOST_SP_DISABLE_THREADS. Closes: #384565.

 -- Shaun Jackman <sjackman@debian.org>  Wed, 22 Nov 2006 09:53:37 -0700

monotone (0.31-1) unstable; urgency=low

  * New upstream release.
  * Update policy to version 3.7.2.2. No changes were necessary.
  * New packages: monotone-doc and monotone-server.
  * Add ps2eps, tetex-bin, texinfo, xpdf-utils to Build-Depends-Indep.

 -- Shaun Jackman <sjackman@debian.org>  Mon, 13 Nov 2006 10:16:14 -0700

monotone (0.31-0.1) unstable; urgency=low

  * New upstream release.

 -- Nathaniel Smith <njs@pobox.com>  Fri, 10 Nov 2006 21:57:59 -0800

monotone (0.30-1) unstable; urgency=low

  * New upstream release.

 -- Shaun Jackman <sjackman@debian.org>  Wed, 20 Sep 2006 12:51:24 -0600

monotone (0.30-0.1) unstable; urgency=low

  * New upstream release.

 -- Nathaniel Smith <njs@pobox.com>  Sun, 17 Sep 2006 02:53:11 -0700

monotone (0.29-1) unstable; urgency=low

  * New upstream release.
  * Use /usr/bin/editor. Closes: #379217.
  * Depend on libboost-program-options-dev.

 -- Shaun Jackman <sjackman@debian.org>  Wed, 23 Aug 2006 12:01:47 -0600

monotone (0.29-0.1) unstable; urgency=low

  * New upstream release.

 -- Nathaniel Smith <njs@pobox.com>  Sun, 20 Aug 2006 00:26:56 -0700

monotone (0.28-1) unstable; urgency=low

  * New upstream release.
  * New maintainer.
  * Add watch file.
  * Update policy to version 3.7.2.1. No changes necessary.
  * Update the FSF address.

 -- Shaun Jackman <sjackman@debian.org>  Mon, 24 Jul 2006 10:44:56 -0600

monotone (0.28-0.1) unstable; urgency=low

  * New upstream release.

 -- Nathaniel Smith <njs@pobox.com>  Fri, 21 Jul 2006 23:02:59 -0700

monotone (0.27-1.1) unstable; urgency=low

  * NMU to fix Failure to Build From Source.  Fixed debian/rules applying the
    patch suggested by Adeodato, fixed debian/control by not specifying a
    special compiler for any arches. (Closes: #377781)

 -- Margarita Manterola <marga@debian.org>  Thu, 20 Jul 2006 16:22:18 -0300

monotone (0.27-1) unstable; urgency=low

  * Built (with pdebuild) for upload to debian archive.
  * Closes: #374659: New upstream version (0.27)

 -- Tomas Fasth <tomfa@debian.org>  Mon, 10 Jul 2006 12:32:00 +0000

monotone (0.27-0.1) unstable; urgency=low

  * New upstream release.

 -- Nathaniel Smith <njs@pobox.com>  Sat, 17 Jun 2006 14:47:27 -0700

monotone (0.26.0-2) unstable; urgency=low

  * Closes: #358096: FTBFS with G++ 4.1: extra qualification
  * Closes: #358220: upgrade to 0.25
  * Closes: #363440: New upstream release
  * Closes: #366908: please update to 0.26

 -- Tomas Fasth <tomfa@debian.org>  Sun, 14 May 2006 06:22:59 +0000

monotone (0.26.0-1) unstable; urgency=low

  * Built (with pdebuild) for upload to debian archive.

 -- Tomas Fasth <tomfa@debian.org>  Sun, 14 May 2006 06:21:14 +0000

monotone (0.26.0-0.2) unstable; urgency=low

  * Added examples to the files that should end up in the documentation.

 -- Richard Levitte <richard@levitte.org>  Tue, 25 Apr 2006 11:30:05 +0200

monotone (0.26.0-0.1) unstable; urgency=low

  * New upstream release.  (NB: The official upstream version number
    is "0.26", but an error with the pre-release packages makes the
    extra ".0" necessary.)

 -- Nathaniel Smith <njs@pobox.com>  Sat,  8 Apr 2006 19:42:55 -0700

monotone (0.26pre3-0.1) unstable; urgency=low

  * New upstream release.

 -- Nathaniel Smith <njs@pobox.com>  Wed, 29 Mar 2006 03:23:23 -0800

monotone (0.26pre2-0.1) unstable; urgency=low

  * New upstream release.

 -- Nathaniel Smith <njs@pobox.com>  Sat, 11 Feb 2006 13:36:27 -0800

monotone (0.26pre1-0.1) unstable; urgency=low

  * New upstream release.

 -- Nathaniel Smith <njs@pobox.com>  Sun,  8 Jan 2006 21:25:54 -0800

monotone (0.25-1) unstable; urgency=low

  * Built (with pdebuild) for upload to debian archive.

 -- Tomas Fasth <tomfa@debian.org>  Sun,  8 Jan 2006 09:27:17 +0000

monotone (0.25-0.1) unstable; urgency=low

  * New upstream release.

 -- Nathaniel Smith <njs@pobox.com>  Thu, 29 Dec 2005 13:28:11 -0800

monotone (0.24-1) unstable; urgency=low

  * New upstream release.

 -- Tomas Fasth <tomfa@debian.org>  Sun, 18 Dec 2005 23:30:28 +0000

monotone (0.24-0.1) unstable; urgency=low

  * New upstream release.

 -- Nathaniel Smith <njs@pobox.com>  Sat, 26 Nov 2005 17:33:48 -0800

monotone (0.23-4) unstable; urgency=low

  * Applied a patch from Frank to actually make things work as intended.
  * Closes: #334999: FTBFS on arm/hppa/m68k: please use g++-3.4

 -- Tomas Fasth <tomfa@debian.org>  Sun, 23 Oct 2005 23:25:09 +0000

monotone (0.23-3) unstable; urgency=low

  * The build script is now configured to explicitly use g++-3.4 for arm,
    hppa and m68k architectures as requested by Frank Lichtenheld.
  * Closes: #334999: FTBFS on arm/hppa/m68k: please use g++-3.4

 -- Tomas Fasth <tomfa@debian.org>  Sat, 22 Oct 2005 16:46:26 +0000

monotone (0.23-2) unstable; urgency=low

  * Arm, hppa and m68k is now build-depending on g++-3.4
  * Closes: #334999: FTBFS on arm/hppa/m68k: please use g++-3.4
  * Build is now controlled by Common Debian Build System (CDBS).

 -- Tomas Fasth <tomfa@debian.org>  Fri, 21 Oct 2005 17:18:16 +0000

monotone (0.23-1) unstable; urgency=low

  * Rebuild in clean environment for upload to debian archive.

 -- Tomas Fasth <tomfa@debian.org>  Mon, 10 Oct 2005 16:59:06 +0000

monotone (0.23-0.1) unstable; urgency=low

  * New upstream release.

 -- Nathaniel Smith <njs@pobox.com>  Thu, 29 Sep 2005 23:50:22 -0700

monotone (0.22-2) unstable; urgency=high

  * Closes: #323858: package has unmet dependencies
  * New build to fix broken library dependencies for unstable.

 -- Tomas Fasth <tomfa@debian.org>  Thu, 18 Aug 2005 23:08:51 +0000

monotone (0.22-1) unstable; urgency=low

  * Rebuild in clean environment (pdebuild) for upload to debian
    archive.

 -- Tomas Fasth <tomfa@debian.org>  Tue,  9 Aug 2005 16:12:08 +0000

monotone (0.22-0.1) unstable; urgency=low

  * New upstream release.

 -- nathaniel smith <njs@pobox.com>  Mon,  8 Aug 2005 20:18:54 -0700

monotone (0.21-3) unstable; urgency=low

  * Recompile due to transition to gcc 4.0 in unstable (sid).
  * Closes: #319149: ftbfs [sparc]
    'boost::re_detail::c_traits_base::&lt;anonymous enum&gt;' is/uses
    anonymous type
  * Closes: #321539: uninstallable due to missing libboost packages

 -- Tomas Fasth <tomfa@debian.org>  Sat,  6 Aug 2005 11:16:31 +0000

monotone (0.21-2) unstable; urgency=low

  * Added debian/README.Debian and debian/TODO.Debian.

 -- Tomas Fasth <tomfa@debian.org>  Fri, 29 Jul 2005 13:44:35 +0000

monotone (0.21-1) unstable; urgency=low

  * Rebuild in clean environment (pdebuild) for upload to debian archive.

 -- Tomas Fasth <tomfa@debian.org>  Tue, 19 Jul 2005 16:42:22 +0000

monotone (0.21-0.1) unstable; urgency=low

  * New upstream release.

 -- nathaniel smith <njs@pobox.com>  Sun, 17 Jul 2005 15:44:29 -0700

monotone (0.20-1) unstable; urgency=low

  * Rebuild in clean environment (pdebuild) for upload to debian archive.
  * Added Build-Depends: texinfo; As suggested by "Matthew A. Nicholson"
    <matt@matt-land.com>

 -- Tomas Fasth <tomfa@debian.org>  Wed,  6 Jul 2005 20:12:37 +0000

monotone (0.20-0.1) unstable; urgency=low

  * New upstream release.

 -- nathaniel smith <njs@pobox.com>  Tue,  5 Jul 2005 21:55:56 -0700

monotone (0.19-1) unstable; urgency=low

  * New upstream release.
  * Closes: #304935: apt-cache search revision fails to print a
    reference to 'monotone'
  * Closes: #305687: Duplicate sentence in monotone.info
  * Closes: #305688: Spelling mistake in package description.
  * Closes: #308076: v0.19 is out

 -- Tomas Fasth <tomfa@debian.org>  Sat,  7 May 2005 22:03:48 +0000

monotone (0.18-1) unstable; urgency=low

  * New upstream release.
  * First upload to Debian Archives.

 -- Tomas Fasth <tomfa@debian.org>  Tue, 12 Apr 2005 13:28:25 +0000

monotone (0.17-1) unstable; urgency=low

  * New upstream release

 -- nathaniel smith <njs@pobox.com>  Fri, 18 Mar 2005 15:44:48 -0800

monotone (0.15-1) unstable; urgency=low

  * New upstream release

 -- graydon hoare <graydon@pobox.com>  Sun,  7 Nov 2004 14:06:03 -0400

monotone (0.14-1) unstable; urgency=low

  * New upstream release

 -- graydon hoare <graydon@pobox.com>  Mon,  2 Aug 2004 12:51:18 -0400

monotone (0.13-1) unstable; urgency=low

  * New upstream release

 -- graydon hoare <graydon@pobox.com>  Fri, 21 May 2004 00:49:49 -0400

monotone (0.12-1) unstable; urgency=low

  * New upstream release

 -- graydon hoare <graydon@pobox.com>  Sun,  2 May 2004 22:15:47 -0400

monotone (0.11-1) unstable; urgency=low

  * New upstream release

 -- graydon hoare <graydon@pobox.com>  Mon, 29 Mar 2004 12:18:37 -0500

monotone (0.10-1) unstable; urgency=low

  * New upstream release

 -- graydon hoare <graydon@pobox.com>  Mon,  1 Mar 2004 02:23:57 -0500

monotone (0.9-1) unstable; urgency=low

  * New upstream release

 -- graydon hoare <graydon@pobox.com>  Fri,  9 Jan 2004 00:09:12 -0500

monotone (0.8-1) unstable; urgency=low

  * New upstream release

 -- graydon hoare <graydon@pobox.com>  Fri, 21 Nov 2003 23:58:42 -0500

monotone (0.7-1) unstable; urgency=low

  * New upstream release

 -- graydon hoare <graydon@pobox.com>  Mon,  3 Nov 2003 00:33:47 -0500

monotone (0.6-1) unstable; urgency=low

  * New upstream release

 -- graydon hoare <graydon@pobox.com>  Sat, 18 Oct 2003 23:05:27 -0400

monotone (0.5-1) unstable; urgency=low

  * New upstream release

 -- graydon hoare <graydon@pobox.com>  Sun, 28 Sep 2003 00:17:59 -0400

monotone (0.4-1) unstable; urgency=low

  * Initial Release.

 -- graydon hoare <graydon@pobox.com>  Fri, 26 Sep 2003 13:18:41 -0400
<|MERGE_RESOLUTION|>--- conflicted
+++ resolved
@@ -1,5 +1,3 @@
-<<<<<<< HEAD
-=======
 monotone (0.40-1) UNRELEASED; urgency=low
 
   * New upstream release.
@@ -15,7 +13,6 @@
 
  -- Richard Levitte <richard@levitte.org>  Mon, 31 Mar 2008 14:05:43 +0200
 
->>>>>>> d0af7084
 monotone (0.39-2) unstable; urgency=low
 
   * Build-dependency on patch (not dpatch) restored; it was accidentally
