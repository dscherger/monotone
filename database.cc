// -*- mode: C++; c-file-style: "gnu"; indent-tabs-mode: nil -*-
// copyright (C) 2002, 2003 graydon hoare <graydon@pobox.com>
// all rights reserved.
// licensed to the public under the terms of the GNU GPL (>= 2)
// see the file COPYING for details

#include <algorithm>
#include <deque>
#include <fstream>
#include <iterator>
#include <list>
#include <set>
#include <sstream>
#include <vector>

#include <string.h>

#include <boost/shared_ptr.hpp>
#include <boost/lexical_cast.hpp>

#include <sqlite3.h>

#include "app_state.hh"
#include "cert.hh"
#include "cleanup.hh"
#include "constants.hh"
#include "database.hh"
#include "hash_map.hh"
#include "keys.hh"
#include "sanity.hh"
#include "schema_migration.hh"
#include "transforms.hh"
#include "ui.hh"
#include "vocab.hh"
#include "xdelta.hh"
#include "epoch.hh"

// defined in schema.sql, converted to header:
#include "schema.h"

// defined in views.sql, converted to header:
#include "views.h"

// this file defines a public, typed interface to the database.
// the database class encapsulates all knowledge about sqlite,
// the schema, and all SQL statements used to access the schema.
//
// see file schema.sql for the text of the schema.

using boost::shared_ptr;
using boost::lexical_cast;
using namespace std;

int const one_row = 1;
int const one_col = 1;
int const any_rows = -1;
int const any_cols = -1;

namespace
{
  // track all open databases for close_all_databases() handler
  set<sqlite3*> sql_contexts;
}

extern "C" {
// some wrappers to ease migration
  const char *sqlite3_value_text_s(sqlite3_value *v);
  const char *sqlite3_column_text_s(sqlite3_stmt*, int col);
}

database::database(system_path const & fn) :
  filename(fn),
  // nb. update this if you change the schema. unfortunately we are not
  // using self-digesting schemas due to comment irregularities and
  // non-alphabetic ordering of tables in sql source files. we could create
  // a temporary db, write our intended schema into it, and read it back,
  // but this seems like it would be too rude. possibly revisit this issue.
  schema("9598aecfa8fbd6bb00acf8dc6e42b46d7e2a46a2"),
  __sql(NULL),
  transaction_level(0)
{}

void 
database::check_schema()
{
  string db_schema_id;  
  calculate_schema_id (__sql, db_schema_id);
  N (schema == db_schema_id,
     F("layout of database %s doesn't match this version of monotone\n"
       "wanted schema %s, got %s\n"
       "try 'monotone db migrate' to upgrade\n"
       "(this is irreversible; you may want to make a backup copy first)")
     % filename % schema % db_schema_id);
}

// sqlite3_value_text gives a const unsigned char * but most of the time
// we need a signed char
const char *
sqlite3_value_text_s(sqlite3_value *v)
{  
  return (const char *)(sqlite3_value_text(v));
}

const char *
sqlite3_column_text_s(sqlite3_stmt *stmt, int col)
{
  return (const char *)(sqlite3_column_text(stmt, col));
}

static void 
sqlite3_unbase64_fn(sqlite3_context *f, int nargs, sqlite3_value ** args)
{
  if (nargs != 1)
    {
      sqlite3_result_error(f, "need exactly 1 arg to unbase64()", -1);
      return;
    }
  data decoded;
  decode_base64(base64<data>(string(sqlite3_value_text_s(args[0]))), decoded);
  sqlite3_result_blob(f, decoded().c_str(), decoded().size(), SQLITE_TRANSIENT);
}

static void
sqlite3_unpack_fn(sqlite3_context *f, int nargs, sqlite3_value ** args)
{
  if (nargs != 1)
    {
      sqlite3_result_error(f, "need exactly 1 arg to unpack()", -1);
      return;
    }
  data unpacked;
  unpack(base64< gzip<data> >(string(sqlite3_value_text_s(args[0]))), unpacked);
  sqlite3_result_blob(f, unpacked().c_str(), unpacked().size(), SQLITE_TRANSIENT);
}

void 
database::set_app(app_state * app)
{
  __app = app;
}

static void 
check_sqlite_format_version(system_path const & filename)
{
  require_path_is_file(filename,
                       F("database %s does not exist") % filename,
                       F("%s is a directory, not a database") % filename);
  
  // sqlite 3 files begin with this constant string
  // (version 2 files begin with a different one)
  std::string version_string("SQLite format 3");
  
  std::ifstream file(filename.as_external().c_str());
  N(file, F("unable to probe database version in file %s") % filename);
  
  for (std::string::const_iterator i = version_string.begin();
       i != version_string.end(); ++i)
    {
      char c;
      file.get(c);
      N(c == *i, F("database %s is not an sqlite version 3 file, "
                   "try dump and reload") % filename);            
    }
}


static void
assert_sqlite3_ok(sqlite3 *s) 
{
  int errcode = sqlite3_errcode(s);

  if (errcode == SQLITE_OK) return;
  
  const char * errmsg = sqlite3_errmsg(s);

  // sometimes sqlite is not very helpful
  // so we keep a table of errors people have gotten and more helpful versions
  if (errcode != SQLITE_OK)
    {
      // first log the code so we can find _out_ what the confusing code
      // was... note that code does not uniquely identify the errmsg, unlike
      // errno's.
      L(F("sqlite error: %d: %s") % errcode % errmsg);
    }
  std::string auxiliary_message = "";
  if (errcode == SQLITE_ERROR)
    {
      auxiliary_message = _("make sure database and containing directory are writeable");
    }
  // if the last message is empty, the \n will be stripped off too
  E(errcode == SQLITE_OK,
    // kind of string surgery to avoid ~duplicate strings
    boost::format("%s\n%s")
                  % (F("sqlite error: %d: %s") % errcode % errmsg).str()
                  % auxiliary_message);
}

struct sqlite3 * 
database::sql(bool init)
{
  if (! __sql)
    {
      check_filename();

      if (! init)
        {
          require_path_is_file(filename,
                               F("database %s does not exist") % filename,
                               F("%s is a directory, not a database") % filename);
          check_sqlite_format_version(filename);
        }

      open();

      if (init)
        {
          sqlite3_exec(__sql, schema_constant, NULL, NULL, NULL);
          assert_sqlite3_ok(__sql);
        }

      check_schema();
      install_functions(__app);
      install_views();
    }
  return __sql;
}

void 
database::initialize()
{
  if (__sql)
    throw oops("cannot initialize database while it is open");

  require_path_is_nonexistent(filename,
                              F("could not initialize database: %s: already exists") 
                              % filename);

  system_path journal(filename.as_internal() + "-journal");
  require_path_is_nonexistent(journal,
                              F("existing (possibly stale) journal file '%s' "
                                "has same stem as new database '%s'\n"
                                "cancelling database creation")
                              % journal % filename);

  sqlite3 *s = sql(true);
  I(s != NULL);
}


struct 
dump_request
{
  dump_request() {};
  struct sqlite3 *sql;
  string table_name;
  ostream *out;
};

static int 
dump_row_cb(void *data, int n, char **vals, char **cols)
{
  dump_request *dump = reinterpret_cast<dump_request *>(data);
  I(dump != NULL);
  I(vals != NULL);
  I(dump->out != NULL);
  *(dump->out) << boost::format("INSERT INTO %s VALUES(") % dump->table_name;
  for (int i = 0; i < n; ++i)
    {
      if (i != 0)
        *(dump->out) << ',';

      if (vals[i] == NULL)
        *(dump->out) << "NULL";
      else
        {
          *(dump->out) << "'";
          for (char *cp = vals[i]; *cp; ++cp)
            {
              if (*cp == '\'')
                *(dump->out) << "''";
              else
                *(dump->out) << *cp;
            }
          *(dump->out) << "'";
        }
    }
  *(dump->out) << ");\n";  
  return 0;
}

static int 
dump_table_cb(void *data, int n, char **vals, char **cols)
{
  dump_request *dump = reinterpret_cast<dump_request *>(data);
  I(dump != NULL);
  I(dump->sql != NULL);
  I(vals != NULL);
  I(vals[0] != NULL);
  I(vals[1] != NULL);
  I(vals[2] != NULL);
  I(n == 3);
  I(string(vals[1]) == "table");
  *(dump->out) << vals[2] << ";\n";
  dump->table_name = string(vals[0]);
  string query = "SELECT * FROM " + string(vals[0]);
  sqlite3_exec(dump->sql, query.c_str(), dump_row_cb, data, NULL);
  assert_sqlite3_ok(dump->sql);
  return 0;
}

static int 
dump_index_cb(void *data, int n, char **vals, char **cols)
{
  dump_request *dump = reinterpret_cast<dump_request *>(data);
  I(dump != NULL);
  I(dump->sql != NULL);
  I(vals != NULL);
  I(vals[0] != NULL);
  I(vals[1] != NULL);
  I(vals[2] != NULL);
  I(n == 3);
  I(string(vals[1]) == "index");
  *(dump->out) << vals[2] << ";\n";
  return 0;
}

void 
database::dump(ostream & out)
{
  transaction_guard guard(*this);
  dump_request req;
  req.out = &out;
  req.sql = sql();
  out << "BEGIN EXCLUSIVE;\n";
  int res;
  res = sqlite3_exec(req.sql,
                        "SELECT name, type, sql FROM sqlite_master "
                        "WHERE type='table' AND sql NOT NULL "
                        "ORDER BY name",
                        dump_table_cb, &req, NULL);
  assert_sqlite3_ok(req.sql);
  res = sqlite3_exec(req.sql,
                        "SELECT name, type, sql FROM sqlite_master "
                        "WHERE type='index' AND sql NOT NULL "
                        "ORDER BY name",
                        dump_index_cb, &req, NULL);
  assert_sqlite3_ok(req.sql);
  out << "COMMIT;\n";
  guard.commit();
}

void 
database::load(istream & in)
{
  char buf[constants::bufsz];
  string tmp;

  check_filename();

  require_path_is_nonexistent(filename,
                              F("cannot create %s; it already exists") % filename);

  open();

  while(in)
    {
      in.read(buf, constants::bufsz);
      tmp.append(buf, in.gcount());

      const char* last_statement = 0;
      sqlite3_complete_last(tmp.c_str(), &last_statement);
      if (last_statement == 0)
        continue;
      string::size_type len = last_statement + 1 - tmp.c_str();
      sqlite3_exec(__sql, tmp.substr(0, len).c_str(), NULL, NULL, NULL);
      tmp.erase(0, len);
    }

  if (!tmp.empty())
    sqlite3_exec(__sql, tmp.c_str(), NULL, NULL, NULL);
  assert_sqlite3_ok(__sql);
}


void 
database::debug(string const & sql, ostream & out)
{
  results res;
  fetch(res, any_cols, any_rows, sql.c_str());
  out << "'" << sql << "' -> " << res.size() << " rows\n" << endl;
  for (size_t i = 0; i < res.size(); ++i)
    {
      for (size_t j = 0; j < res[i].size(); ++j)
        {
          if (j != 0)
            out << " | ";
          out << res[i][j];
        }
      out << endl;
    }
}


namespace
{
  unsigned long
  add(unsigned long count, unsigned long & total)
  {
    total += count;
    return count;
  }
}

void 
database::info(ostream & out)
{
  string id;
  calculate_schema_id(sql(), id);

  unsigned long total = 0UL;

#define SPACE_USAGE(TABLE, COLS) add(space_usage(TABLE, COLS), total)

  out << \
    F("schema version    : %s\n"
      "counts:\n"
      "  full rosters    : %u\n"
      "  roster deltas   : %u\n"
      "  full files      : %u\n"
      "  file deltas     : %u\n"
      "  revisions       : %u\n"
      "  ancestry edges  : %u\n"
      "  certs           : %u\n"
      "bytes:\n"
      "  full rosters    : %u\n"
      "  roster deltas   : %u\n"
      "  full files      : %u\n"
      "  file deltas     : %u\n"
      "  revisions       : %u\n"
      "  cached ancestry : %u\n"
      "  certs           : %u\n"
      "  total           : %u\n"
      )
    % id
    // counts
    % count("rosters")
    % count("roster_deltas")
    % count("files")
    % count("file_deltas")
    % count("revisions")
    % count("revision_ancestry")
    % count("revision_certs")
    // bytes
    % SPACE_USAGE("rosters", "id || data")
    % SPACE_USAGE("roster_deltas", "id || base || delta")
    % SPACE_USAGE("files", "id || data")
    % SPACE_USAGE("file_deltas", "id || base || delta")
    % SPACE_USAGE("revisions", "id || data")
    % SPACE_USAGE("revision_ancestry", "parent || child")
    % SPACE_USAGE("revision_certs", "hash || id || name || value || keypair || signature")
    % total;

#undef SPACE_USAGE
}

void 
database::version(ostream & out)
{
  string id;

  check_filename();
  open();

  calculate_schema_id(__sql, id);

  close();

  out << F("database schema version: %s") % id << endl;
}

void 
database::migrate()
{  
  check_filename();

  open();

  migrate_monotone_schema(__sql, __app);
  close();
}

void 
database::rehash()
{
  transaction_guard guard(*this);
  ticker mcerts(_("mcerts"), "m", 1);
  ticker pubkeys(_("pubkeys"), "+", 1);
  ticker privkeys(_("privkeys"), "!", 1);
  
  {
    // rehash all mcerts
    results res;
    vector<cert> certs;
    fetch(res, 5, any_rows, 
          "SELECT id, name, value, keypair, signature "
          "FROM manifest_certs");
    results_to_certs(res, certs);
    execute("DELETE FROM manifest_certs");
    for(vector<cert>::const_iterator i = certs.begin(); i != certs.end(); ++i)
      {
        put_cert(*i, "manifest_certs");
        ++mcerts;
      }
  }

  {
    // rehash all pubkeys
    results res;
    fetch(res, 2, any_rows, "SELECT id, keydata FROM public_keys");
    execute("DELETE FROM public_keys");
    for (size_t i = 0; i < res.size(); ++i)
      {
        hexenc<id> tmp;
        key_hash_code(rsa_keypair_id(res[i][0]), base64<rsa_pub_key>(res[i][1]), tmp);
        execute("INSERT INTO public_keys VALUES(?, ?, ?)", 
                tmp().c_str(), res[i][0].c_str(), res[i][1].c_str());
        ++pubkeys;
      }
  }
  guard.commit();
}

void 
database::ensure_open()
{
  sqlite3 *s = sql();
  I(s != NULL);
}

database::~database() 
{
  L(F("statement cache statistics\n"));
  L(F("prepared %d statements\n") % statement_cache.size());

  for (map<string, statement>::const_iterator i = statement_cache.begin(); 
       i != statement_cache.end(); ++i)
    L(F("%d executions of %s\n") % i->second.count % i->first);
  // trigger destructors to finalize cached statements
  statement_cache.clear();

  close();
}

void 
database::execute(char const * query, ...)
{
  results res;
  va_list args;
  va_start(args, query);
  fetch(res, 0, 0, query, args);
  va_end(args);
}

void 
database::fetch(results & res, 
                int const want_cols, 
                int const want_rows, 
                char const * query, ...)
{
  va_list args;
  va_start(args, query);
  fetch(res, want_cols, want_rows, query, args);
  va_end(args);
}

void 
database::fetch(results & res, 
                int const want_cols, 
                int const want_rows, 
                char const * query, 
                va_list args)
{
  int nrow;
  int ncol;
  int rescode;

  res.clear();
  res.resize(0);

  map<string, statement>::iterator i = statement_cache.find(query);
  if (i == statement_cache.end()) 
    {
      statement_cache.insert(make_pair(query, statement()));
      i = statement_cache.find(query);
      I(i != statement_cache.end());

      const char * tail;
      sqlite3_prepare(sql(), query, -1, i->second.stmt.paddr(), &tail);
      assert_sqlite3_ok(sql());
      L(F("prepared statement %s\n") % query);

      // no support for multiple statements here
      E(*tail == 0, 
        F("multiple statements in query: %s\n") % query);
    }

  ncol = sqlite3_column_count(i->second.stmt());

  E(want_cols == any_cols || want_cols == ncol, 
    F("wanted %d columns got %d in query: %s\n") % want_cols % ncol % query);

  // bind parameters for this execution

  int params = sqlite3_bind_parameter_count(i->second.stmt());

  L(F("binding %d parameters for %s\n") % params % query);

  for (int param = 1; param <= params; param++)
    {
      char *value = va_arg(args, char *);
      // nb: transient will not be good for inserts with large data blobs
      // however, it's no worse than the previous '%q' stuff in this regard
      // might want to wrap this logging with --debug or --verbose to limit it

      string log = string(value);

      if (log.size() > constants::log_line_sz)
        log = log.substr(0, constants::log_line_sz);

      L(F("binding %d with value '%s'\n") % param % log);

      sqlite3_bind_text(i->second.stmt(), param, value, -1, SQLITE_TRANSIENT);
      assert_sqlite3_ok(sql());
    }

  // execute and process results

  nrow = 0;
  for (rescode = sqlite3_step(i->second.stmt()); rescode == SQLITE_ROW; 
       rescode = sqlite3_step(i->second.stmt()))
    {
      vector<string> row;
      for (int col = 0; col < ncol; col++) 
        {
          const char * value = sqlite3_column_text_s(i->second.stmt(), col);
          E(value, F("null result in query: %s\n") % query);
          row.push_back(value);
          //L(F("row %d col %d value='%s'\n") % nrow % col % value);
        }
      res.push_back(row);
    }
  
  if (rescode != SQLITE_DONE)
    assert_sqlite3_ok(sql());

  sqlite3_reset(i->second.stmt());
  assert_sqlite3_ok(sql());

  nrow = res.size();

  i->second.count++;

  E(want_rows == any_rows || want_rows == nrow,
    F("wanted %d rows got %s in query: %s\n") % want_rows % nrow % query);
}

// general application-level logic

void 
database::set_filename(system_path const & file)
{
  if (__sql)
    {
      throw oops((F("cannot change filename to %s while db is open") % file).str());
    }
  filename = file;
}

void 
database::begin_transaction() 
{
  if (transaction_level == 0)
    execute("BEGIN EXCLUSIVE");
  transaction_level++;
}

void 
database::commit_transaction()
{
  if (transaction_level == 1)
    execute("COMMIT");
  transaction_level--;
}

void 
database::rollback_transaction()
{
  if (transaction_level == 1)
    execute("ROLLBACK");
  transaction_level--;
}


bool 
database::exists(hexenc<id> const & ident,
                      string const & table)
{
  results res;
  string query = "SELECT id FROM " + table + " WHERE id = ?";
  fetch(res, one_col, any_rows, query.c_str(), ident().c_str());
  I((res.size() == 1) || (res.size() == 0));
  return res.size() == 1;
}


bool 
database::delta_exists(hexenc<id> const & ident,
                       string const & table)
{
  results res;
  string query = "SELECT id FROM " + table + " WHERE id = ?";
  fetch(res, one_col, any_rows, query.c_str(), ident().c_str());
  return res.size() > 0;
}

bool 
database::delta_exists(hexenc<id> const & ident,
                       hexenc<id> const & base,
                       string const & table)
{
  results res;
  string query = "SELECT id FROM " + table + " WHERE id = ? AND base = ?";
  fetch(res, one_col, any_rows, query.c_str(), 
        ident().c_str(), base().c_str());
  I((res.size() == 1) || (res.size() == 0));
  return res.size() == 1;
}

unsigned long
database::count(string const & table)
{
  results res;
  string query = "SELECT COUNT(*) FROM " + table;
  fetch(res, one_col, one_row, query.c_str());
  return lexical_cast<unsigned long>(res[0][0]);  
}

unsigned long
database::space_usage(string const & table, string const & concatenated_columns)
{
  results res;
  // COALESCE is required since SUM({empty set}) is NULL.
  // the sqlite docs for SUM suggest this as a workaround
  string query = "SELECT COALESCE(SUM(LENGTH(" + concatenated_columns + ")), 0) FROM " + table;
  fetch(res, one_col, one_row, query.c_str());
  return lexical_cast<unsigned long>(res[0][0]);
}

void
database::get_ids(string const & table, set< hexenc<id> > & ids) 
{
  results res;
  string query = "SELECT id FROM " + table;
  fetch(res, one_col, any_rows, query.c_str());

  for (size_t i = 0; i < res.size(); ++i)
    {
      ids.insert(hexenc<id>(res[i][0]));
    }
}

void 
database::get(hexenc<id> const & ident,
              data & dat,
              string const & table)
{
  results res;
  string query = "SELECT data FROM " + table + " WHERE id = ?";
  fetch(res, one_col, one_row, query.c_str(), ident().c_str());

  // consistency check
  base64<gzip<data> > rdata(res[0][0]);
  data rdata_unpacked;
  unpack(rdata, rdata_unpacked);

  hexenc<id> tid;
  calculate_ident(rdata_unpacked, tid);
  I(tid == ident);

  dat = rdata_unpacked;
}

void 
database::get_delta(hexenc<id> const & ident,
                    hexenc<id> const & base,
                    delta & del,
                    string const & table)
{
  I(ident() != "");
  I(base() != "");
  results res;
  string query = "SELECT delta FROM " + table + " WHERE id = ? AND base = ?";
  fetch(res, one_col, one_row, query.c_str(), 
        ident().c_str(), base().c_str());

  base64<gzip<delta> > del_packed = res[0][0];
  unpack(del_packed, del);
}

void 
database::put(hexenc<id> const & ident,
              data const & dat,
              string const & table)
{
  // consistency check
  I(ident() != "");
  hexenc<id> tid;
  calculate_ident(dat, tid);
  MM(ident);
  MM(tid);
  I(tid == ident);

  base64<gzip<data> > dat_packed;
  pack(dat, dat_packed);
  
  string insert = "INSERT INTO " + table + " VALUES(?, ?)";
  execute(insert.c_str(),ident().c_str(), dat_packed().c_str());
}
void 
database::put_delta(hexenc<id> const & ident,
                    hexenc<id> const & base,
                    delta const & del,
                    string const & table)
{
  // nb: delta schema is (id, base, delta)
  I(ident() != "");
  I(base() != "");

  base64<gzip<delta> > del_packed;
  pack(del, del_packed);
  
  string insert = "INSERT INTO "+table+" VALUES(?, ?, ?)";
  execute(insert.c_str(), ident().c_str(), base().c_str(), del_packed().c_str());
}

// static ticker cache_hits("vcache hits", "h", 1);

struct version_cache
{
  size_t capacity;
  size_t use;
  std::map<hexenc<id>, data> cache;  

  version_cache() : capacity(constants::db_version_cache_sz), use(0) 
  {
    srand(time(NULL));
  }

  void put(hexenc<id> const & ident, data const & dat)
  {
    while (!cache.empty() 
           && use + dat().size() > capacity)
      {      
        std::string key = (boost::format("%08.8x%08.8x%08.8x%08.8x%08.8x") 
                           % rand() % rand() % rand() % rand() % rand()).str();
        std::map<hexenc<id>, data>::const_iterator i;
        i = cache.lower_bound(hexenc<id>(key));
        if (i == cache.end())
          {
            // we can't find a random entry, probably there's only one
            // entry and we missed it. delete first entry instead.
            i = cache.begin();
          }
        I(i != cache.end());
        I(use >= i->second().size());
        L(F("version cache expiring %s\n") % i->first);
        use -= i->second().size();          
        cache.erase(i->first);
      }
    cache.insert(std::make_pair(ident, dat));
    use += dat().size();
  }

  bool exists(hexenc<id> const & ident)
  {
    std::map<hexenc<id>, data>::const_iterator i;
    i = cache.find(ident);
    return i != cache.end();
  }

  bool get(hexenc<id> const & ident, data & dat)
  {
    std::map<hexenc<id>, data>::const_iterator i;
    i = cache.find(ident);
    if (i == cache.end())
      return false;
    // ++cache_hits;
    L(F("version cache hit on %s\n") % ident);
    dat = i->second;
    return true;
  }
};

static version_cache vcache;

void 
database::get_version(hexenc<id> const & ident,
                      data & dat,
                      string const & data_table,
                      string const & delta_table)
{
  I(ident() != "");

  if (vcache.get(ident, dat))
    {
      return;
    }
  else if (exists(ident, data_table))
    {
     // easy path
     get(ident, dat, data_table);
    }
  else
    {
      // tricky path

      // we start from the file we want to reconstruct and work *forwards*
      // through the database, until we get to a full data object. we then
      // trace back through the list of edges we followed to get to the data
      // object, applying reverse deltas.
      //
      // the effect of this algorithm is breadth-first search, backwards
      // through the storage graph, to discover a forwards shortest path, and
      // then following that shortest path with delta application.
      //
      // we used to do this with the boost graph library, but it invovled
      // loading too much of the storage graph into memory at any moment. this
      // imperative version only loads the descendents of the reconstruction
      // node, so it much cheaper in terms of memory.
      //
      // we also maintain a cycle-detecting set, just to be safe
      
      L(F("reconstructing %s in %s\n") % ident % delta_table);
      I(delta_exists(ident, delta_table));
      
      // nb: an edge map goes in the direction of the
      // delta, *not* the direction we discover things in,
      // i.e. each map is of the form [newid] -> [oldid]

      typedef map< hexenc<id>, hexenc<id> > edgemap;
      list< shared_ptr<edgemap> > paths;

      set< hexenc<id> > frontier, cycles;
      frontier.insert(ident);

      bool found_root = false;
      hexenc<id> root("");

      string delta_query = "SELECT base FROM " + delta_table + " WHERE id = ?";

      while (! found_root)
        {
          set< hexenc<id> > next_frontier;
          shared_ptr<edgemap> frontier_map(new edgemap());

          I(!frontier.empty());

          for (set< hexenc<id> >::const_iterator i = frontier.begin();
               i != frontier.end(); ++i)
            {
              if (vcache.exists(*i) || exists(*i, data_table))
                {
                  root = *i;
                  found_root = true;
                  break;
                }
              else
                {
                  cycles.insert(*i);
                  results res;
                  
                  fetch(res, one_col, any_rows, 
                        delta_query.c_str(), (*i)().c_str());

                  for (size_t k = 0; k < res.size(); ++k)
                    {
                      hexenc<id> const nxt(res[k][0]);

                      if (cycles.find(nxt) != cycles.end())
                        throw oops("cycle in table '" + delta_table + "', at node " 
                                   + (*i)() + " <- " + nxt());

                      next_frontier.insert(nxt);

                      if (frontier_map->find(nxt) == frontier_map->end())
                        {
                          L(F("inserting edge: %s <- %s\n") % (*i) % nxt);
                          frontier_map->insert(make_pair(nxt, *i));
                        }
                      else
                        L(F("skipping merge edge %s <- %s\n") % (*i) % nxt);
                    }
                }
            }
          if (!found_root)
            {
              frontier = next_frontier;
              paths.push_front(frontier_map);
            }
        }

      // path built, now all we need to do is follow it back

      I(found_root);
      I(root() != "");
      data begin;      

      if (vcache.exists(root))
        {
          I(vcache.get(root, begin));
        }
      else
        {
          get(root, begin, data_table);
        }

      hexenc<id> curr = root;

      boost::shared_ptr<delta_applicator> app = new_piecewise_applicator();
      app->begin(begin());
      
      for (list< shared_ptr<edgemap> >::const_iterator p = paths.begin();
           p != paths.end(); ++p)
        {
          shared_ptr<edgemap> i = *p;
          I(i->find(curr) != i->end());
          hexenc<id> const nxt = i->find(curr)->second;

          if (!vcache.exists(curr))
            {
              string tmp;
              app->finish(tmp);
              vcache.put(curr, tmp);
            }


          L(F("following delta %s -> %s\n") % curr % nxt);
          delta del;
          get_delta(nxt, curr, del, delta_table);
          apply_delta (app, del());
          
          app->next();
          curr = nxt;
        }

      string tmp;
      app->finish(tmp);
      dat = data(tmp);

      hexenc<id> final;
      calculate_ident(dat, final);
      I(final == ident);
    }
  vcache.put(ident, dat);
}


void 
database::drop(hexenc<id> const & ident, 
               string const & table)
{
  string drop = "DELETE FROM " + table + " WHERE id = ?";
  execute(drop.c_str(), ident().c_str());
}

void 
database::put_version(hexenc<id> const & old_id,
                      hexenc<id> const & new_id,
                      delta const & del,
                      string const & data_table,
                      string const & delta_table)
{

  data old_data, new_data;
  delta reverse_delta;
  
  get_version(old_id, old_data, data_table, delta_table);
  patch(old_data, del, new_data);
  diff(new_data, old_data, reverse_delta);
      
  transaction_guard guard(*this);
  if (exists(old_id, data_table))
    {
      // descendent of a head version replaces the head, therefore old head
      // must be disposed of
      drop(old_id, data_table);
    }
  put(new_id, new_data, data_table);
  put_delta(old_id, new_id, reverse_delta, delta_table);
  guard.commit();
}

void 
database::put_reverse_version(hexenc<id> const & new_id,
                              hexenc<id> const & old_id,
                              delta const & reverse_del,
                              string const & data_table,
                              string const & delta_table)
{
  data old_data, new_data;
  
  get_version(new_id, new_data, data_table, delta_table);
  patch(new_data, reverse_del, old_data);
  hexenc<id> check;
  calculate_ident(old_data, check);
  I(old_id == check);
      
  transaction_guard guard(*this);
  put_delta(old_id, new_id, reverse_del, delta_table);
  guard.commit();
}



// ------------------------------------------------------------
// --                                                        --
// --              public interface follows                  --
// --                                                        --
// ------------------------------------------------------------

bool 
database::file_version_exists(file_id const & id)
{
  return delta_exists(id.inner(), "file_deltas") 
    || exists(id.inner(), "files");
}

bool 
database::manifest_version_exists(manifest_id const & id)
{
  return delta_exists(id.inner(), "manifest_deltas") 
    || exists(id.inner(), "manifests");
}

bool 
database::revision_exists(revision_id const & id)
{
  return exists(id.inner(), "revisions");
}

void 
database::get_file_ids(set<file_id> & ids) 
{
  ids.clear();
  set< hexenc<id> > tmp;
  get_ids("files", tmp);
  get_ids("file_deltas", tmp);
  ids.insert(tmp.begin(), tmp.end());
}

void 
database::get_manifest_ids(set<manifest_id> & ids) 
{
  ids.clear();
  set< hexenc<id> > tmp;
  get_ids("manifests", tmp);
  get_ids("manifest_deltas", tmp);
  ids.insert(tmp.begin(), tmp.end());
}

void 
database::get_revision_ids(set<revision_id> & ids) 
{
  ids.clear();
  set< hexenc<id> > tmp;
  get_ids("revisions", tmp);
  ids.insert(tmp.begin(), tmp.end());
}

void 
database::get_file_version(file_id const & id,
                           file_data & dat)
{
  data tmp;
  get_version(id.inner(), tmp, "files", "file_deltas");
  dat = tmp;
}

void 
database::get_manifest_version(manifest_id const & id,
                               manifest_data & dat)
{
  data tmp;
  get_version(id.inner(), tmp, "manifests", "manifest_deltas");
  dat = tmp;
}

void 
database::get_manifest(manifest_id const & id,
                       manifest_map & mm)
{
  manifest_data mdat;
  get_manifest_version(id, mdat);
  read_manifest_map(mdat, mm);
}


void 
database::put_file(file_id const & id,
                   file_data const & dat)
{
  put(id.inner(), dat.inner(), "files");
}

void 
database::put_file_version(file_id const & old_id,
                           file_id const & new_id,
                           file_delta const & del)
{
  put_version(old_id.inner(), new_id.inner(), del.inner(), 
              "files", "file_deltas");
}

void 
database::put_file_reverse_version(file_id const & new_id,
                                   file_id const & old_id,                                 
                                   file_delta const & del)
{
  put_reverse_version(new_id.inner(), old_id.inner(), del.inner(), 
                      "files", "file_deltas");
}


void 
database::put_manifest(manifest_id const & id,
                       manifest_data const & dat)
{
  put(id.inner(), dat.inner(), "manifests");
}

void 
database::put_manifest_version(manifest_id const & old_id,
                               manifest_id const & new_id,
                               manifest_delta const & del)
{
  put_version(old_id.inner(), new_id.inner(), del.inner(), 
              "manifests", "manifest_deltas");
}

void 
database::put_manifest_reverse_version(manifest_id const & new_id,
                                       manifest_id const & old_id,                                 
                                       manifest_delta const & del)
{
  put_reverse_version(new_id.inner(), old_id.inner(), del.inner(), 
                      "manifests", "manifest_deltas");
}


void 
database::get_revision_ancestry(std::multimap<revision_id, revision_id> & graph)
{
  results res;
  graph.clear();
  fetch(res, 2, any_rows, 
        "SELECT parent,child FROM revision_ancestry");
  for (size_t i = 0; i < res.size(); ++i)
    graph.insert(std::make_pair(revision_id(res[i][0]),
                                revision_id(res[i][1])));
}

void 
database::get_revision_parents(revision_id const & id,
                              set<revision_id> & parents)
{
  I(!null_id(id));
  results res;
  parents.clear();
  fetch(res, one_col, any_rows, 
        "SELECT parent FROM revision_ancestry WHERE child = ?",
        id.inner()().c_str());
  for (size_t i = 0; i < res.size(); ++i)
    parents.insert(revision_id(res[i][0]));
}

void 
database::get_revision_children(revision_id const & id,
                                set<revision_id> & children)
{
  I(!null_id(id));
  results res;
  children.clear();
  fetch(res, one_col, any_rows, 
        "SELECT child FROM revision_ancestry WHERE parent = ?",
        id.inner()().c_str());
  for (size_t i = 0; i < res.size(); ++i)
    children.insert(revision_id(res[i][0]));
}

void 
database::get_revision_manifest(revision_id const & rid,
                               manifest_id & mid)
{
  revision_set rev;
  get_revision(rid, rev);
  mid = rev.new_manifest;
}

void 
database::get_revision(revision_id const & id,
                       revision_set & rev)
{
  revision_data d;
  get_revision(id, d);
  read_revision_set(d, rev);
}

void 
database::get_revision(revision_id const & id,
                       revision_data & dat)
{
  I(!null_id(id));
  results res;
  fetch(res, one_col, one_row, 
        "SELECT data FROM revisions WHERE id = ?",
        id.inner()().c_str());

  base64<gzip<data> > rdat_packed;
  rdat_packed = base64<gzip<data> >(res[0][0]);
  data rdat;
  unpack(rdat_packed, rdat);

  // verify that we got a revision with the right id
  {
    revision_id tmp;
    calculate_ident(rdat, tmp);
    I(id == tmp);
  }

  dat = rdat;
}

<<<<<<< HEAD
=======
void
database::deltify_revision(revision_id const & rid)
{
  transaction_guard guard(*this);
  revision_set rev;
  get_revision(rid, rev);
  // make sure that all parent revs have their manifests and files
  // replaced with deltas from this rev's manifest and files
  // assume that if the manifest is already deltafied, so are the files
  {
    MM(rev.new_manifest);
    for (edge_map::const_iterator i = rev.edges.begin();
         i != rev.edges.end(); ++i)
      {
        manifest_id oldman = edge_old_manifest(i);
        MM(oldman);
        if (exists(oldman.inner(), "manifests") &&
            !(oldman == rev.new_manifest) &&
            manifest_version_exists(oldman))
          {
            manifest_data mdat_new, mdat_old;
            get_manifest_version(oldman, mdat_old);
            get_manifest_version(rev.new_manifest, mdat_new);
            delta delt;
            diff(mdat_old.inner(), mdat_new.inner(), delt);
            manifest_delta mdelt(delt);
            drop(rev.new_manifest.inner(), "manifests");
            drop(rev.new_manifest.inner(), "manifest_deltas");
            put_manifest_version(oldman, rev.new_manifest, mdelt);
          }

        for (change_set::delta_map::const_iterator
               j = edge_changes(i).deltas.begin();
             j != edge_changes(i).deltas.end(); ++j)
          {
            if (! delta_entry_src(j).inner()().empty() && 
                  exists(delta_entry_src(j).inner(), "files") &&
                  file_version_exists(delta_entry_dst(j)))
              {
                file_data old_data;
                file_data new_data;
                get_file_version(delta_entry_src(j), old_data);
                get_file_version(delta_entry_dst(j), new_data);
                delta delt;
                diff(old_data.inner(), new_data.inner(), delt);
                file_delta del(delt);
                drop(delta_entry_dst(j).inner(), "files");
                drop(delta_entry_dst(j).inner(), "file_deltas");
                put_file_version(delta_entry_src(j), delta_entry_dst(j), del);
              }
          }
      }
  }
  guard.commit();
}
>>>>>>> 045e7fa0

void 
database::put_revision(revision_id const & new_id,
                       revision_set const & rev)
{
  MM(new_id);
  MM(rev);

  I(!null_id(new_id));
  I(!revision_exists(new_id));

  rev.check_sane();
  revision_data d;
  write_revision_set(rev, d);

  // Phase 1: confirm the revision makes sense
  {
    revision_id tmp;
    MM(tmp);
    calculate_ident(d, tmp);
    I(tmp == new_id);
  }

  transaction_guard guard(*this);
  
  // Phase 2: construct a new roster and sanity-check its manifest_id
  // against the manifest_id of the revision you're writing. Also, to be
  // *totally* thorough, check the manifest_ids of the parents of the new
  // rev you're making and make sure they match the calculated manifest_id
  // of their associated rosters.
  roster_t ros;
  marking_map mm;
  {
    manifest_id roster_manifest_id;
    make_roster_for_revision(rev, new_id, ros, mm, *__app);
    calculate_ident(ros, roster_manifest_id);
    I(rev.new_manifest == roster_manifest_id);
    for (edge_map::const_iterator i = rev.edges.begin();
         i != rev.edges.end(); ++i)
      {
        roster_t parent_roster;
        marking_map ignored;
        manifest_id parent_mid;
        if (!edge_old_revision(i).inner()().empty())
          {
            get_roster(edge_old_revision(i), parent_roster, ignored);
            calculate_ident(parent_roster, parent_mid);
            I(edge_old_manifest(i) == parent_mid);
          }
      }
  }

  // Phase 3: Write the revision data

  base64<gzip<data> > d_packed;
  pack(d.inner(), d_packed);

  execute("INSERT INTO revisions VALUES(?, ?)", 
          new_id.inner()().c_str(), 
          d_packed().c_str());

  for (edge_map::const_iterator e = rev.edges.begin();
       e != rev.edges.end(); ++e)
    {
      execute("INSERT INTO revision_ancestry VALUES(?, ?)", 
              edge_old_revision(e).inner()().c_str(),
              new_id.inner()().c_str());
    }

<<<<<<< HEAD
  // Phase 4: write the roster data and commit
  put_roster(new_id, ros, mm);
=======
  deltify_revision(new_id);

  check_sane_history(new_id, constants::verify_depth, *__app);
>>>>>>> 045e7fa0

  guard.commit();
}


void
database::put_revision(revision_id const & new_id,
                       revision_data const & dat)
{
  revision_set rev;
  read_revision_set(dat, rev);
  put_revision(new_id, rev);
}


void 
database::delete_existing_revs_and_certs()
{
  execute("DELETE FROM revisions");
  execute("DELETE FROM revision_ancestry");
  execute("DELETE FROM revision_certs");
}

void
database::delete_existing_manifests()
{
  execute("DELETE FROM manifests");
  execute("DELETE FROM manifest_deltas");
}

/// Deletes one revision from the local database. 
/// @see kill_rev_locally
void
database::delete_existing_rev_and_certs(revision_id const & rid){

  //check that the revision exists and doesn't have any children
  I(revision_exists(rid));
  set<revision_id> children;
  get_revision_children(rid, children);
  I(!children.size());

  // perform the actual SQL transactions to kill rev rid here
  L(F("Killing revision %s locally\n") % rid);
  execute("DELETE from revision_certs WHERE id = ?",rid.inner()().c_str());
  execute("DELETE from revision_ancestry WHERE child = ?", rid.inner()().c_str());
  execute("DELETE from revisions WHERE id = ?",rid.inner()().c_str());
}

/// Deletes all certs referring to a particular branch. 
void
database::delete_branch_named(cert_value const & branch)
{
  base64<cert_value> encoded;
  encode_base64(branch, encoded);
  L(F("Deleting all references to branch %s\n") % branch);
  execute("DELETE FROM revision_certs WHERE name='branch' AND value =?",
          encoded().c_str());
  execute("DELETE FROM branch_epochs WHERE branch=?",
          encoded().c_str());
}

/// Deletes all certs referring to a particular tag. 
void
database::delete_tag_named(cert_value const & tag)
{
  base64<cert_value> encoded;
  encode_base64(tag, encoded);
  L(F("Deleting all references to tag %s\n") % tag);
  execute("DELETE FROM revision_certs WHERE name='tag' AND value =?",
          encoded().c_str());
}

// crypto key management

void 
database::get_key_ids(string const & pattern,
                      vector<rsa_keypair_id> & pubkeys)
{
  pubkeys.clear();
  results res;

  if (pattern != "")
    fetch(res, one_col, any_rows, 
          "SELECT id FROM public_keys WHERE id GLOB ?",
          pattern.c_str());
  else
    fetch(res, one_col, any_rows, 
          "SELECT id FROM public_keys");

  for (size_t i = 0; i < res.size(); ++i)
    pubkeys.push_back(res[i][0]);
}

void 
database::get_keys(string const & table, vector<rsa_keypair_id> & keys)
{
  keys.clear();
  results res;
  string query = "SELECT id FROM " + table;
  fetch(res, one_col, any_rows, query.c_str());
  for (size_t i = 0; i < res.size(); ++i)
    keys.push_back(res[i][0]);
}

void 
database::get_public_keys(vector<rsa_keypair_id> & keys)
{
  get_keys("public_keys", keys);
}

bool 
database::public_key_exists(hexenc<id> const & hash)
{
  results res;
  fetch(res, one_col, any_rows, 
        "SELECT id FROM public_keys WHERE hash = ?",
        hash().c_str());
  I((res.size() == 1) || (res.size() == 0));
  if (res.size() == 1) 
    return true;
  return false;
}

bool 
database::public_key_exists(rsa_keypair_id const & id)
{
  results res;
  fetch(res, one_col, any_rows, 
        "SELECT id FROM public_keys WHERE id = ?",
        id().c_str());
  I((res.size() == 1) || (res.size() == 0));
  if (res.size() == 1) 
    return true;
  return false;
}

void 
database::get_pubkey(hexenc<id> const & hash, 
                     rsa_keypair_id & id,
                     base64<rsa_pub_key> & pub_encoded)
{
  results res;
  fetch(res, 2, one_row, 
        "SELECT id, keydata FROM public_keys WHERE hash = ?", 
        hash().c_str());
  id = res[0][0];
  pub_encoded = res[0][1];
}

void 
database::get_key(rsa_keypair_id const & pub_id, 
                  base64<rsa_pub_key> & pub_encoded)
{
  results res;
  fetch(res, one_col, one_row, 
        "SELECT keydata FROM public_keys WHERE id = ?", 
        pub_id().c_str());
  pub_encoded = res[0][0];
}

void 
database::put_key(rsa_keypair_id const & pub_id, 
                  base64<rsa_pub_key> const & pub_encoded)
{
  hexenc<id> thash;
  key_hash_code(pub_id, pub_encoded, thash);
  I(!public_key_exists(thash));
  E(!public_key_exists(pub_id),
    F("another key with name '%s' already exists") % pub_id);
  execute("INSERT INTO public_keys VALUES(?, ?, ?)", 
          thash().c_str(), pub_id().c_str(), pub_encoded().c_str());
}

void
database::delete_public_key(rsa_keypair_id const & pub_id)
{
  execute("DELETE FROM public_keys WHERE id = ?",
          pub_id().c_str());
}

// cert management

bool 
database::cert_exists(cert const & t,
                      string const & table)
{
  results res;
  string query = 
    "SELECT id FROM " + table + " WHERE id = ? "
    "AND name = ? "
    "AND value = ? " 
    "AND keypair = ? "
    "AND signature = ?";
    
  fetch(res, 1, any_rows, query.c_str(),
        t.ident().c_str(),
        t.name().c_str(),
        t.value().c_str(),
        t.key().c_str(),
        t.sig().c_str());
  I(res.size() == 0 || res.size() == 1);
  return res.size() == 1;
}

void 
database::put_cert(cert const & t,
                   string const & table)
{
  hexenc<id> thash;
  cert_hash_code(t, thash);

  string insert = "INSERT INTO " + table + " VALUES(?, ?, ?, ?, ?, ?)";

  execute(insert.c_str(), 
          thash().c_str(),
          t.ident().c_str(),
          t.name().c_str(), 
          t.value().c_str(),
          t.key().c_str(),
          t.sig().c_str());
}

void 
database::results_to_certs(results const & res,
                           vector<cert> & certs)
{
  certs.clear();
  for (size_t i = 0; i < res.size(); ++i)
    {
      cert t;
      t = cert(hexenc<id>(res[i][0]), 
              cert_name(res[i][1]),
              base64<cert_value>(res[i][2]),
              rsa_keypair_id(res[i][3]),
              base64<rsa_sha1_signature>(res[i][4]));
      certs.push_back(t);
    }
}

void
database::install_functions(app_state * app)
{
  // register any functions we're going to use
  I(sqlite3_create_function(sql(), "unbase64", -1, 
                           SQLITE_UTF8, NULL,
                           &sqlite3_unbase64_fn, 
                           NULL, NULL) == 0);
  I(sqlite3_create_function(sql(), "unpack", -1, 
                           SQLITE_UTF8, NULL,
                           &sqlite3_unpack_fn, 
                           NULL, NULL) == 0);
}

void
database::install_views()
{
  // we don't currently use any views. re-enable this code if you find a
  // compelling reason to use views.

  /*
  // delete any existing views
  results res;
  fetch(res, one_col, any_rows,
        "SELECT name FROM sqlite_master WHERE type='view'");

  for (size_t i = 0; i < res.size(); ++i)
    {
      string drop = "DROP VIEW " + res[i][0];
      execute(drop.c_str());
    }
  // register any views we're going to use
  execute(views_constant);
  */
}

void 
database::get_certs(vector<cert> & certs,                       
                    string const & table)
{
  results res;
  string query = "SELECT id, name, value, keypair, signature FROM " + table; 
  fetch(res, 5, any_rows, query.c_str());
  results_to_certs(res, certs);
}


void 
database::get_certs(hexenc<id> const & ident, 
                    vector<cert> & certs,                       
                    string const & table)
{
  results res;
  string query = 
    "SELECT id, name, value, keypair, signature FROM " + table + 
    " WHERE id = ?";

  fetch(res, 5, any_rows, query.c_str(), ident().c_str());
  results_to_certs(res, certs);
}


void 
database::get_certs(cert_name const & name,           
                    vector<cert> & certs,
                    string const & table)
{
  results res;
  string query = 
    "SELECT id, name, value, keypair, signature FROM " + table + 
    " WHERE name = ?";
  fetch(res, 5, any_rows, query.c_str(), name().c_str());
  results_to_certs(res, certs);
}


void 
database::get_certs(hexenc<id> const & ident, 
                    cert_name const & name,           
                    vector<cert> & certs,
                    string const & table)
{
  results res;
  string query = 
    "SELECT id, name, value, keypair, signature FROM " + table +
    " WHERE id = ? AND name = ?";

  fetch(res, 5, any_rows, query.c_str(), 
        ident().c_str(), name().c_str());
  results_to_certs(res, certs);
}

void 
database::get_certs(cert_name const & name,
                    base64<cert_value> const & val, 
                    vector<cert> & certs,
                    string const & table)
{
  results res;
  string query = 
    "SELECT id, name, value, keypair, signature FROM " + table + 
    " WHERE name = ? AND value = ?";

  fetch(res, 5, any_rows, query.c_str(), 
        name().c_str(), val().c_str());
  results_to_certs(res, certs);
}


void 
database::get_certs(hexenc<id> const & ident, 
                    cert_name const & name,           
                    base64<cert_value> const & value,
                    vector<cert> & certs,
                    string const & table)
{
  results res;
  string query = 
    "SELECT id, name, value, keypair, signature FROM " + table + 
    " WHERE id = ? AND name = ? AND value = ?";

  fetch(res, 5, any_rows, query.c_str(),
        ident().c_str(),
        name().c_str(),
        value().c_str());
  results_to_certs(res, certs);
}



bool 
database::revision_cert_exists(revision<cert> const & cert)
{ 
  return cert_exists(cert.inner(), "revision_certs"); 
}

bool 
database::manifest_cert_exists(manifest<cert> const & cert)
{ 
  return cert_exists(cert.inner(), "manifest_certs"); 
}

void 
database::put_manifest_cert(manifest<cert> const & cert)
{ 
  put_cert(cert.inner(), "manifest_certs"); 
}

void 
database::put_revision_cert(revision<cert> const & cert)
{ 
  put_cert(cert.inner(), "revision_certs"); 
}

void database::get_revision_cert_nobranch_index(std::vector< std::pair<hexenc<id>,
                                       std::pair<revision_id, rsa_keypair_id> > > & idx)
{
  results res;
  fetch(res, 3, any_rows, 
        "SELECT hash, id, keypair "
        "FROM 'revision_certs' WHERE name != 'branch'");

  idx.clear();
  idx.reserve(res.size());
  for (results::const_iterator i = res.begin(); i != res.end(); ++i)
    {
      idx.push_back(std::make_pair(hexenc<id>((*i)[0]), 
                                   std::make_pair(revision_id((*i)[1]),
                                                  rsa_keypair_id((*i)[2]))));
    }
}

void 
database::get_revision_certs(vector< revision<cert> > & ts)
{
  vector<cert> certs;
  get_certs(certs, "revision_certs");
  ts.clear();
  copy(certs.begin(), certs.end(), back_inserter(ts));  
}

void 
database::get_revision_certs(cert_name const & name,
                            vector< revision<cert> > & ts)
{
  vector<cert> certs;
  get_certs(name, certs, "revision_certs");
  ts.clear();
  copy(certs.begin(), certs.end(), back_inserter(ts));  
}

void 
database::get_revision_certs(revision_id const & id, 
                             cert_name const & name, 
                             vector< revision<cert> > & ts)
{
  vector<cert> certs;
  get_certs(id.inner(), name, certs, "revision_certs");
  ts.clear();
  copy(certs.begin(), certs.end(), back_inserter(ts));  
}

void 
database::get_revision_certs(revision_id const & id, 
                             cert_name const & name,
                             base64<cert_value> const & val, 
                             vector< revision<cert> > & ts)
{
  vector<cert> certs;
  get_certs(id.inner(), name, val, certs, "revision_certs");
  ts.clear();
  copy(certs.begin(), certs.end(), back_inserter(ts));  
}

void 
database::get_revision_certs(cert_name const & name,
                             base64<cert_value> const & val, 
                             vector< revision<cert> > & ts)
{
  vector<cert> certs;
  get_certs(name, val, certs, "revision_certs");
  ts.clear();
  copy(certs.begin(), certs.end(), back_inserter(ts));  
}

void 
database::get_revision_certs(revision_id const & id, 
                             vector< revision<cert> > & ts)
{ 
  vector<cert> certs;
  get_certs(id.inner(), certs, "revision_certs"); 
  ts.clear();
  copy(certs.begin(), certs.end(), back_inserter(ts));
}

void 
database::get_revision_cert(hexenc<id> const & hash,
                            revision<cert> & c)
{
  results res;
  vector<cert> certs;
  fetch(res, 5, one_row, 
        "SELECT id, name, value, keypair, signature "
        "FROM revision_certs "
        "WHERE hash = ?", 
        hash().c_str());
  results_to_certs(res, certs);
  I(certs.size() == 1);
  c = revision<cert>(certs[0]);
}

bool 
database::revision_cert_exists(hexenc<id> const & hash)
{
  results res;
  vector<cert> certs;
  fetch(res, one_col, any_rows, 
        "SELECT id "
        "FROM revision_certs "
        "WHERE hash = ?", 
        hash().c_str());
  I(res.size() == 0 || res.size() == 1);
  return (res.size() == 1);
}

bool 
database::manifest_cert_exists(hexenc<id> const & hash)
{
  results res;
  vector<cert> certs;
  fetch(res, one_col, any_rows, 
        "SELECT id "
        "FROM manifest_certs "
        "WHERE hash = ?", 
        hash().c_str());
  I(res.size() == 0 || res.size() == 1);
  return (res.size() == 1);
}

void 
database::get_manifest_cert(hexenc<id> const & hash,
                            manifest<cert> & c)
{
  results res;
  vector<cert> certs;
  fetch(res, 5, one_row, 
        "SELECT id, name, value, keypair, signature "
        "FROM manifest_certs "
        "WHERE hash = ?", 
        hash().c_str());
  results_to_certs(res, certs);
  I(certs.size() == 1);
  c = manifest<cert>(certs[0]);
}

void 
database::get_manifest_certs(manifest_id const & id, 
                             vector< manifest<cert> > & ts)
{ 
  vector<cert> certs;
  get_certs(id.inner(), certs, "manifest_certs"); 
  ts.clear();
  copy(certs.begin(), certs.end(), back_inserter(ts));
}


void 
database::get_manifest_certs(cert_name const & name, 
                            vector< manifest<cert> > & ts)
{
  vector<cert> certs;
  get_certs(name, certs, "manifest_certs");
  ts.clear();
  copy(certs.begin(), certs.end(), back_inserter(ts));  
}

void 
database::get_manifest_certs(manifest_id const & id, 
                             cert_name const & name, 
                             vector< manifest<cert> > & ts)
{
  vector<cert> certs;
  get_certs(id.inner(), name, certs, "manifest_certs");
  ts.clear();
  copy(certs.begin(), certs.end(), back_inserter(ts));  
}


// completions
void 
database::complete(string const & partial,
                   set<revision_id> & completions)
{
  results res;
  completions.clear();

  string pattern = partial + "*";

  fetch(res, 1, any_rows,
        "SELECT id FROM revisions WHERE id GLOB ?",
        pattern.c_str());
  
  for (size_t i = 0; i < res.size(); ++i)
    completions.insert(revision_id(res[i][0]));  
}


void 
database::complete(string const & partial,
                   set<manifest_id> & completions)
{
  results res;
  completions.clear();

  string pattern = partial + "*";

  fetch(res, 1, any_rows,
        "SELECT id FROM manifests WHERE id GLOB ?",
        pattern.c_str());

  for (size_t i = 0; i < res.size(); ++i)
    completions.insert(manifest_id(res[i][0]));  
  
  res.clear();

  fetch(res, 1, any_rows,
        "SELECT id FROM manifest_deltas WHERE id GLOB ?",
        pattern.c_str());

  for (size_t i = 0; i < res.size(); ++i)
    completions.insert(manifest_id(res[i][0]));  
}

void 
database::complete(string const & partial,
                   set<file_id> & completions)
{
  results res;
  completions.clear();

  string pattern = partial + "*";

  fetch(res, 1, any_rows,
        "SELECT id FROM files WHERE id GLOB ?",
        pattern.c_str());

  for (size_t i = 0; i < res.size(); ++i)
    completions.insert(file_id(res[i][0]));  
  
  res.clear();

  fetch(res, 1, any_rows,
        "SELECT id FROM file_deltas WHERE id GLOB ?",
        pattern.c_str());

  for (size_t i = 0; i < res.size(); ++i)
    completions.insert(file_id(res[i][0]));  
}

void 
database::complete(string const & partial,
                   set< pair<key_id, utf8 > > & completions)
{
  results res;
  completions.clear();

  string pattern = partial + "*";

  fetch(res, 2, any_rows,
        "SELECT hash, id FROM public_keys WHERE hash GLOB ?",
        pattern.c_str());

  for (size_t i = 0; i < res.size(); ++i)
    completions.insert(make_pair(key_id(res[i][0]), utf8(res[i][1])));
}

using selectors::selector_type;

static void selector_to_certname(selector_type ty,
                                 string & s,
                                 string & prefix,
                                 string & suffix)
{
  prefix = suffix = "*";
  switch (ty)
    {
    case selectors::sel_author:
      s = author_cert_name;
      break;
    case selectors::sel_branch:
      prefix = suffix = "";
      s = branch_cert_name;
      break;
    case selectors::sel_head:
      prefix = suffix = "";
      s = branch_cert_name;
      break;
    case selectors::sel_date:
    case selectors::sel_later:
    case selectors::sel_earlier:
      s = date_cert_name;
      break;
    case selectors::sel_tag:
      prefix = suffix = "";
      s = tag_cert_name;
      break;
    case selectors::sel_ident:
    case selectors::sel_cert:
    case selectors::sel_unknown:
      I(false); // don't do this.
      break;
    }
}

void database::complete(selector_type ty,
                        string const & partial,
                        vector<pair<selector_type, string> > const & limit,
                        set<string> & completions)
{
  //L(F("database::complete for partial '%s'\n") % partial);
  completions.clear();

  // step 1: the limit is transformed into an SQL select statement which
  // selects a set of IDs from the manifest_certs table which match the
  // limit.  this is done by building an SQL select statement for each term
  // in the limit and then INTERSECTing them all.

  string lim = "(";
  if (limit.empty())
    {
      lim += "SELECT id FROM revision_certs";
    }
  else
    {
      bool first_limit = true;
      for (vector<pair<selector_type, string> >::const_iterator i = limit.begin();
           i != limit.end(); ++i)
        {
          if (first_limit)
            first_limit = false;
          else
            lim += " INTERSECT ";
          
          if (i->first == selectors::sel_ident)
            {
              lim += "SELECT id FROM revision_certs ";
              lim += (boost::format("WHERE id GLOB '%s*'") 
                      % i->second).str();
            }
          else if (i->first == selectors::sel_cert)
            {
              if (i->second.length() > 0)
                {
                  size_t spot = i->second.find("=");

                  if (spot != (size_t)-1)
                    {
                      string certname;
                      string certvalue;

                      certname = i->second.substr(0, spot);
                      spot++;
                      certvalue = i->second.substr(spot);
                      lim += "SELECT id FROM revision_certs ";
                      lim += (boost::format("WHERE name='%s' AND unbase64(value) glob '%s'")
                              % certname % certvalue).str();
                    }
                  else
                    {
                      lim += "SELECT id FROM revision_certs ";
                      lim += (boost::format("WHERE name='%s'")
                              % i->second).str();
                    }

                }
            }
          else if (i->first == selectors::sel_unknown)
            {
              lim += "SELECT id FROM revision_certs ";
              lim += (boost::format(" WHERE (name='%s' OR name='%s' OR name='%s')")
                      % author_cert_name 
                      % tag_cert_name 
                      % branch_cert_name).str();
              lim += (boost::format(" AND unbase64(value) glob '*%s*'")
                      % i->second).str();     
            }
          else if (i->first == selectors::sel_head) 
            {
              // get branch names
              vector<cert_value> branch_names;
              if (i->second.size() == 0)
                {
                  __app->require_working_copy("the empty head selector h: refers to the head of the current branch");
                  branch_names.push_back((__app->branch_name)());
                }
              else
                {
                  string subquery = (boost::format("SELECT DISTINCT value FROM revision_certs WHERE name='%s' and unbase64(value) glob '%s'") 
                                     % branch_cert_name % i->second).str();
                  results res;
                  fetch(res, one_col, any_rows, subquery.c_str());
                  for (size_t i = 0; i < res.size(); ++i)
                    {
                      base64<data> row_encoded(res[i][0]);
                      data row_decoded;
                      decode_base64(row_encoded, row_decoded);
                      branch_names.push_back(row_decoded());
                    }
                }

              // for each branch name, get the branch heads
              set<revision_id> heads;
              for (vector<cert_value>::const_iterator bn = branch_names.begin(); bn != branch_names.end(); bn++)
                {
                  set<revision_id> branch_heads;
                  get_branch_heads(*bn, *__app, branch_heads);
                  heads.insert(branch_heads.begin(), branch_heads.end());
                  L(F("after get_branch_heads for %s, heads has %d entries\n") % (*bn) % heads.size());
                }

              lim += "SELECT id FROM revision_certs WHERE id IN (";
              if (heads.size())
                {
                  set<revision_id>::const_iterator r = heads.begin();
                  lim += (boost::format("'%s'") % r->inner()()).str();
                  r++;
                  while (r != heads.end())
                    {
                      lim += (boost::format(", '%s'") % r->inner()()).str();
                      r++;
                    }
                }
              lim += ") ";
            }
          else
            {
              string certname;
              string prefix;
              string suffix;
              selector_to_certname(i->first, certname, prefix, suffix);
              L(F("processing selector type %d with i->second '%s'\n") % ty % i->second);
              if ((i->first == selectors::sel_branch) && (i->second.size() == 0))
                {
                  __app->require_working_copy("the empty branch selector b: refers to the current branch");
                  // FIXME: why do we have to glob on the unbase64(value), rather than being able to use == ?
                  lim += (boost::format("SELECT id FROM revision_certs WHERE name='%s' AND unbase64(value) glob '%s'")
                          % branch_cert_name % __app->branch_name).str();
                  L(F("limiting to current branch '%s'\n") % __app->branch_name);
                }
              else
                {
                  lim += (boost::format("SELECT id FROM revision_certs WHERE name='%s' AND ") % certname).str();
                  switch (i->first)
                    {
                    case selectors::sel_earlier:
                      lim += (boost::format("unbase64(value) <= X'%s'") % encode_hexenc(i->second)).str();
                      break;
                    case selectors::sel_later:
                      lim += (boost::format("unbase64(value) > X'%s'") % encode_hexenc(i->second)).str();
                      break;
                    default:
                      lim += (boost::format("unbase64(value) glob '%s%s%s'")
                              % prefix % i->second % suffix).str();
                      break;
                    }
                }
            }
          //L(F("found selector type %d, selecting_head is now %d\n") % i->first % selecting_head);
        }
    }
  lim += ")";
  
  // step 2: depending on what we've been asked to disambiguate, we
  // will complete either some idents, or cert values, or "unknown"
  // which generally means "author, tag or branch"

  string query;
  if (ty == selectors::sel_ident)
    {
      query = (boost::format("SELECT id FROM %s") % lim).str();
    }
  else 
    {
      string prefix = "*";
      string suffix = "*";
      query = "SELECT value FROM revision_certs WHERE";
      if (ty == selectors::sel_unknown)
        {               
          query += 
            (boost::format(" (name='%s' OR name='%s' OR name='%s')")
             % author_cert_name 
             % tag_cert_name 
             % branch_cert_name).str();
        }
      else
        {
          string certname;
          selector_to_certname(ty, certname, prefix, suffix);
          query += 
            (boost::format(" (name='%s')") % certname).str();
        }
        
      query += (boost::format(" AND (unbase64(value) GLOB '%s%s%s')")
                % prefix % partial % suffix).str();
      query += (boost::format(" AND (id IN %s)") % lim).str();
    }

  // std::cerr << query << std::endl;    // debug expr

  results res;
  fetch(res, one_col, any_rows, query.c_str());
  for (size_t i = 0; i < res.size(); ++i)
    {
      if (ty == selectors::sel_ident) 
        completions.insert(res[i][0]);
      else
        {
          base64<data> row_encoded(res[i][0]);
          data row_decoded;
          decode_base64(row_encoded, row_decoded);
          completions.insert(row_decoded());
        }
    }
}

// epochs 

void 
database::get_epochs(std::map<cert_value, epoch_data> & epochs)
{
  epochs.clear();
  results res;
  fetch(res, 2, any_rows, "SELECT branch, epoch FROM branch_epochs");
  for (results::const_iterator i = res.begin(); i != res.end(); ++i)
    {      
      base64<cert_value> encoded(idx(*i, 0));
      cert_value decoded;
      decode_base64(encoded, decoded);
      I(epochs.find(decoded) == epochs.end());
      epochs.insert(std::make_pair(decoded, epoch_data(idx(*i, 1))));
    }
}

void
database::get_epoch(epoch_id const & eid,
                    cert_value & branch, epoch_data & epo)
{
  I(epoch_exists(eid));
  results res;
  fetch(res, 2, any_rows,
        "SELECT branch, epoch FROM branch_epochs"
        " WHERE hash = ?",
        eid.inner()().c_str());
  I(res.size() == 1);
  base64<cert_value> encoded(idx(idx(res, 0), 0));
  decode_base64(encoded, branch);
  epo = epoch_data(idx(idx(res, 0), 1));
}

bool
database::epoch_exists(epoch_id const & eid)
{
  results res;
  fetch(res, one_col, any_rows,
        "SELECT hash FROM branch_epochs WHERE hash = ?",
        eid.inner()().c_str());
  I(res.size() == 1 || res.size() == 0);
  return res.size() == 1;
}

void 
database::set_epoch(cert_value const & branch, epoch_data const & epo)
{
  epoch_id eid;
  base64<cert_value> encoded;
  encode_base64(branch, encoded);
  epoch_hash_code(branch, epo, eid);
  I(epo.inner()().size() == constants::epochlen);
  execute("INSERT OR REPLACE INTO branch_epochs VALUES(?, ?, ?)", 
          eid.inner()().c_str(), encoded().c_str(), epo.inner()().c_str());
}

void 
database::clear_epoch(cert_value const & branch)
{
  base64<cert_value> encoded;
  encode_base64(branch, encoded);
  execute("DELETE FROM branch_epochs WHERE branch = ?", encoded().c_str());
}

// vars

void
database::get_vars(std::map<var_key, var_value> & vars)
{
  vars.clear();
  results res;
  fetch(res, 3, any_rows, "SELECT domain, name, value FROM db_vars");
  for (results::const_iterator i = res.begin(); i != res.end(); ++i)
    {
      var_domain domain(idx(*i, 0));
      base64<var_name> name_encoded(idx(*i, 1));
      var_name name;
      decode_base64(name_encoded, name);
      base64<var_value> value_encoded(idx(*i, 2));
      var_value value;
      decode_base64(value_encoded, value);
      I(vars.find(std::make_pair(domain, name)) == vars.end());
      vars.insert(std::make_pair(std::make_pair(domain, name), value));
    }
}

void
database::get_var(var_key const & key, var_value & value)
{
  // FIXME: sillyly inefficient.  Doesn't really matter, though.
  std::map<var_key, var_value> vars;
  get_vars(vars);
  std::map<var_key, var_value>::const_iterator i = vars.find(key);
  I(i != vars.end());
  value = i->second;
}

bool
database::var_exists(var_key const & key)
{
  // FIXME: sillyly inefficient.  Doesn't really matter, though.
  std::map<var_key, var_value> vars;
  get_vars(vars);
  std::map<var_key, var_value>::const_iterator i = vars.find(key);
  return i != vars.end();
}

void
database::set_var(var_key const & key, var_value const & value)
{
  base64<var_name> name_encoded;
  encode_base64(key.second, name_encoded);
  base64<var_value> value_encoded;
  encode_base64(value, value_encoded);
  execute("INSERT OR REPLACE INTO db_vars VALUES(?, ?, ?)",
          key.first().c_str(),
          name_encoded().c_str(),
          value_encoded().c_str());
}

void
database::clear_var(var_key const & key)
{
  base64<var_name> name_encoded;
  encode_base64(key.second, name_encoded);
  execute("DELETE FROM db_vars WHERE domain = ? AND name = ?",
          key.first().c_str(), name_encoded().c_str());
}

// branches

void
database::get_branches(vector<string> & names)
{
    results res;
    string query="SELECT DISTINCT value FROM revision_certs WHERE name= ?";
    string cert_name="branch";
    fetch(res, one_col, any_rows, query.c_str(), cert_name.c_str());
    for (size_t i = 0; i < res.size(); ++i)
      {
        base64<data> row_encoded(res[i][0]);
        data name;
        decode_base64(row_encoded, name);
        names.push_back(name());
      }
}


void
database::get_roster_id_for_revision(revision_id const & rev_id,
                                     hexenc<id> & roster_id)
{
  if (rev_id.inner()().empty())
    {
      roster_id = hexenc<id>();
      return;
    }

  results res;
  string data_table = "rosters";
  string delta_table = "roster_deltas";
  string query = ("SELECT id FROM " + data_table + " WHERE rev_id = ? "
                  "UNION "
                  "SELECT id FROM " + delta_table + " WHERE rev_id = ? ");
  
  fetch(res, one_col, one_row, query.c_str(),
        rev_id.inner()().c_str(),
        rev_id.inner()().c_str());
  roster_id = hexenc<id>(res[0][0]);
}

void 
database::get_roster(revision_id const & rev_id, 
                     roster_t & roster)
{
  marking_map mm;
  get_roster(rev_id, roster, mm);
}

void 
database::get_roster(revision_id const & rev_id, 
                     roster_t & roster,
                     marking_map & marks)
{
  if (rev_id.inner()().empty())
    {
      roster = roster_t();
      marks = marking_map();
      return;
    }

  string data_table = "rosters";
  string delta_table = "roster_deltas";
  data dat;
  hexenc<id> ident;

  get_roster_id_for_revision(rev_id, ident);
  get_version(ident, dat, data_table, delta_table);
  read_roster_and_marking(dat, roster, marks);
}


void
database::put_roster(revision_id const & rev_id,
                     roster_t & roster,
                     marking_map & marks)
{
  data old_data, new_data;
  delta reverse_delta;
  hexenc<id> ident;
  base64<gzip<data> > new_data_packed;

  write_roster_and_marking(roster, marks, new_data);
  calculate_ident(new_data, ident);
  pack(new_data, new_data_packed);

  // First: find the "old" revision; if there are multiple old
  // revisions, we just pick the first. It probably doesn't matter for
  // the sake of delta-encoding.

  string data_table = "rosters";
  string delta_table = "roster_deltas";

  results res;
  fetch(res, one_col, any_rows, 
        "SELECT parent FROM revision_ancestry WHERE child = ?",
        rev_id.inner()().c_str());

  transaction_guard guard(*this);
  if (res.size() != 0 && !res[0][0].empty())
    {
      // There's a parent revision; we are going to do delta
      // compression on the roster by using the roster associated with
      // the parent rev. Keep in mind that we're composing a *reverse*
      // delta here, which goes from new->old. So the row we insert
      // will have (id=old_id, rev_id=old_rev, base=new_id,
      // delta=new->old)

      revision_id old_rev = revision_id(res[0][0]);
      hexenc<id> old_ident;
      get_roster_id_for_revision(old_rev, old_ident);
      get_version(old_ident, old_data, data_table, delta_table);
      diff(new_data, old_data, reverse_delta);
      base64<gzip<delta> > del_packed;
      pack(reverse_delta, del_packed);

      if (exists(old_ident, data_table))
        {
          // Descendent of a head version replaces the head, therefore
          // old head, if it exists in entirety, must be disposed of.
          drop(old_ident, data_table);
        }

      // nb: roster_deltas schema is (id, rev_id, base, delta)
      string query = "INSERT INTO " + delta_table + " VALUES(?, ?, ?, ?)";
      execute(query.c_str(), 
              old_ident().c_str(), old_rev.inner()().c_str(), 
              ident().c_str(), del_packed().c_str());

    }

  // nb: rosters schema is (id, rev_id, data)
  string query = "INSERT INTO " + data_table + " VALUES(?, ?, ?)";
  execute(query.c_str(),
          ident().c_str(), rev_id.inner()().c_str(), 
          new_data_packed().c_str());      

  guard.commit();
}


typedef hashmap::hash_multimap<string,string,hashmap::string_hash> ancestry_map;

static void 
transitive_closure(string const & x,
                   ancestry_map const & m,
                   set<revision_id> & results)
{
  results.clear();

  deque<string> work;
  work.push_back(x);
  while (!work.empty())
    {
      string c = work.front();
      work.pop_front();
      revision_id curr(c);
      if (results.find(curr) == results.end())
        {
          results.insert(curr);
          pair<ancestry_map::const_iterator, ancestry_map::const_iterator> range;
          range = m.equal_range(c);
          for (ancestry_map::const_iterator i = range.first; i != range.second; ++i)
            {
              if (i->first == c)
                work.push_back(i->second);
            }
        }
    }
}

void 
database::get_uncommon_ancestors(revision_id const & a,
                                 revision_id const & b,
                                 set<revision_id> & a_uncommon_ancs,
                                 set<revision_id> & b_uncommon_ancs)
{
  // FIXME: This is a somewhat ugly, and possibly unaccepably slow way
  // to do it. Another approach involves maintaining frontier sets for
  // each and slowly deepening them into history; would need to
  // benchmark to know which is actually faster on real datasets.

  a_uncommon_ancs.clear();
  b_uncommon_ancs.clear();

  results res;
  a_uncommon_ancs.clear();
  b_uncommon_ancs.clear();

  fetch(res, 2, any_rows, 
        "SELECT parent,child FROM revision_ancestry");

  set<revision_id> a_ancs, b_ancs;

  ancestry_map child_to_parent_map;
  for (size_t i = 0; i < res.size(); ++i)
    child_to_parent_map.insert(make_pair(res[i][1], res[i][0]));

  transitive_closure(a.inner()(), child_to_parent_map, a_ancs);
  transitive_closure(b.inner()(), child_to_parent_map, b_ancs);
  
  set_difference(a_ancs.begin(), a_ancs.end(), 
                 b_ancs.begin(), b_ancs.end(),
                 inserter(a_uncommon_ancs, a_uncommon_ancs.begin()));

  set_difference(b_ancs.begin(), b_ancs.end(), 
                 a_ancs.begin(), a_ancs.end(),
                 inserter(b_uncommon_ancs, b_uncommon_ancs.begin()));
}

node_id 
database::next_node_id()
{
  transaction_guard guard(*this);
  results res;

  // We implement this as a fixed db var.

  fetch(res, one_col, any_rows, 
        "SELECT node FROM next_roster_node_number");
  
  node_id n;
  if (res.empty())
    {
      n = 1;
      execute ("INSERT INTO next_roster_node_number VALUES(?)", 
               lexical_cast<string>(n).c_str());
    }
  else
    {
      I(res.size() == 1);
      n = lexical_cast<node_id>(res[0][0]);
      ++n;
      execute ("UPDATE next_roster_node_number SET node = ?",
               lexical_cast<string>(n).c_str());
      
    }
  guard.commit();
  return n;
}


void
database::check_filename()
{
  N(!filename.empty(), F("no database specified"));
}


bool
database::database_specified()
{
  return !filename.empty();
}


void
database::open()
{
  int error;

  I(!__sql);

  error = sqlite3_open(filename.as_external().c_str(), &__sql);

  if (__sql)
    {
      I(sql_contexts.find(__sql) == sql_contexts.end());
      sql_contexts.insert(__sql);
    }

  N(!error, (F("could not open database '%s': %s")
             % filename % string(sqlite3_errmsg(__sql))));
}

void
database::close()
{
  if (__sql)
    {
      sqlite3_close(__sql);
      I(sql_contexts.find(__sql) != sql_contexts.end());
      sql_contexts.erase(__sql);
      __sql = 0;
    }
}


// transaction guards

transaction_guard::transaction_guard(database & d) : committed(false), db(d) 
{
  db.begin_transaction();
}
transaction_guard::~transaction_guard()
{
  if (committed)
    db.commit_transaction();
  else
    db.rollback_transaction();
}

void 
transaction_guard::commit()
{
  committed = true;
}

// called to avoid foo.db-journal files hanging around if we exit cleanly
// without unwinding the stack (happens with SIGINT & SIGTERM)
void
close_all_databases()
{
  L(F("attempting to rollback and close %d databases") % sql_contexts.size());
  for (set<sqlite3*>::iterator i = sql_contexts.begin();
       i != sql_contexts.end(); i++)
    {
      // the ROLLBACK is required here, even though the sqlite docs
      // imply that transactions are rolled back on database closure
      int exec_err = sqlite3_exec(*i, "ROLLBACK", NULL, NULL, NULL);
      int close_err = sqlite3_close(*i);

      L(F("exec_err = %d, close_err = %d") % exec_err % close_err);
    }
  sql_contexts.clear();
}<|MERGE_RESOLUTION|>--- conflicted
+++ resolved
@@ -1340,8 +1340,6 @@
   dat = rdat;
 }
 
-<<<<<<< HEAD
-=======
 void
 database::deltify_revision(revision_id const & rid)
 {
@@ -1397,7 +1395,7 @@
   }
   guard.commit();
 }
->>>>>>> 045e7fa0
+
 
 void 
 database::put_revision(revision_id const & new_id,
@@ -1467,14 +1465,10 @@
               new_id.inner()().c_str());
     }
 
-<<<<<<< HEAD
+  deltify_revision(new_id);
+
   // Phase 4: write the roster data and commit
   put_roster(new_id, ros, mm);
-=======
-  deltify_revision(new_id);
-
-  check_sane_history(new_id, constants::verify_depth, *__app);
->>>>>>> 045e7fa0
 
   guard.commit();
 }
