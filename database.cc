--- conflicted
+++ resolved
@@ -2363,14 +2363,8 @@
               L(FL("processing selector type %d with i->second '%s'\n") % ty % i->second);
               if ((i->first == selectors::sel_branch) && (i->second.size() == 0))
                 {
-<<<<<<< HEAD
                   __app->require_workspace("the empty branch selector b: refers to the current branch");
-                  // FIXME: why do we have to glob on the unbase64(value), rather than being able to use == ?
-                  lim += (boost::format("SELECT id FROM revision_certs WHERE name='%s' AND unbase64(value) glob '%s'")
-=======
-                  __app->require_working_copy("the empty branch selector b: refers to the current branch");
                   lim += (boost::format("SELECT id FROM revision_certs WHERE name='%s' AND CAST(value AS TEXT) glob '%s'")
->>>>>>> d77bc2db
                           % branch_cert_name % __app->branch_name).str();
                   L(FL("limiting to current branch '%s'\n") % __app->branch_name);
                 }
