--- conflicted
+++ resolved
@@ -555,115 +555,11 @@
 void 
 database::execute(char const * query, ...)
 {
-<<<<<<< HEAD
   results res;
   va_list args;
   va_start(args, query);
   fetch(res, 0, 0, query, args);
   va_end(args);
-=======
-  switch (res)
-    {      
-    case SQLITE_OK: 
-      break;
-
-    case SQLITE_ERROR:
-      throw oops("SQL error or missing database");
-      break;
-
-    case SQLITE_INTERNAL:
-      throw oops("An internal logic error in SQLite");
-      break;
-
-    case SQLITE_PERM:
-      throw oops("Access permission denied");
-      break;
-
-    case SQLITE_ABORT:
-      throw oops("Callback routine requested an abort");
-      break;
-
-    case SQLITE_BUSY:
-      throw oops("The database file is locked");
-      break;
-
-    case SQLITE_LOCKED:
-      throw oops("A table in the database is locked");
-      break;
-
-    case SQLITE_NOMEM:
-      throw oops("A malloc() failed");
-      break;
-
-    case SQLITE_READONLY:
-      throw oops("Attempt to write a readonly database");
-      break;
-
-    case SQLITE_INTERRUPT:
-      throw oops("Operation terminated by sqlite3_interrupt()");
-      break;
-
-    case SQLITE_IOERR:
-      throw oops("Some kind of disk I/O error occurred");
-      break;
-
-    case SQLITE_CORRUPT:
-      throw oops("The database disk image is malformed");
-      break;
-
-    case SQLITE_NOTFOUND:
-      throw oops("(Internal Only) Table or record not found");
-      break;
-
-    case SQLITE_FULL:
-      throw oops("Insertion failed because database (or filesystem) is full");
-      break;
-
-    case SQLITE_CANTOPEN:
-      throw oops("Unable to open the database file");
-      break;
-
-    case SQLITE_PROTOCOL:
-      throw oops("database lock protocol error");
-      break;
-
-    case SQLITE_EMPTY:
-      throw oops("(Internal Only) database table is empty");
-      break;
-
-    case SQLITE_SCHEMA:
-      throw oops("The database schema changed");
-      break;
-
-    case SQLITE_TOOBIG:
-      throw oops("Too much data for one row of a table");
-      break;
-
-    case SQLITE_CONSTRAINT:
-      throw oops("Abort due to contraint violation");
-      break;
-
-    case SQLITE_MISMATCH:
-      throw oops("Data type mismatch");
-      break;
-
-    case SQLITE_MISUSE:
-      throw oops("Library used incorrectly");
-      break;
-
-    case SQLITE_NOLFS:
-      throw oops("Uses OS features not supported on host");
-      break;
-
-    case SQLITE_AUTH:
-      throw oops("Authorization denied");
-      break;
-
-    default:
-      throw oops(string("Unknown DB result code: ") + lexical_cast<string>(res));
-      break;
-    }
->>>>>>> 7df82b01
 }
 
 void 
@@ -837,11 +733,6 @@
 database::count(string const & table)
 {
   results res;
-<<<<<<< HEAD
-  string query = "SELECT COUNT(*) FROM " + table;
-  fetch(res, one_col, one_row, query.c_str());
-  return lexical_cast<int>(res[0][0]);  
-=======
   fetch(res, one_col, one_row, 
         "SELECT COUNT(*) FROM '%q'", 
         table.c_str());
@@ -869,7 +760,6 @@
     {
       ids.insert(hexenc<id>(res[i][0]));
     }
->>>>>>> 7df82b01
 }
 
 void 
@@ -902,19 +792,12 @@
   I(ident() != "");
   I(base() != "");
   results res;
-<<<<<<< HEAD
-  string query = "SELECT delta FROM " + table + " WHERE id = ? AND base = ?";
-  fetch(res, one_col, one_row, query.c_str(), 
-        ident().c_str(), base().c_str());
-  del = res[0][0];
-=======
   fetch(res, one_col, one_row,
         "SELECT delta FROM '%q' WHERE id = '%q' AND base = '%q'", 
         table.c_str(), ident().c_str(), base().c_str());
 
   base64<gzip<delta> > del_packed = res[0][0];
   unpack(del_packed, del);
->>>>>>> 7df82b01
 }
 
 void 
@@ -931,14 +814,8 @@
   base64<gzip<data> > dat_packed;
   pack(dat, dat_packed);
   
-<<<<<<< HEAD
-  string insert = "INSERT INTO " + table + " VALUES(?, ?)";
-  execute(insert.c_str(), 
-          ident().c_str(), dat().c_str());
-=======
   execute("INSERT INTO '%q' VALUES('%q', '%q')", 
           table.c_str(), ident().c_str(), dat_packed().c_str());
->>>>>>> 7df82b01
 }
 void 
 database::put_delta(hexenc<id> const & ident,
@@ -950,19 +827,12 @@
   I(ident() != "");
   I(base() != "");
 
-<<<<<<< HEAD
-  string insert = "INSERT INTO " + table + " VALUES(?, ?, ?)";
-  
-  execute(insert.c_str(), 
-          ident().c_str(), base().c_str(), del().c_str());
-=======
   base64<gzip<delta> > del_packed;
   pack(del, del_packed);
   
   execute("INSERT INTO '%q' VALUES('%q', '%q', '%q')", 
           table.c_str(), 
           ident().c_str(), base().c_str(), del_packed().c_str());
->>>>>>> 7df82b01
 }
 
 // static ticker cache_hits("vcache hits", "h", 1);
@@ -1576,11 +1446,7 @@
 {
   keys.clear();
   results res;
-<<<<<<< HEAD
-  fetch(res, one_col, any_rows,  "SELECT id FROM private_keys");
-=======
   fetch(res, one_col, any_rows,  "SELECT id from '%q'", table.c_str());
->>>>>>> 7df82b01
   for (size_t i = 0; i < res.size(); ++i)
     keys.push_back(res[i][0]);
 }
@@ -1683,14 +1549,10 @@
 {
   hexenc<id> thash;
   key_hash_code(pub_id, pub_encoded, thash);
-<<<<<<< HEAD
-  execute("INSERT INTO public_keys VALUES(?, ?, ?)", 
-=======
   I(!public_key_exists(thash));
   E(!public_key_exists(pub_id),
     F("another key with name '%s' already exists") % pub_id);
   execute("INSERT INTO public_keys VALUES('%q', '%q', '%q')", 
->>>>>>> 7df82b01
           thash().c_str(), pub_id().c_str(), pub_encoded().c_str());
 }
 
@@ -1700,13 +1562,9 @@
 {
   hexenc<id> thash;
   key_hash_code(priv_id, priv_encoded, thash);
-<<<<<<< HEAD
-  execute("INSERT INTO private_keys VALUES(?, ?, ?)", 
-=======
   E(!private_key_exists(priv_id),
     F("another key with name '%s' already exists") % priv_id);
   execute("INSERT INTO private_keys VALUES('%q', '%q', '%q')", 
->>>>>>> 7df82b01
           thash().c_str(), priv_id().c_str(), priv_encoded().c_str());
 }
 
@@ -1724,7 +1582,7 @@
 void
 database::delete_private_key(rsa_keypair_id const & pub_id)
 {
-  execute("DELETE FROM private_keys WHERE id = ?",
+  execute("DELETE FROM private_keys WHERE id = '%q'",
           pub_id().c_str());
 }
 
@@ -2350,24 +2208,6 @@
 {
   I(epoch_exists(eid));
   results res;
-<<<<<<< HEAD
-  std::ostringstream oss;
-  oss << level;
-  fetch(res, one_col, one_row, 
-        "SELECT COUNT(*) "
-        "FROM merkle_nodes "
-        "WHERE type = ? "
-        "AND collection = ? "
-        "AND level = ? "
-        "AND prefix = ? ",
-        type.c_str(), 
-        collection().c_str(), 
-        oss.str().c_str(), 
-        prefix().c_str());
-  size_t n_nodes = lexical_cast<size_t>(res[0][0]);
-  I(n_nodes == 0 || n_nodes == 1);
-  return n_nodes == 1;
-=======
   fetch(res, 2, any_rows,
         "SELECT branch, epoch FROM branch_epochs"
         " WHERE hash = '%q'",
@@ -2376,52 +2216,22 @@
   base64<cert_value> encoded(idx(idx(res, 0), 0));
   decode_base64(encoded, branch);
   epo = epoch_data(idx(idx(res, 0), 1));
->>>>>>> 7df82b01
 }
 
 bool
 database::epoch_exists(epoch_id const & eid)
 {
   results res;
-<<<<<<< HEAD
-  std::ostringstream oss;
-  oss << level;
-  fetch(res, one_col, one_row, 
-        "SELECT body "
-        "FROM merkle_nodes "
-        "WHERE type = ? "
-        "AND collection = ? "
-        "AND level = ? "
-        "AND prefix = ?",
-        type.c_str(), 
-        collection().c_str(), 
-        oss.str().c_str(), 
-        prefix().c_str());
-  node = res[0][0];
-=======
   fetch(res, one_col, any_rows,
         "SELECT hash FROM branch_epochs WHERE hash = '%q'",
         eid.inner()().c_str());
   I(res.size() == 1 || res.size() == 0);
   return res.size() == 1;
->>>>>>> 7df82b01
 }
 
 void 
 database::set_epoch(cert_value const & branch, epoch_data const & epo)
 {
-<<<<<<< HEAD
-  std::ostringstream oss;
-  oss << level;
-  execute("INSERT OR REPLACE "
-          "INTO merkle_nodes "
-          "VALUES (?, ?, ?, ?, ?)",
-          type.c_str(), 
-          collection().c_str(), 
-          oss.str().c_str(), 
-          prefix().c_str(), 
-          node().c_str());
-=======
   epoch_id eid;
   base64<cert_value> encoded;
   encode_base64(branch, encoded);
@@ -2429,7 +2239,6 @@
   I(epo.inner()().size() == constants::epochlen);
   execute("INSERT OR REPLACE INTO branch_epochs VALUES('%q', '%q', '%q')", 
           eid.inner()().c_str(), encoded().c_str(), epo.inner()().c_str());
->>>>>>> 7df82b01
 }
 
 void 
@@ -2499,17 +2308,10 @@
 void
 database::clear_var(var_key const & key)
 {
-<<<<<<< HEAD
-  execute("DELETE FROM merkle_nodes "
-          "WHERE type = ? "
-          "AND collection = ?",
-          type.c_str(), collection().c_str());
-=======
   base64<var_name> name_encoded;
   encode_base64(key.second, name_encoded);
   execute("DELETE FROM db_vars WHERE domain = '%q' AND name = '%q'",
           key.first().c_str(), name_encoded().c_str());
->>>>>>> 7df82b01
 }
 
 // transaction guards
