--- conflicted
+++ resolved
@@ -1474,11 +1474,7 @@
         {
           roster_delta del;
           get_roster_delta(id.inner()(), *i, del);
-<<<<<<< HEAD
-          bool found = try_get_markings_from_roster_delta(del, nid, markings);
-=======
           bool found = x.look_at_delta(del);
->>>>>>> 5d13c7ae
           if (found)
             return;
         }
@@ -1497,11 +1493,7 @@
         {
           roster_delta del;
           get_roster_delta(target_rev, *p, del);
-<<<<<<< HEAD
-          bool found = try_get_markings_from_roster_delta(del, nid, markings);
-=======
           bool found = x.look_at_delta(del);
->>>>>>> 5d13c7ae
           if (found)
             return;
         }
@@ -1539,63 +1531,8 @@
       content = file_id();
       return;
     }
-<<<<<<< HEAD
-  
-  reconstruction_path selected_path;
-  {
-    roster_reconstruction_graph graph(*this);
-    {
-      // we look at the nearest delta(s) first, without constructing the
-      // whole path, as this is rather expensive
-      set<string> deltas;
-      graph.get_next(id.inner()(), deltas);
-      for (set<string>::const_iterator i = deltas.begin();
-           i != deltas.end(); ++i)
-        {
-          roster_delta del;
-          get_roster_delta(id.inner()(), *i, del);
-          bool found = try_get_content_from_roster_delta(del, nid, content);
-          if (found)
-            return;
-        }
-    }
-    get_reconstruction_path(id.inner()(), graph, selected_path);
-  }
-
-  int path_length(selected_path.size());
-  int i(0);
-  string target_rev;
-  
-  for (reconstruction_path::const_iterator p = selected_path.begin();
-       p != selected_path.end(); ++p)
-    {
-      if (i > 0)
-        {
-          roster_delta del;
-          get_roster_delta(target_rev, *p, del);
-          bool found = try_get_content_from_roster_delta(del, nid, content);
-          if (found)
-            return;
-        }
-      if (i == path_length-1)
-        {
-          // last iteration, we have reached a roster base
-          roster_t roster;
-          marking_map mm;
-          get_roster_base(*p, roster, mm);
-          if (roster.has_node(nid))
-            content = downcast_to_file_t(roster.get_node(nid))->content;
-          else
-            content = file_id();
-          return;
-        }
-      target_rev = *p;
-      ++i;
-    }
-=======
   file_content_extractor x(nid, content);
   extract_from_deltas(id, x);
->>>>>>> 5d13c7ae
 }
 
 void
