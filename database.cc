--- conflicted
+++ resolved
@@ -862,16 +862,9 @@
         i = cache.lower_bound(hexenc<id>(key));
         if (i == cache.end())
           {
-<<<<<<< HEAD
-            L(F("version cache expiring %s\n") % i->first);
-            I(i->second().size() <= use);
-            use -= i->second().size();          
-            cache.erase(i->first);
-=======
             // we can't find a random entry, probably there's only one
             // entry and we missed it. delete first entry instead.
             i = cache.begin();
->>>>>>> 3f556aee
           }
         I(i != cache.end());
         I(use >= i->second().size());
