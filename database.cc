--- conflicted
+++ resolved
@@ -2726,11 +2726,7 @@
 }
 
 
-<<<<<<< HEAD
-typedef hashmap::string_hashmultimap<std::string> ancestry_map;
-=======
 typedef hashmap::hash_multimap<string, string> ancestry_map;
->>>>>>> 61522231
 
 static void 
 transitive_closure(string const & x,
