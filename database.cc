--- conflicted
+++ resolved
@@ -2934,14 +2934,9 @@
       if (null_id(*i))
         continue;
       revision_id old_rev = *i;
-<<<<<<< HEAD
-      get_roster_id_for_revision(old_rev, old_id);
-      if (exists(old_id.inner(), data_table))
-=======
       old_id = get_roster_id_for_revision(old_rev);
       string old_id_str = lexical_cast<string>(old_id);
       if (exists(old_id_str, pending_roster))
->>>>>>> b5be39d2
         {
           roster_data old_data;
           get_roster_version(old_id, old_data);
