--- conflicted
+++ resolved
@@ -128,11 +128,7 @@
   // non-alphabetic ordering of tables in sql source files. we could create
   // a temporary db, write our intended schema into it, and read it back,
   // but this seems like it would be too rude. possibly revisit this issue.
-<<<<<<< HEAD
-  schema("9d2b5d7b86df00c30ac34fe87a3c20f1195bb2df"),
-=======
   schema("3912de3b90626ac6c86726e21b733dc3760f132f"),
->>>>>>> 3b082c67
   __sql(NULL),
   transaction_level(0)
 {}
@@ -941,13 +937,9 @@
   string insert = "INSERT INTO " + table + " VALUES(?, ?)";
   execute(query(insert) 
           % text(ident()) 
-<<<<<<< HEAD
-          % blob(dat_packed()));
-=======
           % text(dat_packed()));
 
   */
->>>>>>> 3b082c67
 }
 void 
 database::put_delta(hexenc<id> const & ident,
