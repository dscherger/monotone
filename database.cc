// Copyright (C) 2002 Graydon Hoare <graydon@pobox.com>
//
// This program is made available under the GNU GPL version 2.0 or
// greater. See the accompanying file COPYING for details.
//
// This program is distributed WITHOUT ANY WARRANTY; without even the
// implied warranty of MERCHANTABILITY or FITNESS FOR A PARTICULAR
// PURPOSE.

#include "base.hh"
#include <algorithm>
#include <deque>
#include <fstream>
#include <iterator>
#include <list>
#include <set>
#include <sstream>
#include "vector.hh"

#include <string.h>

#include <boost/shared_ptr.hpp>
#include "lexical_cast.hh"

#include "sqlite/sqlite3.h"

#include "app_state.hh"
#include "cert.hh"
#include "cleanup.hh"
#include "constants.hh"
#include "dates.hh"
#include "database.hh"
#include "hash_map.hh"
#include "keys.hh"
#include "platform-wrapped.hh"
#include "revision.hh"
#include "safe_map.hh"
#include "sanity.hh"
#include "schema_migration.hh"
#include "transforms.hh"
#include "ui.hh"
#include "vocab.hh"
#include "vocab_cast.hh"
#include "xdelta.hh"
#include "epoch.hh"
#include "graph.hh"
#include "roster_delta.hh"
#include "rev_height.hh"
#include "vocab_hash.hh"
#include "globish.hh"
#include "outdated_indicator.hh"
#include "lru_writeback_cache.hh"

#include "botan/botan.h"
#include "botan/rsa.h"
#include "botan/keypair.h"
#include "botan/pem.h"

// defined in schema.c, generated from schema.sql:
extern char const schema_constant[];

// this file defines a public, typed interface to the database.
// the database class encapsulates all knowledge about sqlite,
// the schema, and all SQL statements used to access the schema.
//
// see file schema.sql for the text of the schema.

using std::deque;
using std::istream;
using std::ifstream;
using std::make_pair;
using std::map;
using std::multimap;
using std::ostream;
using std::pair;
using std::set;
using std::string;
using std::vector;

using boost::shared_ptr;
using boost::lexical_cast;

using Botan::PK_Verifier;
using Botan::SecureVector;
using Botan::X509_PublicKey;
using Botan::RSA_PublicKey;

int const one_row = 1;
int const one_col = 1;
int const any_rows = -1;
int const any_cols = -1;

namespace
{
  struct query_param
  {
    enum arg_type { text, blob };
    arg_type type;
    string data;
  };

  query_param
  text(string const & txt)
  {
    query_param q = {
      query_param::text,
      txt,
    };
    return q;
  }

  query_param
  blob(string const & blb)
  {
    query_param q = {
      query_param::blob,
      blb,
    };
    return q;
  }

  struct query
  {
    explicit query(string const & cmd)
      : sql_cmd(cmd)
    {}

    query()
    {}

    query & operator %(query_param const & qp)
    {
      args.push_back(qp);
      return *this;
    }

    vector<query_param> args;
    string sql_cmd;
  };

  typedef vector< vector<string> > results;

  struct statement
  {
    statement() : count(0), stmt(0, sqlite3_finalize) {}
    int count;
    cleanup_ptr<sqlite3_stmt*, int> stmt;
  };

  struct roster_size_estimator
  {
    unsigned long operator() (database::cached_roster const & cr)
    {
      I(cr.first);
      I(cr.second);
      // do estimate using a totally made up multiplier, probably wildly off
      return (cr.first->all_nodes().size()
              * constants::db_estimated_roster_node_sz);
    }
  };

  struct datasz
  {
    unsigned long operator()(data const & t) { return t().size(); }
  };

  enum open_mode { normal_mode = 0,
                   schema_bypass_mode,
                   format_bypass_mode };

  typedef hashmap::hash_map<revision_id, set<revision_id> > parent_id_map;
  typedef hashmap::hash_map<revision_id, rev_height> height_map;

  typedef hashmap::hash_map<rsa_keypair_id,
                            pair<shared_ptr<Botan::PK_Verifier>,
                                 shared_ptr<Botan::RSA_PublicKey> >
                            > verifier_cache;
  
} // anonymous namespace

class database_impl
{
  friend class database;

  database_impl(system_path const & fn);
  ~database_impl();

  //
  // --== Opening the database and schema checking ==--
  //
  system_path filename;
  struct sqlite3 * __sql;

  void install_functions();
  struct sqlite3 * sql(enum open_mode mode = normal_mode);

  void check_filename();
  void check_db_exists();
  void check_db_nonexistent();
  void open();
  void close();
  void check_format();

  //
  // --== Basic SQL interface and statement caching ==--
  //
  map<string, statement> statement_cache;

  void fetch(results & res,
             int const want_cols, int const want_rows,
             query const & q);
  void execute(query const & q);

  bool table_has_entry(string const & key, string const & column,
                       string const & table);

  //
  // --== Generic database metadata gathering ==--
  //
  string count(string const & table);
  string space(string const & table,
                    string const & concatenated_columns,
                    u64 & total);
  unsigned int page_size();
  unsigned int cache_size();

  //
  // --== Transactions ==--
  //
  int transaction_level;
  bool transaction_exclusive;
  void begin_transaction(bool exclusive);
  void commit_transaction();
  void rollback_transaction();
  friend class transaction_guard;

  struct roster_writeback_manager
  {
    database_impl & imp;
    roster_writeback_manager(database_impl & imp) : imp(imp) {}
    void writeout(revision_id const &, database::cached_roster const &);
  };
  LRUWritebackCache<revision_id, database::cached_roster,
                    roster_size_estimator, roster_writeback_manager>
    roster_cache;

  bool have_delayed_file(file_id const & id);
  void load_delayed_file(file_id const & id, file_data & dat);
  void cancel_delayed_file(file_id const & id);
  void drop_or_cancel_file(file_id const & id);
  void schedule_delayed_file(file_id const & id, file_data const & dat);

  map<file_id, file_data> delayed_files;
  size_t delayed_writes_size;

  void flush_delayed_writes();
  void clear_delayed_writes();
  void write_delayed_file(file_id const & new_id,
                          file_data const & dat);

  void write_delayed_roster(revision_id const & new_id,
                            roster_t const & roster,
                            marking_map const & marking);

  //
  // --== Reading/writing delta-compressed objects ==--
  //

  // "do we have any entry for 'ident' that is a base version"
  bool roster_base_stored(revision_id const & ident);
  bool roster_base_available(revision_id const & ident);
  
  // "do we have any entry for 'ident' that is a delta"
  bool delta_exists(string const & ident,
                    string const & base,
                    string const & table);

  bool file_or_manifest_base_exists(hexenc<id> const & ident,
                                    std::string const & table);

  void get_file_or_manifest_base_unchecked(hexenc<id> const & new_id,
                                           data & dat,
                                           string const & table);
  void get_file_or_manifest_delta_unchecked(hexenc<id> const & ident,
                                            hexenc<id> const & base,
                                            delta & del,
                                            string const & table);
  void get_roster_base(string const & ident,
                       roster_t & roster, marking_map & marking);
  void get_roster_delta(string const & ident,
                        string const & base,
                        roster_delta & del);

  friend struct file_and_manifest_reconstruction_graph;
  friend struct roster_reconstruction_graph;

  LRUWritebackCache<string, data, datasz> vcache;

  void get_version(hexenc<id> const & ident,
                   data & dat,
                   string const & data_table,
                   string const & delta_table);

  void drop(string const & base,
            string const & table);
  void put_file_delta(file_id const & ident,
                      file_id const & base,
                      file_delta const & del);

  void put_roster_delta(revision_id const & ident,
                        revision_id const & base,
                        roster_delta const & del);
  void put_version(hexenc<id> const & old_id,
                   hexenc<id> const & new_id,
                   delta const & del,
                   string const & data_table,
                   string const & delta_table);

  //
  // --== The ancestry graph ==--
  //
  void get_ids(string const & table, set< hexenc<id> > & ids);

  //
  // --== Rosters ==--
  //
  struct extractor;
  struct file_content_extractor;
  struct markings_extractor;
  void extract_from_deltas(revision_id const & id, extractor & x);

  height_map height_cache;
  parent_id_map parent_cache;

  //
  // --== Keys ==--
  //
  void get_keys(string const & table, vector<rsa_keypair_id> & keys);

  // cache of verifiers for public keys
  verifier_cache verifiers;

  //
  // --== Certs ==--
  //
  // note: this section is ridiculous. please do something about it.
  bool cert_exists(cert const & t,
                   string const & table);
  void put_cert(cert const & t, string const & table);
  void results_to_certs(results const & res,
                        vector<cert> & certs);
  
  void get_certs(vector<cert> & certs,
                 string const & table);
  
  void get_certs(hexenc<id> const & ident,
                 vector<cert> & certs,
                 string const & table);

  void get_certs(cert_name const & name,
                 vector<cert> & certs,
                 string const & table);

  void get_certs(hexenc<id> const & ident,
                 cert_name const & name,
                 vector<cert> & certs,
                 string const & table);

  void get_certs(hexenc<id> const & ident,
                 cert_name const & name,
                 base64<cert_value> const & val,
                 vector<cert> & certs,
                 string const & table);

  void get_certs(cert_name const & name,
                 base64<cert_value> const & val,
                 vector<cert> & certs,
                 string const & table);

  outdated_indicator_factory cert_stamper;

};

database_impl::database_impl(system_path const & fn) :
  filename(fn),
  __sql(NULL),
  transaction_level(0),
  roster_cache(constants::db_roster_cache_sz,
               roster_writeback_manager(*this)),
  delayed_writes_size(0),
  vcache(constants::db_version_cache_sz)
{}

database_impl::~database_impl()
{
  L(FL("statement cache statistics"));
  L(FL("prepared %d statements") % statement_cache.size());

  for (map<string, statement>::const_iterator i = statement_cache.begin();
       i != statement_cache.end(); ++i)
    L(FL("%d executions of %s") % i->second.count % i->first);
  // trigger destructors to finalize cached statements
  statement_cache.clear();

  if (__sql)
    close();
}

database::database(system_path const & fn)
  : imp(new database_impl(fn))
{}

database::~database()
{
  delete imp;
}

void
database::set_filename(system_path const & file)
{
  I(!imp->__sql);
  imp->filename = file;
}

system_path
database::get_filename()
{
  return imp->filename;
}

bool
database::is_dbfile(any_path const & file)
{
  system_path fn(file); // canonicalize
  bool same = (imp->filename == fn);
  if (same)
    L(FL("'%s' is the database file") % file);
  return same;
}

bool
database::database_specified()
{
  return !imp->filename.empty();
}

void
database::check_is_not_rosterified()
{
  results res;
  imp->fetch(res, one_col, any_rows,
             query("SELECT 1 FROM rosters LIMIT 1"));
  N(res.empty(),
    F("this database already contains rosters"));
}

void
database_impl::check_format()
{
  results res;

  // Check for manifests, revisions, rosters, and heights.
  fetch(res, one_col, any_rows, query("SELECT 1 FROM manifests LIMIT 1"));
  bool have_manifests = !res.empty();
  fetch(res, one_col, any_rows, query("SELECT 1 FROM revisions LIMIT 1"));
  bool have_revisions = !res.empty();
  fetch(res, one_col, any_rows, query("SELECT 1 FROM rosters LIMIT 1"));
  bool have_rosters = !res.empty();
  fetch(res, one_col, any_rows, query("SELECT 1 FROM heights LIMIT 1"));
  bool have_heights = !res.empty();
  

  if (!have_manifests)
    {
      // Must have been changesetified and rosterified already.
      // Or else the database was just created.
      // Do we need to regenerate cached data?
      E(!have_revisions || (have_rosters && have_heights),
        F("database %s lacks some cached data\n"
          "run '%s db regenerate_caches' to restore use of this database")
        % filename % ui.prog_name);
    }
  else
    {
      // The rosters and heights tables should be empty.
      I(!have_rosters && !have_heights);

      // they need to either changesetify or rosterify.  which?
      if (have_revisions)
        E(false,
          F("database %s contains old-style revisions\n"
            "if you are a project leader or doing local testing:\n"
            "  see the file UPGRADE for instructions on upgrading.\n"
            "if you are not a project leader:\n"
            "  wait for a leader to migrate project data, and then\n"
            "  pull into a fresh database.\n"
            "sorry about the inconvenience.")
          % filename);
      else
        E(false,
          F("database %s contains manifests but no revisions\n"
            "this is a very old database; it needs to be upgraded\n"
            "please see README.changesets for details")
          % filename);
    }
}

static void
sqlite3_gunzip_fn(sqlite3_context *f, int nargs, sqlite3_value ** args)
{
  if (nargs != 1)
    {
      sqlite3_result_error(f, "need exactly 1 arg to gunzip()", -1);
      return;
    }
  data unpacked;
  const char *val = (const char*) sqlite3_value_blob(args[0]);
  int bytes = sqlite3_value_bytes(args[0]);
  decode_gzip(gzip<data>(string(val,val+bytes)), unpacked);
  sqlite3_result_blob(f, unpacked().c_str(), unpacked().size(), SQLITE_TRANSIENT);
}

struct sqlite3 *
database_impl::sql(enum open_mode mode)
{
  if (! __sql)
    {
      check_filename();
      check_db_exists();
      open();

      if (mode != schema_bypass_mode)
        {
          check_sql_schema(__sql, filename);

          if (mode != format_bypass_mode)
            check_format();
        }

      install_functions();
    }
  else
    I(mode == normal_mode);

  return __sql;
}

void
database::initialize()
{
  imp->check_filename();
  imp->check_db_nonexistent();
  imp->open();

  sqlite3 *sql = imp->__sql;

  sqlite3_exec(sql, schema_constant, NULL, NULL, NULL);
  assert_sqlite3_ok(sql);

  sqlite3_exec(sql, (FL("PRAGMA user_version = %u;")
                     % mtn_creator_code).str().c_str(), NULL, NULL, NULL);
  assert_sqlite3_ok(sql);

  // make sure what we wanted is what we got
  check_sql_schema(sql, imp->filename);

  imp->close();
}

struct
dump_request
{
  dump_request() : sql(), out() {};
  struct sqlite3 *sql;
  ostream *out;
};

static void
dump_row(ostream &out, sqlite3_stmt *stmt, string const& table_name)
{
  out << FL("INSERT INTO %s VALUES(") % table_name;
  unsigned n = sqlite3_data_count(stmt);
  for (unsigned i = 0; i < n; ++i)
    {
      if (i != 0)
        out << ',';

      if (sqlite3_column_type(stmt, i) == SQLITE_BLOB)
        {
          out << "X'";
          const char *val = (const char*) sqlite3_column_blob(stmt, i);
          int bytes = sqlite3_column_bytes(stmt, i);
          out << encode_hexenc(string(val,val+bytes));
          out << '\'';
        }
      else
        {
          const unsigned char *val = sqlite3_column_text(stmt, i);
          if (val == NULL)
            out << "NULL";
          else
            {
              out << '\'';
              for (const unsigned char *cp = val; *cp; ++cp)
                {
                  if (*cp == '\'')
                    out << "''";
                  else
                    out << *cp;
                }
              out << '\'';
            }
        }
    }
  out << ");\n";
}

static int
dump_table_cb(void *data, int n, char **vals, char **cols)
{
  dump_request *dump = reinterpret_cast<dump_request *>(data);
  I(dump != NULL);
  I(dump->sql != NULL);
  I(vals != NULL);
  I(vals[0] != NULL);
  I(vals[1] != NULL);
  I(vals[2] != NULL);
  I(n == 3);
  I(string(vals[1]) == "table");
  *(dump->out) << vals[2] << ";\n";
  string table_name(vals[0]);
  string query = "SELECT * FROM " + table_name;
  sqlite3_stmt *stmt = 0;
  sqlite3_prepare_v2(dump->sql, query.c_str(), -1, &stmt, NULL);
  assert_sqlite3_ok(dump->sql);

  int stepresult = SQLITE_DONE;
  do
    {
      stepresult = sqlite3_step(stmt);
      I(stepresult == SQLITE_DONE || stepresult == SQLITE_ROW);
      if (stepresult == SQLITE_ROW)
        dump_row(*(dump->out), stmt, table_name);
    }
  while (stepresult == SQLITE_ROW);

  sqlite3_finalize(stmt);
  assert_sqlite3_ok(dump->sql);
  return 0;
}

static int
dump_index_cb(void *data, int n, char **vals, char **cols)
{
  dump_request *dump = reinterpret_cast<dump_request *>(data);
  I(dump != NULL);
  I(dump->sql != NULL);
  I(vals != NULL);
  I(vals[0] != NULL);
  I(vals[1] != NULL);
  I(vals[2] != NULL);
  I(n == 3);
  I(string(vals[1]) == "index");
  *(dump->out) << vals[2] << ";\n";
  return 0;
}

static int
dump_user_version_cb(void *data, int n, char **vals, char **cols)
{
  dump_request *dump = reinterpret_cast<dump_request *>(data);
  I(dump != NULL);
  I(dump->sql != NULL);
  I(vals != NULL);
  I(vals[0] != NULL);
  I(n == 1);
  *(dump->out) << "PRAGMA user_version = " << vals[0] << ";\n";
  return 0;
}

void
database::dump(ostream & out)
{
  ensure_open_for_maintenance();

  {
    transaction_guard guard(*this);
    dump_request req;
    req.out = &out;
    req.sql = imp->sql();
    out << "BEGIN EXCLUSIVE;\n";
    int res;
    res = sqlite3_exec(req.sql,
                          "SELECT name, type, sql FROM sqlite_master "
                          "WHERE type='table' AND sql NOT NULL "
                          "AND name not like 'sqlite_stat%' "
                          "ORDER BY name",
                          dump_table_cb, &req, NULL);
    assert_sqlite3_ok(req.sql);
    res = sqlite3_exec(req.sql,
                          "SELECT name, type, sql FROM sqlite_master "
                          "WHERE type='index' AND sql NOT NULL "
                          "ORDER BY name",
                          dump_index_cb, &req, NULL);
    assert_sqlite3_ok(req.sql);
    res = sqlite3_exec(req.sql,
                       "PRAGMA user_version;",
                       dump_user_version_cb, &req, NULL);
    assert_sqlite3_ok(req.sql);
    out << "COMMIT;\n";
    guard.commit();
  }
}

void
database::load(istream & in)
{
  string line;
  string sql_stmt;

  imp->check_filename();
  imp->check_db_nonexistent();
  imp->open();

  sqlite3 * sql = imp->__sql;

  // the page size can only be set before any other commands have been executed
  sqlite3_exec(sql, "PRAGMA page_size=8192", NULL, NULL, NULL);
  assert_sqlite3_ok(sql);

  while(in)
    {
      getline(in, line, ';');
      sql_stmt += line + ';';

      if (sqlite3_complete(sql_stmt.c_str()))
        {
          sqlite3_exec(sql, sql_stmt.c_str(), NULL, NULL, NULL);
          assert_sqlite3_ok(sql);
          sql_stmt.clear();
        }
    }

  assert_sqlite3_ok(sql);
}


void
database::debug(string const & sql, ostream & out)
{
  ensure_open_for_maintenance();

  results res;
  imp->fetch(res, any_cols, any_rows, query(sql));
  out << '\'' << sql << "' -> " << res.size() << " rows\n\n";
  for (size_t i = 0; i < res.size(); ++i)
    {
      for (size_t j = 0; j < res[i].size(); ++j)
        {
          if (j != 0)
            out << " | ";
          out << res[i][j];
        }
      out << '\n';
    }
}

// Subroutine of info().  This compares strings that might either be numbers
// or error messages surrounded by square brackets.  We want the longest
// number, even if there's an error message that's longer than that.
static bool longest_number(string a, string b)
{
  if(a.length() > 0 && a[0] == '[')
    return true;  // b is longer
  if(b.length() > 0 && b[0] == '[')
    return false; // a is longer

  return a.length() < b.length();
}

// Subroutine of info() and some things it calls.
// Given an informative_failure which is believed to represent an SQLite
// error, either return a string version of the error message (if it was an
// SQLite error) or rethrow the execption (if it wasn't).
static string
format_sqlite_error_for_info(informative_failure const & e)
{
  string err(e.what());
  string prefix = _("error: ");
  prefix.append(_("sqlite error: "));
  if (err.find(prefix) != 0)
    throw;

  err.replace(0, prefix.length(), "[");
  string::size_type nl = err.find('\n');
  if (nl != string::npos)
    err.erase(nl);

  err.append("]");
  return err;
}

// Subroutine of info().  Pretty-print the database's "creator code", which
// is a 32-bit unsigned number that we interpret as a four-character ASCII
// string, provided that all four characters are graphic.  (On disk, it's
// stored in the "user version" field of the database.)
static string
format_creator_code(u32 code)
{
  char buf[5];
  string result;

  if (code == 0)
    return _("not set");

  buf[4] = '\0';
  buf[3] = ((code & 0x000000ff) >>  0);
  buf[2] = ((code & 0x0000ff00) >>  8);
  buf[1] = ((code & 0x00ff0000) >> 16);
  buf[0] = ((code & 0xff000000) >> 24);

  if (isgraph(buf[0]) && isgraph(buf[1]) && isgraph(buf[2]) && isgraph(buf[3]))
    result = (FL("%s (0x%08x)") % buf % code).str();
  else
    result = (FL("0x%08x") % code).str();
  if (code != mtn_creator_code)
    result += _(" (not a monotone database)");
  return result;
}


void
database::info(ostream & out)
{
  // don't check the schema
  ensure_open_for_maintenance();

  // do a dummy query to confirm that the database file is an sqlite3
  // database.  (this doesn't happen on open() because sqlite postpones the
  // actual file open until the first access.  we can't piggyback it on the
  // query of the user version because there's a bug in sqlite 3.3.10:
  // the routine that reads meta-values from the database header does not
  // check the file format.  reported as sqlite bug #2182.)
  sqlite3_exec(imp->__sql, "SELECT 1 FROM sqlite_master LIMIT 0", 0, 0, 0);
  assert_sqlite3_ok(imp->__sql);

  u32 ccode;
  {
    results res;
    imp->fetch(res, one_col, one_row, query("PRAGMA user_version"));
    I(res.size() == 1);
    ccode = lexical_cast<u32>(res[0][0]);
  }

  vector<string> counts;
  counts.push_back(imp->count("rosters"));
  counts.push_back(imp->count("roster_deltas"));
  counts.push_back(imp->count("files"));
  counts.push_back(imp->count("file_deltas"));
  counts.push_back(imp->count("revisions"));
  counts.push_back(imp->count("revision_ancestry"));
  counts.push_back(imp->count("revision_certs"));

  {
    results res;
    try
      {
        imp->fetch(res, one_col, any_rows,
              query("SELECT node FROM next_roster_node_number"));
        if (res.empty())
          counts.push_back("0");
        else
          {
            I(res.size() == 1);
            counts.push_back((F("%u")
                              % (lexical_cast<u64>(res[0][0]) - 1)).str());
          }
      }
    catch (informative_failure const & e)
      {
        counts.push_back(format_sqlite_error_for_info(e));
      }
  }

  vector<string> bytes;
  {
    u64 total = 0;
    bytes.push_back(imp->space("rosters",
                          "length(id) + length(checksum) + length(data)",
                          total));
    bytes.push_back(imp->space("roster_deltas",
                          "length(id) + length(checksum)"
                          "+ length(base) + length(delta)", total));
    bytes.push_back(imp->space("files", "length(id) + length(data)", total));
    bytes.push_back(imp->space("file_deltas",
                          "length(id) + length(base) + length(delta)", total));
    bytes.push_back(imp->space("revisions", "length(id) + length(data)", total));
    bytes.push_back(imp->space("revision_ancestry",
                          "length(parent) + length(child)", total));
    bytes.push_back(imp->space("revision_certs",
                          "length(hash) + length(id) + length(name)"
                          "+ length(value) + length(keypair)"
                          "+ length(signature)", total));
    bytes.push_back(imp->space("heights", "length(revision) + length(height)",
                          total));
    bytes.push_back((F("%u") % total).str());
  }

  // pad each vector's strings on the left with spaces to make them all the
  // same length
  {
    string::size_type width
      = max_element(counts.begin(), counts.end(), longest_number)->length();
    for(vector<string>::iterator i = counts.begin(); i != counts.end(); i++)
      if (width > i->length() && (*i)[0] != '[')
        i->insert(0, width - i->length(), ' ');

    width = max_element(bytes.begin(), bytes.end(), longest_number)->length();
    for(vector<string>::iterator i = bytes.begin(); i != bytes.end(); i++)
      if (width > i->length() && (*i)[0] != '[')
        i->insert(0, width - i->length(), ' ');
  }

  i18n_format form =
    F("creator code      : %s\n"
      "schema version    : %s\n"
      "counts:\n"
      "  full rosters    : %s\n"
      "  roster deltas   : %s\n"
      "  full files      : %s\n"
      "  file deltas     : %s\n"
      "  revisions       : %s\n"
      "  ancestry edges  : %s\n"
      "  certs           : %s\n"
      "  logical files   : %s\n"
      "bytes:\n"
      "  full rosters    : %s\n"
      "  roster deltas   : %s\n"
      "  full files      : %s\n"
      "  file deltas     : %s\n"
      "  revisions       : %s\n"
      "  cached ancestry : %s\n"
      "  certs           : %s\n"
      "  heights         : %s\n"
      "  total           : %s\n"
      "database:\n"
      "  page size       : %s\n"
      "  cache size      : %s"
      );

  form = form % format_creator_code(ccode);
  form = form % describe_sql_schema(imp->__sql);

  for (vector<string>::iterator i = counts.begin(); i != counts.end(); i++)
    form = form % *i;

  for (vector<string>::iterator i = bytes.begin(); i != bytes.end(); i++)
    form = form % *i;

  form = form % imp->page_size();
  form = form % imp->cache_size();

  out << form.str() << '\n'; // final newline is kept out of the translation
}

void
database::version(ostream & out)
{
  ensure_open_for_maintenance();
  out << (F("database schema version: %s")
          % describe_sql_schema(imp->__sql)).str()
      << '\n';
}

void
database::migrate(key_store & keys)
{
  ensure_open_for_maintenance();
  migrate_sql_schema(imp->__sql, get_filename(), keys);
}

void
database::test_migration_step(string const & schema, key_store & keys)
{
  ensure_open_for_maintenance();
  ::test_migration_step(imp->__sql, get_filename(), keys, schema);
}

void
database::ensure_open()
{
  imp->sql();
}

void
database::ensure_open_for_format_changes()
{
  imp->sql(format_bypass_mode);
}

void
database::ensure_open_for_maintenance()
{
  imp->sql(schema_bypass_mode);
}

void
database_impl::execute(query const & query)
{
  results res;
  fetch(res, 0, 0, query);
}

void
database_impl::fetch(results & res,
                      int const want_cols,
                      int const want_rows,
                      query const & query)
{
  int nrow;
  int ncol;
  int rescode;

  res.clear();
  res.resize(0);

  map<string, statement>::iterator i = statement_cache.find(query.sql_cmd);
  if (i == statement_cache.end())
    {
      statement_cache.insert(make_pair(query.sql_cmd, statement()));
      i = statement_cache.find(query.sql_cmd);
      I(i != statement_cache.end());

      const char * tail;
      sqlite3_prepare_v2(sql(), query.sql_cmd.c_str(), -1, i->second.stmt.paddr(), &tail);
      assert_sqlite3_ok(sql());
      L(FL("prepared statement %s") % query.sql_cmd);

      // no support for multiple statements here
      E(*tail == 0,
        F("multiple statements in query: %s") % query.sql_cmd);
    }

  ncol = sqlite3_column_count(i->second.stmt());

  E(want_cols == any_cols || want_cols == ncol,
    F("wanted %d columns got %d in query: %s") % want_cols % ncol % query.sql_cmd);

  // bind parameters for this execution

  int params = sqlite3_bind_parameter_count(i->second.stmt());

  // Ensure that exactly the right number of parameters were given
  I(params == int(query.args.size()));

  // profiling finds this logging to be quite expensive
  if (global_sanity.debug_p())
    L(FL("binding %d parameters for %s") % params % query.sql_cmd);

  for (int param = 1; param <= params; param++)
    {
      // profiling finds this logging to be quite expensive
      if (global_sanity.debug_p())
        {
          string log;
          switch (query.args[param-1].type)
            { // FIXME: this is somewhat ugly...
            case query_param::text:
              log = query.args[param-1].data;
              if (log.size() > constants::log_line_sz)
                log = log.substr(0, constants::log_line_sz);
              L(FL("binding %d with value '%s'") % param % log);
              break;
            case query_param::blob:
              log = encode_hexenc(query.args[param-1].data);
              if (log.size() > constants::log_line_sz)
                log = log.substr(0, constants::log_line_sz);
              L(FL("binding %d with value x'%s'") % param % log);
              break;
            default:
              L(FL("binding %d with unknown type") % param);
            }
        }

      switch (idx(query.args, param - 1).type)
        {
        case query_param::text:
          sqlite3_bind_text(i->second.stmt(), param,
                            idx(query.args, param - 1).data.c_str(), -1,
                            SQLITE_STATIC);
          break;
        case query_param::blob:
          {
            string const & data = idx(query.args, param - 1).data;
            sqlite3_bind_blob(i->second.stmt(), param,
                              data.data(), data.size(),
                              SQLITE_STATIC);
          }
          break;
        default:
          I(false);
        }

      assert_sqlite3_ok(sql());
    }

  // execute and process results

  nrow = 0;
  for (rescode = sqlite3_step(i->second.stmt()); rescode == SQLITE_ROW;
       rescode = sqlite3_step(i->second.stmt()))
    {
      vector<string> row;
      for (int col = 0; col < ncol; col++)
        {
          const char * value = (const char*)sqlite3_column_blob(i->second.stmt(), col);
          int bytes = sqlite3_column_bytes(i->second.stmt(), col);
          E(value, F("null result in query: %s") % query.sql_cmd);
          row.push_back(string(value, value + bytes));
          //L(FL("row %d col %d value='%s'") % nrow % col % value);
        }
      res.push_back(row);
    }

  if (rescode != SQLITE_DONE)
    assert_sqlite3_ok(sql());

  sqlite3_reset(i->second.stmt());
  assert_sqlite3_ok(sql());

  nrow = res.size();

  i->second.count++;

  E(want_rows == any_rows || want_rows == nrow,
    F("wanted %d rows got %d in query: %s") % want_rows % nrow % query.sql_cmd);
}

bool
<<<<<<< HEAD
database::table_has_entry(hexenc<id> const & key, std::string const & column,
                          std::string const & table)
=======
database_impl::table_has_entry(string const & key,
                                string const & column,
                                string const & table)
>>>>>>> 944f3888
{
  results res;
  query q("SELECT 1 FROM " + table + " WHERE " + column + " = ? LIMIT 1");
  fetch(res, one_col, any_rows, q % blob(decode_hexenc(key())));
  return !res.empty();
}

// general application-level logic

void
database_impl::begin_transaction(bool exclusive)
{
  if (transaction_level == 0)
    {
      I(delayed_files.empty());
      I(roster_cache.all_clean());
      if (exclusive)
        execute(query("BEGIN EXCLUSIVE"));
      else
        execute(query("BEGIN DEFERRED"));
      transaction_exclusive = exclusive;
    }
  else
    {
      // You can't start an exclusive transaction within a non-exclusive
      // transaction
      I(!exclusive || transaction_exclusive);
    }
  transaction_level++;
}


static size_t
size_delayed_file(file_id const & id, file_data const & dat)
{
  return id.inner()().size() + dat.inner()().size();
}

bool
database_impl::have_delayed_file(file_id const & id)
{
  return delayed_files.find(id) != delayed_files.end();
}

void
database_impl::load_delayed_file(file_id const & id, file_data & dat)
{
  dat = safe_get(delayed_files, id);
}

// precondition: have_delayed_file(an_id) == true
void
database_impl::cancel_delayed_file(file_id const & an_id)
{
  file_data const & dat = safe_get(delayed_files, an_id);
  size_t cancel_size = size_delayed_file(an_id, dat);
  I(cancel_size <= delayed_writes_size);
  delayed_writes_size -= cancel_size;

  safe_erase(delayed_files, an_id);
}

void
database_impl::drop_or_cancel_file(file_id const & id)
{
  if (have_delayed_file(id))
    cancel_delayed_file(id);
  else
    drop(id.inner(), "files");
}

void
database_impl::schedule_delayed_file(file_id const & an_id,
                                      file_data const & dat)
{
  if (!have_delayed_file(an_id))
    {
      safe_insert(delayed_files, make_pair(an_id, dat));
      delayed_writes_size += size_delayed_file(an_id, dat);
    }
  if (delayed_writes_size > constants::db_max_delayed_file_bytes)
    flush_delayed_writes();
}

void
database_impl::flush_delayed_writes()
{
  for (map<file_id, file_data>::const_iterator i = delayed_files.begin();
       i != delayed_files.end(); ++i)
    write_delayed_file(i->first, i->second);
  clear_delayed_writes();
}

void
database_impl::clear_delayed_writes()
{
  delayed_files.clear();
  delayed_writes_size = 0;
}

void
database_impl::roster_writeback_manager::writeout(revision_id const & id,
                                                   database::cached_roster const & cr)
{
  I(cr.first);
  I(cr.second);
  imp.write_delayed_roster(id, *(cr.first), *(cr.second));
}

void
database_impl::commit_transaction()
{
  if (transaction_level == 1)
    {
      flush_delayed_writes();
      roster_cache.clean_all();
      execute(query("COMMIT"));
    }
  transaction_level--;
}

void
database_impl::rollback_transaction()
{
  if (transaction_level == 1)
    {
      clear_delayed_writes();
      roster_cache.clear_and_drop_writes();
      execute(query("ROLLBACK"));
    }
  transaction_level--;
}


bool
database_impl::file_or_manifest_base_exists(hexenc<id> const & ident,
                                            string const & table)
{
  // just check for a delayed file, since there are no delayed manifests
  if (have_delayed_file(file_id(ident)))
    return true;
  return table_has_entry(ident, "id", table);
}

bool
database::file_or_manifest_base_exists(hexenc<id> const & ident,
                                       string const & table)
{
  return imp->file_or_manifest_base_exists(ident, table);
}

// returns true if we are currently storing (or planning to store) a
// full-text for 'ident'
bool
database_impl::roster_base_stored(revision_id const & ident)
{
  if (roster_cache.exists(ident) && roster_cache.is_dirty(ident))
    return true;
  return table_has_entry(ident.inner(), "id", "rosters");
}

// returns true if we currently have a full-text for 'ident' available
// (possibly cached).  Warning: the results of this method are invalidated
// by calling roster_cache.insert_{clean,dirty}, because they can trigger
// cache cleaning.
bool
database_impl::roster_base_available(revision_id const & ident)
{
  if (roster_cache.exists(ident))
    return true;
  return table_has_entry(ident.inner(), "id", "rosters");
}

bool
database::delta_exists(hexenc<id> const & ident,
                       string const & table)
{
  return imp->table_has_entry(ident, "id", table);
}

bool
<<<<<<< HEAD
database::delta_exists(hexenc<id> const & ident,
                       hexenc<id> const & base,
                       string const & table)
=======
database_impl::delta_exists(string const & ident,
                             string const & base,
                             string const & table)
>>>>>>> 944f3888
{
  results res;
  query q("SELECT 1 FROM " + table + " WHERE id = ? and base = ? LIMIT 1");
  fetch(res, one_col, any_rows,
        q % blob(decode_hexenc(ident())) % blob(decode_hexenc(base())));
  return !res.empty();
}

string
database_impl::count(string const & table)
{
  try
    {
      results res;
      query q("SELECT COUNT(*) FROM " + table);
      fetch(res, one_col, one_row, q);
      return (F("%u") % lexical_cast<u64>(res[0][0])).str();
    }
  catch (informative_failure const & e)
    {
      return format_sqlite_error_for_info(e);
    }
        
}

string
database_impl::space(string const & table, string const & rowspace, u64 & total)
{
  try
    {
      results res;
      // SUM({empty set}) is NULL; TOTAL({empty set}) is 0.0
      query q("SELECT TOTAL(" + rowspace + ") FROM " + table);
      fetch(res, one_col, one_row, q);
      u64 bytes = static_cast<u64>(lexical_cast<double>(res[0][0]));
      total += bytes;
      return (F("%u") % bytes).str();
    }
  catch (informative_failure & e)
    {
      return format_sqlite_error_for_info(e);
    }
}

unsigned int
database_impl::page_size()
{
  results res;
  query q("PRAGMA page_size");
  fetch(res, one_col, one_row, q);
  return lexical_cast<unsigned int>(res[0][0]);
}

unsigned int
database_impl::cache_size()
{
  // This returns the persistent (default) cache size.  It's possible to
  // override this setting transiently at runtime by setting PRAGMA
  // cache_size.
  results res;
  query q("PRAGMA default_cache_size");
  fetch(res, one_col, one_row, q);
  return lexical_cast<unsigned int>(res[0][0]);
}

void
database_impl::get_ids(string const & table, set< hexenc<id> > & ids)
{
  results res;
  query q("SELECT id FROM " + table);
  fetch(res, one_col, any_rows, q);

  for (size_t i = 0; i < res.size(); ++i)
    {
      ids.insert(hexenc<id>(encode_hexenc(res[i][0])));
    }
}

// for files and legacy manifest support
void
database_impl::get_file_or_manifest_base_unchecked(hexenc<id> const & ident,
                                                    data & dat,
                                                    string const & table)
{
  if (have_delayed_file(file_id(ident)))
    {
      file_data tmp;
      load_delayed_file(file_id(ident), tmp);
      dat = tmp.inner();
      return;
    }

  results res;
  query q("SELECT data FROM " + table + " WHERE id = ?");
  fetch(res, one_col, one_row, q % blob(decode_hexenc(ident())));

  gzip<data> rdata(res[0][0]);
  data rdata_unpacked;
  decode_gzip(rdata,rdata_unpacked);

  dat = rdata_unpacked;
}

// for files and legacy manifest support
void
database_impl::get_file_or_manifest_delta_unchecked(hexenc<id> const & ident,
                                                     hexenc<id> const & base,
                                                     delta & del,
                                                     string const & table)
{
  I(ident() != "");
  I(base() != "");
  results res;
  query q("SELECT delta FROM " + table + " WHERE id = ? AND base = ?");
  fetch(res, one_col, one_row,
        q % blob(decode_hexenc(ident())) % blob(decode_hexenc(base())));

  gzip<delta> del_packed(res[0][0]);
  decode_gzip(del_packed, del);
}

void
<<<<<<< HEAD
database::get_roster_base(revision_id const & ident,
                          roster_t & roster, marking_map & marking)
=======
database_impl::get_roster_base(string const & ident_str,
                                roster_t & roster, marking_map & marking)
>>>>>>> 944f3888
{
  if (roster_cache.exists(ident))
    {
      database::cached_roster cr;
      roster_cache.fetch(ident, cr);
      I(cr.first);
      roster = *(cr.first);
      I(cr.second);
      marking = *(cr.second);
      return;
    }
  results res;
  query q("SELECT checksum, data FROM rosters WHERE id = ?");
  fetch(res, 2, one_row, q % blob(decode_hexenc(ident.inner()())));

  hexenc<id> checksum(res[0][0]);
  hexenc<id> calculated;
  calculate_ident(data(res[0][1]), calculated);
  I(calculated == checksum);

  gzip<data> dat_packed(res[0][1]);
  data dat;
  decode_gzip(dat_packed, dat);
  read_roster_and_marking(roster_data(dat), roster, marking);
}

void
<<<<<<< HEAD
database::get_roster_delta(hexenc<id> const & ident,
                           hexenc<id> const & base,
                           roster<delta> & del)
=======
database_impl::get_roster_delta(string const & ident,
                                 string const & base,
                                 roster<delta> & del)
>>>>>>> 944f3888
{
  results res;
  query q("SELECT checksum, delta FROM roster_deltas WHERE id = ? AND base = ?");
  fetch(res, 2, one_row, q % blob(decode_hexenc(ident())) % blob(decode_hexenc(base())));

  hexenc<id> checksum(res[0][0]);
  hexenc<id> calculated;
  calculate_ident(data(res[0][1]), calculated);
  I(calculated == checksum);

  gzip<delta> del_packed(res[0][1]);
  delta tmp;
  decode_gzip(del_packed, tmp);
  del = roster<delta>(tmp);
}

void
database_impl::write_delayed_file(file_id const & ident,
                                   file_data const & dat)
{
  gzip<data> dat_packed;
  encode_gzip(dat.inner(), dat_packed);

  // ident is a hash, which we should check
  I(!null_id(ident));
  file_id tid;
  calculate_ident(dat, tid);
  MM(ident);
  MM(tid);
  I(tid == ident);
  // and then write things to the db
  query q("INSERT INTO files (id, data) VALUES (?, ?)");
  execute(q % blob(decode_hexenc(ident.inner()())) % blob(dat_packed()));
}

void
database_impl::write_delayed_roster(revision_id const & ident,
                                     roster_t const & roster,
                                     marking_map const & marking)
{
  roster_data dat;
  write_roster_and_marking(roster, marking, dat);
  gzip<data> dat_packed;
  encode_gzip(dat.inner(), dat_packed);

  // ident is a number, and we should calculate a checksum on what
  // we write
  hexenc<id> checksum;
  calculate_ident(data(dat_packed()), checksum);

  // and then write it
  query q("INSERT INTO rosters (id, checksum, data) VALUES (?, ?, ?)");
  execute(q % blob(decode_hexenc(ident.inner()())) % text(checksum()) % blob(dat_packed()));
}


void
database::put_file_delta(file_id const & ident,
                         file_id const & base,
                         file_delta const & del)
{
  // nb: delta schema is (id, base, delta)
  I(!null_id(ident));
  I(!null_id(base));

  gzip<delta> del_packed;
  encode_gzip(del.inner(), del_packed);

<<<<<<< HEAD
  query q("INSERT INTO file_deltas VALUES (?, ?, ?)");
  execute(q
          % blob(decode_hexenc(ident.inner()()))
          % blob(decode_hexenc(base.inner()()))
          % blob(del_packed()));
=======
  imp->execute(query("INSERT INTO file_deltas VALUES (?, ?, ?)")
               % text(ident.inner()())
               % text(base.inner()())
               % blob(del_packed()));
>>>>>>> 944f3888
}

void
database_impl::put_roster_delta(revision_id const & ident,
                                 revision_id const & base,
                                 roster_delta const & del)
{
  gzip<delta> del_packed;
  encode_gzip(del.inner(), del_packed);

  hexenc<id> checksum;
  calculate_ident(data(del_packed()), checksum);

  query q("INSERT INTO roster_deltas (id, base, checksum, delta) VALUES (?, ?, ?, ?)");
  execute(q
          % blob(decode_hexenc(ident.inner()()))
          % blob(decode_hexenc(base.inner()()))
          % text(checksum())
          % blob(del_packed()));
}

struct file_and_manifest_reconstruction_graph : public reconstruction_graph
{
  database_impl & imp;
  string const & data_table;
  string const & delta_table;

  file_and_manifest_reconstruction_graph(database_impl & imp,
                                         string const & data_table,
                                         string const & delta_table)
    : imp(imp), data_table(data_table), delta_table(delta_table)
  {}
<<<<<<< HEAD
  virtual bool is_base(hexenc<id> const & node) const
  {
    return vcache.exists(node())
      || db.file_or_manifest_base_exists(node, data_table);
  }
  virtual void get_next(hexenc<id> const & from, std::set< hexenc<id> > & next) const
=======
  virtual bool is_base(string const & node) const
  {
    return imp.vcache.exists(node)
      || imp.file_or_manifest_base_exists(hexenc<id>(node), data_table);
  }
  virtual void get_next(string const & from, set<string> & next) const
>>>>>>> 944f3888
  {
    next.clear();
    results res;
    query q("SELECT base FROM " + delta_table + " WHERE id = ?");
<<<<<<< HEAD
    db.fetch(res, one_col, any_rows, q % blob(decode_hexenc(from())));
    for (database::results::const_iterator i = res.begin(); i != res.end(); ++i)
      next.insert(hexenc<id>(encode_hexenc((*i)[0])));
=======
    imp.fetch(res, one_col, any_rows, q % text(from));
    for (results::const_iterator i = res.begin(); i != res.end(); ++i)
      next.insert((*i)[0]);
>>>>>>> 944f3888
  }
};

// used for files and legacy manifest migration
void
database_impl::get_version(hexenc<id> const & ident,
                            data & dat,
                            string const & data_table,
                            string const & delta_table)
{
  I(ident() != "");

  reconstruction_path selected_path;
  {
    file_and_manifest_reconstruction_graph graph(*this, data_table, delta_table);
    get_reconstruction_path(ident, graph, selected_path);
  }

  I(!selected_path.empty());

  hexenc<id> curr = hexenc<id>(selected_path.back());
  selected_path.pop_back();
  data begin;

  if (vcache.exists(curr()))
    I(vcache.fetch(curr(), begin));
  else
    get_file_or_manifest_base_unchecked(curr, begin, data_table);

  shared_ptr<delta_applicator> appl = new_piecewise_applicator();
  appl->begin(begin());

  for (reconstruction_path::reverse_iterator i = selected_path.rbegin();
       i != selected_path.rend(); ++i)
    {
      hexenc<id> const nxt = hexenc<id>(*i);

      if (!vcache.exists(curr()))
        {
          string tmp;
          appl->finish(tmp);
          vcache.insert_clean(curr(), data(tmp));
        }

      L(FL("following delta %s -> %s") % curr % nxt);
      delta del;
      get_file_or_manifest_delta_unchecked(nxt, curr, del, delta_table);
      apply_delta(appl, del());

      appl->next();
      curr = nxt;
    }

  string tmp;
  appl->finish(tmp);
  dat = data(tmp);

  hexenc<id> final;
  calculate_ident(dat, final);
  I(final == ident);

  if (!vcache.exists(ident()))
    vcache.insert_clean(ident(), dat);
}

struct roster_reconstruction_graph : public reconstruction_graph
{
<<<<<<< HEAD
  database & db;
  roster_reconstruction_graph(database & db) : db(db) {}
  virtual bool is_base(hexenc<id> const & node) const
=======
  database_impl & imp;
  roster_reconstruction_graph(database_impl & imp) : imp(imp) {}
  virtual bool is_base(string const & node) const
>>>>>>> 944f3888
  {
    return imp.roster_base_available(revision_id(node));
  }
<<<<<<< HEAD
  virtual void get_next(hexenc<id> const & from, std::set< hexenc<id> > & next) const
=======
  virtual void get_next(string const & from, set<string> & next) const
>>>>>>> 944f3888
  {
    next.clear();
    results res;
    query q("SELECT base FROM roster_deltas WHERE id = ?");
<<<<<<< HEAD
    db.fetch(res, one_col, any_rows, q % blob(decode_hexenc(from())));
    for (database::results::const_iterator i = res.begin(); i != res.end(); ++i)
      next.insert(hexenc<id>(encode_hexenc((*i)[0])));
=======
    imp.fetch(res, one_col, any_rows, q % text(from));
    for (results::const_iterator i = res.begin(); i != res.end(); ++i)
      next.insert((*i)[0]);
>>>>>>> 944f3888
  }
};

struct database_impl::extractor
{
  virtual bool look_at_delta(roster_delta const & del) = 0;
  virtual void look_at_roster(roster_t const & roster, marking_map const & mm) = 0;
  virtual ~extractor() {};
};

struct database_impl::markings_extractor : public database_impl::extractor
{
private:
  node_id const & nid;
  marking_t & markings;

public:
  markings_extractor(node_id const & _nid, marking_t & _markings) :
    nid(_nid), markings(_markings) {} ;
  
  bool look_at_delta(roster_delta const & del)
  {
    return try_get_markings_from_roster_delta(del, nid, markings);
  }
  
  void look_at_roster(roster_t const & roster, marking_map const & mm)
  {
    marking_map::const_iterator mmi =
      mm.find(nid);
    I(mmi != mm.end());
    markings = mmi->second;
  }
};

struct database_impl::file_content_extractor : database_impl::extractor
{
private:
  node_id const & nid;
  file_id & content;

public:
  file_content_extractor(node_id const & _nid, file_id & _content) :
    nid(_nid), content(_content) {} ;

  bool look_at_delta(roster_delta const & del)
  {
    return try_get_content_from_roster_delta(del, nid, content);
  }

  void look_at_roster(roster_t const & roster, marking_map const & mm)
  {
    if (roster.has_node(nid))
      content = downcast_to_file_t(roster.get_node(nid))->content;
    else
      content = file_id();
  }
};

void
<<<<<<< HEAD
database::extract_from_deltas(revision_id const & ident, extractor & x)
=======
database_impl::extract_from_deltas(revision_id const & id, extractor & x)
>>>>>>> 944f3888
{
  reconstruction_path selected_path;
  {
    roster_reconstruction_graph graph(*this);
    {
      // we look at the nearest delta(s) first, without constructing the
      // whole path, as that would be a rather expensive operation.
      //
      // the reason why this strategy is worth the effort is, that in most
      // cases we are looking at the parent of a (content-)marked node, thus
      // the information we are for is right there in the delta leading to
      // this node.
      // 
      // recording the deltas visited here in a set as to avoid inspecting
      // them later seems to be of little value, as it imposes a cost here,
      // but can seldom be exploited.
      set< hexenc<id> > deltas;
      graph.get_next(ident.inner(), deltas);
      for (set< hexenc<id> >::const_iterator i = deltas.begin();
           i != deltas.end(); ++i)
        {
          roster_delta del;
          get_roster_delta(ident.inner(), *i, del);
          bool found = x.look_at_delta(del);
          if (found)
            return;
        }
    }
    get_reconstruction_path(ident.inner(), graph, selected_path);
  }

  int path_length(selected_path.size());
  int i(0);
  hexenc<id> target_rev;

  for (reconstruction_path::const_iterator p = selected_path.begin();
       p != selected_path.end(); ++p)
    {
      if (i > 0)
        {
          roster_delta del;
          get_roster_delta(target_rev, *p, del);
          bool found = x.look_at_delta(del);
          if (found)
            return;
        }
      if (i == path_length-1)
        {
          // last iteration, we have reached a roster base
          roster_t roster;
          marking_map mm;
          get_roster_base(revision_id(*p), roster, mm);
          x.look_at_roster(roster, mm);
          return;
        }
      target_rev = *p;
      ++i;
    }
}

void
database::get_markings(revision_id const & id,
                       node_id const & nid,
                       marking_t & markings)
{
  database_impl::markings_extractor x(nid, markings);
  imp->extract_from_deltas(id, x);
}

void
database::get_file_content(revision_id const & id,
                           node_id const & nid,
                           file_id & content)
{
  // the imaginary root revision doesn't have any file.
  if (null_id(id))
    {
      content = file_id();
      return;
    }
  database_impl::file_content_extractor x(nid, content);
  imp->extract_from_deltas(id, x);
}

void
database::get_roster_version(revision_id const & ros_id,
                             cached_roster & cr)
{
  // if we already have it, exit early
<<<<<<< HEAD
  if (roster_cache.exists(ros_id))
    {
      roster_cache.fetch(ros_id, cr);
=======
  if (imp->roster_cache.exists(id))
    {
      imp->roster_cache.fetch(id, cr);
>>>>>>> 944f3888
      return;
    }

  reconstruction_path selected_path;
  {
<<<<<<< HEAD
    roster_reconstruction_graph graph(*this);
    get_reconstruction_path(ros_id.inner(), graph, selected_path);
=======
    roster_reconstruction_graph graph(*imp);
    get_reconstruction_path(id.inner()(), graph, selected_path);
>>>>>>> 944f3888
  }

  hexenc<id> curr = selected_path.back();
  selected_path.pop_back();
  // we know that this isn't already in the cache (because of the early exit
  // above), so we should create new objects and spend time filling them in.
  shared_ptr<roster_t> roster(new roster_t);
  shared_ptr<marking_map> marking(new marking_map);
<<<<<<< HEAD
  get_roster_base(revision_id(curr), *roster, *marking);
=======
  imp->get_roster_base(curr, *roster, *marking);
>>>>>>> 944f3888

  for (reconstruction_path::reverse_iterator i = selected_path.rbegin();
       i != selected_path.rend(); ++i)
    {
      hexenc<id> const nxt = *i;
      L(FL("following delta %s -> %s") % curr % nxt);
      roster_delta del;
      imp->get_roster_delta(nxt, curr, del);
      apply_roster_delta(del, *roster, *marking);
      curr = nxt;
    }

  // Double-check that the thing we got out looks okay.  We know that when
  // the roster was written to the database, it passed both of these tests,
  // and we also know that the data on disk has passed our checks for data
  // corruption -- so in theory, we know that what we got out is exactly
  // what we put in, and these checks are redundant.  (They cannot catch all
  // possible errors in any case, e.g., they don't test that the marking is
  // correct.)  What they can do, though, is serve as a sanity check on the
  // delta reconstruction code; if there is a bug where we put something
  // into the database and then later get something different back out, then
  // this is the only thing that can catch it.
  roster->check_sane_against(*marking);
  manifest_id expected_mid, actual_mid;
  get_revision_manifest(ros_id, expected_mid);
  calculate_ident(*roster, actual_mid);
  I(expected_mid == actual_mid);

  // const'ify the objects, to save them and pass them out
  cr.first = roster;
  cr.second = marking;
<<<<<<< HEAD
  roster_cache.insert_clean(ros_id, cr);
=======
  imp->roster_cache.insert_clean(id, cr);
>>>>>>> 944f3888
}


void
<<<<<<< HEAD
database::drop(hexenc<id> const & ident,
               string const & table)
=======
database_impl::drop(string const & ident,
                    string const & table)
>>>>>>> 944f3888
{
  string drop = "DELETE FROM " + table + " WHERE id = ?";
  execute(query(drop) % blob(decode_hexenc(ident())));
}

// ------------------------------------------------------------
// --                                                        --
// --              public interface follows                  --
// --                                                        --
// ------------------------------------------------------------

bool
database::file_version_exists(file_id const & id)
{
  return delta_exists(id.inner(), "file_deltas")
    || file_or_manifest_base_exists(id.inner(), "files");
}

bool
database::roster_version_exists(revision_id const & id)
{
<<<<<<< HEAD
  return delta_exists(id.inner(), "roster_deltas")
    || roster_base_available(id);
=======
  return delta_exists(id.inner()(), "roster_deltas")
    || imp->roster_base_available(id);
>>>>>>> 944f3888
}

bool
database::revision_exists(revision_id const & id)
{
  results res;
  query q("SELECT id FROM revisions WHERE id = ?");
<<<<<<< HEAD
  fetch(res, one_col, any_rows, q % blob(decode_hexenc(id.inner()())));
=======
  imp->fetch(res, one_col, any_rows, q % text(id.inner()()));
>>>>>>> 944f3888
  I(res.size() <= 1);
  return res.size() == 1;
}

void
database::get_file_ids(set<file_id> & ids)
{
  ids.clear();
  set< hexenc<id> > tmp;
  imp->get_ids("files", tmp);
  imp->get_ids("file_deltas", tmp);
  add_decoration_to_container(tmp, ids);
}

void
database::get_revision_ids(set<revision_id> & ids)
{
  ids.clear();
  set< hexenc<id> > tmp;
  imp->get_ids("revisions", tmp);
  add_decoration_to_container(tmp, ids);
}

void
database::get_roster_ids(set<revision_id> & ids)
{
  ids.clear();
  set< hexenc<id> > tmp;
  imp->get_ids("rosters", tmp);
  add_decoration_to_container(tmp, ids);
  imp->get_ids("roster_deltas", tmp);
  add_decoration_to_container(tmp, ids);
}

void
database::get_file_version(file_id const & id,
                           file_data & dat)
{
  data tmp;
  imp->get_version(id.inner(), tmp, "files", "file_deltas");
  dat = file_data(tmp);
}

void
database::get_manifest_version(manifest_id const & id,
                               manifest_data & dat)
{
  data tmp;
  imp->get_version(id.inner(), tmp, "manifests", "manifest_deltas");
  dat = manifest_data(tmp);
}

void
database::put_file(file_id const & id,
                   file_data const & dat)
{
  if (file_version_exists(id))
    L(FL("file version '%s' already exists in db") % id);
  else
    imp->schedule_delayed_file(id, dat);
}

void
database::put_file_version(file_id const & old_id,
                           file_id const & new_id,
                           file_delta const & del)
{
  I(!(old_id == new_id));
  file_data old_data, new_data;
  file_delta reverse_delta;

  if (!file_version_exists(old_id))
    {
      W(F("file preimage '%s' missing in db") % old_id);
      W(F("dropping delta '%s' -> '%s'") % old_id % new_id);
      return;
    }
  
  get_file_version(old_id, old_data);
  {
    data tmp;
    patch(old_data.inner(), del.inner(), tmp);
    new_data = file_data(tmp);
  }

  {
    string tmp;
    invert_xdelta(old_data.inner()(), del.inner()(), tmp);
    reverse_delta = file_delta(tmp);
    data old_tmp;
    patch(new_data.inner(), reverse_delta.inner(), old_tmp);
    // We already have the real old data, so compare the
    // reconstruction to that directly instead of hashing
    // the reconstruction and comparing hashes.
    I(old_tmp == old_data.inner());
  }
  
  transaction_guard guard(*this);  
  if (file_or_manifest_base_exists(old_id.inner(), "files"))
    {
      // descendent of a head version replaces the head, therefore old head
      // must be disposed of
      imp->drop_or_cancel_file(old_id);
    }
  if (!file_or_manifest_base_exists(new_id.inner(), "files"))
    {
<<<<<<< HEAD
      schedule_delayed_file(new_id, new_data);
      drop(new_id.inner(), "file_deltas");
    }
    
  if (!delta_exists(old_id.inner(), new_id.inner(), "file_deltas"))
=======
      imp->schedule_delayed_file(new_id, new_data);
      imp->drop(new_id.inner()(), "file_deltas");
    }
    
  if (!imp->delta_exists(old_id.inner()(), new_id.inner()(), "file_deltas"))
>>>>>>> 944f3888
    {
      put_file_delta(old_id, new_id, reverse_delta);
      guard.commit();
    }
}

void
database::get_arbitrary_file_delta(file_id const & src_id,
                                   file_id const & dst_id,
                                   file_delta & del)
{
  delta dtmp;
  // Deltas stored in the database go from base -> id.
  results res;
  query q1("SELECT delta FROM file_deltas "
           "WHERE base = ? AND id = ?");
  imp->fetch(res, one_col, any_rows,
             q1 % text(src_id.inner()()) % text(dst_id.inner()()));

  if (!res.empty())
    {
      // Exact hit: a plain delta from src -> dst.
      gzip<delta> del_packed(res[0][0]);
      decode_gzip(del_packed, dtmp);
      del = file_delta(dtmp);
      return;
    }

  query q2("SELECT delta FROM file_deltas "
           "WHERE base = ? AND id = ?");
  imp->fetch(res, one_col, any_rows,
             q2 % text(dst_id.inner()()) % text(src_id.inner()()));

  if (!res.empty())
    {
      // We have a delta from dst -> src; we need to
      // invert this to a delta from src -> dst.
      gzip<delta> del_packed(res[0][0]);
      decode_gzip(del_packed, dtmp);
      string fwd_delta;
      file_data dst;
      get_file_version(dst_id, dst);
      invert_xdelta(dst.inner()(), dtmp(), fwd_delta);
      del = file_delta(fwd_delta);
      return;
    }

  // No deltas of use; just load both versions and diff.
  file_data fd1, fd2;
  get_file_version(src_id, fd1);
  get_file_version(dst_id, fd2);
  diff(fd1.inner(), fd2.inner(), dtmp);
  del = file_delta(dtmp);
}


void
database::get_revision_ancestry(rev_ancestry_map & graph)
{
  // share some storage
  id::symtab id_syms;
  
  results res;
  graph.clear();
  imp->fetch(res, 2, any_rows,
             query("SELECT parent,child FROM revision_ancestry"));
  for (size_t i = 0; i < res.size(); ++i)
    graph.insert(make_pair(revision_id(encode_hexenc(res[i][0])),
                                revision_id(encode_hexenc(res[i][1]))));
}

void
database::get_revision_parents(revision_id const & id,
                               set<revision_id> & parents)
{
  I(!null_id(id));
<<<<<<< HEAD
  results res;
  parents.clear();
  fetch(res, one_col, any_rows,
        query("SELECT parent FROM revision_ancestry WHERE child = ?")
        % blob(decode_hexenc(id.inner()())));
  for (size_t i = 0; i < res.size(); ++i)
    parents.insert(revision_id(encode_hexenc(res[i][0])));
=======
  parent_id_map::iterator i = imp->parent_cache.find(id);
  if (i == imp->parent_cache.end())
    {
      results res;
      parents.clear();
      imp->fetch(res, one_col, any_rows,
                 query("SELECT parent FROM revision_ancestry WHERE child = ?")
                 % text(id.inner()()));
      for (size_t i = 0; i < res.size(); ++i)
        parents.insert(revision_id(res[i][0]));

      imp->parent_cache.insert(make_pair(id, parents));
    }
  else
    {
      parents = i->second;
    }
>>>>>>> 944f3888
}

void
database::get_revision_children(revision_id const & id,
                                set<revision_id> & children)
{
  results res;
  children.clear();
<<<<<<< HEAD
  fetch(res, one_col, any_rows,
        query("SELECT child FROM revision_ancestry WHERE parent = ?")
        % blob(decode_hexenc(id.inner()())));
=======
  imp->fetch(res, one_col, any_rows,
             query("SELECT child FROM revision_ancestry WHERE parent = ?")
        % text(id.inner()()));
>>>>>>> 944f3888
  for (size_t i = 0; i < res.size(); ++i)
    children.insert(revision_id(encode_hexenc(res[i][0])));
}

void
database::get_leaves(set<revision_id> & leaves)
{
  results res;
  leaves.clear();
  imp->fetch(res, one_col, any_rows,
             query("SELECT revisions.id FROM revisions "
                   "LEFT JOIN revision_ancestry "
                   "ON revisions.id = revision_ancestry.parent "
                   "WHERE revision_ancestry.child IS null"));
  for (size_t i = 0; i < res.size(); ++i)
    leaves.insert(revision_id(encode_hexenc(res[i][0])));
}


void
database::get_revision_manifest(revision_id const & rid,
                               manifest_id & mid)
{
  revision_t rev;
  get_revision(rid, rev);
  mid = rev.new_manifest;
}

void
database::get_revision(revision_id const & id,
                       revision_t & rev)
{
  revision_data d;
  get_revision(id, d);
  read_revision(d, rev);
}

void
database::get_revision(revision_id const & id,
                       revision_data & dat)
{
  I(!null_id(id));
  results res;
<<<<<<< HEAD
  fetch(res, one_col, one_row,
        query("SELECT data FROM revisions WHERE id = ?")
        % blob(decode_hexenc(id.inner()())));
=======
  imp->fetch(res, one_col, one_row,
             query("SELECT data FROM revisions WHERE id = ?")
             % text(id.inner()()));
>>>>>>> 944f3888

  gzip<data> gzdata(res[0][0]);
  data rdat;
  decode_gzip(gzdata,rdat);

  // verify that we got a revision with the right id
  {
    revision_id tmp;
    calculate_ident(revision_data(rdat), tmp);
    I(id == tmp);
  }

  dat = revision_data(rdat);
}

void
database::get_rev_height(revision_id const & id,
                         rev_height & height)
{
  if (null_id(id))
    {
      height = rev_height::root_height();
      return;
    }

  height_map::const_iterator i = imp->height_cache.find(id);
  if (i == imp->height_cache.end())
    {
      results res;
<<<<<<< HEAD
      fetch(res, one_col, one_row,
            query("SELECT height FROM heights WHERE revision = ?")
            % blob(decode_hexenc(id.inner()())));
=======
      imp->fetch(res, one_col, one_row,
                 query("SELECT height FROM heights WHERE revision = ?")
                 % text(id.inner()()));
>>>>>>> 944f3888

      I(res.size() == 1);

      height = rev_height(res[0][0]);
      imp->height_cache.insert(make_pair(id, height));
    }
  else
    {
      height = i->second;
    }

  I(height.valid());
}

void
database::put_rev_height(revision_id const & id,
                         rev_height const & height)
{
  I(!null_id(id));
  I(revision_exists(id));
  I(height.valid());
  
  imp->height_cache.erase(id);
  
<<<<<<< HEAD
  execute(query("INSERT INTO heights VALUES(?, ?)")
          % blob(decode_hexenc(id.inner()()))
          % blob(height()));
=======
  imp->execute(query("INSERT INTO heights VALUES(?, ?)")
               % text(id.inner()())
               % blob(height()));
>>>>>>> 944f3888
}

bool
database::has_rev_height(rev_height const & height)
{
  results res;
  imp->fetch(res, one_col, any_rows,
             query("SELECT height FROM heights WHERE height = ?")
             % blob(height()));
  I((res.size() == 1) || (res.size() == 0));
  return res.size() == 1;
}

void
database::deltify_revision(revision_id const & rid)
{
  transaction_guard guard(*this);
  revision_t rev;
  MM(rev);
  MM(rid);
  get_revision(rid, rev);
  // Make sure that all parent revs have their files replaced with deltas
  // from this rev's files.
  {
    for (edge_map::const_iterator i = rev.edges.begin();
         i != rev.edges.end(); ++i)
      {
        for (map<file_path, pair<file_id, file_id> >::const_iterator
               j = edge_changes(i).deltas_applied.begin();
             j != edge_changes(i).deltas_applied.end(); ++j)
          {
            if (file_or_manifest_base_exists(delta_entry_src(j).inner(), "files") &&
                file_version_exists(delta_entry_dst(j)))
              {
                file_data old_data;
                file_data new_data;
                get_file_version(delta_entry_src(j), old_data);
                get_file_version(delta_entry_dst(j), new_data);
                delta delt;
                diff(old_data.inner(), new_data.inner(), delt);
                file_delta del(delt);
<<<<<<< HEAD
                drop_or_cancel_file(delta_entry_dst(j));
                drop(delta_entry_dst(j).inner(), "file_deltas");
=======
                imp->drop_or_cancel_file(delta_entry_dst(j));
                imp->drop(delta_entry_dst(j).inner()(), "file_deltas");
>>>>>>> 944f3888
                put_file_version(delta_entry_src(j), delta_entry_dst(j), del);
              }
          }
      }
  }
  guard.commit();
}


bool
database::put_revision(revision_id const & new_id,
                       revision_t const & rev)
{
  MM(new_id);
  MM(rev);

  I(!null_id(new_id));

  if (revision_exists(new_id))
    {
      L(FL("revision '%s' already exists in db") % new_id);
      return false;
    }

  I(rev.made_for == made_for_database);
  rev.check_sane();

  // Phase 1: confirm the revision makes sense, and we the required files
  // actually exist
  for (edge_map::const_iterator i = rev.edges.begin();
       i != rev.edges.end(); ++i)
    {
      if (!edge_old_revision(i).inner()().empty()
          && !revision_exists(edge_old_revision(i)))
        {
          W(F("missing prerequisite revision '%s'") % edge_old_revision(i));
          W(F("dropping revision '%s'") % new_id);
          return false;
        }

      for (map<file_path, file_id>::const_iterator a
             = edge_changes(i).files_added.begin();
           a != edge_changes(i).files_added.end(); ++a)
        {
          if (! file_version_exists(a->second))
            {
              W(F("missing prerequisite file '%s'") % a->second);
              W(F("dropping revision '%s'") % new_id);
              return false;
            }
        }

      for (map<file_path, pair<file_id, file_id> >::const_iterator d
             = edge_changes(i).deltas_applied.begin();
           d != edge_changes(i).deltas_applied.end(); ++d)
        {
          I(!delta_entry_src(d).inner()().empty());
          I(!delta_entry_dst(d).inner()().empty());

          if (! file_version_exists(delta_entry_src(d)))
            {
              W(F("missing prerequisite file pre-delta '%s'")
                % delta_entry_src(d));
              W(F("dropping revision '%s'") % new_id);
              return false;
            }

          if (! file_version_exists(delta_entry_dst(d)))
            {
              W(F("missing prerequisite file post-delta '%s'")
                % delta_entry_dst(d));
              W(F("dropping revision '%s'") % new_id);
              return false;
            }
        }
    }

  transaction_guard guard(*this);

  // Phase 2: Write the revision data (inside a transaction)

  revision_data d;
  write_revision(rev, d);
  gzip<data> d_packed;
  encode_gzip(d.inner(), d_packed);
<<<<<<< HEAD
  execute(query("INSERT INTO revisions VALUES(?, ?)")
          % blob(decode_hexenc(new_id.inner()()))
          % blob(d_packed()));
=======
  imp->execute(query("INSERT INTO revisions VALUES(?, ?)")
               % text(new_id.inner()())
               % blob(d_packed()));
>>>>>>> 944f3888

  for (edge_map::const_iterator e = rev.edges.begin();
       e != rev.edges.end(); ++e)
    {
<<<<<<< HEAD
      execute(query("INSERT INTO revision_ancestry VALUES(?, ?)")
              % blob(decode_hexenc(edge_old_revision(e).inner()()))
              % blob(decode_hexenc(new_id.inner()())));
=======
      imp->execute(query("INSERT INTO revision_ancestry VALUES(?, ?)")
                   % text(edge_old_revision(e).inner()())
                   % text(new_id.inner()()));
>>>>>>> 944f3888
    }
  // We don't have to clear out the child's entry in the parent_cache,
  // because the child did not exist before this function was called, so
  // it can't be in the parent_cache already.

  // Phase 3: Construct and write the roster (which also checks the manifest
  // id as it goes), but only if the roster does not already exist in the db
  // (i.e. because it was left over by a kill_rev_locally)
  // FIXME: there is no knowledge yet on speed implications for commands which
  // put a lot of revisions in a row (i.e. tailor or cvs_import)!

  if (!roster_version_exists(new_id))
    {
      put_roster_for_revision(new_id, rev);
    }
  else
    {
      L(FL("roster for revision '%s' already exists in db") % new_id);
    }

  // Phase 4: rewrite any files that need deltas added

  deltify_revision(new_id);

  // Phase 5: determine the revision height

  put_height_for_revision(new_id, rev);

  // Finally, commit.

  guard.commit();
  return true;
}

void
database::put_height_for_revision(revision_id const & new_id,
                                  revision_t const & rev)
{
  I(!null_id(new_id));
  
  rev_height highest_parent;
  // we always branch off the highest parent ...
  for (edge_map::const_iterator e = rev.edges.begin();
       e != rev.edges.end(); ++e)
    {
      rev_height parent; MM(parent);
      get_rev_height(edge_old_revision(e), parent);
      if (parent > highest_parent)
      {
        highest_parent = parent;
      }
    }
    
  // ... then find the first unused child
  u32 childnr(0);
  rev_height candidate; MM(candidate);
  while(true)
    {
      candidate = highest_parent.child_height(childnr);
      if (!has_rev_height(candidate))
        {
          break;
        }
      I(childnr < std::numeric_limits<u32>::max());
      ++childnr;
    }
  put_rev_height(new_id, candidate);
}

void
database::put_roster_for_revision(revision_id const & new_id,
                                  revision_t const & rev)
{
  // Construct, the roster, sanity-check the manifest id, and then write it
  // to the db
  shared_ptr<roster_t> ros_writeable(new roster_t); MM(*ros_writeable);
  shared_ptr<marking_map> mm_writeable(new marking_map); MM(*mm_writeable);
  manifest_id roster_manifest_id;
  MM(roster_manifest_id);
  make_roster_for_revision(rev, new_id, *ros_writeable, *mm_writeable, *this);
  calculate_ident(*ros_writeable, roster_manifest_id);
  I(rev.new_manifest == roster_manifest_id);
  // const'ify the objects, suitable for caching etc.
  roster_t_cp ros = ros_writeable;
  marking_map_cp mm = mm_writeable;
  put_roster(new_id, ros, mm);
}

bool
database::put_revision(revision_id const & new_id,
                       revision_data const & dat)
{
  revision_t rev;
  read_revision(dat, rev);
  return put_revision(new_id, rev);
}


void
database::delete_existing_revs_and_certs()
{
  imp->execute(query("DELETE FROM revisions"));
  imp->execute(query("DELETE FROM revision_ancestry"));
  imp->execute(query("DELETE FROM revision_certs"));
}

void
database::delete_existing_manifests()
{
  imp->execute(query("DELETE FROM manifests"));
  imp->execute(query("DELETE FROM manifest_deltas"));
}

void
database::delete_existing_rosters()
{
  imp->execute(query("DELETE FROM rosters"));
  imp->execute(query("DELETE FROM roster_deltas"));
  imp->execute(query("DELETE FROM next_roster_node_number"));
}

void
database::delete_existing_heights()
{
  imp->execute(query("DELETE FROM heights"));
}

/// Deletes one revision from the local database.
/// @see kill_rev_locally
void
database::delete_existing_rev_and_certs(revision_id const & rid)
{
  transaction_guard guard (*this);

  // Check that the revision exists and doesn't have any children.
  I(revision_exists(rid));
  set<revision_id> children;
  get_revision_children(rid, children);
  I(children.empty());


  L(FL("Killing revision %s locally") % rid);

  // Kill the certs, ancestry, and revision.
<<<<<<< HEAD
  execute(query("DELETE from revision_certs WHERE id = ?")
          % blob(decode_hexenc(rid.inner()())));
  cert_stamper.note_change();

  execute(query("DELETE from revision_ancestry WHERE child = ?")
          % blob(decode_hexenc(rid.inner()())));

  execute(query("DELETE from heights WHERE revision = ?")
          % blob(decode_hexenc(rid.inner()())));

  execute(query("DELETE from revisions WHERE id = ?")
          % blob(decode_hexenc(rid.inner()())));
=======
  imp->execute(query("DELETE from revision_certs WHERE id = ?")
               % text(rid.inner()()));
  imp->cert_stamper.note_change();

  imp->execute(query("DELETE from revision_ancestry WHERE child = ?")
               % text(rid.inner()()));

  imp->execute(query("DELETE from heights WHERE revision = ?")
               % text(rid.inner()()));

  imp->execute(query("DELETE from revisions WHERE id = ?")
               % text(rid.inner()()));
>>>>>>> 944f3888

  guard.commit();
}

/// Deletes all certs referring to a particular branch.
void
database::delete_branch_named(cert_value const & branch)
{
  L(FL("Deleting all references to branch %s") % branch);
  imp->execute(query("DELETE FROM revision_certs WHERE name='branch' AND value =?")
               % blob(branch()));
  imp->cert_stamper.note_change();
  imp->execute(query("DELETE FROM branch_epochs WHERE branch=?")
               % blob(branch()));
}

/// Deletes all certs referring to a particular tag.
void
database::delete_tag_named(cert_value const & tag)
{
  L(FL("Deleting all references to tag %s") % tag);
  imp->execute(query("DELETE FROM revision_certs WHERE name='tag' AND value =?")
               % blob(tag()));
  imp->cert_stamper.note_change();
}

// crypto key management

void
database::get_key_ids(vector<rsa_keypair_id> & pubkeys)
{
  pubkeys.clear();
  results res;

  imp->fetch(res, one_col, any_rows, query("SELECT id FROM public_keys"));

  for (size_t i = 0; i < res.size(); ++i)
    pubkeys.push_back(rsa_keypair_id(res[i][0]));
}

void
database::get_key_ids(globish const & pattern,
                      vector<rsa_keypair_id> & pubkeys)
{
  pubkeys.clear();
  results res;

  imp->fetch(res, one_col, any_rows, query("SELECT id FROM public_keys"));

  for (size_t i = 0; i < res.size(); ++i)
    if (pattern.matches(res[i][0]))
      pubkeys.push_back(rsa_keypair_id(res[i][0]));
}

void
database_impl::get_keys(string const & table, vector<rsa_keypair_id> & keys)
{
  keys.clear();
  results res;
  fetch(res, one_col, any_rows, query("SELECT id FROM " + table));
  for (size_t i = 0; i < res.size(); ++i)
    keys.push_back(rsa_keypair_id(res[i][0]));
}

void
database::get_public_keys(vector<rsa_keypair_id> & keys)
{
  imp->get_keys("public_keys", keys);
}

bool
database::public_key_exists(hexenc<id> const & hash)
{
  results res;
<<<<<<< HEAD
  fetch(res, one_col, any_rows,
        query("SELECT id FROM public_keys WHERE hash = ?")
        % blob(decode_hexenc(hash())));
=======
  imp->fetch(res, one_col, any_rows,
             query("SELECT id FROM public_keys WHERE hash = ?")
             % text(hash()));
>>>>>>> 944f3888
  I((res.size() == 1) || (res.size() == 0));
  if (res.size() == 1)
    return true;
  return false;
}

bool
database::public_key_exists(rsa_keypair_id const & id)
{
  results res;
  imp->fetch(res, one_col, any_rows,
             query("SELECT id FROM public_keys WHERE id = ?")
             % text(id()));
  I((res.size() == 1) || (res.size() == 0));
  if (res.size() == 1)
    return true;
  return false;
}

void
database::get_pubkey(hexenc<id> const & hash,
                     rsa_keypair_id & id,
                     base64<rsa_pub_key> & pub_encoded)
{
  results res;
<<<<<<< HEAD
  fetch(res, 2, one_row,
        query("SELECT id, keydata FROM public_keys WHERE hash = ?")
        % blob(decode_hexenc(hash())));
=======
  imp->fetch(res, 2, one_row,
             query("SELECT id, keydata FROM public_keys WHERE hash = ?")
             % text(hash()));
>>>>>>> 944f3888
  id = rsa_keypair_id(res[0][0]);
  encode_base64(rsa_pub_key(res[0][1]), pub_encoded);
}

void
database::get_key(rsa_keypair_id const & pub_id,
                  rsa_pub_key & pub)
{
  results res;
  imp->fetch(res, one_col, one_row,
             query("SELECT keydata FROM public_keys WHERE id = ?")
             % text(pub_id()));
  pub = rsa_pub_key(res[0][0]);
}

void
database::get_key(rsa_keypair_id const & pub_id,
                  base64<rsa_pub_key> & pub_encoded)
{
  rsa_pub_key pub;
  get_key(pub_id, pub);
  encode_base64(pub, pub_encoded);
}

bool
database::put_key(rsa_keypair_id const & pub_id,
                  base64<rsa_pub_key> const & pub_encoded)
{
  if (public_key_exists(pub_id))
    {
      base64<rsa_pub_key> tmp;
      get_key(pub_id, tmp);
      if (!keys_match(pub_id, tmp, pub_id, pub_encoded))
        W(F("key '%s' is not equal to key '%s' in database") % pub_id % pub_id);
      L(FL("skipping existing public key %s") % pub_id);
      return false;
    }

  L(FL("putting public key %s") % pub_id);

  hexenc<id> thash;
  key_hash_code(pub_id, pub_encoded, thash);
  I(!public_key_exists(thash));

  rsa_pub_key pub_key;
  decode_base64(pub_encoded, pub_key);
<<<<<<< HEAD
  execute(query("INSERT INTO public_keys VALUES(?, ?, ?)")
          % blob(decode_hexenc(thash()))
          % text(pub_id())
          % blob(pub_key()));
=======
  imp->execute(query("INSERT INTO public_keys VALUES(?, ?, ?)")
               % text(thash())
               % text(pub_id())
               % blob(pub_key()));
>>>>>>> 944f3888

  return true;
}

void
database::delete_public_key(rsa_keypair_id const & pub_id)
{
  imp->execute(query("DELETE FROM public_keys WHERE id = ?")
               % text(pub_id()));
}

cert_status
database::check_signature(rsa_keypair_id const & id,
                          string const & alleged_text,
                          base64<rsa_sha1_signature> const & signature)
{
  shared_ptr<PK_Verifier> verifier;

  verifier_cache::const_iterator i = imp->verifiers.find(id);
  if (i != imp->verifiers.end())
    verifier = i->second.first;

  else
    {
      rsa_pub_key pub;
      SecureVector<Botan::byte> pub_block;

      if (!public_key_exists(id))
        return cert_unknown;

      get_key(id, pub);
      pub_block.set(reinterpret_cast<Botan::byte const *>(pub().data()),
                    pub().size());

      L(FL("building verifier for %d-byte pub key") % pub_block.size());
      shared_ptr<X509_PublicKey> x509_key(Botan::X509::load_key(pub_block));
      shared_ptr<RSA_PublicKey> pub_key
        = boost::shared_dynamic_cast<RSA_PublicKey>(x509_key);

      E(pub_key,
        F("Failed to get RSA verifying key for %s") % id);

      verifier.reset(get_pk_verifier(*pub_key, "EMSA3(SHA-1)"));

      /* XXX This is ugly. We need to keep the key around
       * as long as the verifier is around, but the shared_ptr will go
       * away after we leave this scope. Hence we store a pair of
       * <verifier,key> so they both exist. */
      imp->verifiers.insert(make_pair(id, make_pair(verifier, pub_key)));
    }

  // examine signature
  rsa_sha1_signature sig_decoded;
  decode_base64(signature, sig_decoded);

  // check the text+sig against the key
  L(FL("checking %d-byte (%d decoded) signature") %
    signature().size() % sig_decoded().size());

  if (verifier->verify_message(
        reinterpret_cast<Botan::byte const*>(alleged_text.data()),
        alleged_text.size(),
        reinterpret_cast<Botan::byte const*>(sig_decoded().data()),
        sig_decoded().size()))
    return cert_ok;
  else
    return cert_bad;
}

// cert management

bool
database_impl::cert_exists(cert const & t,
                           string const & table)
{
  results res;
  cert_value value;
  decode_base64(t.value, value);
  rsa_sha1_signature sig;
  decode_base64(t.sig, sig);
  query q = query("SELECT id FROM " + table + " WHERE id = ? "
                  "AND name = ? "
                  "AND value = ? "
                  "AND keypair = ? "
                  "AND signature = ?")
    % blob(decode_hexenc(t.ident()))
    % text(t.name())
    % blob(value())
    % text(t.key())
    % blob(sig());

  fetch(res, 1, any_rows, q);

  I(res.size() == 0 || res.size() == 1);
  return res.size() == 1;
}

void
database_impl::put_cert(cert const & t,
                        string const & table)
{
  hexenc<id> thash;
  cert_hash_code(t, thash);
  cert_value value;
  decode_base64(t.value, value);
  rsa_sha1_signature sig;
  decode_base64(t.sig, sig);

  string insert = "INSERT INTO " + table + " VALUES(?, ?, ?, ?, ?, ?)";

  execute(query(insert)
          % blob(decode_hexenc(thash()))
          % blob(decode_hexenc(t.ident()))
          % text(t.name())
          % blob(value())
          % text(t.key())
          % blob(sig()));
}

void
database_impl::results_to_certs(results const & res,
                                vector<cert> & certs)
{
  certs.clear();
  for (size_t i = 0; i < res.size(); ++i)
    {
      cert t;
      base64<cert_value> value;
      encode_base64(cert_value(res[i][2]), value);
      base64<rsa_sha1_signature> sig;
      encode_base64(rsa_sha1_signature(res[i][4]), sig);
      t = cert(hexenc<id>(encode_hexenc(res[i][0])),
              cert_name(res[i][1]),
              value,
              rsa_keypair_id(res[i][3]),
              sig);
      certs.push_back(t);
    }
}

void
database_impl::install_functions()
{
  // register any functions we're going to use
  I(sqlite3_create_function(sql(), "gunzip", -1,
                           SQLITE_UTF8, NULL,
                           &sqlite3_gunzip_fn,
                           NULL, NULL) == 0);
}

void
database_impl::get_certs(vector<cert> & certs,
                         string const & table)
{
  results res;
  query q("SELECT id, name, value, keypair, signature FROM " + table);
  fetch(res, 5, any_rows, q);
  results_to_certs(res, certs);
}


void
database_impl::get_certs(hexenc<id> const & ident,
                         vector<cert> & certs,
                         string const & table)
{
  results res;
  query q("SELECT id, name, value, keypair, signature FROM " + table +
          " WHERE id = ?");

  fetch(res, 5, any_rows, q % blob(decode_hexenc(ident())));
  results_to_certs(res, certs);
}


void
database_impl::get_certs(cert_name const & name,
                         vector<cert> & certs,
                         string const & table)
{
  results res;
  query q("SELECT id, name, value, keypair, signature FROM " + table +
          " WHERE name = ?");
  fetch(res, 5, any_rows, q % text(name()));
  results_to_certs(res, certs);
}


void
database_impl::get_certs(hexenc<id> const & ident,
                         cert_name const & name,
                         vector<cert> & certs,
                         string const & table)
{
  results res;
  query q("SELECT id, name, value, keypair, signature FROM " + table +
          " WHERE id = ? AND name = ?");

  fetch(res, 5, any_rows,
        q % blob(decode_hexenc(ident()))
          % text(name()));
  results_to_certs(res, certs);
}

void
database_impl::get_certs(cert_name const & name,
                         base64<cert_value> const & val,
                         vector<cert> & certs,
                         string const & table)
{
  results res;
  query q("SELECT id, name, value, keypair, signature FROM " + table +
          " WHERE name = ? AND value = ?");

  cert_value binvalue;
  decode_base64(val, binvalue);
  fetch(res, 5, any_rows,
        q % text(name())
          % blob(binvalue()));
  results_to_certs(res, certs);
}


void
database_impl::get_certs(hexenc<id> const & ident,
                         cert_name const & name,
                         base64<cert_value> const & value,
                         vector<cert> & certs,
                         string const & table)
{
  results res;
  query q("SELECT id, name, value, keypair, signature FROM " + table +
          " WHERE id = ? AND name = ? AND value = ?");

  cert_value binvalue;
  decode_base64(value, binvalue);
  fetch(res, 5, any_rows,
        q % blob(decode_hexenc(ident()))
          % text(name())
          % blob(binvalue()));
  results_to_certs(res, certs);
}



bool
database::revision_cert_exists(revision<cert> const & cert)
{
  return imp->cert_exists(cert.inner(), "revision_certs");
}

bool
database::put_revision_cert(revision<cert> const & cert)
{
  if (revision_cert_exists(cert))
    {
      L(FL("revision cert on '%s' already exists in db")
        % cert.inner().ident);
      return false;
    }

  if (!revision_exists(revision_id(cert.inner().ident)))
    {
      W(F("cert revision '%s' does not exist in db")
        % cert.inner().ident);
      W(F("dropping cert"));
      return false;
    }

  imp->put_cert(cert.inner(), "revision_certs");
  imp->cert_stamper.note_change();
  return true;
}

outdated_indicator
database::get_revision_cert_nobranch_index(vector< pair<hexenc<id>,
                                           pair<revision_id, rsa_keypair_id> > > & idx)
{
  // share some storage
  id::symtab id_syms;
  
  results res;
  imp->fetch(res, 3, any_rows,
             query("SELECT hash, id, keypair "
                   "FROM 'revision_certs' WHERE name != 'branch'"));

  idx.clear();
  idx.reserve(res.size());
  for (results::const_iterator i = res.begin(); i != res.end(); ++i)
    {
      idx.push_back(make_pair(hexenc<id>(encode_hexenc((*i)[0])),
                              make_pair(revision_id(encode_hexenc((*i)[1])),
                                        rsa_keypair_id((*i)[2]))));
    }
  return imp->cert_stamper.get_indicator();
}

outdated_indicator
database::get_revision_certs(vector< revision<cert> > & ts)
{
  vector<cert> certs;
  imp->get_certs(certs, "revision_certs");
  ts.clear();
  add_decoration_to_container(certs, ts);
  return imp->cert_stamper.get_indicator();
}

outdated_indicator
database::get_revision_certs(cert_name const & name,
                            vector< revision<cert> > & ts)
{
  vector<cert> certs;
  imp->get_certs(name, certs, "revision_certs");
  ts.clear();
  add_decoration_to_container(certs, ts);
  return imp->cert_stamper.get_indicator();
}

outdated_indicator
database::get_revision_certs(revision_id const & id,
                             cert_name const & name,
                             vector< revision<cert> > & ts)
{
  vector<cert> certs;
  imp->get_certs(id.inner(), name, certs, "revision_certs");
  ts.clear();
  add_decoration_to_container(certs, ts);
  return imp->cert_stamper.get_indicator();
}

outdated_indicator
database::get_revision_certs(revision_id const & id,
                             cert_name const & name,
                             base64<cert_value> const & val,
                             vector< revision<cert> > & ts)
{
  vector<cert> certs;
  imp->get_certs(id.inner(), name, val, certs, "revision_certs");
  ts.clear();
  add_decoration_to_container(certs, ts);
  return imp->cert_stamper.get_indicator();
}

outdated_indicator
database::get_revisions_with_cert(cert_name const & name,
                                  base64<cert_value> const & val,
                                  set<revision_id> & revisions)
{
  revisions.clear();
  results res;
  query q("SELECT id FROM revision_certs WHERE name = ? AND value = ?");
  cert_value binvalue;
  decode_base64(val, binvalue);
  imp->fetch(res, one_col, any_rows, q % text(name()) % blob(binvalue()));
  for (results::const_iterator i = res.begin(); i != res.end(); ++i)
<<<<<<< HEAD
    revisions.insert(revision_id(encode_hexenc((*i)[0])));
  return cert_stamper.get_indicator();
=======
    revisions.insert(revision_id((*i)[0]));
  return imp->cert_stamper.get_indicator();
>>>>>>> 944f3888
}

outdated_indicator
database::get_revision_certs(cert_name const & name,
                             base64<cert_value> const & val,
                             vector< revision<cert> > & ts)
{
  vector<cert> certs;
  imp->get_certs(name, val, certs, "revision_certs");
  ts.clear();
  add_decoration_to_container(certs, ts);
  return imp->cert_stamper.get_indicator();
}

outdated_indicator
database::get_revision_certs(revision_id const & id,
                             vector< revision<cert> > & ts)
{
  vector<cert> certs;
  imp->get_certs(id.inner(), certs, "revision_certs");
  ts.clear();
  add_decoration_to_container(certs, ts);
  return imp->cert_stamper.get_indicator();
}

outdated_indicator
database::get_revision_certs(revision_id const & ident,
                             vector< hexenc<id> > & ts)
{
  results res;
  vector<cert> certs;
<<<<<<< HEAD
  fetch(res, one_col, any_rows,
        query("SELECT hash "
        "FROM revision_certs "
        "WHERE id = ?")
        % blob(decode_hexenc(ident.inner()())));
=======
  imp->fetch(res, one_col, any_rows,
             query("SELECT hash "
                   "FROM revision_certs "
                   "WHERE id = ?")
             % text(ident.inner()()));
>>>>>>> 944f3888
  ts.clear();
  for (size_t i = 0; i < res.size(); ++i)
    ts.push_back(hexenc<id>(res[i][0]));
  return imp->cert_stamper.get_indicator();
}

void
database::get_revision_cert(hexenc<id> const & hash,
                            revision<cert> & c)
{
  results res;
  vector<cert> certs;
<<<<<<< HEAD
  fetch(res, 5, one_row,
        query("SELECT id, name, value, keypair, signature "
        "FROM revision_certs "
        "WHERE hash = ?")
        % blob(decode_hexenc(hash())));
  results_to_certs(res, certs);
=======
  imp->fetch(res, 5, one_row,
             query("SELECT id, name, value, keypair, signature "
                   "FROM revision_certs "
                   "WHERE hash = ?")
             % text(hash()));
  imp->results_to_certs(res, certs);
>>>>>>> 944f3888
  I(certs.size() == 1);
  c = revision<cert>(certs[0]);
}

bool
database::revision_cert_exists(hexenc<id> const & hash)
{
  results res;
  vector<cert> certs;
<<<<<<< HEAD
  fetch(res, one_col, any_rows,
        query("SELECT id "
        "FROM revision_certs "
        "WHERE hash = ?")
        % blob(decode_hexenc(hash())));
=======
  imp->fetch(res, one_col, any_rows,
             query("SELECT id "
                   "FROM revision_certs "
                   "WHERE hash = ?")
             % text(hash()));
>>>>>>> 944f3888
  I(res.size() == 0 || res.size() == 1);
  return (res.size() == 1);
}

void
database::get_manifest_certs(manifest_id const & id,
                             vector< manifest<cert> > & ts)
{
  vector<cert> certs;
  imp->get_certs(id.inner(), certs, "manifest_certs");
  ts.clear();
  add_decoration_to_container(certs, ts);
}


void
database::get_manifest_certs(cert_name const & name,
                            vector< manifest<cert> > & ts)
{
  vector<cert> certs;
  imp->get_certs(name, certs, "manifest_certs");
  ts.clear();
  add_decoration_to_container(certs, ts);
}


// completions
void
database::prefix_matching_constraint(std::string const & colname,
                                     std::string const & prefix,
                                     query & constraint)
{
  L(FL("prefix_matching_constraint for '%s'") % prefix);

  if (prefix.empty())
    constraint = query("1");
  else
    {
      string lower_bound(prefix);
      string upper_bound(prefix);

      string::reverse_iterator ity(upper_bound.rbegin());
      ++(*ity);
      while ((*ity == 0) && ity != upper_bound.rend())
        {
          ++ity;
          ++(*ity);
        }

      if (ity == upper_bound.rend())
        {
          // no upper bound needed, as the lower bound is
          // 0xffffff...
          L(FL("prefix_matcher: only lower bound ('%s')")
            % encode_hexenc(lower_bound));
          constraint = query(colname + " > ?")
                       % blob(lower_bound);
        }
      else
        {
          L(FL("prefix_matcher: lower bound ('%s') and upper bound ('%s')")
            % encode_hexenc(lower_bound)
            % encode_hexenc(upper_bound));
          constraint = query(colname + " BETWEEN ? AND ?")
                       % blob(lower_bound)
                       % blob(upper_bound);
        }
    }
}

void
database::complete(string const & partial,
                   set<revision_id> & completions)
{
  results res;
  completions.clear();
  query constraint;

<<<<<<< HEAD
  prefix_matching_constraint("id", partial, constraint);
  fetch(res, 1, any_rows,
        query("SELECT id FROM revisions WHERE " + constraint.sql_cmd));
=======
  string pattern = partial + "*";

  imp->fetch(res, 1, any_rows,
             query("SELECT id FROM revisions WHERE id GLOB ?")
             % text(pattern));
>>>>>>> 944f3888

  for (size_t i = 0; i < res.size(); ++i)
    completions.insert(revision_id(encode_hexenc(res[i][0])));
}


void
database::complete(string const & partial,
                   set<file_id> & completions)
{
  results res;
  completions.clear();
  query constraint;

<<<<<<< HEAD
  prefix_matching_constraint("id", partial, constraint);
  fetch(res, 1, any_rows,
        query("SELECT id FROM files WHERE " + constraint.sql_cmd));
=======
  string pattern = partial + "*";

  imp->fetch(res, 1, any_rows,
             query("SELECT id FROM files WHERE id GLOB ?")
             % text(pattern));
>>>>>>> 944f3888

  for (size_t i = 0; i < res.size(); ++i)
    completions.insert(file_id(encode_hexenc(res[i][0])));

  res.clear();

<<<<<<< HEAD
  fetch(res, 1, any_rows,
        query("SELECT id FROM file_deltas WHERE " + constraint.sql_cmd));
=======
  imp->fetch(res, 1, any_rows,
             query("SELECT id FROM file_deltas WHERE id GLOB ?")
             % text(pattern));
>>>>>>> 944f3888

  for (size_t i = 0; i < res.size(); ++i)
    completions.insert(file_id(encode_hexenc(res[i][0])));
}

void
database::complete(string const & partial,
                   set< pair<key_id, utf8 > > & completions)
{
  results res;
  completions.clear();
  query constraint;

<<<<<<< HEAD
  prefix_matching_constraint("hash", partial, constraint);
  fetch(res, 2, any_rows,
        query("SELECT hash, id FROM public_keys WHERE "
              + constraint.sql_cmd));
=======
  string pattern = partial + "*";

  imp->fetch(res, 2, any_rows,
             query("SELECT hash, id FROM public_keys WHERE hash GLOB ?")
             % text(pattern));
>>>>>>> 944f3888

  for (size_t i = 0; i < res.size(); ++i)
    completions.insert(make_pair(key_id(encode_hexenc(res[i][0])),
                                 utf8(res[i][1])));
}

// revision selectors

void
database::select_parent(string const & partial,
                        set<revision_id> & completions)
{
  results res;
  completions.clear();

  string pattern = partial + "*";

  imp->fetch(res, 1, any_rows,
             query("SELECT DISTINCT parent FROM revision_ancestry WHERE child GLOB ?")
             % text(pattern));

  for (size_t i = 0; i < res.size(); ++i)
    completions.insert(revision_id(res[i][0]));
}

void
database::select_cert(string const & certname,
                      set<revision_id> & completions)
{
  results res;
  completions.clear();

  imp->fetch(res, 1, any_rows,
             query("SELECT DISTINCT id FROM revision_certs WHERE name = ?")
             % text(certname));

<<<<<<< HEAD
          if (i->first == selectors::sel_ident)
            {
              query constraint;
              prefix_matching_constraint("id", i->second, constraint);
              lim.sql_cmd += "SELECT id FROM revision_certs WHERE " +
                             constraint.sql_cmd;
            }
          else if (i->first == selectors::sel_parent)
            {
              query constraint;
              prefix_matching_constraint("parent", i->second, constraint);
              lim.sql_cmd += "SELECT parent AS id "
                             "FROM revision_ancestry WHERE " +
                             constraint.sql_cmd;
            }
          else if (i->first == selectors::sel_cert)
            {
              if (i->second.length() > 0)
                {
                  size_t spot = i->second.find("=");

                  if (spot != (size_t)-1)
                    {
                      string certname;
                      string certvalue;

                      certname = i->second.substr(0, spot);
                      spot++;
                      certvalue = i->second.substr(spot);
                      lim.sql_cmd += "SELECT id FROM revision_certs WHERE name=? AND CAST(value AS TEXT) glob ?";
                      lim % text(certname) % text(certvalue);
                    }
                  else
                    {
                      lim.sql_cmd += "SELECT id FROM revision_certs WHERE name=?";
                      lim % text(i->second);
                    }
=======
  for (size_t i = 0; i < res.size(); ++i)
    completions.insert(revision_id(res[i][0]));
}
>>>>>>> 944f3888

void
database::select_cert(string const & certname, string const & certvalue,
                      set<revision_id> & completions)
{
  results res;
  completions.clear();

  imp->fetch(res, 1, any_rows,
             query("SELECT DISTINCT id FROM revision_certs"
                   " WHERE name = ? AND CAST(value AS TEXT) GLOB ?")
             % text(certname) % text(certvalue));

  for (size_t i = 0; i < res.size(); ++i)
    completions.insert(revision_id(res[i][0]));
}

<<<<<<< HEAD
              lim.sql_cmd += "SELECT id FROM revision_certs WHERE id IN (";
              if (heads.size())
                {
                  set<revision_id>::const_iterator r = heads.begin();
                  lim.sql_cmd += "?";
                  lim % blob(decode_hexenc(r->inner()()));
                  r++;
                  while (r != heads.end())
                    {
                      lim.sql_cmd += ", ?";
                      lim % blob(decode_hexenc(r->inner()()));
                      r++;
                    }
                }
              lim.sql_cmd += ") ";
            }
          else
            {
              cert_name certname;
              string prefix;
              string suffix;
              selector_to_certname(i->first, certname, prefix, suffix);
              L(FL("processing selector type %d with i->second '%s'") % ty % i->second);
              if ((i->first == selectors::sel_branch) && (i->second.size() == 0))
                {
                  __app->require_workspace("the empty branch selector b: refers to the current branch");
                  lim.sql_cmd += "SELECT id FROM revision_certs WHERE name=? AND CAST(value AS TEXT) glob ?";
                  lim % text(branch_cert_name()) % text(__app->opts.branchname());
                  L(FL("limiting to current branch '%s'") % __app->opts.branchname);
                }
              else
                {
                  lim.sql_cmd += "SELECT id FROM revision_certs WHERE name=? AND ";
                  lim % text(certname());
                  switch (i->first)
                    {
                    case selectors::sel_earlier:
                      lim.sql_cmd += "value <= ?";
                      lim % blob(i->second);
                      break;
                    case selectors::sel_later:
                      lim.sql_cmd += "value > ?";
                      lim % blob(i->second);
                      break;
                    default:
                      lim.sql_cmd += "CAST(value AS TEXT) glob ?";
                      lim % text(prefix + i->second + suffix);
                      break;
                    }
                }
            }
          //L(FL("found selector type %d, selecting_head is now %d") % i->first % selecting_head);
        }
    }
  lim.sql_cmd += ")";
=======
void
database::select_author_tag_or_branch(string const & partial,
                                      set<revision_id> & completions)
{
  results res;
  completions.clear();
>>>>>>> 944f3888

  string pattern = partial + "*";

  imp->fetch(res, 1, any_rows,
             query("SELECT DISTINCT id FROM revision_certs"
                   " WHERE (name=? OR name=? OR name=?)"
                   " AND CAST(value AS TEXT) GLOB ?")
             % text(author_cert_name()) % text(tag_cert_name())
             % text(branch_cert_name()) % text(pattern));

  for (size_t i = 0; i < res.size(); ++i)
    completions.insert(revision_id(res[i][0]));
}

void
database::select_date(string const & date, string const & comparison,
                      set<revision_id> & completions)
{
  results res;
  completions.clear();

  query q;
  q.sql_cmd = ("SELECT DISTINCT id FROM revision_certs "
               "WHERE name = ? AND CAST(value AS TEXT) ");
  q.sql_cmd += comparison;
  q.sql_cmd += " ?";

  imp->fetch(res, 1, any_rows,
             q % text(date_cert_name()) % text(date));
  for (size_t i = 0; i < res.size(); ++i)
<<<<<<< HEAD
    {
      if (ty == selectors::sel_ident || ty == selectors::sel_parent)
        completions.insert(encode_hexenc(res[i][0]));
      else
        completions.insert(res[i][0]);
    }
=======
    completions.insert(revision_id(res[i][0]));
>>>>>>> 944f3888
}
                      
// epochs

void
database::get_epochs(map<branch_name, epoch_data> & epochs)
{
  epochs.clear();
  results res;
  imp->fetch(res, 2, any_rows, query("SELECT branch, epoch FROM branch_epochs"));
  for (results::const_iterator i = res.begin(); i != res.end(); ++i)
    {
      branch_name decoded(idx(*i, 0));
      I(epochs.find(decoded) == epochs.end());
      epochs.insert(make_pair(decoded,
                              epoch_data(encode_hexenc(idx(*i, 1)))));
    }
}

void
database::get_epoch(epoch_id const & eid,
                    branch_name & branch, epoch_data & epo)
{
  I(epoch_exists(eid));
  results res;
<<<<<<< HEAD
  fetch(res, 2, any_rows,
        query("SELECT branch, epoch FROM branch_epochs"
        " WHERE hash = ?")
        % blob(decode_hexenc(eid.inner()())));
=======
  imp->fetch(res, 2, any_rows,
             query("SELECT branch, epoch FROM branch_epochs"
                   " WHERE hash = ?")
             % text(eid.inner()()));
>>>>>>> 944f3888
  I(res.size() == 1);
  branch = branch_name(idx(idx(res, 0), 0));
  epo = epoch_data(encode_hexenc(idx(idx(res, 0), 1)));
}

bool
database::epoch_exists(epoch_id const & eid)
{
  results res;
<<<<<<< HEAD
  fetch(res, one_col, any_rows,
        query("SELECT hash FROM branch_epochs WHERE hash = ?")
        % blob(decode_hexenc(eid.inner()())));
=======
  imp->fetch(res, one_col, any_rows,
             query("SELECT hash FROM branch_epochs WHERE hash = ?")
             % text(eid.inner()()));
>>>>>>> 944f3888
  I(res.size() == 1 || res.size() == 0);
  return res.size() == 1;
}

void
database::set_epoch(branch_name const & branch, epoch_data const & epo)
{
  epoch_id eid;
  epoch_hash_code(branch, epo, eid);
  I(epo.inner()().size() == constants::epochlen);
<<<<<<< HEAD
  execute(query("INSERT OR REPLACE INTO branch_epochs VALUES(?, ?, ?)")
          % blob(decode_hexenc(eid.inner()()))
          % blob(branch())
          % blob(decode_hexenc(epo.inner()())));
=======
  imp->execute(query("INSERT OR REPLACE INTO branch_epochs VALUES(?, ?, ?)")
               % text(eid.inner()())
               % blob(branch())
               % text(epo.inner()()));
>>>>>>> 944f3888
}

void
database::clear_epoch(branch_name const & branch)
{
  imp->execute(query("DELETE FROM branch_epochs WHERE branch = ?")
               % blob(branch()));
}

bool
database::check_integrity()
{
  results res;
  imp->fetch(res, one_col, any_rows, query("PRAGMA integrity_check"));
  I(res.size() == 1);
  I(res[0].size() == 1);

  return res[0][0] == "ok";
}

// vars

void
database::get_vars(map<var_key, var_value> & vars)
{
  vars.clear();
  results res;
  imp->fetch(res, 3, any_rows, query("SELECT domain, name, value FROM db_vars"));
  for (results::const_iterator i = res.begin(); i != res.end(); ++i)
    {
      var_domain domain(idx(*i, 0));
      var_name name(idx(*i, 1));
      var_value value(idx(*i, 2));
      I(vars.find(make_pair(domain, name)) == vars.end());
      vars.insert(make_pair(make_pair(domain, name), value));
    }
}

void
database::get_var(var_key const & key, var_value & value)
{
  // FIXME: sillyly inefficient.  Doesn't really matter, though.
  map<var_key, var_value> vars;
  get_vars(vars);
  map<var_key, var_value>::const_iterator i = vars.find(key);
  I(i != vars.end());
  value = i->second;
}

bool
database::var_exists(var_key const & key)
{
  // FIXME: sillyly inefficient.  Doesn't really matter, though.
  map<var_key, var_value> vars;
  get_vars(vars);
  map<var_key, var_value>::const_iterator i = vars.find(key);
  return i != vars.end();
}

void
database::set_var(var_key const & key, var_value const & value)
{
  imp->execute(query("INSERT OR REPLACE INTO db_vars VALUES(?, ?, ?)")
               % text(key.first())
               % blob(key.second())
               % blob(value()));
}

void
database::clear_var(var_key const & key)
{
  imp->execute(query("DELETE FROM db_vars WHERE domain = ? AND name = ?")
               % text(key.first())
               % blob(key.second()));
}

// branches

outdated_indicator
database::get_branches(vector<string> & names)
{
    results res;
    query q("SELECT DISTINCT value FROM revision_certs WHERE name = ?");
    string cert_name = "branch";
    imp->fetch(res, one_col, any_rows, q % text(cert_name));
    for (size_t i = 0; i < res.size(); ++i)
      {
        names.push_back(res[i][0]);
      }
    return imp->cert_stamper.get_indicator();
}

outdated_indicator
database::get_branches(globish const & glob,
                       vector<string> & names)
{
    results res;
    query q("SELECT DISTINCT value FROM revision_certs WHERE name = ?");
    string cert_name = "branch";
    imp->fetch(res, one_col, any_rows, q % text(cert_name));
    for (size_t i = 0; i < res.size(); ++i)
      {
        if (glob.matches(res[i][0]))
          names.push_back(res[i][0]);
      }
    return imp->cert_stamper.get_indicator();
}

void
database::get_roster(revision_id const & rev_id,
                     roster_t & roster)
{
  marking_map mm;
  get_roster(rev_id, roster, mm);
}

void
database::get_roster(revision_id const & rev_id,
                     roster_t & roster,
                     marking_map & marking)
{
  if (rev_id.inner()().empty())
    {
      roster = roster_t();
      marking = marking_map();
      return;
    }

  database::cached_roster cr;
  get_roster(rev_id, cr);
  roster = *cr.first;
  marking = *cr.second;
}

void
database::get_roster(revision_id const & rev_id,
                     database::cached_roster & cr)
{
  get_roster_version(rev_id, cr);
  I(cr.first);
  I(cr.second);
}

void
database::put_roster(revision_id const & rev_id,
                     roster_t_cp const & roster,
                     marking_map_cp const & marking)
{
  I(roster);
  I(marking);
  MM(rev_id);

  transaction_guard guard(*this);

  // Our task is to add this roster, and deltify all the incoming edges (if
  // they aren't already).

  imp->roster_cache.insert_dirty(rev_id, make_pair(roster, marking));

  set<revision_id> parents;
  get_revision_parents(rev_id, parents);

  // Now do what deltify would do if we bothered
  for (set<revision_id>::const_iterator i = parents.begin();
       i != parents.end(); ++i)
    {
      if (null_id(*i))
        continue;
      revision_id old_rev = *i;
      if (imp->roster_base_stored(old_rev))
        {
          database::cached_roster cr;
          get_roster_version(old_rev, cr);
          roster_delta reverse_delta;
          delta_rosters(*roster, *marking, *(cr.first), *(cr.second), reverse_delta);
<<<<<<< HEAD
          if (roster_cache.exists(old_rev))
            roster_cache.mark_clean(old_rev);
          drop(old_rev.inner(), "rosters");
          put_roster_delta(old_rev, rev_id, reverse_delta);
=======
          if (imp->roster_cache.exists(old_rev))
            imp->roster_cache.mark_clean(old_rev);
          imp->drop(old_rev.inner()(), "rosters");
          imp->put_roster_delta(old_rev, rev_id, reverse_delta);
>>>>>>> 944f3888
        }
    }
  guard.commit();
}

// for get_uncommon_ancestors
struct rev_height_graph : rev_graph
{
  rev_height_graph(database & db) : db(db) {}
  virtual void get_parents(revision_id const & rev, set<revision_id> & parents) const
  {
    db.get_revision_parents(rev, parents);
  }
  virtual void get_children(revision_id const & rev, set<revision_id> & parents) const
  {
    // not required
    I(false);
  }
  virtual void get_height(revision_id const & rev, rev_height & h) const
  {
    db.get_rev_height(rev, h);
  }
  
  database & db;
};

void
database::get_uncommon_ancestors(revision_id const & a,
                                 revision_id const & b,
                                 set<revision_id> & a_uncommon_ancs,
                                 set<revision_id> & b_uncommon_ancs)
{
  
  rev_height_graph graph(*this);
  ::get_uncommon_ancestors(a, b, graph, a_uncommon_ancs, b_uncommon_ancs);
}

node_id
database::next_node_id()
{
  transaction_guard guard(*this);
  results res;

  // We implement this as a fixed db var.
  imp->fetch(res, one_col, any_rows,
             query("SELECT node FROM next_roster_node_number"));

  u64 n = 1;
  if (res.empty())
    {
      imp->execute(query("INSERT INTO next_roster_node_number VALUES(1)"));
    }
  else
    {
      I(res.size() == 1);
      n = lexical_cast<u64>(res[0][0]);
      ++n;
      imp->execute(query("UPDATE next_roster_node_number SET node = ?")
                   % text(lexical_cast<string>(n)));
    }
  guard.commit();
  return static_cast<node_id>(n);
}

void
database_impl::check_filename()
{
  N(!filename.empty(), F("no database specified"));
}


void
database_impl::check_db_exists()
{
  switch (get_path_status(filename))
    {
    case path::nonexistent:
      N(false, F("database %s does not exist") % filename);
      break;
    case path::file:
      return;
    case path::directory:
      {
        system_path database_option;
        branch_name branch_option;
        rsa_keypair_id key_option;
        system_path keydir_option;
        if (workspace::get_ws_options_from_path(
                    filename,
                    database_option,
                    branch_option,
                    key_option,
                    keydir_option))
          {
            N(database_option.empty(),
                              F("You gave a database option of: \n"
                                "%s\n"
                                "That is actually a workspace.  Did you mean: \n"
                                "%s") % filename % database_option );
          }
        N(false, F("%s is a directory, not a database") % filename);
      }
      break;
    }
}

void
database_impl::check_db_nonexistent()
{
  require_path_is_nonexistent(filename,
                              F("database %s already exists")
                              % filename);

  system_path journal(filename.as_internal() + "-journal");
  require_path_is_nonexistent(journal,
                              F("existing (possibly stale) journal file '%s' "
                                "has same stem as new database '%s'\n"
                                "cancelling database creation")
                              % journal % filename);

}

void
database_impl::open()
{
  I(!__sql);

  if (sqlite3_open(filename.as_external().c_str(), &__sql) == SQLITE_NOMEM)
    throw std::bad_alloc();

  I(__sql);
  assert_sqlite3_ok(__sql);
}

void
database_impl::close()
{
  I(__sql);

  sqlite3_close(__sql);
  __sql = 0;

  I(!__sql);
}

// FIXME: the quick hack lua link in functions
void
database::set_app(app_state * app)
{
  __app = app;
}

bool
database::hook_get_manifest_cert_trust(set<rsa_keypair_id> const & signers,
    hexenc<id> const & id, cert_name const & name, cert_value const & val)
{
  return __app->lua.hook_get_manifest_cert_trust(signers, id, name, val);
};

bool
database::hook_get_revision_cert_trust(set<rsa_keypair_id> const & signers,
    hexenc<id> const & id, cert_name const & name, cert_value const & val)
{
  return __app->lua.hook_get_revision_cert_trust(signers, id, name, val);
};

bool
database::hook_get_author(rsa_keypair_id const & k,
                          string & author)
{
  return __app->lua.hook_get_author(__app->opts.branchname, k, author);
}

bool
database::hook_accept_testresult_change(map<rsa_keypair_id, bool> const & old_results,
                                     map<rsa_keypair_id, bool> const & new_results)
{
  return __app->lua.hook_accept_testresult_change(old_results, new_results);
}

utf8 const &
database::get_opt_author()
{
  return __app->opts.author;
}

bool const
database::get_opt_ignore_suspend_certs()
{
  return __app->opts.ignore_suspend_certs;
}

date_t const
database::get_opt_date_or_cur_date()
{
  if (__app->opts.date_given)
    return __app->opts.date;
  else
    return date_t::now();
}

bool
database::has_opt_branch()
{
  return __app->opts.branch_given;
}

branch_name const &
database::get_opt_branchname()
{
  return __app->opts.branchname;
}

void
database::set_opt_branchname(branch_name const & branchname)
{
  __app->opts.branchname = branchname;
}



// transaction guards

transaction_guard::transaction_guard(database & d, bool exclusive,
                                     size_t checkpoint_batch_size,
                                     size_t checkpoint_batch_bytes)
  : imp(d.imp),
    checkpoint_batch_size(checkpoint_batch_size),
    checkpoint_batch_bytes(checkpoint_batch_bytes),
    checkpointed_calls(0),
    checkpointed_bytes(0),
    committed(false), exclusive(exclusive)
{
  imp->begin_transaction(exclusive);
}

transaction_guard::~transaction_guard()
{
  if (committed)
    imp->commit_transaction();
  else
    imp->rollback_transaction();
}

void
transaction_guard::do_checkpoint()
{
  imp->commit_transaction();
  imp->begin_transaction(exclusive);
  checkpointed_calls = 0;
  checkpointed_bytes = 0;
}

void
transaction_guard::maybe_checkpoint(size_t nbytes)
{
  checkpointed_calls += 1;
  checkpointed_bytes += nbytes;
  if (checkpointed_calls >= checkpoint_batch_size
      || checkpointed_bytes >= checkpoint_batch_bytes)
    do_checkpoint();
}

void
transaction_guard::commit()
{
  committed = true;
}

// Local Variables:
// mode: C++
// fill-column: 76
// c-file-style: "gnu"
// indent-tabs-mode: nil
// End:
// vim: et:sw=2:sts=2:ts=2:cino=>2s,{s,\:s,+s,t0,g0,^-2,e-2,n-2,p2s,(0,=s:<|MERGE_RESOLUTION|>--- conflicted
+++ resolved
@@ -1137,14 +1137,9 @@
 }
 
 bool
-<<<<<<< HEAD
-database::table_has_entry(hexenc<id> const & key, std::string const & column,
-                          std::string const & table)
-=======
-database_impl::table_has_entry(string const & key,
-                                string const & column,
-                                string const & table)
->>>>>>> 944f3888
+database_impl::table_has_entry(hexenc<id> const & key,
+                               string const & column,
+                               string const & table)
 {
   results res;
   query q("SELECT 1 FROM " + table + " WHERE " + column + " = ? LIMIT 1");
@@ -1326,15 +1321,9 @@
 }
 
 bool
-<<<<<<< HEAD
-database::delta_exists(hexenc<id> const & ident,
-                       hexenc<id> const & base,
-                       string const & table)
-=======
-database_impl::delta_exists(string const & ident,
-                             string const & base,
-                             string const & table)
->>>>>>> 944f3888
+database_impl::delta_exists(hexenc<id> const & ident,
+                            hexenc<id> const & base,
+                            string const & table)
 {
   results res;
   query q("SELECT 1 FROM " + table + " WHERE id = ? and base = ? LIMIT 1");
@@ -1457,13 +1446,8 @@
 }
 
 void
-<<<<<<< HEAD
-database::get_roster_base(revision_id const & ident,
-                          roster_t & roster, marking_map & marking)
-=======
-database_impl::get_roster_base(string const & ident_str,
-                                roster_t & roster, marking_map & marking)
->>>>>>> 944f3888
+database_impl::get_roster_base(revision_id const & ident,
+                               roster_t & roster, marking_map & marking)
 {
   if (roster_cache.exists(ident))
     {
@@ -1491,15 +1475,9 @@
 }
 
 void
-<<<<<<< HEAD
-database::get_roster_delta(hexenc<id> const & ident,
-                           hexenc<id> const & base,
-                           roster<delta> & del)
-=======
-database_impl::get_roster_delta(string const & ident,
-                                 string const & base,
-                                 roster<delta> & del)
->>>>>>> 944f3888
+database_impl::get_roster_delta(hexenc<id> const & ident,
+                                hexenc<id> const & base,
+                                roster<delta> & del)
 {
   results res;
   query q("SELECT checksum, delta FROM roster_deltas WHERE id = ? AND base = ?");
@@ -1568,18 +1546,10 @@
   gzip<delta> del_packed;
   encode_gzip(del.inner(), del_packed);
 
-<<<<<<< HEAD
-  query q("INSERT INTO file_deltas VALUES (?, ?, ?)");
-  execute(q
-          % blob(decode_hexenc(ident.inner()()))
-          % blob(decode_hexenc(base.inner()()))
-          % blob(del_packed()));
-=======
   imp->execute(query("INSERT INTO file_deltas VALUES (?, ?, ?)")
-               % text(ident.inner()())
-               % text(base.inner()())
+               % blob(decode_hexenc(ident.inner()()))
+               % blob(decode_hexenc(base.inner()()))
                % blob(del_packed()));
->>>>>>> 944f3888
 }
 
 void
@@ -1612,34 +1582,19 @@
                                          string const & delta_table)
     : imp(imp), data_table(data_table), delta_table(delta_table)
   {}
-<<<<<<< HEAD
   virtual bool is_base(hexenc<id> const & node) const
   {
-    return vcache.exists(node())
-      || db.file_or_manifest_base_exists(node, data_table);
+    return imp.vcache.exists(node)
+      || imp.file_or_manifest_base_exists(node, data_table);
   }
-  virtual void get_next(hexenc<id> const & from, std::set< hexenc<id> > & next) const
-=======
-  virtual bool is_base(string const & node) const
-  {
-    return imp.vcache.exists(node)
-      || imp.file_or_manifest_base_exists(hexenc<id>(node), data_table);
-  }
-  virtual void get_next(string const & from, set<string> & next) const
->>>>>>> 944f3888
+  virtual void get_next(hexenc<id> const & from, set< hexenc<id> > & next) const
   {
     next.clear();
     results res;
     query q("SELECT base FROM " + delta_table + " WHERE id = ?");
-<<<<<<< HEAD
-    db.fetch(res, one_col, any_rows, q % blob(decode_hexenc(from())));
-    for (database::results::const_iterator i = res.begin(); i != res.end(); ++i)
+    imp.fetch(res, one_col, any_rows, q % blob(decode_hexenc(from())));
+    for (results::const_iterator i = res.begin(); i != res.end(); ++i)
       next.insert(hexenc<id>(encode_hexenc((*i)[0])));
-=======
-    imp.fetch(res, one_col, any_rows, q % text(from));
-    for (results::const_iterator i = res.begin(); i != res.end(); ++i)
-      next.insert((*i)[0]);
->>>>>>> 944f3888
   }
 };
 
@@ -1707,36 +1662,20 @@
 
 struct roster_reconstruction_graph : public reconstruction_graph
 {
-<<<<<<< HEAD
-  database & db;
-  roster_reconstruction_graph(database & db) : db(db) {}
-  virtual bool is_base(hexenc<id> const & node) const
-=======
   database_impl & imp;
   roster_reconstruction_graph(database_impl & imp) : imp(imp) {}
-  virtual bool is_base(string const & node) const
->>>>>>> 944f3888
+  virtual bool is_base(hexenc<id> const & node) const
   {
     return imp.roster_base_available(revision_id(node));
   }
-<<<<<<< HEAD
-  virtual void get_next(hexenc<id> const & from, std::set< hexenc<id> > & next) const
-=======
-  virtual void get_next(string const & from, set<string> & next) const
->>>>>>> 944f3888
+  virtual void get_next(hexenc<id> const & from, set< hexenc<id> > & next) const
   {
     next.clear();
     results res;
     query q("SELECT base FROM roster_deltas WHERE id = ?");
-<<<<<<< HEAD
-    db.fetch(res, one_col, any_rows, q % blob(decode_hexenc(from())));
-    for (database::results::const_iterator i = res.begin(); i != res.end(); ++i)
+    imp.fetch(res, one_col, any_rows, q % blob(decode_hexenc(from())));
+    for (results::const_iterator i = res.begin(); i != res.end(); ++i)
       next.insert(hexenc<id>(encode_hexenc((*i)[0])));
-=======
-    imp.fetch(res, one_col, any_rows, q % text(from));
-    for (results::const_iterator i = res.begin(); i != res.end(); ++i)
-      next.insert((*i)[0]);
->>>>>>> 944f3888
   }
 };
 
@@ -1796,11 +1735,7 @@
 };
 
 void
-<<<<<<< HEAD
-database::extract_from_deltas(revision_id const & ident, extractor & x)
-=======
 database_impl::extract_from_deltas(revision_id const & id, extractor & x)
->>>>>>> 944f3888
 {
   reconstruction_path selected_path;
   {
@@ -1886,31 +1821,20 @@
 }
 
 void
-database::get_roster_version(revision_id const & ros_id,
+database::get_roster_version(revision_id const & id,
                              cached_roster & cr)
 {
   // if we already have it, exit early
-<<<<<<< HEAD
-  if (roster_cache.exists(ros_id))
-    {
-      roster_cache.fetch(ros_id, cr);
-=======
   if (imp->roster_cache.exists(id))
     {
       imp->roster_cache.fetch(id, cr);
->>>>>>> 944f3888
       return;
     }
 
   reconstruction_path selected_path;
   {
-<<<<<<< HEAD
-    roster_reconstruction_graph graph(*this);
+    roster_reconstruction_graph graph(*imp);
     get_reconstruction_path(ros_id.inner(), graph, selected_path);
-=======
-    roster_reconstruction_graph graph(*imp);
-    get_reconstruction_path(id.inner()(), graph, selected_path);
->>>>>>> 944f3888
   }
 
   hexenc<id> curr = selected_path.back();
@@ -1919,11 +1843,7 @@
   // above), so we should create new objects and spend time filling them in.
   shared_ptr<roster_t> roster(new roster_t);
   shared_ptr<marking_map> marking(new marking_map);
-<<<<<<< HEAD
-  get_roster_base(revision_id(curr), *roster, *marking);
-=======
-  imp->get_roster_base(curr, *roster, *marking);
->>>>>>> 944f3888
+  imp->get_roster_base(revision_id(curr), *roster, *marking);
 
   for (reconstruction_path::reverse_iterator i = selected_path.rbegin();
        i != selected_path.rend(); ++i)
@@ -1955,22 +1875,13 @@
   // const'ify the objects, to save them and pass them out
   cr.first = roster;
   cr.second = marking;
-<<<<<<< HEAD
-  roster_cache.insert_clean(ros_id, cr);
-=======
-  imp->roster_cache.insert_clean(id, cr);
->>>>>>> 944f3888
-}
-
-
-void
-<<<<<<< HEAD
-database::drop(hexenc<id> const & ident,
-               string const & table)
-=======
-database_impl::drop(string const & ident,
+  imp->roster_cache.insert_clean(ros_id, cr);
+}
+
+
+void
+database_impl::drop(hexenc<id> const & ident,
                     string const & table)
->>>>>>> 944f3888
 {
   string drop = "DELETE FROM " + table + " WHERE id = ?";
   execute(query(drop) % blob(decode_hexenc(ident())));
@@ -1992,13 +1903,8 @@
 bool
 database::roster_version_exists(revision_id const & id)
 {
-<<<<<<< HEAD
   return delta_exists(id.inner(), "roster_deltas")
-    || roster_base_available(id);
-=======
-  return delta_exists(id.inner()(), "roster_deltas")
     || imp->roster_base_available(id);
->>>>>>> 944f3888
 }
 
 bool
@@ -2006,11 +1912,7 @@
 {
   results res;
   query q("SELECT id FROM revisions WHERE id = ?");
-<<<<<<< HEAD
-  fetch(res, one_col, any_rows, q % blob(decode_hexenc(id.inner()())));
-=======
-  imp->fetch(res, one_col, any_rows, q % text(id.inner()()));
->>>>>>> 944f3888
+  imp->fetch(res, one_col, any_rows, q % blob(decode_hexenc(id.inner()())));
   I(res.size() <= 1);
   return res.size() == 1;
 }
@@ -2117,19 +2019,11 @@
     }
   if (!file_or_manifest_base_exists(new_id.inner(), "files"))
     {
-<<<<<<< HEAD
-      schedule_delayed_file(new_id, new_data);
-      drop(new_id.inner(), "file_deltas");
+      imp->schedule_delayed_file(new_id, new_data);
+      imp->drop(new_id.inner(), "file_deltas");
     }
     
-  if (!delta_exists(old_id.inner(), new_id.inner(), "file_deltas"))
-=======
-      imp->schedule_delayed_file(new_id, new_data);
-      imp->drop(new_id.inner()(), "file_deltas");
-    }
-    
-  if (!imp->delta_exists(old_id.inner()(), new_id.inner()(), "file_deltas"))
->>>>>>> 944f3888
+  if (!imp->delta_exists(old_id.inner(), new_id.inner(), "file_deltas"))
     {
       put_file_delta(old_id, new_id, reverse_delta);
       guard.commit();
@@ -2206,15 +2100,6 @@
                                set<revision_id> & parents)
 {
   I(!null_id(id));
-<<<<<<< HEAD
-  results res;
-  parents.clear();
-  fetch(res, one_col, any_rows,
-        query("SELECT parent FROM revision_ancestry WHERE child = ?")
-        % blob(decode_hexenc(id.inner()())));
-  for (size_t i = 0; i < res.size(); ++i)
-    parents.insert(revision_id(encode_hexenc(res[i][0])));
-=======
   parent_id_map::iterator i = imp->parent_cache.find(id);
   if (i == imp->parent_cache.end())
     {
@@ -2222,9 +2107,9 @@
       parents.clear();
       imp->fetch(res, one_col, any_rows,
                  query("SELECT parent FROM revision_ancestry WHERE child = ?")
-                 % text(id.inner()()));
+                 % blob(decode_hexenc(id.inner()())));
       for (size_t i = 0; i < res.size(); ++i)
-        parents.insert(revision_id(res[i][0]));
+        parents.insert(revision_id(encode_hexenc(res[i][0])));
 
       imp->parent_cache.insert(make_pair(id, parents));
     }
@@ -2232,7 +2117,6 @@
     {
       parents = i->second;
     }
->>>>>>> 944f3888
 }
 
 void
@@ -2241,15 +2125,9 @@
 {
   results res;
   children.clear();
-<<<<<<< HEAD
-  fetch(res, one_col, any_rows,
-        query("SELECT child FROM revision_ancestry WHERE parent = ?")
-        % blob(decode_hexenc(id.inner()())));
-=======
   imp->fetch(res, one_col, any_rows,
              query("SELECT child FROM revision_ancestry WHERE parent = ?")
-        % text(id.inner()()));
->>>>>>> 944f3888
+        % blob(decode_hexenc(id.inner()())));
   for (size_t i = 0; i < res.size(); ++i)
     children.insert(revision_id(encode_hexenc(res[i][0])));
 }
@@ -2293,15 +2171,9 @@
 {
   I(!null_id(id));
   results res;
-<<<<<<< HEAD
-  fetch(res, one_col, one_row,
-        query("SELECT data FROM revisions WHERE id = ?")
-        % blob(decode_hexenc(id.inner()())));
-=======
   imp->fetch(res, one_col, one_row,
              query("SELECT data FROM revisions WHERE id = ?")
-             % text(id.inner()()));
->>>>>>> 944f3888
+             % blob(decode_hexenc(id.inner()())));
 
   gzip<data> gzdata(res[0][0]);
   data rdat;
@@ -2331,15 +2203,9 @@
   if (i == imp->height_cache.end())
     {
       results res;
-<<<<<<< HEAD
-      fetch(res, one_col, one_row,
-            query("SELECT height FROM heights WHERE revision = ?")
-            % blob(decode_hexenc(id.inner()())));
-=======
       imp->fetch(res, one_col, one_row,
                  query("SELECT height FROM heights WHERE revision = ?")
-                 % text(id.inner()()));
->>>>>>> 944f3888
+                 % blob(decode_hexenc(id.inner()())));
 
       I(res.size() == 1);
 
@@ -2364,15 +2230,9 @@
   
   imp->height_cache.erase(id);
   
-<<<<<<< HEAD
-  execute(query("INSERT INTO heights VALUES(?, ?)")
-          % blob(decode_hexenc(id.inner()()))
-          % blob(height()));
-=======
   imp->execute(query("INSERT INTO heights VALUES(?, ?)")
-               % text(id.inner()())
+               % blob(decode_hexenc(id.inner()()))
                % blob(height()));
->>>>>>> 944f3888
 }
 
 bool
@@ -2414,13 +2274,8 @@
                 delta delt;
                 diff(old_data.inner(), new_data.inner(), delt);
                 file_delta del(delt);
-<<<<<<< HEAD
-                drop_or_cancel_file(delta_entry_dst(j));
-                drop(delta_entry_dst(j).inner(), "file_deltas");
-=======
                 imp->drop_or_cancel_file(delta_entry_dst(j));
-                imp->drop(delta_entry_dst(j).inner()(), "file_deltas");
->>>>>>> 944f3888
+                imp->drop(delta_entry_dst(j).inner(), "file_deltas");
                 put_file_version(delta_entry_src(j), delta_entry_dst(j), del);
               }
           }
@@ -2506,28 +2361,16 @@
   write_revision(rev, d);
   gzip<data> d_packed;
   encode_gzip(d.inner(), d_packed);
-<<<<<<< HEAD
-  execute(query("INSERT INTO revisions VALUES(?, ?)")
-          % blob(decode_hexenc(new_id.inner()()))
-          % blob(d_packed()));
-=======
   imp->execute(query("INSERT INTO revisions VALUES(?, ?)")
-               % text(new_id.inner()())
+               % blob(decode_hexenc(new_id.inner()()))
                % blob(d_packed()));
->>>>>>> 944f3888
 
   for (edge_map::const_iterator e = rev.edges.begin();
        e != rev.edges.end(); ++e)
     {
-<<<<<<< HEAD
-      execute(query("INSERT INTO revision_ancestry VALUES(?, ?)")
-              % blob(decode_hexenc(edge_old_revision(e).inner()()))
-              % blob(decode_hexenc(new_id.inner()())));
-=======
       imp->execute(query("INSERT INTO revision_ancestry VALUES(?, ?)")
-                   % text(edge_old_revision(e).inner()())
-                   % text(new_id.inner()()));
->>>>>>> 944f3888
+                   % blob(decode_hexenc(edge_old_revision(e).inner()()))
+                   % blob(decode_hexenc(new_id.inner()())));
     }
   // We don't have to clear out the child's entry in the parent_cache,
   // because the child did not exist before this function was called, so
@@ -2672,33 +2515,18 @@
   L(FL("Killing revision %s locally") % rid);
 
   // Kill the certs, ancestry, and revision.
-<<<<<<< HEAD
-  execute(query("DELETE from revision_certs WHERE id = ?")
-          % blob(decode_hexenc(rid.inner()())));
-  cert_stamper.note_change();
-
-  execute(query("DELETE from revision_ancestry WHERE child = ?")
-          % blob(decode_hexenc(rid.inner()())));
-
-  execute(query("DELETE from heights WHERE revision = ?")
-          % blob(decode_hexenc(rid.inner()())));
-
-  execute(query("DELETE from revisions WHERE id = ?")
-          % blob(decode_hexenc(rid.inner()())));
-=======
   imp->execute(query("DELETE from revision_certs WHERE id = ?")
-               % text(rid.inner()()));
+               % blob(decode_hexenc(rid.inner()())));
   imp->cert_stamper.note_change();
 
   imp->execute(query("DELETE from revision_ancestry WHERE child = ?")
-               % text(rid.inner()()));
+               % blob(decode_hexenc(rid.inner()())));
 
   imp->execute(query("DELETE from heights WHERE revision = ?")
-               % text(rid.inner()()));
+               % blob(decode_hexenc(rid.inner()())));
 
   imp->execute(query("DELETE from revisions WHERE id = ?")
-               % text(rid.inner()()));
->>>>>>> 944f3888
+               % blob(decode_hexenc(rid.inner()())));
 
   guard.commit();
 }
@@ -2773,15 +2601,9 @@
 database::public_key_exists(hexenc<id> const & hash)
 {
   results res;
-<<<<<<< HEAD
-  fetch(res, one_col, any_rows,
-        query("SELECT id FROM public_keys WHERE hash = ?")
-        % blob(decode_hexenc(hash())));
-=======
   imp->fetch(res, one_col, any_rows,
              query("SELECT id FROM public_keys WHERE hash = ?")
-             % text(hash()));
->>>>>>> 944f3888
+             % blob(decode_hexenc(hash())));
   I((res.size() == 1) || (res.size() == 0));
   if (res.size() == 1)
     return true;
@@ -2807,15 +2629,9 @@
                      base64<rsa_pub_key> & pub_encoded)
 {
   results res;
-<<<<<<< HEAD
-  fetch(res, 2, one_row,
-        query("SELECT id, keydata FROM public_keys WHERE hash = ?")
-        % blob(decode_hexenc(hash())));
-=======
   imp->fetch(res, 2, one_row,
              query("SELECT id, keydata FROM public_keys WHERE hash = ?")
-             % text(hash()));
->>>>>>> 944f3888
+             % blob(decode_hexenc(hash())));
   id = rsa_keypair_id(res[0][0]);
   encode_base64(rsa_pub_key(res[0][1]), pub_encoded);
 }
@@ -2862,17 +2678,10 @@
 
   rsa_pub_key pub_key;
   decode_base64(pub_encoded, pub_key);
-<<<<<<< HEAD
-  execute(query("INSERT INTO public_keys VALUES(?, ?, ?)")
-          % blob(decode_hexenc(thash()))
-          % text(pub_id())
-          % blob(pub_key()));
-=======
   imp->execute(query("INSERT INTO public_keys VALUES(?, ?, ?)")
-               % text(thash())
+               % blob(decode_hexenc(thash()))
                % text(pub_id())
                % blob(pub_key()));
->>>>>>> 944f3888
 
   return true;
 }
@@ -3228,13 +3037,8 @@
   decode_base64(val, binvalue);
   imp->fetch(res, one_col, any_rows, q % text(name()) % blob(binvalue()));
   for (results::const_iterator i = res.begin(); i != res.end(); ++i)
-<<<<<<< HEAD
     revisions.insert(revision_id(encode_hexenc((*i)[0])));
-  return cert_stamper.get_indicator();
-=======
-    revisions.insert(revision_id((*i)[0]));
   return imp->cert_stamper.get_indicator();
->>>>>>> 944f3888
 }
 
 outdated_indicator
@@ -3266,19 +3070,11 @@
 {
   results res;
   vector<cert> certs;
-<<<<<<< HEAD
-  fetch(res, one_col, any_rows,
-        query("SELECT hash "
-        "FROM revision_certs "
-        "WHERE id = ?")
-        % blob(decode_hexenc(ident.inner()())));
-=======
   imp->fetch(res, one_col, any_rows,
              query("SELECT hash "
                    "FROM revision_certs "
                    "WHERE id = ?")
-             % text(ident.inner()()));
->>>>>>> 944f3888
+             % blob(decode_hexenc(ident.inner()())));
   ts.clear();
   for (size_t i = 0; i < res.size(); ++i)
     ts.push_back(hexenc<id>(res[i][0]));
@@ -3291,21 +3087,12 @@
 {
   results res;
   vector<cert> certs;
-<<<<<<< HEAD
-  fetch(res, 5, one_row,
-        query("SELECT id, name, value, keypair, signature "
-        "FROM revision_certs "
-        "WHERE hash = ?")
-        % blob(decode_hexenc(hash())));
-  results_to_certs(res, certs);
-=======
   imp->fetch(res, 5, one_row,
              query("SELECT id, name, value, keypair, signature "
                    "FROM revision_certs "
                    "WHERE hash = ?")
-             % text(hash()));
+             % blob(decode_hexenc(hash())));
   imp->results_to_certs(res, certs);
->>>>>>> 944f3888
   I(certs.size() == 1);
   c = revision<cert>(certs[0]);
 }
@@ -3315,19 +3102,11 @@
 {
   results res;
   vector<cert> certs;
-<<<<<<< HEAD
-  fetch(res, one_col, any_rows,
-        query("SELECT id "
-        "FROM revision_certs "
-        "WHERE hash = ?")
-        % blob(decode_hexenc(hash())));
-=======
   imp->fetch(res, one_col, any_rows,
              query("SELECT id "
                    "FROM revision_certs "
                    "WHERE hash = ?")
-             % text(hash()));
->>>>>>> 944f3888
+             % blob(decode_hexenc(hash())));
   I(res.size() == 0 || res.size() == 1);
   return (res.size() == 1);
 }
@@ -3406,17 +3185,10 @@
   completions.clear();
   query constraint;
 
-<<<<<<< HEAD
   prefix_matching_constraint("id", partial, constraint);
-  fetch(res, 1, any_rows,
-        query("SELECT id FROM revisions WHERE " + constraint.sql_cmd));
-=======
-  string pattern = partial + "*";
-
   imp->fetch(res, 1, any_rows,
-             query("SELECT id FROM revisions WHERE id GLOB ?")
-             % text(pattern));
->>>>>>> 944f3888
+             query("SELECT id FROM revisions WHERE " +
+                   constraint.sql_cmd));
 
   for (size_t i = 0; i < res.size(); ++i)
     completions.insert(revision_id(encode_hexenc(res[i][0])));
@@ -3431,31 +3203,19 @@
   completions.clear();
   query constraint;
 
-<<<<<<< HEAD
   prefix_matching_constraint("id", partial, constraint);
-  fetch(res, 1, any_rows,
-        query("SELECT id FROM files WHERE " + constraint.sql_cmd));
-=======
-  string pattern = partial + "*";
-
   imp->fetch(res, 1, any_rows,
-             query("SELECT id FROM files WHERE id GLOB ?")
-             % text(pattern));
->>>>>>> 944f3888
+             query("SELECT id FROM files WHERE " +
+                   constraint.sql_cmd));
 
   for (size_t i = 0; i < res.size(); ++i)
     completions.insert(file_id(encode_hexenc(res[i][0])));
 
   res.clear();
 
-<<<<<<< HEAD
-  fetch(res, 1, any_rows,
-        query("SELECT id FROM file_deltas WHERE " + constraint.sql_cmd));
-=======
   imp->fetch(res, 1, any_rows,
-             query("SELECT id FROM file_deltas WHERE id GLOB ?")
-             % text(pattern));
->>>>>>> 944f3888
+             query("SELECT id FROM file_deltas WHERE " +
+                   constraint.sql_cmd));
 
   for (size_t i = 0; i < res.size(); ++i)
     completions.insert(file_id(encode_hexenc(res[i][0])));
@@ -3469,24 +3229,17 @@
   completions.clear();
   query constraint;
 
-<<<<<<< HEAD
   prefix_matching_constraint("hash", partial, constraint);
-  fetch(res, 2, any_rows,
-        query("SELECT hash, id FROM public_keys WHERE "
-              + constraint.sql_cmd));
-=======
-  string pattern = partial + "*";
-
   imp->fetch(res, 2, any_rows,
-             query("SELECT hash, id FROM public_keys WHERE hash GLOB ?")
-             % text(pattern));
->>>>>>> 944f3888
+             query("SELECT hash, id FROM public_keys WHERE " +
+                   constraint.sql_cmd));
 
   for (size_t i = 0; i < res.size(); ++i)
     completions.insert(make_pair(key_id(encode_hexenc(res[i][0])),
                                  utf8(res[i][1])));
 }
 
+FIXME: no idea how to merge this in kdiff3... FROM B
 // revision selectors
 
 void
@@ -3517,7 +3270,137 @@
              query("SELECT DISTINCT id FROM revision_certs WHERE name = ?")
              % text(certname));
 
-<<<<<<< HEAD
+  for (size_t i = 0; i < res.size(); ++i)
+    completions.insert(revision_id(res[i][0]));
+}
+
+void
+database::select_cert(string const & certname, string const & certvalue,
+                      set<revision_id> & completions)
+{
+  results res;
+  completions.clear();
+
+  imp->fetch(res, 1, any_rows,
+             query("SELECT DISTINCT id FROM revision_certs"
+                   " WHERE name = ? AND CAST(value AS TEXT) GLOB ?")
+             % text(certname) % text(certvalue));
+
+  for (size_t i = 0; i < res.size(); ++i)
+    completions.insert(revision_id(res[i][0]));
+}
+
+void
+database::select_author_tag_or_branch(string const & partial,
+                                      set<revision_id> & completions)
+{
+  results res;
+  completions.clear();
+
+  string pattern = partial + "*";
+
+  imp->fetch(res, 1, any_rows,
+             query("SELECT DISTINCT id FROM revision_certs"
+                   " WHERE (name=? OR name=? OR name=?)"
+                   " AND CAST(value AS TEXT) GLOB ?")
+             % text(author_cert_name()) % text(tag_cert_name())
+             % text(branch_cert_name()) % text(pattern));
+
+  for (size_t i = 0; i < res.size(); ++i)
+    completions.insert(revision_id(res[i][0]));
+}
+
+void
+database::select_date(string const & date, string const & comparison,
+                      set<revision_id> & completions)
+{
+  results res;
+  completions.clear();
+
+  query q;
+  q.sql_cmd = ("SELECT DISTINCT id FROM revision_certs "
+               "WHERE name = ? AND CAST(value AS TEXT) ");
+  q.sql_cmd += comparison;
+  q.sql_cmd += " ?";
+
+  imp->fetch(res, 1, any_rows,
+             q % text(date_cert_name()) % text(date));
+  for (size_t i = 0; i < res.size(); ++i)
+    completions.insert(revision_id(res[i][0]));
+}
+                      
+FIXME: no idea how to merge this in kdiff3... the following
+       is from C
+using selectors::selector_type;
+
+static void selector_to_certname(selector_type ty,
+                                 cert_name & name,
+                                 string & prefix,
+                                 string & suffix)
+{
+  prefix = suffix = "*";
+  switch (ty)
+    {
+    case selectors::sel_author:
+      prefix = suffix = "";
+      name = author_cert_name;
+      break;
+    case selectors::sel_branch:
+      prefix = suffix = "";
+      name = branch_cert_name;
+      break;
+    case selectors::sel_head:
+      prefix = suffix = "";
+      name = branch_cert_name;
+      break;
+    case selectors::sel_date:
+    case selectors::sel_later:
+    case selectors::sel_earlier:
+      name = date_cert_name;
+      break;
+    case selectors::sel_tag:
+      prefix = suffix = "";
+      name = tag_cert_name;
+      break;
+    case selectors::sel_ident:
+    case selectors::sel_cert:
+    case selectors::sel_unknown:
+    case selectors::sel_parent:
+      I(false); // don't do this.
+      break;
+    }
+}
+
+void database::complete(selector_type ty,
+                        string const & partial,
+                        vector<pair<selector_type, string> > const & limit,
+                        set<string> & completions)
+{
+  //L(FL("database::complete for partial '%s'") % partial);
+  completions.clear();
+
+  // step 1: the limit is transformed into an SQL select statement which
+  // selects a set of IDs from the revision_certs table which match the
+  // limit.  this is done by building an SQL select statement for each term
+  // in the limit and then INTERSECTing them all.
+
+  query lim;
+  lim.sql_cmd = "(";
+  if (limit.empty())
+    {
+      lim.sql_cmd += "SELECT id FROM revision_certs";
+    }
+  else
+    {
+      bool first_limit = true;
+      for (vector<pair<selector_type, string> >::const_iterator i = limit.begin();
+           i != limit.end(); ++i)
+        {
+          if (first_limit)
+            first_limit = false;
+          else
+            lim.sql_cmd += " INTERSECT ";
+
           if (i->first == selectors::sel_ident)
             {
               query constraint;
@@ -3555,29 +3438,43 @@
                       lim.sql_cmd += "SELECT id FROM revision_certs WHERE name=?";
                       lim % text(i->second);
                     }
-=======
-  for (size_t i = 0; i < res.size(); ++i)
-    completions.insert(revision_id(res[i][0]));
-}
->>>>>>> 944f3888
-
-void
-database::select_cert(string const & certname, string const & certvalue,
-                      set<revision_id> & completions)
-{
-  results res;
-  completions.clear();
-
-  imp->fetch(res, 1, any_rows,
-             query("SELECT DISTINCT id FROM revision_certs"
-                   " WHERE name = ? AND CAST(value AS TEXT) GLOB ?")
-             % text(certname) % text(certvalue));
-
-  for (size_t i = 0; i < res.size(); ++i)
-    completions.insert(revision_id(res[i][0]));
-}
-
-<<<<<<< HEAD
+
+                }
+            }
+          else if (i->first == selectors::sel_unknown)
+            {
+              lim.sql_cmd += "SELECT id FROM revision_certs WHERE (name=? OR name=? OR name=?)";
+              lim % text(author_cert_name()) % text(tag_cert_name()) % text(branch_cert_name());
+              lim.sql_cmd += " AND CAST(value AS TEXT) glob ?";
+              lim % text(i->second + "*");
+            }
+          else if (i->first == selectors::sel_head)
+            {
+              // get branch names
+              set<branch_name> branch_names;
+              if (i->second.size() == 0)
+                {
+                  __app->require_workspace("the empty head selector h: refers to the head of the current branch");
+                  branch_names.insert(__app->opts.branchname);
+                }
+              else
+                {
+                  __app->get_project().get_branch_list(globish(i->second), branch_names, true);
+                }
+
+                L(FL("found %d matching branches") % branch_names.size());
+
+              // for each branch name, get the branch heads
+              set<revision_id> heads;
+              for (set<branch_name>::const_iterator bn = branch_names.begin();
+                   bn != branch_names.end(); bn++)
+                {
+                  set<revision_id> branch_heads;
+                  __app->get_project().get_branch_heads(*bn, branch_heads);
+                  heads.insert(branch_heads.begin(), branch_heads.end());
+                  L(FL("after get_branch_heads for %s, heads has %d entries") % (*bn) % heads.size());
+                }
+
               lim.sql_cmd += "SELECT id FROM revision_certs WHERE id IN (";
               if (heads.size())
                 {
@@ -3633,56 +3530,49 @@
         }
     }
   lim.sql_cmd += ")";
-=======
-void
-database::select_author_tag_or_branch(string const & partial,
-                                      set<revision_id> & completions)
-{
-  results res;
-  completions.clear();
->>>>>>> 944f3888
-
-  string pattern = partial + "*";
-
-  imp->fetch(res, 1, any_rows,
-             query("SELECT DISTINCT id FROM revision_certs"
-                   " WHERE (name=? OR name=? OR name=?)"
-                   " AND CAST(value AS TEXT) GLOB ?")
-             % text(author_cert_name()) % text(tag_cert_name())
-             % text(branch_cert_name()) % text(pattern));
-
+
+  // step 2: depending on what we've been asked to disambiguate, we
+  // will complete either some idents, or cert values, or "unknown"
+  // which generally means "author, tag or branch"
+
+  if (ty == selectors::sel_ident || ty == selectors::sel_parent)
+    {
+      lim.sql_cmd = "SELECT id FROM " + lim.sql_cmd;
+    }
+  else
+    {
+      string prefix = "*";
+      string suffix = "*";
+      lim.sql_cmd = "SELECT value FROM revision_certs WHERE";
+      if (ty == selectors::sel_unknown)
+        {
+          lim.sql_cmd += " (name=? OR name=? OR name=?)";
+          lim % text(author_cert_name()) % text(tag_cert_name()) % text(branch_cert_name());
+        }
+      else
+        {
+          cert_name certname;
+          selector_to_certname(ty, certname, prefix, suffix);
+          lim.sql_cmd += " (name=?)";
+          lim % text(certname());
+        }
+
+      lim.sql_cmd += " AND (CAST(value AS TEXT) GLOB ?) AND (id IN " + lim.sql_cmd + ")";
+      lim % text(prefix + partial + suffix);
+    }
+
+  results res;
+  fetch(res, one_col, any_rows, lim);
   for (size_t i = 0; i < res.size(); ++i)
-    completions.insert(revision_id(res[i][0]));
-}
-
-void
-database::select_date(string const & date, string const & comparison,
-                      set<revision_id> & completions)
-{
-  results res;
-  completions.clear();
-
-  query q;
-  q.sql_cmd = ("SELECT DISTINCT id FROM revision_certs "
-               "WHERE name = ? AND CAST(value AS TEXT) ");
-  q.sql_cmd += comparison;
-  q.sql_cmd += " ?";
-
-  imp->fetch(res, 1, any_rows,
-             q % text(date_cert_name()) % text(date));
-  for (size_t i = 0; i < res.size(); ++i)
-<<<<<<< HEAD
     {
       if (ty == selectors::sel_ident || ty == selectors::sel_parent)
         completions.insert(encode_hexenc(res[i][0]));
       else
         completions.insert(res[i][0]);
     }
-=======
-    completions.insert(revision_id(res[i][0]));
->>>>>>> 944f3888
-}
-                      
+}
+
+FIXME: end of difficult stuff to merge
 // epochs
 
 void
@@ -3706,17 +3596,10 @@
 {
   I(epoch_exists(eid));
   results res;
-<<<<<<< HEAD
-  fetch(res, 2, any_rows,
-        query("SELECT branch, epoch FROM branch_epochs"
-        " WHERE hash = ?")
-        % blob(decode_hexenc(eid.inner()())));
-=======
   imp->fetch(res, 2, any_rows,
              query("SELECT branch, epoch FROM branch_epochs"
                    " WHERE hash = ?")
-             % text(eid.inner()()));
->>>>>>> 944f3888
+             % blob(decode_hexenc(eid.inner()())));
   I(res.size() == 1);
   branch = branch_name(idx(idx(res, 0), 0));
   epo = epoch_data(encode_hexenc(idx(idx(res, 0), 1)));
@@ -3726,15 +3609,9 @@
 database::epoch_exists(epoch_id const & eid)
 {
   results res;
-<<<<<<< HEAD
-  fetch(res, one_col, any_rows,
-        query("SELECT hash FROM branch_epochs WHERE hash = ?")
-        % blob(decode_hexenc(eid.inner()())));
-=======
   imp->fetch(res, one_col, any_rows,
              query("SELECT hash FROM branch_epochs WHERE hash = ?")
-             % text(eid.inner()()));
->>>>>>> 944f3888
+             % blob(decode_hexenc(eid.inner()())));
   I(res.size() == 1 || res.size() == 0);
   return res.size() == 1;
 }
@@ -3745,17 +3622,10 @@
   epoch_id eid;
   epoch_hash_code(branch, epo, eid);
   I(epo.inner()().size() == constants::epochlen);
-<<<<<<< HEAD
-  execute(query("INSERT OR REPLACE INTO branch_epochs VALUES(?, ?, ?)")
-          % blob(decode_hexenc(eid.inner()()))
-          % blob(branch())
-          % blob(decode_hexenc(epo.inner()())));
-=======
   imp->execute(query("INSERT OR REPLACE INTO branch_epochs VALUES(?, ?, ?)")
-               % text(eid.inner()())
+               % blob(decode_hexenc(eid.inner()()))
                % blob(branch())
-               % text(epo.inner()()));
->>>>>>> 944f3888
+               % blob(decode_hexenc(epo.inner()())));
 }
 
 void
@@ -3931,17 +3801,10 @@
           get_roster_version(old_rev, cr);
           roster_delta reverse_delta;
           delta_rosters(*roster, *marking, *(cr.first), *(cr.second), reverse_delta);
-<<<<<<< HEAD
-          if (roster_cache.exists(old_rev))
-            roster_cache.mark_clean(old_rev);
-          drop(old_rev.inner(), "rosters");
-          put_roster_delta(old_rev, rev_id, reverse_delta);
-=======
           if (imp->roster_cache.exists(old_rev))
             imp->roster_cache.mark_clean(old_rev);
-          imp->drop(old_rev.inner()(), "rosters");
+          imp->drop(old_rev.inner(), "rosters");
           imp->put_roster_delta(old_rev, rev_id, reverse_delta);
->>>>>>> 944f3888
         }
     }
   guard.commit();
