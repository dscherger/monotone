// Copyright (C) 2010 Stephen Leake <stephen_leake@stephe-leake.org>
// Copyright (C) 2002 Graydon Hoare <graydon@pobox.com>
//
// This program is made available under the GNU GPL version 2.0 or
// greater. See the accompanying file COPYING for details.
//
// This program is distributed WITHOUT ANY WARRANTY; without even the
// implied warranty of MERCHANTABILITY or FITNESS FOR A PARTICULAR
// PURPOSE.

#include "base.hh"
#include <algorithm>
#include <deque>
#include <fstream>
#include <iterator>
#include <list>
#include <numeric>
#include <set>
#include <sstream>
#include "vector.hh"

#include <string.h>
#include <boost/bind.hpp>
#include <boost/shared_ptr.hpp>
#include <boost/tuple/tuple.hpp>
#include <boost/tuple/tuple_comparison.hpp>

#include <botan/botan.h>
#include <botan/rsa.h>
#include <botan/pem.h>
#include <botan/look_pk.h>
#include "lazy_rng.hh"

#include <sqlite3.h>

#include "lexical_cast.hh"

#include "app_state.hh"
#include "cert.hh"
#include "project.hh"
#include "cleanup.hh"
#include "constants.hh"
#include "dates.hh"
#include "database.hh"
#include "hash_map.hh"
#include "keys.hh"
#include "platform-wrapped.hh"
#include "revision.hh"
#include "safe_map.hh"
#include "sanity.hh"
#include "migration.hh"
#include "simplestring_xform.hh"
#include "transforms.hh"
#include "ui.hh" // tickers
#include "vocab.hh"
#include "vocab_cast.hh"
#include "xdelta.hh"
#include "epoch.hh"
#include "graph.hh"
#include "roster.hh"
#include "roster_delta.hh"
#include "rev_height.hh"
#include "vocab_hash.hh"
#include "globish.hh"
#include "work.hh"
#include "lua_hooks.hh"
#include "outdated_indicator.hh"
#include "lru_writeback_cache.hh"

// defined in schema.c, generated from schema.sql:
extern char const schema_constant[];

// this file defines a public, typed interface to the database.
// the database class encapsulates all knowledge about sqlite,
// the schema, and all SQL statements used to access the schema.
//
// see file schema.sql for the text of the schema.

using std::deque;
using std::istream;
using std::make_pair;
using std::map;
using std::multimap;
using std::ostream;
using std::pair;
using std::remove_if;
using std::set;
using std::sort;
using std::string;
using std::vector;
using std::accumulate;

using boost::shared_ptr;
using boost::shared_dynamic_cast;
using boost::lexical_cast;
using boost::get;
using boost::tuple;
using boost::lexical_cast;

using Botan::PK_Encryptor;
using Botan::PK_Verifier;
using Botan::SecureVector;
using Botan::X509_PublicKey;
using Botan::RSA_PublicKey;
using Botan::get_pk_encryptor;

int const one_row = 1;
int const one_col = 1;
int const any_rows = -1;
int const any_cols = -1;

namespace
{
  struct query_param
  {
    enum arg_type { text, blob };
    arg_type type;
    string data;
  };

  query_param
  text(string const & txt)
  {
    MM(txt);
    for (string::const_iterator i = txt.begin();
         i != txt.end(); ++i)
      {
        I(*i >= 10 && *i < 127);
      }
    query_param q = {
      query_param::text,
      txt,
    };
    return q;
  }

  query_param
  blob(string const & blb)
  {
    query_param q = {
      query_param::blob,
      blb,
    };
    return q;
  }

  struct query
  {
    explicit query(string const & cmd)
      : sql_cmd(cmd)
    {}

    query()
    {}

    query & operator %(query_param const & qp)
    {
      args.push_back(qp);
      return *this;
    }

    vector<query_param> args;
    string sql_cmd;
  };

  typedef vector< vector<string> > results;

  struct statement
  {
    statement() : count(0), stmt(0, sqlite3_finalize) {}
    int count;
    cleanup_ptr<sqlite3_stmt*, int> stmt;
  };

  struct roster_size_estimator
  {
    unsigned long operator() (cached_roster const & cr)
    {
      I(cr.first);
      I(cr.second);
      // do estimate using a totally made up multiplier, probably wildly off
      return (cr.first->all_nodes().size()
              * constants::db_estimated_roster_node_sz);
    }
  };

  struct datasz
  {
    unsigned long operator()(data const & t) { return t().size(); }
  };

  enum open_mode { normal_mode = 0,
                   schema_bypass_mode,
                   format_bypass_mode,
                   cache_bypass_mode };

  typedef hashmap::hash_map<revision_id, set<revision_id> > parent_id_map;
  typedef hashmap::hash_map<revision_id, rev_height> height_map;

  typedef hashmap::hash_map<key_id,
                            pair<shared_ptr<Botan::PK_Verifier>,
                                 shared_ptr<Botan::RSA_PublicKey> >
                            > verifier_cache;

} // anonymous namespace

class database_impl
{
  friend class database;

  // for scoped_ptr's sake
public:
  explicit database_impl(system_path const & f, db_type t,
                         system_path const & roster_cache_performance_log);
  ~database_impl();

private:

  //
  // --== Opening the database and schema checking ==--
  //
  system_path filename;
  db_type type;
  struct sqlite3 * __sql;

  void install_functions();
  struct sqlite3 * sql(enum open_mode mode = normal_mode);

  void check_filename();
  void check_db_exists();
  void check_db_nonexistent();
  void open();
  void close();
  void check_format();
  void check_caches();

  bool table_has_data(string const & name);

  //
  // --== Basic SQL interface and statement caching ==--
  //
  map<string, statement> statement_cache;

  void fetch(results & res,
             int const want_cols, int const want_rows,
             query const & q);
  void execute(query const & q);

  bool table_has_entry(id const & key, string const & column,
                       string const & table);

  //
  // --== Generic database metadata gathering ==--
  //
  string count(string const & table);
  string space(string const & table,
                    string const & concatenated_columns,
                    u64 & total);
  unsigned int page_size();
  unsigned int cache_size();

  //
  // --== Transactions ==--
  //
  int transaction_level;
  bool transaction_exclusive;
  void begin_transaction(bool exclusive);
  void commit_transaction();
  void rollback_transaction();
  friend class conditional_transaction_guard;

  struct roster_writeback_manager
  {
    database_impl & imp;
    roster_writeback_manager(database_impl & imp) : imp(imp) {}
    void writeout(revision_id const &, cached_roster const &);
  };
  LRUWritebackCache<revision_id, cached_roster,
                    roster_size_estimator, roster_writeback_manager>
    roster_cache;

  bool have_delayed_file(file_id const & id);
  void load_delayed_file(file_id const & id, file_data & dat);
  void cancel_delayed_file(file_id const & id);
  void drop_or_cancel_file(file_id const & id);
  void schedule_delayed_file(file_id const & id, file_data const & dat);

  map<file_id, file_data> delayed_files;
  size_t delayed_writes_size;

  void flush_delayed_writes();
  void clear_delayed_writes();
  void write_delayed_file(file_id const & new_id,
                          file_data const & dat);

  void write_delayed_roster(revision_id const & new_id,
                            roster_t const & roster,
                            marking_map const & marking);

  //
  // --== Reading/writing delta-compressed objects ==--
  //

  // "do we have any entry for 'ident' that is a base version"
  bool roster_base_stored(revision_id const & ident);
  bool roster_base_available(revision_id const & ident);

  // "do we have any entry for 'ident' that is a delta"
  bool delta_exists(file_id const & ident,
                    file_id const & base,
                    string const & table);

  bool file_or_manifest_base_exists(id const & ident,
                                    std::string const & table);

  void get_file_or_manifest_base_unchecked(id const & new_id,
                                           data & dat,
                                           string const & table);
  void get_file_or_manifest_delta_unchecked(id const & ident,
                                            id const & base,
                                            delta & del,
                                            string const & table);
  void get_roster_base(revision_id const & ident,
                       roster_t & roster, marking_map & marking);
  void get_roster_delta(id const & ident,
                        id const & base,
                        roster_delta & del);

  friend struct file_and_manifest_reconstruction_graph;
  friend struct roster_reconstruction_graph;

  LRUWritebackCache<id, data, datasz> vcache;

  void get_version(id const & ident,
                   data & dat,
                   string const & data_table,
                   string const & delta_table);

  void drop(id const & base,
            string const & table);
  void put_file_delta(file_id const & ident,
                      file_id const & base,
                      file_delta const & del);

  void put_roster_delta(revision_id const & ident,
                        revision_id const & base,
                        roster_delta const & del);

  //
  // --== The ancestry graph ==--
  //
  void get_ids(string const & table, set<id> & ids);

  //
  // --== Rosters ==--
  //
  struct extractor;
  struct file_content_extractor;
  struct markings_extractor;
  void extract_from_deltas(revision_id const & id, extractor & x);

  height_map height_cache;
  parent_id_map parent_cache;

  //
  // --== Keys ==--
  //
  void get_keys(string const & table, vector<key_name> & keys);

  // cache of verifiers for public keys
  verifier_cache verifiers;

  //
  // --== Certs ==--
  //
  // note: this section is ridiculous. please do something about it.
  bool cert_exists(cert const & t,
                   string const & table);
  void put_cert(cert const & t, string const & table);
  void results_to_certs(results const & res,
                        vector<cert> & certs);
  void results_to_certs(results const & res,
                        vector<pair<id, cert> > & certs);
  void oldstyle_results_to_certs(results const & res,
                                 vector<cert> & certs);

  void get_certs(vector<cert> & certs,
                 string const & table);

  void get_oldstyle_certs(id const & ident,
                          vector<cert> & certs,
                          string const & table);

  void get_certs(id const & ident,
                 vector<cert> & certs,
                 string const & table);

  void get_certs(cert_name const & name,
                 vector<cert> & certs,
                 string const & table);

  void get_oldstyle_certs(cert_name const & name,
                          vector<cert> & certs,
                          string const & table);

  void get_certs(id const & ident,
                 cert_name const & name,
                 vector<cert> & certs,
                 string const & table);

  void get_certs(id const & ident,
                 cert_name const & name,
                 cert_value const & val,
                 vector<cert> & certs,
                 string const & table);

  void get_certs(cert_name const & name,
                 cert_value const & val,
                 vector<pair<id, cert> > & certs,
                 string const & table);

  outdated_indicator_factory cert_stamper;

  void add_prefix_matching_constraint(string const & colname,
                                      string const & prefix,
                                      query & q);
};

#ifdef SUPPORT_SQLITE_BEFORE_3003014
// SQLite versions up to and including 3.3.12 didn't have the hex() function
void
sqlite3_hex_fn(sqlite3_context *f, int nargs, sqlite3_value **args)
{
  if (nargs != 1)
    {
      sqlite3_result_error(f, "need exactly 1 arg to hex()", -1);
      return;
    }
  string decoded;

  // This operation may throw (un)recoverable_failure.  We must intercept that
  // and turn it into a call to sqlite3_result_error, or rollback will fail.
  try
    {
      decoded = encode_hexenc(reinterpret_cast<char const *>(
        sqlite3_value_text(args[0])), origin::database);
    }
  catch (recoverable_failure & e)
    {
      sqlite3_result_error(f, e.what(), -1);
      return;
    }
  catch (unrecoverable_failure & e)
    {
      sqlite3_result_error(f, e.what(), -1);
      return;
    }

  sqlite3_result_blob(f, decoded.data(), decoded.size(), SQLITE_TRANSIENT);
}
#endif

database_impl::database_impl(system_path const & f, db_type t,
                             system_path const & roster_cache_performance_log) :
  filename(f),
  type(t),
  __sql(NULL),
  transaction_level(0),
  roster_cache(constants::db_roster_cache_sz,
               constants::db_roster_cache_min_count,
               roster_writeback_manager(*this),
               roster_cache_performance_log.as_external()),
  delayed_writes_size(0),
  vcache(constants::db_version_cache_sz, 1)
{}

database_impl::~database_impl()
{
  L(FL("statement cache statistics"));
  L(FL("prepared %d statements") % statement_cache.size());

  for (map<string, statement>::const_iterator i = statement_cache.begin();
       i != statement_cache.end(); ++i)
    L(FL("%d executions of %s") % i->second.count % i->first);
  // trigger destructors to finalize cached statements
  statement_cache.clear();

  if (__sql)
    close();
}

database_cache database::dbcache;

database::database(app_state & app)
  : opts(app.opts), lua(app.lua)
{
  init();
}

database::database(options const & o, lua_hooks & l)
  : opts(o), lua(l)
{
  init();
}

void
database::init()
{
  database_path_helper helper(lua);
  system_path dbpath;
  helper.get_database_path(opts, dbpath);

  // FIXME: for all :memory: databases an empty path is returned above, thus
  // all requests for a :memory: database point to the same database
  // implementation. This means we cannot use two different memory databases
  // within the same monotone process
  if (dbcache.find(dbpath) == dbcache.end())
    {
      L(FL("creating new database_impl instance for %s") % dbpath);
      dbcache.insert(make_pair(dbpath, boost::shared_ptr<database_impl>(
        new database_impl(dbpath, opts.dbname_type, opts.roster_cache_performance_log)
      )));
    }

  imp = dbcache[dbpath];
}

database::~database()
{}

void
database::reset_cache()
{
  dbcache.clear();
}

system_path
database::get_filename()
{
  return imp->filename;
}

bool
database::is_dbfile(any_path const & file)
{
  if (imp->type == memory_db)
    return false;
  system_path fn(file); // canonicalize
  bool same = (imp->filename == fn);
  if (same)
    L(FL("'%s' is the database file") % file);
  return same;
}

bool
database::database_specified()
{
  return imp->type == memory_db || !imp->filename.empty();
}

void
database::create_if_not_exists()
{
  imp->check_filename();
  if (!file_exists(imp->filename))
    {
      P(F("initializing new database '%s'") % imp->filename);
      initialize();
    }
}

void
database::check_is_not_rosterified()
{
  E(!imp->table_has_data("rosters"), origin::user,
    F("this database already contains rosters"));
}

bool
database_impl::table_has_data(string const & name)
{
  results res;
  fetch(res, one_col, any_rows, query("SELECT 1 FROM " + name + " LIMIT 1"));
  return !res.empty();
}

void
database_impl::check_format()
{
  if (table_has_data("manifests"))
    {
      // The rosters and heights tables should be empty.
      I(!table_has_data("rosters") && !table_has_data("heights"));

      // they need to either changesetify or rosterify.  which?
      if (table_has_data("revisions"))
        E(false, origin::no_fault,
          F("database %s contains old-style revisions\n"
            "if you are a project leader or doing local testing:\n"
            "  see the file UPGRADE for instructions on upgrading.\n"
            "if you are not a project leader:\n"
            "  wait for a leader to migrate project data, and then\n"
            "  pull into a fresh database.\n"
            "sorry about the inconvenience.")
          % filename);
      else
        E(false, origin::no_fault,
          F("database %s contains manifests but no revisions\n"
            "this is a very old database; it needs to be upgraded\n"
            "please see README.changesets for details")
          % filename);
    }
}

void
database_impl::check_caches()
{
  if (table_has_data("revisions"))
    {
      E(table_has_data("rosters") && table_has_data("heights"),
        origin::no_fault,
        F("database %s lacks some cached data\n"
          "run '%s db regenerate_caches' to restore use of this database")
        % filename % prog_name);
    }
}

static void
sqlite3_gunzip_fn(sqlite3_context *f, int nargs, sqlite3_value ** args)
{
  if (nargs != 1)
    {
      sqlite3_result_error(f, "need exactly 1 arg to gunzip()", -1);
      return;
    }
  data unpacked;
  const char *val = (const char*) sqlite3_value_blob(args[0]);
  int bytes = sqlite3_value_bytes(args[0]);
  decode_gzip(gzip<data>(string(val,val+bytes), origin::database), unpacked);
  sqlite3_result_blob(f, unpacked().c_str(), unpacked().size(), SQLITE_TRANSIENT);
}

struct sqlite3 *
database_impl::sql(enum open_mode mode)
{
  if (! __sql)
    {
      if (type == memory_db)
        {
          open();

          sqlite3_exec(__sql, schema_constant, NULL, NULL, NULL);
          assert_sqlite3_ok(__sql);

          sqlite3_exec(__sql, (FL("PRAGMA user_version = %u;")
                               % mtn_creator_code).str().c_str(), NULL, NULL, NULL);
          assert_sqlite3_ok(__sql);
        }
      else
        {
          check_filename();
          check_db_exists();
          open();

          if (mode != schema_bypass_mode)
            {
              check_sql_schema(__sql, filename);

              if (mode != format_bypass_mode)
                {
                  check_format();

                  if (mode != cache_bypass_mode)
                    check_caches();
                }
            }
        }
      install_functions();
    }
  else
    I(mode == normal_mode);

  return __sql;
}

void
database::initialize()
{
  imp->check_filename();
  imp->check_db_nonexistent();
  imp->open();

  sqlite3 *sql = imp->__sql;

  sqlite3_exec(sql, schema_constant, NULL, NULL, NULL);
  assert_sqlite3_ok(sql);

  sqlite3_exec(sql, (FL("PRAGMA user_version = %u;")
                     % mtn_creator_code).str().c_str(), NULL, NULL, NULL);
  assert_sqlite3_ok(sql);

  // make sure what we wanted is what we got
  check_sql_schema(sql, imp->filename);

  imp->close();
}

struct
dump_request
{
  dump_request() : sql(), out() {};
  struct sqlite3 *sql;
  ostream *out;
};

static void
dump_row(ostream &out, sqlite3_stmt *stmt, string const& table_name)
{
  out << FL("INSERT INTO %s VALUES(") % table_name;
  unsigned n = sqlite3_data_count(stmt);
  for (unsigned i = 0; i < n; ++i)
    {
      if (i != 0)
        out << ',';

      if (sqlite3_column_type(stmt, i) == SQLITE_BLOB)
        {
          out << "X'";
          const char *val = (const char*) sqlite3_column_blob(stmt, i);
          int bytes = sqlite3_column_bytes(stmt, i);
          out << encode_hexenc(string(val,val+bytes), origin::internal);
          out << '\'';
        }
      else
        {
          const unsigned char *val = sqlite3_column_text(stmt, i);
          if (val == NULL)
            out << "NULL";
          else
            {
              out << '\'';
              for (const unsigned char *cp = val; *cp; ++cp)
                {
                  if (*cp == '\'')
                    out << "''";
                  else
                    out << *cp;
                }
              out << '\'';
            }
        }
    }
  out << ");\n";
}

static int
dump_table_cb(void *data, int n, char **vals, char **cols)
{
  dump_request *dump = reinterpret_cast<dump_request *>(data);
  I(dump != NULL);
  I(dump->sql != NULL);
  I(vals != NULL);
  I(vals[0] != NULL);
  I(vals[1] != NULL);
  I(vals[2] != NULL);
  I(n == 3);
  I(string(vals[1]) == "table");
  *(dump->out) << vals[2] << ";\n";
  string table_name(vals[0]);
  string query = "SELECT * FROM " + table_name;
  sqlite3_stmt *stmt = 0;
  sqlite3_prepare_v2(dump->sql, query.c_str(), -1, &stmt, NULL);
  assert_sqlite3_ok(dump->sql);

  int stepresult = SQLITE_DONE;
  do
    {
      stepresult = sqlite3_step(stmt);
      I(stepresult == SQLITE_DONE || stepresult == SQLITE_ROW);
      if (stepresult == SQLITE_ROW)
        dump_row(*(dump->out), stmt, table_name);
    }
  while (stepresult == SQLITE_ROW);

  sqlite3_finalize(stmt);
  assert_sqlite3_ok(dump->sql);
  return 0;
}

static int
dump_index_cb(void *data, int n, char **vals, char **cols)
{
  dump_request *dump = reinterpret_cast<dump_request *>(data);
  I(dump != NULL);
  I(dump->sql != NULL);
  I(vals != NULL);
  I(vals[0] != NULL);
  I(vals[1] != NULL);
  I(vals[2] != NULL);
  I(n == 3);
  I(string(vals[1]) == "index");
  *(dump->out) << vals[2] << ";\n";
  return 0;
}

static int
dump_user_version_cb(void *data, int n, char **vals, char **cols)
{
  dump_request *dump = reinterpret_cast<dump_request *>(data);
  I(dump != NULL);
  I(dump->sql != NULL);
  I(vals != NULL);
  I(vals[0] != NULL);
  I(n == 1);
  *(dump->out) << "PRAGMA user_version = " << vals[0] << ";\n";
  return 0;
}

void
database::dump(ostream & out)
{
  ensure_open_for_maintenance();

  {
    transaction_guard guard(*this);
    dump_request req;
    req.out = &out;
    req.sql = imp->sql();
    out << "BEGIN EXCLUSIVE;\n";
    int res;
    res = sqlite3_exec(req.sql,
                          "SELECT name, type, sql FROM sqlite_master "
                          "WHERE type='table' AND sql NOT NULL "
                          "AND name not like 'sqlite_stat%' "
                          "ORDER BY name",
                          dump_table_cb, &req, NULL);
    assert_sqlite3_ok(req.sql);
    res = sqlite3_exec(req.sql,
                          "SELECT name, type, sql FROM sqlite_master "
                          "WHERE type='index' AND sql NOT NULL "
                          "ORDER BY name",
                          dump_index_cb, &req, NULL);
    assert_sqlite3_ok(req.sql);
    res = sqlite3_exec(req.sql,
                       "PRAGMA user_version;",
                       dump_user_version_cb, &req, NULL);
    assert_sqlite3_ok(req.sql);
    out << "COMMIT;\n";
    guard.commit();
  }
}

void
database::load(istream & in)
{
  string line;
  string sql_stmt;

  imp->check_filename();
  imp->check_db_nonexistent();
  imp->open();

  sqlite3 * sql = imp->__sql;

  // the page size can only be set before any other commands have been executed
  sqlite3_exec(sql, "PRAGMA page_size=8192", NULL, NULL, NULL);
  assert_sqlite3_ok(sql);

  while(in)
    {
      getline(in, line, ';');
      sql_stmt += line + ';';

      if (sqlite3_complete(sql_stmt.c_str()))
        {
          sqlite3_exec(sql, sql_stmt.c_str(), NULL, NULL, NULL);
          assert_sqlite3_ok(sql);
          sql_stmt.clear();
        }
    }

  assert_sqlite3_ok(sql);
}


void
database::debug(string const & sql, ostream & out)
{
  ensure_open_for_maintenance();

  results res;
  imp->fetch(res, any_cols, any_rows, query(sql));
  out << '\'' << sql << "' -> " << res.size() << " rows\n\n";
  for (size_t i = 0; i < res.size(); ++i)
    {
      for (size_t j = 0; j < res[i].size(); ++j)
        {
          if (j != 0)
            out << " | ";
          out << res[i][j];
        }
      out << '\n';
    }
}

// Subroutine of info().  This compares strings that might either be numbers
// or error messages surrounded by square brackets.  We want the longest
// number, even if there's an error message that's longer than that.
static bool longest_number(string a, string b)
{
  if(a.length() > 0 && a[0] == '[')
    return true;  // b is longer
  if(b.length() > 0 && b[0] == '[')
    return false; // a is longer

  return a.length() < b.length();
}

// Subroutine of info() and some things it calls.
// Given an informative_failure which is believed to represent an SQLite
// error, either return a string version of the error message (if it was an
// SQLite error) or rethrow the execption (if it wasn't).
static string
format_sqlite_error_for_info(recoverable_failure const & e)
{
  string err(e.what());
  string prefix = _("error: ");
  prefix.append(_("sqlite error: "));
  if (err.find(prefix) != 0)
    throw;

  err.replace(0, prefix.length(), "[");
  string::size_type nl = err.find('\n');
  if (nl != string::npos)
    err.erase(nl);

  err.append("]");
  return err;
}

// Subroutine of info().  Pretty-print the database's "creator code", which
// is a 32-bit unsigned number that we interpret as a four-character ASCII
// string, provided that all four characters are graphic.  (On disk, it's
// stored in the "user version" field of the database.)
static string
format_creator_code(u32 code)
{
  char buf[5];
  string result;

  if (code == 0)
    return _("not set");

  buf[4] = '\0';
  buf[3] = ((code & 0x000000ff) >>  0);
  buf[2] = ((code & 0x0000ff00) >>  8);
  buf[1] = ((code & 0x00ff0000) >> 16);
  buf[0] = ((code & 0xff000000) >> 24);

  if (isgraph(buf[0]) && isgraph(buf[1]) && isgraph(buf[2]) && isgraph(buf[3]))
    result = (FL("%s (0x%08x)") % buf % code).str();
  else
    result = (FL("0x%08x") % code).str();
  if (code != mtn_creator_code)
    result += _(" (not a monotone database)");
  return result;
}


void
database::info(ostream & out, bool analyze)
{
  // don't check the schema
  ensure_open_for_maintenance();

  // do a dummy query to confirm that the database file is an sqlite3
  // database.  (this doesn't happen on open() because sqlite postpones the
  // actual file open until the first access.  we can't piggyback it on the
  // query of the user version because there's a bug in sqlite 3.3.10:
  // the routine that reads meta-values from the database header does not
  // check the file format.  reported as sqlite bug #2182.)
  sqlite3_exec(imp->__sql, "SELECT 1 FROM sqlite_master LIMIT 0", 0, 0, 0);
  assert_sqlite3_ok(imp->__sql);

  u32 ccode;
  {
    results res;
    imp->fetch(res, one_col, one_row, query("PRAGMA user_version"));
    I(res.size() == 1);
    ccode = lexical_cast<u32>(res[0][0]);
  }

  vector<string> counts;
  counts.push_back(imp->count("rosters"));
  counts.push_back(imp->count("roster_deltas"));
  counts.push_back(imp->count("files"));
  counts.push_back(imp->count("file_deltas"));
  counts.push_back(imp->count("revisions"));
  counts.push_back(imp->count("revision_ancestry"));
  counts.push_back(imp->count("revision_certs"));

  {
    results res;
    try
      {
        imp->fetch(res, one_col, any_rows,
              query("SELECT node FROM next_roster_node_number"));
        if (res.empty())
          counts.push_back("0");
        else
          {
            I(res.size() == 1);
            u64 n = lexical_cast<u64>(res[0][0]) - 1;
            counts.push_back((F("%u") % n).str());
          }
      }
    catch (recoverable_failure const & e)
      {
        counts.push_back(format_sqlite_error_for_info(e));
      }
  }

  vector<string> bytes;
  {
    u64 total = 0;
    bytes.push_back(imp->space("rosters",
                          "length(id) + length(checksum) + length(data)",
                          total));
    bytes.push_back(imp->space("roster_deltas",
                          "length(id) + length(checksum)"
                          "+ length(base) + length(delta)", total));
    bytes.push_back(imp->space("files", "length(id) + length(data)", total));
    bytes.push_back(imp->space("file_deltas",
                          "length(id) + length(base) + length(delta)", total));
    bytes.push_back(imp->space("revisions", "length(id) + length(data)", total));
    bytes.push_back(imp->space("revision_ancestry",
                          "length(parent) + length(child)", total));
    bytes.push_back(imp->space("revision_certs",
                          "length(hash) + length(revision_id) + length(name)"
                          "+ length(value) + length(keypair_id)"
                          "+ length(signature)", total));
    bytes.push_back(imp->space("heights", "length(revision) + length(height)",
                          total));
    bytes.push_back((F("%u") % total).str());
  }

  // pad each vector's strings on the left with spaces to make them all the
  // same length
  {
    string::size_type width
      = max_element(counts.begin(), counts.end(), longest_number)->length();
    for(vector<string>::iterator i = counts.begin(); i != counts.end(); i++)
      if (width > i->length() && (*i)[0] != '[')
        i->insert(0U, width - i->length(), ' ');

    width = max_element(bytes.begin(), bytes.end(), longest_number)->length();
    for(vector<string>::iterator i = bytes.begin(); i != bytes.end(); i++)
      if (width > i->length() && (*i)[0] != '[')
        i->insert(0U, width - i->length(), ' ');
  }

  i18n_format form =
    F("creator code      : %s\n"
      "schema version    : %s\n"
      "counts:\n"
      "  full rosters    : %s\n"
      "  roster deltas   : %s\n"
      "  full files      : %s\n"
      "  file deltas     : %s\n"
      "  revisions       : %s\n"
      "  ancestry edges  : %s\n"
      "  certs           : %s\n"
      "  logical files   : %s\n"
      "bytes:\n"
      "  full rosters    : %s\n"
      "  roster deltas   : %s\n"
      "  full files      : %s\n"
      "  file deltas     : %s\n"
      "  revisions       : %s\n"
      "  cached ancestry : %s\n"
      "  certs           : %s\n"
      "  heights         : %s\n"
      "  total           : %s\n"
      "database:\n"
      "  page size       : %s\n"
      "  cache size      : %s"
      );

  form = form % format_creator_code(ccode);
  form = form % describe_sql_schema(imp->__sql);

  for (vector<string>::iterator i = counts.begin(); i != counts.end(); i++)
    form = form % *i;

  for (vector<string>::iterator i = bytes.begin(); i != bytes.end(); i++)
    form = form % *i;

  form = form % imp->page_size();
  form = form % imp->cache_size();

  out << form.str() << '\n'; // final newline is kept out of the translation

  // the following analyzation is only done for --full info
  if (!analyze)
    return;


  typedef map<revision_id, date_t> rev_date;
  rev_date rd;
  vector<cert> certs;

  L(FL("fetching revision dates"));
  imp->get_certs(date_cert_name, certs, "revision_certs");

  L(FL("analyzing revision dates"));
  rev_date::iterator d;
  for (vector<cert>::iterator i = certs.begin(); i != certs.end(); ++i)
    {
      date_t cert_date;
      try
        {
          cert_date = date_t(i->value());
        }
      catch (recoverable_failure & e)
        {
          // simply skip dates we cannot parse
          W(F("invalid date '%s' for revision %s; skipped")
            % i->value() % i->ident);
        }

      if (cert_date.valid())
        {
          if ((d = rd.find(i->ident)) == rd.end())
            rd.insert(make_pair(i->ident, cert_date));
          else
            {
              if (d->second > cert_date)
                d->second = cert_date;
            }
        }
    }

  L(FL("fetching ancestry map"));
  typedef multimap<revision_id, revision_id>::const_iterator gi;
  rev_ancestry_map graph;
  get_forward_ancestry(graph);

  L(FL("checking timestamps differences of related revisions"));
  int correct = 0,
      equal = 0,
      incorrect = 0,
      root_anc = 0,
      missing = 0;

  vector<s64> diffs;

  for (gi i = graph.begin(); i != graph.end(); ++i)
    {
      revision_id anc_rid = i->first,
                  desc_rid = i->second;

      if (null_id(anc_rid))
        {
          root_anc++;
          continue;
        }
      I(!null_id(desc_rid));

      date_t anc_date,
             desc_date;

      map<revision_id, date_t>::iterator j;
      if ((j = rd.find(anc_rid)) != rd.end())
        anc_date = j->second;

      if ((j = rd.find(desc_rid)) != rd.end())
        desc_date = j->second;

      if (anc_date.valid() && desc_date.valid())
        {
          // we only need seconds precision here
          s64 diff = (desc_date - anc_date) / 1000;
          diffs.push_back(diff);

          if (anc_date < desc_date)
            correct++;
          else if (anc_date == desc_date)
            equal++;
          else
            {
              L(FL("   rev %s -> rev %s") % anc_rid % desc_rid);
              L(FL("   but date %s ! -> %s")
                % anc_date.as_iso_8601_extended()
                % desc_date.as_iso_8601_extended());
              L(FL("   (difference: %d seconds)")
                % (anc_date - desc_date));
              incorrect++;
            }
        }
      else
        missing++;
    }

  // no information to provide in this case
  if (diffs.size() == 0)
    return;

  form =
    F("timestamp correctness between revisions:\n"
      "  correct dates   : %s edges\n"
      "  equal dates     : %s edges\n"
      "  incorrect dates : %s edges\n"
      "  based on root   : %s edges\n"
      "  missing dates   : %s edges\n"
      "\n"
      "timestamp differences between revisions:\n"
      "  mean            : %d sec\n"
      "  min             : %d sec\n"
      "  max             : %d sec\n"
      "\n"
      "  1st percentile  : %s sec\n"
      "  5th percentile  : %s sec\n"
      "  10th percentile : %s sec\n"
      "  25th percentile : %s sec\n"
      "  50th percentile : %s sec\n"
      "  75th percentile : %s sec\n"
      "  90th percentile : %s sec\n"
      "  95th percentile : %s sec\n"
      "  99th percentile : %s sec\n"
      );

  form = form % correct % equal % incorrect % root_anc % missing;

  // sort, so that we can get percentile values
  sort(diffs.begin(), diffs.end());

  // calculate mean time difference, output that, min and max
  s64 mean = accumulate(diffs.begin(), diffs.end(), 0);
  mean /= diffs.size();
  s64 median = *(diffs.begin() + diffs.size()/2);
  form = form % mean % *diffs.begin() % *diffs.rbegin()
    % *(diffs.begin() + int(diffs.size() * 0.01))
    % *(diffs.begin() + int(diffs.size() * 0.05))
    % *(diffs.begin() + int(diffs.size() * 0.10))
    % *(diffs.begin() + int(diffs.size() * 0.25))
    % *(diffs.begin() + int(diffs.size() * 0.50))
    % *(diffs.begin() + int(diffs.size() * 0.75))
    % *(diffs.begin() + int(diffs.size() * 0.90))
    % *(diffs.begin() + int(diffs.size() * 0.95))
    % *(diffs.begin() + int(diffs.size() * 0.99));

  // output the string, with some newlines out of translation
  out << '\n' << '\n' << form.str() << '\n';
}

void
database::version(ostream & out)
{
  ensure_open_for_maintenance();
  out << (F("database schema version: %s")
          % describe_sql_schema(imp->__sql)).str()
      << '\n';
}

void
database::migrate(key_store & keys, migration_status & mstat)
{
  ensure_open_for_maintenance();
  mstat = migrate_sql_schema(imp->__sql, keys, get_filename());
}

void
database::test_migration_step(key_store & keys, string const & schema)
{
  ensure_open_for_maintenance();
  ::test_migration_step(imp->__sql, keys, get_filename(), schema);
}

void
database::fix_bad_certs(bool drop_not_fixable)
{
  vector<key_id> all_keys;
  get_key_ids(all_keys);

  P(F("loading certs"));
  vector<pair<id, cert> > all_certs;
  {
    results res;
    query q("SELECT revision_id, name, value, keypair_id, signature, hash FROM revision_certs");
    imp->fetch(res, 6, any_rows, q);
    imp->results_to_certs(res, all_certs);
  }

  P(F("checking"));

  ticker tick_checked(_("checked"), "c", 25);
  ticker tick_bad(_("bad"), "b", 1);
  ticker tick_fixed(_("fixed"), "f", 1);
  shared_ptr<ticker> tick_dropped;
  if (drop_not_fixable)
    tick_dropped.reset(new ticker(_("dropped"), "d", 1));
  tick_checked.set_total(all_certs.size());

  int num_bad(0), num_fixed(0), num_dropped(0);

  for (vector<pair<id, cert> >::const_iterator cert_iter = all_certs.begin();
       cert_iter != all_certs.end(); ++cert_iter)
    {
      cert const & c(cert_iter->second);
      id const & certid(cert_iter->first);
      cert_status status = check_cert(c);
      ++tick_checked;
      if (status == cert_bad)
        {
          ++tick_bad;
          ++num_bad;
          bool fixed = false;
          string signable;
          c.signable_text(signable);
          for (vector<key_id>::const_iterator key_iter = all_keys.begin();
               key_iter != all_keys.end(); ++key_iter)
            {
              key_id const & keyid(*key_iter);
              if (check_signature(keyid, signable, c.sig) == cert_ok)
                {
                  key_name candidate_name;
                  rsa_pub_key junk;
                  get_pubkey(keyid, candidate_name, junk);
                  id chk_id;
                  c.hash_code(candidate_name, chk_id);
                  if (chk_id == certid)
                    {
                      imp->execute(query("UPDATE revision_certs SET keypair_id = ? WHERE hash = ?")
                                   % blob(keyid.inner()()) % blob(certid()));
                      ++tick_fixed;
                      ++num_fixed;
                      fixed = true;
                      break;
                    }
                }
            }
          if (!fixed)
            {
              if (drop_not_fixable)
                {
                  imp->execute(query("DELETE FROM revision_certs WHERE hash = ?")
                               % blob(certid()));
                  ++(*tick_dropped);
                  ++num_dropped;
                }
            }
        }
    }
  if (drop_not_fixable)
    {
      P(F("checked %d certs, found %d bad, fixed %d, dropped %d")
        % all_certs.size() % num_bad % num_fixed % num_dropped);
    }
  else
    {
      P(F("checked %d certs, found %d bad, fixed %d")
        % all_certs.size() % num_bad % num_fixed);
    }
}

void
database::ensure_open()
{
  imp->sql();
}

void
database::ensure_open_for_format_changes()
{
  imp->sql(format_bypass_mode);
}

void
database::ensure_open_for_cache_reset()
{
  imp->sql(cache_bypass_mode);
}

void
database::ensure_open_for_maintenance()
{
  imp->sql(schema_bypass_mode);
}

void
database_impl::execute(query const & query)
{
  results res;
  fetch(res, 0, 0, query);
}

void
database_impl::fetch(results & res,
                      int const want_cols,
                      int const want_rows,
                      query const & query)
{
  int nrow;
  int ncol;
  int rescode;

  res.clear();
  res.resize(0);

  map<string, statement>::iterator i = statement_cache.find(query.sql_cmd);
  if (i == statement_cache.end())
    {
      statement_cache.insert(make_pair(query.sql_cmd, statement()));
      i = statement_cache.find(query.sql_cmd);
      I(i != statement_cache.end());

      const char * tail;
      sqlite3_prepare_v2(sql(), query.sql_cmd.c_str(), -1, i->second.stmt.paddr(), &tail);
      assert_sqlite3_ok(sql());
      L(FL("prepared statement %s") % query.sql_cmd);

      // no support for multiple statements here
      E(*tail == 0, origin::internal,
        F("multiple statements in query: %s") % query.sql_cmd);
    }

  ncol = sqlite3_column_count(i->second.stmt());

  E(want_cols == any_cols || want_cols == ncol, origin::database,
    F("wanted %d columns got %d in query: %s") % want_cols % ncol % query.sql_cmd);

  // bind parameters for this execution

  int params = sqlite3_bind_parameter_count(i->second.stmt());

  // Ensure that exactly the right number of parameters were given
  I(params == int(query.args.size()));

  L(FL("binding %d parameters for %s") % params % query.sql_cmd);

  for (int param = 1; param <= params; param++)
    {
      // profiling finds this logging to be quite expensive
      if (global_sanity.debug_p())
        {
          string prefix;
          string log(query.args[param-1].data);

          if (query.args[param-1].type == query_param::blob)
            {
              prefix = "x";
              log = encode_hexenc(log, origin::internal);
            }

          if (log.size() > constants::db_log_line_sz)
            log = log.substr(0, constants::db_log_line_sz - 2) + "..";

          L(FL("binding %d with value '%s'") % param % log);
        }

      switch (idx(query.args, param - 1).type)
        {
        case query_param::text:
          sqlite3_bind_text(i->second.stmt(), param,
                            idx(query.args, param - 1).data.c_str(), -1,
                            SQLITE_STATIC);
          break;
        case query_param::blob:
          {
            string const & data = idx(query.args, param - 1).data;
            sqlite3_bind_blob(i->second.stmt(), param,
                              data.data(), data.size(),
                              SQLITE_STATIC);
          }
          break;
        default:
          I(false);
        }

      assert_sqlite3_ok(sql());
    }

  // execute and process results

  nrow = 0;
  for (rescode = sqlite3_step(i->second.stmt()); rescode == SQLITE_ROW;
       rescode = sqlite3_step(i->second.stmt()))
    {
      vector<string> row;
      for (int col = 0; col < ncol; col++)
        {
          const char * value = (const char*)sqlite3_column_blob(i->second.stmt(), col);
          int bytes = sqlite3_column_bytes(i->second.stmt(), col);
          E(value, origin::database,
            F("null result in query: %s") % query.sql_cmd);
          row.push_back(string(value, value + bytes));
          //L(FL("row %d col %d value='%s'") % nrow % col % value);
        }
      res.push_back(row);
    }

  if (rescode != SQLITE_DONE)
    assert_sqlite3_ok(sql());

  sqlite3_reset(i->second.stmt());
  assert_sqlite3_ok(sql());

  nrow = res.size();

  i->second.count++;

  E(want_rows == any_rows || want_rows == nrow,
    origin::database,
    F("wanted %d rows got %d in query: %s") % want_rows % nrow % query.sql_cmd);
}

bool
database_impl::table_has_entry(id const & key,
                               std::string const & column,
                               std::string const & table)
{
  results res;
  query q("SELECT 1 FROM " + table + " WHERE " + column + " = ? LIMIT 1");
  fetch(res, one_col, any_rows, q % blob(key()));
  return !res.empty();
}

// general application-level logic

void
database_impl::begin_transaction(bool exclusive)
{
  if (transaction_level == 0)
    {
      I(delayed_files.empty());
      I(roster_cache.all_clean());
      if (exclusive)
        execute(query("BEGIN EXCLUSIVE"));
      else
        execute(query("BEGIN DEFERRED"));
      transaction_exclusive = exclusive;
    }
  else
    {
      // You can't start an exclusive transaction within a non-exclusive
      // transaction
      I(!exclusive || transaction_exclusive);
    }
  transaction_level++;
}


static size_t
size_delayed_file(file_id const & id, file_data const & dat)
{
  return id.inner()().size() + dat.inner()().size();
}

bool
database_impl::have_delayed_file(file_id const & id)
{
  return delayed_files.find(id) != delayed_files.end();
}

void
database_impl::load_delayed_file(file_id const & id, file_data & dat)
{
  dat = safe_get(delayed_files, id);
}

// precondition: have_delayed_file(an_id) == true
void
database_impl::cancel_delayed_file(file_id const & an_id)
{
  file_data const & dat = safe_get(delayed_files, an_id);
  size_t cancel_size = size_delayed_file(an_id, dat);
  I(cancel_size <= delayed_writes_size);
  delayed_writes_size -= cancel_size;

  safe_erase(delayed_files, an_id);
}

void
database_impl::drop_or_cancel_file(file_id const & id)
{
  if (have_delayed_file(id))
    cancel_delayed_file(id);
  else
    drop(id.inner(), "files");
}

void
database_impl::schedule_delayed_file(file_id const & an_id,
                                      file_data const & dat)
{
  if (!have_delayed_file(an_id))
    {
      safe_insert(delayed_files, make_pair(an_id, dat));
      delayed_writes_size += size_delayed_file(an_id, dat);
    }
  if (delayed_writes_size > constants::db_max_delayed_file_bytes)
    flush_delayed_writes();
}

void
database_impl::flush_delayed_writes()
{
  for (map<file_id, file_data>::const_iterator i = delayed_files.begin();
       i != delayed_files.end(); ++i)
    write_delayed_file(i->first, i->second);
  clear_delayed_writes();
}

void
database_impl::clear_delayed_writes()
{
  delayed_files.clear();
  delayed_writes_size = 0;
}

void
database_impl::roster_writeback_manager::writeout(revision_id const & id,
                                                  cached_roster const & cr)
{
  I(cr.first);
  I(cr.second);
  imp.write_delayed_roster(id, *(cr.first), *(cr.second));
}

void
database_impl::commit_transaction()
{
  if (transaction_level == 1)
    {
      flush_delayed_writes();
      roster_cache.clean_all();
      execute(query("COMMIT"));
    }
  transaction_level--;
}

void
database_impl::rollback_transaction()
{
  if (transaction_level == 1)
    {
      clear_delayed_writes();
      roster_cache.clear_and_drop_writes();
      execute(query("ROLLBACK"));
    }
  transaction_level--;
}


bool
database_impl::file_or_manifest_base_exists(id const & ident,
                                            string const & table)
{
  // just check for a delayed file, since there are no delayed manifests
  if (have_delayed_file(file_id(ident)))
    return true;
  return table_has_entry(ident, "id", table);
}

bool
database::file_or_manifest_base_exists(file_id const & ident,
                                       string const & table)
{
  return imp->file_or_manifest_base_exists(ident.inner(), table);
}

// returns true if we are currently storing (or planning to store) a
// full-text for 'ident'
bool
database_impl::roster_base_stored(revision_id const & ident)
{
  if (roster_cache.exists(ident) && roster_cache.is_dirty(ident))
    return true;
  return table_has_entry(ident.inner(), "id", "rosters");
}

// returns true if we currently have a full-text for 'ident' available
// (possibly cached).  Warning: the results of this method are invalidated
// by calling roster_cache.insert_{clean,dirty}, because they can trigger
// cache cleaning.
bool
database_impl::roster_base_available(revision_id const & ident)
{
  if (roster_cache.exists(ident))
    return true;
  return table_has_entry(ident.inner(), "id", "rosters");
}

bool
database::delta_exists(id const & ident,
                       string const & table)
{
  return imp->table_has_entry(ident, "id", table);
}

bool
database_impl::delta_exists(file_id const & ident,
                            file_id const & base,
                            string const & table)
{
  results res;
  query q("SELECT 1 FROM " + table + " WHERE id = ? and base = ? LIMIT 1");
  fetch(res, one_col, any_rows,
        q % blob(ident.inner()()) % blob(base.inner()()));
  return !res.empty();
}

string
database_impl::count(string const & table)
{
  try
    {
      results res;
      query q("SELECT COUNT(*) FROM " + table);
      fetch(res, one_col, one_row, q);
      return (F("%u") % lexical_cast<u64>(res[0][0])).str();
    }
  catch (recoverable_failure const & e)
    {
      return format_sqlite_error_for_info(e);
    }

}

string
database_impl::space(string const & table, string const & rowspace, u64 & total)
{
  try
    {
      results res;
      // SUM({empty set}) is NULL; TOTAL({empty set}) is 0.0
      query q("SELECT TOTAL(" + rowspace + ") FROM " + table);
      fetch(res, one_col, one_row, q);
      u64 bytes = static_cast<u64>(lexical_cast<double>(res[0][0]));
      total += bytes;
      return (F("%u") % bytes).str();
    }
  catch (recoverable_failure & e)
    {
      return format_sqlite_error_for_info(e);
    }
}

unsigned int
database_impl::page_size()
{
  results res;
  query q("PRAGMA page_size");
  fetch(res, one_col, one_row, q);
  return lexical_cast<unsigned int>(res[0][0]);
}

unsigned int
database_impl::cache_size()
{
  // This returns the persistent (default) cache size.  It's possible to
  // override this setting transiently at runtime by setting PRAGMA
  // cache_size.
  results res;
  query q("PRAGMA default_cache_size");
  fetch(res, one_col, one_row, q);
  return lexical_cast<unsigned int>(res[0][0]);
}

void
database_impl::get_ids(string const & table, set<id> & ids)
{
  results res;
  query q("SELECT id FROM " + table);
  fetch(res, one_col, any_rows, q);

  for (size_t i = 0; i < res.size(); ++i)
    {
      ids.insert(id(res[i][0], origin::database));
    }
}

// for files and legacy manifest support
void
database_impl::get_file_or_manifest_base_unchecked(id const & ident,
                                                   data & dat,
                                                   string const & table)
{
  if (have_delayed_file(file_id(ident)))
    {
      file_data tmp;
      load_delayed_file(file_id(ident), tmp);
      dat = tmp.inner();
      return;
    }

  results res;
  query q("SELECT data FROM " + table + " WHERE id = ?");
  fetch(res, one_col, one_row, q % blob(ident()));

  gzip<data> rdata(res[0][0], origin::database);
  data rdata_unpacked;
  decode_gzip(rdata,rdata_unpacked);

  dat = rdata_unpacked;
}

// for files and legacy manifest support
void
database_impl::get_file_or_manifest_delta_unchecked(id const & ident,
                                                    id const & base,
                                                    delta & del,
                                                    string const & table)
{
  I(ident() != "");
  I(base() != "");
  results res;
  query q("SELECT delta FROM " + table + " WHERE id = ? AND base = ?");
  fetch(res, one_col, one_row,
        q % blob(ident()) % blob(base()));

  gzip<delta> del_packed(res[0][0], origin::database);
  decode_gzip(del_packed, del);
}

void
database_impl::get_roster_base(revision_id const & ident,
                               roster_t & roster, marking_map & marking)
{
  if (roster_cache.exists(ident))
    {
      cached_roster cr;
      roster_cache.fetch(ident, cr);
      I(cr.first);
      roster = *(cr.first);
      I(cr.second);
      marking = *(cr.second);
      return;
    }
  results res;
  query q("SELECT checksum, data FROM rosters WHERE id = ?");
  fetch(res, 2, one_row, q % blob(ident.inner()()));

  id checksum(res[0][0], origin::database);
  id calculated;
  calculate_ident(data(res[0][1], origin::database), calculated);
  E(calculated == checksum, origin::database,
    F("roster does not match hash"));

  gzip<data> dat_packed(res[0][1], origin::database);
  data dat;
  decode_gzip(dat_packed, dat);
  read_roster_and_marking(roster_data(dat), roster, marking);
}

void
database_impl::get_roster_delta(id const & ident,
                                id const & base,
                                roster<delta> & del)
{
  results res;
  query q("SELECT checksum, delta FROM roster_deltas WHERE id = ? AND base = ?");
  fetch(res, 2, one_row, q % blob(ident()) % blob(base()));

  id checksum(res[0][0], origin::database);
  id calculated;
  calculate_ident(data(res[0][1], origin::database), calculated);
  E(calculated == checksum, origin::database,
    F("roster_delta does not match hash"));

  gzip<delta> del_packed(res[0][1], origin::database);
  delta tmp;
  decode_gzip(del_packed, tmp);
  del = roster<delta>(tmp);
}

void
database_impl::write_delayed_file(file_id const & ident,
                                   file_data const & dat)
{
  gzip<data> dat_packed;
  encode_gzip(dat.inner(), dat_packed);

  // ident is a hash, which we should check
  I(!null_id(ident));
  file_id tid;
  calculate_ident(dat, tid);
  MM(ident);
  MM(tid);
  I(tid == ident);
  // and then write things to the db
  query q("INSERT INTO files (id, data) VALUES (?, ?)");
  execute(q % blob(ident.inner()()) % blob(dat_packed()));
}

void
database_impl::write_delayed_roster(revision_id const & ident,
                                     roster_t const & roster,
                                     marking_map const & marking)
{
  roster_data dat;
  write_roster_and_marking(roster, marking, dat);
  gzip<data> dat_packed;
  encode_gzip(dat.inner(), dat_packed);

  // ident is a number, and we should calculate a checksum on what
  // we write
  id checksum;
  calculate_ident(typecast_vocab<data>(dat_packed), checksum);

  // and then write it
  execute(query("INSERT INTO rosters (id, checksum, data) VALUES (?, ?, ?)")
          % blob(ident.inner()())
          % blob(checksum())
          % blob(dat_packed()));
}


void
database::put_file_delta(file_id const & ident,
                         file_id const & base,
                         file_delta const & del)
{
  I(!null_id(ident));
  I(!null_id(base));

  gzip<delta> del_packed;
  encode_gzip(del.inner(), del_packed);

  imp->execute(query("INSERT INTO file_deltas (id, base, delta) VALUES (?, ?, ?)")
               % blob(ident.inner()())
               % blob(base.inner()())
               % blob(del_packed()));
}

void
database_impl::put_roster_delta(revision_id const & ident,
                                 revision_id const & base,
                                 roster_delta const & del)
{
  gzip<delta> del_packed;
  encode_gzip(del.inner(), del_packed);

  id checksum;
  calculate_ident(typecast_vocab<data>(del_packed), checksum);

  query q("INSERT INTO roster_deltas (id, base, checksum, delta) VALUES (?, ?, ?, ?)");
  execute(q
          % blob(ident.inner()())
          % blob(base.inner()())
          % blob(checksum())
          % blob(del_packed()));
}

struct file_and_manifest_reconstruction_graph : public reconstruction_graph
{
  database_impl & imp;
  string const & data_table;
  string const & delta_table;

  file_and_manifest_reconstruction_graph(database_impl & imp,
                                         string const & data_table,
                                         string const & delta_table)
    : imp(imp), data_table(data_table), delta_table(delta_table)
  {}
  virtual bool is_base(id const & node) const
  {
    return imp.vcache.exists(node)
      || imp.file_or_manifest_base_exists(node, data_table);
  }
  virtual void get_next(id const & from, set<id> & next) const
  {
    next.clear();
    results res;
    query q("SELECT base FROM " + delta_table + " WHERE id = ?");
    imp.fetch(res, one_col, any_rows, q % blob(from()));
    for (results::const_iterator i = res.begin(); i != res.end(); ++i)
      next.insert(id((*i)[0], origin::database));
  }
};

// used for files and legacy manifest migration
void
database_impl::get_version(id const & ident,
                           data & dat,
                           string const & data_table,
                           string const & delta_table)
{
  I(ident() != "");

  reconstruction_path selected_path;
  {
    file_and_manifest_reconstruction_graph graph(*this, data_table, delta_table);
    get_reconstruction_path(ident, graph, selected_path);
  }

  I(!selected_path.empty());

  id curr = selected_path.back();
  selected_path.pop_back();
  data begin;

  if (vcache.exists(curr))
    I(vcache.fetch(curr, begin));
  else
    get_file_or_manifest_base_unchecked(curr, begin, data_table);

  shared_ptr<delta_applicator> appl = new_piecewise_applicator();
  appl->begin(begin());

  for (reconstruction_path::reverse_iterator i = selected_path.rbegin();
       i != selected_path.rend(); ++i)
    {
      id const nxt = id(*i);

      if (!vcache.exists(curr))
        {
          string tmp;
          appl->finish(tmp);
          vcache.insert_clean(curr, data(tmp, origin::database));
        }

      if (global_sanity.debug_p())
        L(FL("following delta %s -> %s") % curr % nxt);
      delta del;
      get_file_or_manifest_delta_unchecked(nxt, curr, del, delta_table);
      apply_delta(appl, del());

      appl->next();
      curr = nxt;
    }

  string tmp;
  appl->finish(tmp);
  dat = data(tmp, origin::database);

  id final;
  calculate_ident(dat, final);
  E(final == ident, origin::database,
    F("delta-reconstructed '%s' item does not match hash")
    % data_table);

  if (!vcache.exists(ident))
    vcache.insert_clean(ident, dat);
}

struct roster_reconstruction_graph : public reconstruction_graph
{
  database_impl & imp;
  roster_reconstruction_graph(database_impl & imp) : imp(imp) {}
  virtual bool is_base(id const & node) const
  {
    return imp.roster_base_available(revision_id(node));
  }
  virtual void get_next(id const & from, set<id> & next) const
  {
    next.clear();
    results res;
    query q("SELECT base FROM roster_deltas WHERE id = ?");
    imp.fetch(res, one_col, any_rows, q % blob(from()));
    for (results::const_iterator i = res.begin(); i != res.end(); ++i)
      next.insert(id((*i)[0], origin::database));
  }
};

struct database_impl::extractor
{
  virtual bool look_at_delta(roster_delta const & del) = 0;
  virtual void look_at_roster(roster_t const & roster, marking_map const & mm) = 0;
  virtual ~extractor() {};
};

struct database_impl::markings_extractor : public database_impl::extractor
{
private:
  node_id const & nid;
  const_marking_t & markings;

public:
  markings_extractor(node_id const & _nid, const_marking_t & _markings) :
    nid(_nid), markings(_markings) {} ;

  bool look_at_delta(roster_delta const & del)
  {
    return try_get_markings_from_roster_delta(del, nid, markings);
  }

  void look_at_roster(roster_t const & roster, marking_map const & mm)
  {
    markings = mm.get_marking(nid);
  }
};

struct database_impl::file_content_extractor : database_impl::extractor
{
private:
  node_id const & nid;
  file_id & content;

public:
  file_content_extractor(node_id const & _nid, file_id & _content) :
    nid(_nid), content(_content) {} ;

  bool look_at_delta(roster_delta const & del)
  {
    return try_get_content_from_roster_delta(del, nid, content);
  }

  void look_at_roster(roster_t const & roster, marking_map const & mm)
  {
    if (roster.has_node(nid))
      content = downcast_to_file_t(roster.get_node(nid))->content;
    else
      content = file_id();
  }
};

void
database_impl::extract_from_deltas(revision_id const & ident, extractor & x)
{
  reconstruction_path selected_path;
  {
    roster_reconstruction_graph graph(*this);
    {
      // we look at the nearest delta(s) first, without constructing the
      // whole path, as that would be a rather expensive operation.
      //
      // the reason why this strategy is worth the effort is, that in most
      // cases we are looking at the parent of a (content-)marked node, thus
      // the information we are for is right there in the delta leading to
      // this node.
      //
      // recording the deltas visited here in a set as to avoid inspecting
      // them later seems to be of little value, as it imposes a cost here,
      // but can seldom be exploited.
      set<id> deltas;
      graph.get_next(ident.inner(), deltas);
      for (set<id>::const_iterator i = deltas.begin();
           i != deltas.end(); ++i)
        {
          roster_delta del;
          get_roster_delta(ident.inner(), *i, del);
          bool found = x.look_at_delta(del);
          if (found)
            return;
        }
    }
    get_reconstruction_path(ident.inner(), graph, selected_path);
  }

  int path_length(selected_path.size());
  int i(0);
  id target_rev;

  for (reconstruction_path::const_iterator p = selected_path.begin();
       p != selected_path.end(); ++p)
    {
      if (i > 0)
        {
          roster_delta del;
          get_roster_delta(target_rev, id(*p), del);
          bool found = x.look_at_delta(del);
          if (found)
            return;
        }
      if (i == path_length-1)
        {
          // last iteration, we have reached a roster base
          roster_t roster;
          marking_map mm;
          get_roster_base(revision_id(*p), roster, mm);
          x.look_at_roster(roster, mm);
          return;
        }
      target_rev = id(*p);
      ++i;
    }
}

void
database::get_markings(revision_id const & id,
                       node_id const & nid,
                       const_marking_t & markings)
{
  database_impl::markings_extractor x(nid, markings);
  imp->extract_from_deltas(id, x);
}

void
database::get_file_content(revision_id const & id,
                           node_id const & nid,
                           file_id & content)
{
  // the imaginary root revision doesn't have any file.
  if (null_id(id))
    {
      content = file_id();
      return;
    }
  database_impl::file_content_extractor x(nid, content);
  imp->extract_from_deltas(id, x);
}

void
database::get_roster_version(revision_id const & ros_id,
                             cached_roster & cr)
{
  // if we already have it, exit early
  if (imp->roster_cache.exists(ros_id))
    {
      imp->roster_cache.fetch(ros_id, cr);
      return;
    }

  reconstruction_path selected_path;
  {
    roster_reconstruction_graph graph(*imp);
    get_reconstruction_path(ros_id.inner(), graph, selected_path);
  }

  id curr(selected_path.back());
  selected_path.pop_back();
  // we know that this isn't already in the cache (because of the early exit
  // above), so we should create new objects and spend time filling them in.
  shared_ptr<roster_t> roster(new roster_t);
  shared_ptr<marking_map> marking(new marking_map);
  imp->get_roster_base(revision_id(curr), *roster, *marking);

  for (reconstruction_path::reverse_iterator i = selected_path.rbegin();
       i != selected_path.rend(); ++i)
    {
      id const nxt(*i);
      if (global_sanity.debug_p())
        L(FL("following delta %s -> %s") % curr % nxt);
      roster_delta del;
      imp->get_roster_delta(nxt, curr, del);
      apply_roster_delta(del, *roster, *marking);
      curr = nxt;
    }

  // Double-check that the thing we got out looks okay.  We know that when
  // the roster was written to the database, it passed both of these tests,
  // and we also know that the data on disk has passed our checks for data
  // corruption -- so in theory, we know that what we got out is exactly
  // what we put in, and these checks are redundant.  (They cannot catch all
  // possible errors in any case, e.g., they don't test that the marking is
  // correct.)  What they can do, though, is serve as a sanity check on the
  // delta reconstruction code; if there is a bug where we put something
  // into the database and then later get something different back out, then
  // this is the only thing that can catch it.
  roster->check_sane_against(*marking);
  manifest_id expected_mid, actual_mid;
  get_revision_manifest(ros_id, expected_mid);
  calculate_ident(*roster, actual_mid);
  I(expected_mid == actual_mid);

  // const'ify the objects, to save them and pass them out
  cr.first = roster;
  cr.second = marking;
  imp->roster_cache.insert_clean(ros_id, cr);
}


void
database_impl::drop(id const & ident,
                    string const & table)
{
  string drop = "DELETE FROM " + table + " WHERE id = ?";
  execute(query(drop) % blob(ident()));
}

// ------------------------------------------------------------
// --                                                        --
// --              public interface follows                  --
// --                                                        --
// ------------------------------------------------------------

bool
database::file_version_exists(file_id const & id)
{
  return delta_exists(id.inner(), "file_deltas")
    || imp->file_or_manifest_base_exists(id.inner(), "files");
}

bool
database::roster_version_exists(revision_id const & id)
{
  return delta_exists(id.inner(), "roster_deltas")
    || imp->roster_base_available(id);
}

bool
database::revision_exists(revision_id const & id)
{
  results res;
  query q("SELECT id FROM revisions WHERE id = ?");
  imp->fetch(res, one_col, any_rows, q % blob(id.inner()()));
  I(res.size() <= 1);
  return res.size() == 1;
}

void
database::get_file_ids(set<file_id> & ids)
{
  ids.clear();
  set<id> tmp;
  imp->get_ids("files", tmp);
  imp->get_ids("file_deltas", tmp);
  add_decoration_to_container(tmp, ids);
}

void
database::get_revision_ids(set<revision_id> & ids)
{
  ids.clear();
  set<id> tmp;
  imp->get_ids("revisions", tmp);
  add_decoration_to_container(tmp, ids);
}

void
database::get_roster_ids(set<revision_id> & ids)
{
  ids.clear();
  set<id> tmp;
  imp->get_ids("rosters", tmp);
  add_decoration_to_container(tmp, ids);
  imp->get_ids("roster_deltas", tmp);
  add_decoration_to_container(tmp, ids);
}

void
database::get_file_version(file_id const & id,
                           file_data & dat)
{
  data tmp;
  imp->get_version(id.inner(), tmp, "files", "file_deltas");
  dat = file_data(tmp);
}

void
database::get_manifest_version(manifest_id const & id,
                               manifest_data & dat)
{
  data tmp;
  imp->get_version(id.inner(), tmp, "manifests", "manifest_deltas");
  dat = manifest_data(tmp);
}

void
database::put_file(file_id const & id,
                   file_data const & dat)
{
  if (file_version_exists(id))
    L(FL("file version '%s' already exists in db") % id);
  else
    imp->schedule_delayed_file(id, dat);
}

void
database::put_file_version(file_id const & old_id,
                           file_id const & new_id,
                           file_delta const & del)
{
  I(!(old_id == new_id));

  if (!file_version_exists(old_id))
    {
      W(F("file preimage '%s' missing in db") % old_id);
      W(F("dropping delta '%s' -> '%s'") % old_id % new_id);
      return;
    }

  var_value delta_direction("reverse");
  var_key key(var_domain("database"), var_name("delta-direction"));
  if (var_exists(key))
    {
      get_var(key, delta_direction);
    }
  bool make_reverse_deltas(delta_direction() == "reverse" ||
                           delta_direction() == "both");
  bool make_forward_deltas(delta_direction() == "forward" ||
                           delta_direction() == "both");
  if (!make_reverse_deltas && !make_forward_deltas)
    {
      W(F("Unknown delta direction '%s'; assuming 'reverse'. Valid "
          "values are 'reverse', 'forward', 'both'.") % delta_direction);
      make_reverse_deltas = true;
    }

  file_data old_data, new_data;
  get_file_version(old_id, old_data);
  {
    data tmp;
    patch(old_data.inner(), del.inner(), tmp);
    new_data = file_data(tmp);
  }

  file_delta reverse_delta;
  {
    string tmp;
    invert_xdelta(old_data.inner()(), del.inner()(), tmp);
    reverse_delta = file_delta(tmp, origin::database);
    data old_tmp;
    patch(new_data.inner(), reverse_delta.inner(), old_tmp);
    // We already have the real old data, so compare the
    // reconstruction to that directly instead of hashing
    // the reconstruction and comparing hashes.
    I(old_tmp == old_data.inner());
  }

  transaction_guard guard(*this);
  if (make_reverse_deltas)
    {
      if (!file_or_manifest_base_exists(new_id, "files"))
        {
          imp->schedule_delayed_file(new_id, new_data);
        }
      if (!imp->delta_exists(old_id, new_id, "file_deltas"))
        {
          put_file_delta(old_id, new_id, reverse_delta);
        }
    }
  if (make_forward_deltas)
    {
      if (!imp->delta_exists(new_id, old_id, "file_deltas"))
        {
          put_file_delta(new_id, old_id, del);
        }
    }
  else
    {
      imp->drop(new_id.inner(), "file_deltas");
    }
  if (file_or_manifest_base_exists(old_id, "files"))
    {
      // descendent of a head version replaces the head, therefore old head
      // must be disposed of
      if (delta_exists(old_id.inner(), "file_deltas"))
        imp->drop_or_cancel_file(old_id);
    }
  guard.commit();
}

void
database::get_arbitrary_file_delta(file_id const & src_id,
                                   file_id const & dst_id,
                                   file_delta & del)
{
  delta dtmp;
  // Deltas stored in the database go from base -> id.
  results res;
  query q1("SELECT delta FROM file_deltas "
           "WHERE base = ? AND id = ?");
  imp->fetch(res, one_col, any_rows,
             q1 % blob(src_id.inner()()) % blob(dst_id.inner()()));

  if (!res.empty())
    {
      // Exact hit: a plain delta from src -> dst.
      gzip<delta> del_packed(res[0][0], origin::database);
      decode_gzip(del_packed, dtmp);
      del = file_delta(dtmp);
      return;
    }

  query q2("SELECT delta FROM file_deltas "
           "WHERE base = ? AND id = ?");
  imp->fetch(res, one_col, any_rows,
             q2 % blob(dst_id.inner()()) % blob(src_id.inner()()));

  if (!res.empty())
    {
      // We have a delta from dst -> src; we need to
      // invert this to a delta from src -> dst.
      gzip<delta> del_packed(res[0][0], origin::database);
      decode_gzip(del_packed, dtmp);
      string fwd_delta;
      file_data dst;
      get_file_version(dst_id, dst);
      invert_xdelta(dst.inner()(), dtmp(), fwd_delta);
      del = file_delta(fwd_delta, origin::database);
      return;
    }

  // No deltas of use; just load both versions and diff.
  file_data fd1, fd2;
  get_file_version(src_id, fd1);
  get_file_version(dst_id, fd2);
  diff(fd1.inner(), fd2.inner(), dtmp);
  del = file_delta(dtmp);
}


void
database::get_forward_ancestry(rev_ancestry_map & graph)
{
  // share some storage
  id::symtab id_syms;

  results res;
  graph.clear();
  imp->fetch(res, 2, any_rows,
             query("SELECT parent,child FROM revision_ancestry"));
  for (size_t i = 0; i < res.size(); ++i)
    graph.insert(make_pair(revision_id(res[i][0], origin::database),
                           revision_id(res[i][1], origin::database)));
}

void
database::get_reverse_ancestry(rev_ancestry_map & graph)
{
  // share some storage
  id::symtab id_syms;

  results res;
  graph.clear();
  imp->fetch(res, 2, any_rows,
             query("SELECT child,parent FROM revision_ancestry"));
  for (size_t i = 0; i < res.size(); ++i)
    graph.insert(make_pair(revision_id(res[i][0], origin::database),
                           revision_id(res[i][1], origin::database)));
}

void
database::get_revision_parents(revision_id const & id,
                               set<revision_id> & parents)
{
  I(!null_id(id));
  parent_id_map::iterator i = imp->parent_cache.find(id);
  if (i == imp->parent_cache.end())
    {
      results res;
      parents.clear();
      imp->fetch(res, one_col, any_rows,
                 query("SELECT parent FROM revision_ancestry WHERE child = ?")
                 % blob(id.inner()()));
      for (size_t i = 0; i < res.size(); ++i)
        parents.insert(revision_id(res[i][0], origin::database));

      imp->parent_cache.insert(make_pair(id, parents));
    }
  else
    {
      parents = i->second;
    }
}

void
database::get_revision_children(revision_id const & id,
                                set<revision_id> & children)
{
  results res;
  children.clear();
  imp->fetch(res, one_col, any_rows,
             query("SELECT child FROM revision_ancestry WHERE parent = ?")
        % blob(id.inner()()));
  for (size_t i = 0; i < res.size(); ++i)
    children.insert(revision_id(res[i][0], origin::database));
}

void
database::get_leaves(set<revision_id> & leaves)
{
  results res;
  leaves.clear();
  imp->fetch(res, one_col, any_rows,
             query("SELECT revisions.id FROM revisions "
                   "LEFT JOIN revision_ancestry "
                   "ON revisions.id = revision_ancestry.parent "
                   "WHERE revision_ancestry.child IS null"));
  for (size_t i = 0; i < res.size(); ++i)
    leaves.insert(revision_id(res[i][0], origin::database));
}


void
database::get_revision_manifest(revision_id const & rid,
                               manifest_id & mid)
{
  revision_t rev;
  get_revision(rid, rev);
  mid = rev.new_manifest;
}

void
database::get_common_ancestors(std::set<revision_id> const & revs,
                               std::set<revision_id> & common_ancestors)
{
  set<revision_id> ancestors, all_common_ancestors;
  vector<revision_id> frontier;
  for (set<revision_id>::const_iterator i = revs.begin();
       i != revs.end(); ++i)
    {
      I(revision_exists(*i));
      ancestors.clear();
      ancestors.insert(*i);
      frontier.push_back(*i);
      while (!frontier.empty())
        {
          revision_id rid = frontier.back();
          frontier.pop_back();
          if(!null_id(rid))
            {
              set<revision_id> parents;
              get_revision_parents(rid, parents);
              for (set<revision_id>::const_iterator i = parents.begin();
                   i != parents.end(); ++i)
                {
                  if (ancestors.find(*i) == ancestors.end())
                    {
                      frontier.push_back(*i);
                      ancestors.insert(*i);
                    }
                }
            }
        }
      if (all_common_ancestors.empty())
        all_common_ancestors = ancestors;
      else
        {
          set<revision_id> common;
          set_intersection(ancestors.begin(), ancestors.end(),
                         all_common_ancestors.begin(), all_common_ancestors.end(),
                         inserter(common, common.begin()));
          all_common_ancestors = common;
        }
    }

  for (set<revision_id>::const_iterator i = all_common_ancestors.begin();
       i != all_common_ancestors.end(); ++i)
    {
      // null id's here come from the empty parents of root revisions.
      // these should not be considered as common ancestors and are skipped.
      if (null_id(*i)) continue;
      common_ancestors.insert(*i);
    }
}

bool
database::is_a_ancestor_of_b(revision_id const & ancestor,
                             revision_id const & child)
{
  if (ancestor == child)
    return false;

  rev_height anc_height;
  rev_height child_height;
  get_rev_height(ancestor, anc_height);
  get_rev_height(child, child_height);

  if (anc_height > child_height)
    return false;


  vector<revision_id> todo;
  todo.push_back(ancestor);
  while (!todo.empty())
    {
      revision_id anc = todo.back();
      todo.pop_back();
      set<revision_id> anc_children;
      get_revision_children(anc, anc_children);
      for (set<revision_id>::const_iterator i = anc_children.begin();
           i != anc_children.end(); ++i)
        {
          if (*i == child)
            return true;
          else
            {
              get_rev_height(*i, anc_height);
              if (child_height > anc_height)
                todo.push_back(*i);
            }
        }
    }
  return false;
}

void
database::get_revision(revision_id const & id,
                       revision_t & rev)
{
  revision_data d;
  get_revision(id, d);
  read_revision(d, rev);
}

void
database::get_revision(revision_id const & id,
                       revision_data & dat)
{
  I(!null_id(id));
  results res;
  imp->fetch(res, one_col, one_row,
             query("SELECT data FROM revisions WHERE id = ?")
             % blob(id.inner()()));

  gzip<data> gzdata(res[0][0], origin::database);
  data rdat;
  decode_gzip(gzdata,rdat);

  // verify that we got a revision with the right id
  {
    revision_id tmp;
    calculate_ident(revision_data(rdat), tmp);
    E(id == tmp, origin::database,
      F("revision does not match hash"));
  }

  dat = revision_data(rdat);
}

void
database::get_rev_height(revision_id const & id,
                         rev_height & height)
{
  if (null_id(id))
    {
      height = rev_height::root_height();
      return;
    }

  height_map::const_iterator i = imp->height_cache.find(id);
  if (i == imp->height_cache.end())
    {
      results res;
      imp->fetch(res, one_col, one_row,
                 query("SELECT height FROM heights WHERE revision = ?")
                 % blob(id.inner()()));

      I(res.size() == 1);

      height = rev_height(res[0][0]);
      imp->height_cache.insert(make_pair(id, height));
    }
  else
    {
      height = i->second;
    }

  I(height.valid());
}

void
database::put_rev_height(revision_id const & id,
                         rev_height const & height)
{
  I(!null_id(id));
  I(revision_exists(id));
  I(height.valid());

  imp->height_cache.erase(id);

  imp->execute(query("INSERT INTO heights VALUES(?, ?)")
               % blob(id.inner()())
               % blob(height()));
}

bool
database::has_rev_height(rev_height const & height)
{
  results res;
  imp->fetch(res, one_col, any_rows,
             query("SELECT height FROM heights WHERE height = ?")
             % blob(height()));
  I((res.size() == 1) || (res.empty()));
  return res.size() == 1;
}

void
database::deltify_revision(revision_id const & rid)
{
  transaction_guard guard(*this);
  revision_t rev;
  MM(rev);
  MM(rid);
  get_revision(rid, rev);
  // Make sure that all parent revs have their files replaced with deltas
  // from this rev's files.
  {
    for (edge_map::const_iterator i = rev.edges.begin();
         i != rev.edges.end(); ++i)
      {
        for (map<file_path, pair<file_id, file_id> >::const_iterator
               j = edge_changes(i).deltas_applied.begin();
             j != edge_changes(i).deltas_applied.end(); ++j)
          {
            file_id old_id(delta_entry_src(j));
            file_id new_id(delta_entry_dst(j));
            // if not yet deltified
            if (file_or_manifest_base_exists(old_id, "files") &&
                file_version_exists(new_id))
              {
                file_data old_data;
                file_data new_data;
                get_file_version(old_id, old_data);
                get_file_version(new_id, new_data);
                delta delt;
                diff(old_data.inner(), new_data.inner(), delt);
                file_delta del(delt);
                imp->drop_or_cancel_file(new_id);
                imp->drop(new_id.inner(), "file_deltas");
                put_file_version(old_id, new_id, del);
              }
          }
      }
  }
  guard.commit();
}


bool
database::put_revision(revision_id const & new_id,
                       revision_t const & rev)
{
  MM(new_id);
  MM(rev);

  I(!null_id(new_id));

  if (revision_exists(new_id))
    {
      if (global_sanity.debug_p())
        L(FL("revision '%s' already exists in db") % new_id);
      return false;
    }

  I(rev.made_for == made_for_database);
  rev.check_sane();

  // Phase 1: confirm the revision makes sense, and the required files
  // actually exist
  for (edge_map::const_iterator i = rev.edges.begin();
       i != rev.edges.end(); ++i)
    {
      if (!edge_old_revision(i).inner()().empty()
          && !revision_exists(edge_old_revision(i)))
        {
          W(F("missing prerequisite revision '%s'")
            % edge_old_revision(i));
          W(F("dropping revision '%s'") % new_id);
          return false;
        }

      for (map<file_path, file_id>::const_iterator a
             = edge_changes(i).files_added.begin();
           a != edge_changes(i).files_added.end(); ++a)
        {
          if (! file_version_exists(a->second))
            {
              W(F("missing prerequisite file '%s'") % a->second);
              W(F("dropping revision '%s'") % new_id);
              return false;
            }
        }

      for (map<file_path, pair<file_id, file_id> >::const_iterator d
             = edge_changes(i).deltas_applied.begin();
           d != edge_changes(i).deltas_applied.end(); ++d)
        {
          I(!delta_entry_src(d).inner()().empty());
          I(!delta_entry_dst(d).inner()().empty());

          if (! file_version_exists(delta_entry_src(d)))
            {
              W(F("missing prerequisite file pre-delta '%s'")
                % delta_entry_src(d));
              W(F("dropping revision '%s'") % new_id);
              return false;
            }

          if (! file_version_exists(delta_entry_dst(d)))
            {
              W(F("missing prerequisite file post-delta '%s'")
                % delta_entry_dst(d));
              W(F("dropping revision '%s'") % new_id);
              return false;
            }
        }
    }

  transaction_guard guard(*this);

  // Phase 2: Write the revision data (inside a transaction)

  revision_data d;
  write_revision(rev, d);
  gzip<data> d_packed;
  encode_gzip(d.inner(), d_packed);
  imp->execute(query("INSERT INTO revisions VALUES(?, ?)")
               % blob(new_id.inner()())
               % blob(d_packed()));

  for (edge_map::const_iterator e = rev.edges.begin();
       e != rev.edges.end(); ++e)
    {
      imp->execute(query("INSERT INTO revision_ancestry VALUES(?, ?)")
                   % blob(edge_old_revision(e).inner()())
                   % blob(new_id.inner()()));
    }
  // We don't have to clear out the child's entry in the parent_cache,
  // because the child did not exist before this function was called, so
  // it can't be in the parent_cache already.

  // Phase 3: Construct and write the roster (which also checks the manifest
  // id as it goes), but only if the roster does not already exist in the db
  // (i.e. because it was left over by a kill_rev_locally)
  // FIXME: there is no knowledge yet on speed implications for commands which
  // put a lot of revisions in a row (i.e. tailor or cvs_import)!

  if (!roster_version_exists(new_id))
    {
      put_roster_for_revision(new_id, rev);
    }
  else
    {
      L(FL("roster for revision '%s' already exists in db") % new_id);
    }

  // Phase 4: rewrite any files that need deltas added

  deltify_revision(new_id);

  // Phase 5: determine the revision height

  put_height_for_revision(new_id, rev);

  // Finally, commit.

  guard.commit();
  return true;
}

void
database::put_height_for_revision(revision_id const & new_id,
                                  revision_t const & rev)
{
  I(!null_id(new_id));

  rev_height highest_parent;
  // we always branch off the highest parent ...
  for (edge_map::const_iterator e = rev.edges.begin();
       e != rev.edges.end(); ++e)
    {
      rev_height parent; MM(parent);
      get_rev_height(edge_old_revision(e), parent);
      if (parent > highest_parent)
      {
        highest_parent = parent;
      }
    }

  // ... then find the first unused child
  u32 childnr(0);
  rev_height candidate; MM(candidate);
  while(true)
    {
      candidate = highest_parent.child_height(childnr);
      if (!has_rev_height(candidate))
        {
          break;
        }
      I(childnr < std::numeric_limits<u32>::max());
      ++childnr;
    }
  put_rev_height(new_id, candidate);
}

void
database::put_roster_for_revision(revision_id const & new_id,
                                  revision_t const & rev)
{
  // Construct, the roster, sanity-check the manifest id, and then write it
  // to the db
  shared_ptr<roster_t> ros_writeable(new roster_t); MM(*ros_writeable);
  shared_ptr<marking_map> mm_writeable(new marking_map); MM(*mm_writeable);
  manifest_id roster_manifest_id;
  MM(roster_manifest_id);
  make_roster_for_revision(*this, rev, new_id, *ros_writeable, *mm_writeable);
  calculate_ident(*ros_writeable, roster_manifest_id, false);
  E(rev.new_manifest == roster_manifest_id, rev.made_from,
    F("revision contains incorrect manifest_id"));
  // const'ify the objects, suitable for caching etc.
  roster_t_cp ros = ros_writeable;
  marking_map_cp mm = mm_writeable;
  put_roster(new_id, rev, ros, mm);
}

bool
database::put_revision(revision_id const & new_id,
                       revision_data const & dat)
{
  revision_t rev;
  read_revision(dat, rev);
  return put_revision(new_id, rev);
}


void
database::delete_existing_revs_and_certs()
{
  imp->execute(query("DELETE FROM revisions"));
  imp->execute(query("DELETE FROM revision_ancestry"));
  imp->execute(query("DELETE FROM revision_certs"));
  imp->execute(query("DELETE FROM branch_leaves"));
}

void
database::delete_existing_manifests()
{
  imp->execute(query("DELETE FROM manifests"));
  imp->execute(query("DELETE FROM manifest_deltas"));
}

void
database::delete_existing_rosters()
{
  imp->execute(query("DELETE FROM rosters"));
  imp->execute(query("DELETE FROM roster_deltas"));
  imp->execute(query("DELETE FROM next_roster_node_number"));
}

void
database::delete_existing_heights()
{
  imp->execute(query("DELETE FROM heights"));
}

void
database::delete_existing_branch_leaves()
{
  imp->execute(query("DELETE FROM branch_leaves"));
}

/// Deletes one revision from the local database.
/// @see kill_rev_locally
void
database::delete_existing_rev_and_certs(revision_id const & rid)
{
  transaction_guard guard (*this);

  // Check that the revision exists and doesn't have any children.
  I(revision_exists(rid));
  set<revision_id> children;
  get_revision_children(rid, children);
  I(children.empty());


  L(FL("Killing revision %s locally") % rid);

  // Kill the certs, ancestry, and revision.
  imp->execute(query("DELETE from revision_certs WHERE revision_id = ?")
               % blob(rid.inner()()));
  {
    results res;
    imp->fetch(res, one_col, any_rows,
               query("SELECT branch FROM branch_leaves where revision_id = ?")
               % blob(rid.inner()()));
    for (results::const_iterator i = res.begin(); i != res.end(); ++i)
      {
        recalc_branch_leaves(cert_value((*i)[0], origin::database));
      }
  }
  imp->cert_stamper.note_change();

  imp->execute(query("DELETE from revision_ancestry WHERE child = ?")
               % blob(rid.inner()()));

  imp->execute(query("DELETE from heights WHERE revision = ?")
               % blob(rid.inner()()));

  imp->execute(query("DELETE from revisions WHERE id = ?")
               % blob(rid.inner()()));

  guard.commit();
}

void
database::compute_branch_leaves(cert_value const & branch_name, set<revision_id> & revs)
{
  imp->execute(query("DELETE FROM branch_leaves WHERE branch = ?") % blob(branch_name()));
  get_revisions_with_cert(cert_name("branch"), branch_name, revs);
  erase_ancestors(*this, revs);
}

void
database::recalc_branch_leaves(cert_value const & branch_name)
{
  imp->execute(query("DELETE FROM branch_leaves WHERE branch = ?") % blob(branch_name()));
  set<revision_id> revs;
  compute_branch_leaves(branch_name, revs);
  for (set<revision_id>::const_iterator i = revs.begin(); i != revs.end(); ++i)
    {
      imp->execute(query("INSERT INTO branch_leaves (branch, revision_id) "
                         "VALUES (?, ?)") % blob(branch_name()) % blob((*i).inner()()));
    }
}

/// Deletes all certs referring to a particular branch.
void
database::delete_branch_named(cert_value const & branch)
{
  L(FL("Deleting all references to branch %s") % branch);
  imp->execute(query("DELETE FROM revision_certs WHERE name='branch' AND value =?")
               % blob(branch()));
  imp->execute(query("DELETE FROM branch_leaves WHERE branch = ?")
               % blob(branch()));
  imp->cert_stamper.note_change();
  imp->execute(query("DELETE FROM branch_epochs WHERE branch=?")
               % blob(branch()));
}

/// Deletes all certs referring to a particular tag.
void
database::delete_tag_named(cert_value const & tag)
{
  L(FL("Deleting all references to tag %s") % tag);
  imp->execute(query("DELETE FROM revision_certs WHERE name='tag' AND value =?")
               % blob(tag()));
  imp->cert_stamper.note_change();
}

// crypto key management

void
database::get_key_ids(vector<key_id> & pubkeys)
{
  pubkeys.clear();
  results res;

  imp->fetch(res, one_col, any_rows, query("SELECT id FROM public_keys"));

  for (size_t i = 0; i < res.size(); ++i)
    pubkeys.push_back(key_id(res[i][0], origin::database));
}

void
database_impl::get_keys(string const & table, vector<key_name> & keys)
{
  keys.clear();
  results res;
  fetch(res, one_col, any_rows, query("SELECT id FROM " + table));
  for (size_t i = 0; i < res.size(); ++i)
    keys.push_back(key_name(res[i][0], origin::database));
}

void
database::get_public_keys(vector<key_name> & keys)
{
  imp->get_keys("public_keys", keys);
}

bool
database::public_key_exists(key_id const & hash)
{
  MM(hash);
  results res;
  imp->fetch(res, one_col, any_rows,
             query("SELECT id FROM public_keys WHERE id = ?")
             % blob(hash.inner()()));
  I((res.size() == 1) || (res.empty()));
  if (res.size() == 1)
    return true;
  return false;
}

bool
database::public_key_exists(key_name const & id)
{
  MM(id);
  results res;
  imp->fetch(res, one_col, any_rows,
             query("SELECT id FROM public_keys WHERE name = ?")
             % text(id()));
  I((res.size() == 1) || (res.empty()));
  if (res.size() == 1)
    return true;
  return false;
}

void
database::get_pubkey(key_id const & hash,
                     key_name & id,
                     rsa_pub_key & pub)
{
  MM(hash);
  results res;
  imp->fetch(res, 2, one_row,
             query("SELECT name, keydata FROM public_keys WHERE id = ?")
             % blob(hash.inner()()));
  id = key_name(res[0][0], origin::database);
  pub = rsa_pub_key(res[0][1], origin::database);
}

void
database::get_key(key_id const & pub_id,
                  rsa_pub_key & pub)
{
  MM(pub_id);
  results res;
  imp->fetch(res, one_col, one_row,
             query("SELECT keydata FROM public_keys WHERE id = ?")
             % blob(pub_id.inner()()));
  pub = rsa_pub_key(res[0][0], origin::database);
}

bool
database::put_key(key_name const & pub_id,
                  rsa_pub_key const & pub)
{
  MM(pub_id);
  MM(pub);
  key_id thash;
  key_hash_code(pub_id, pub, thash);

  if (public_key_exists(thash))
    {
      L(FL("skipping existing public key %s") % pub_id);
      return false;
    }

  L(FL("putting public key %s") % pub_id);

  imp->execute(query("INSERT INTO public_keys(id, name, keydata) VALUES(?, ?, ?)")
               % blob(thash.inner()())
               % text(pub_id())
               % blob(pub()));

  return true;
}

void
database::delete_public_key(key_id const & pub_id)
{
  MM(pub_id);
  imp->execute(query("DELETE FROM public_keys WHERE id = ?")
               % blob(pub_id.inner()()));
}

void
database::encrypt_rsa(key_id const & pub_id,
                      string const & plaintext,
                      rsa_oaep_sha_data & ciphertext)
{
  MM(pub_id);
  rsa_pub_key pub;
  get_key(pub_id, pub);

  SecureVector<Botan::byte> pub_block;
  pub_block.set(reinterpret_cast<Botan::byte const *>(pub().data()),
                pub().size());

  shared_ptr<X509_PublicKey> x509_key(Botan::X509::load_key(pub_block));
  shared_ptr<RSA_PublicKey> pub_key
    = shared_dynamic_cast<RSA_PublicKey>(x509_key);
  if (!pub_key)
    throw recoverable_failure(origin::system,
                              "Failed to get RSA encrypting key");

  shared_ptr<PK_Encryptor>
    encryptor(get_pk_encryptor(*pub_key, "EME1(SHA-1)"));

  SecureVector<Botan::byte> ct;

#if BOTAN_VERSION_CODE >= BOTAN_VERSION_CODE_FOR(1,7,7)
  ct = encryptor->encrypt(
          reinterpret_cast<Botan::byte const *>(plaintext.data()),
          plaintext.size(), lazy_rng::get());
#else
  ct = encryptor->encrypt(
          reinterpret_cast<Botan::byte const *>(plaintext.data()),
          plaintext.size());
#endif
  ciphertext = rsa_oaep_sha_data(string(reinterpret_cast<char const *>(ct.begin()),
                                        ct.size()),
                                 origin::database);
}

cert_status
database::check_signature(key_id const & id,
                          string const & alleged_text,
                          rsa_sha1_signature const & signature)
{
  MM(id);
  MM(alleged_text);
  shared_ptr<PK_Verifier> verifier;

  verifier_cache::const_iterator i = imp->verifiers.find(id);
  if (i != imp->verifiers.end())
    verifier = i->second.first;

  else
    {
      rsa_pub_key pub;
      SecureVector<Botan::byte> pub_block;

      if (!public_key_exists(id))
        return cert_unknown;

      get_key(id, pub);
      pub_block.set(reinterpret_cast<Botan::byte const *>(pub().data()),
                    pub().size());

      L(FL("building verifier for %d-byte pub key") % pub_block.size());
      shared_ptr<X509_PublicKey> x509_key(Botan::X509::load_key(pub_block));
      shared_ptr<RSA_PublicKey> pub_key
        = boost::shared_dynamic_cast<RSA_PublicKey>(x509_key);

      E(pub_key, id.inner().made_from,
        F("Failed to get RSA verifying key for %s") % id);

      verifier.reset(get_pk_verifier(*pub_key, "EMSA3(SHA-1)"));

      /* XXX This is ugly. We need to keep the key around
       * as long as the verifier is around, but the shared_ptr will go
       * away after we leave this scope. Hence we store a pair of
       * <verifier,key> so they both exist. */
      imp->verifiers.insert(make_pair(id, make_pair(verifier, pub_key)));
    }

  // check the text+sig against the key
  L(FL("checking %d-byte signature") % signature().size());

  if (verifier->verify_message(
        reinterpret_cast<Botan::byte const*>(alleged_text.data()),
        alleged_text.size(),
        reinterpret_cast<Botan::byte const*>(signature().data()),
        signature().size()))
    return cert_ok;
  else
    return cert_bad;
}

cert_status
database::check_cert(cert const & t)
{
  string signed_text;
  t.signable_text(signed_text);
  return check_signature(t.key, signed_text, t.sig);
}

// cert management

bool
database_impl::cert_exists(cert const & t,
                           string const & table)
{
  results res;
  query q = query("SELECT revision_id FROM " + table + " WHERE revision_id = ? "
                  "AND name = ? "
                  "AND value = ? "
                  "AND keypair_id = ? "
                  "AND signature = ?")
    % blob(t.ident.inner()())
    % text(t.name())
    % blob(t.value())
    % blob(t.key.inner()())
    % blob(t.sig());

  fetch(res, 1, any_rows, q);

  I(res.empty() || res.size() == 1);
  return res.size() == 1;
}

void
database_impl::put_cert(cert const & t,
                        string const & table)
{
  results res;
  fetch(res, 1, one_row,
        query("SELECT name FROM public_keys WHERE id = ?")
        % blob(t.key.inner()()));
  key_name keyname(res[0][0], origin::database);

  id thash;
  t.hash_code(keyname, thash);
  rsa_sha1_signature sig;

  string insert = "INSERT INTO " + table + " VALUES(?, ?, ?, ?, ?, ?)";

  execute(query(insert)
          % blob(thash())
          % blob(t.ident.inner()())
          % text(t.name())
          % blob(t.value())
          % blob(t.key.inner()())
          % blob(t.sig()));
}

void
database_impl::results_to_certs(results const & res,
                                vector<cert> & certs)
{
  certs.clear();
  for (size_t i = 0; i < res.size(); ++i)
    {
      cert t;
      t = cert(revision_id(res[i][0], origin::database),
               cert_name(res[i][1], origin::database),
               cert_value(res[i][2], origin::database),
               key_id(res[i][3], origin::database),
               rsa_sha1_signature(res[i][4], origin::database));
      certs.push_back(t);
    }
}

void
database_impl::results_to_certs(results const & res,
                                vector<pair<id, cert> > & certs)
{
  certs.clear();
  for (size_t i = 0; i < res.size(); ++i)
    {
      cert t;
      t = cert(revision_id(res[i][0], origin::database),
               cert_name(res[i][1], origin::database),
               cert_value(res[i][2], origin::database),
               key_id(res[i][3], origin::database),
               rsa_sha1_signature(res[i][4], origin::database));
      certs.push_back(make_pair(id(res[i][5], origin::database),
                                t));
    }
}

void
database_impl::oldstyle_results_to_certs(results const & res,
                                         vector<cert> & certs)
{
  certs.clear();
  for (size_t i = 0; i < res.size(); ++i)
    {
      revision_id rev_id(res[i][0], origin::database);
      cert_name name(res[i][1], origin::database);
      cert_value value(res[i][2], origin::database);

      key_name k_name(res[i][3], origin::database);
      key_id k_id;
      {
        results key_res;
        query lookup_key("SELECT id FROM public_keys WHERE name = ?");
        fetch(key_res, 1, any_rows, lookup_key % text(k_name()));
        if (key_res.size() == 0)
          break; // no key, cert is bogus
        else if (key_res.size() == 1)
          k_id = key_id(key_res[0][0], origin::database);
        else
          E(false, origin::database,
            F("Your database contains multiple keys named %s") % k_name);
      }

      rsa_sha1_signature sig(res[i][4], origin::database);
      certs.push_back(cert(rev_id, name, value, k_id, sig));
    }
}

void
database_impl::install_functions()
{
#ifdef SUPPORT_SQLITE_BEFORE_3003014
  if (sqlite3_libversion_number() < 3003013)
    I(sqlite3_create_function(sql(), "hex", -1,
                              SQLITE_UTF8, NULL,
                              &sqlite3_hex_fn,
                              NULL, NULL) == 0);
#endif

  // register any functions we're going to use
  I(sqlite3_create_function(sql(), "gunzip", -1,
                           SQLITE_UTF8, NULL,
                           &sqlite3_gunzip_fn,
                           NULL, NULL) == 0);
}

void
database_impl::get_certs(vector<cert> & certs,
                         string const & table)
{
  results res;
  query q("SELECT revision_id, name, value, keypair_id, signature FROM " + table);
  fetch(res, 5, any_rows, q);
  results_to_certs(res, certs);
}


void
database_impl::get_oldstyle_certs(id const & ident,
                                  vector<cert> & certs,
                                  string const & table)
{
  MM(ident);
  results res;
  query q("SELECT id, name, value, keypair, signature FROM " + table +
          " WHERE id = ?");

  fetch(res, 5, any_rows, q % blob(ident()));
  oldstyle_results_to_certs(res, certs);
}

void
database_impl::get_certs(id const & ident,
                         vector<cert> & certs,
                         string const & table)
{
  MM(ident);
  results res;
  query q("SELECT revision_id, name, value, keypair_id, signature FROM " + table +
          " WHERE revision_id = ?");

  fetch(res, 5, any_rows, q % blob(ident()));
  results_to_certs(res, certs);
}

void
database_impl::get_certs(cert_name const & name,
                         vector<cert> & certs,
                         string const & table)
{
  MM(name);
  results res;
  query q("SELECT revision_id, name, value, keypair_id, signature FROM " + table +
          " WHERE name = ?");
  fetch(res, 5, any_rows, q % text(name()));
  results_to_certs(res, certs);
}

void
database_impl::get_oldstyle_certs(cert_name const & name,
                                  vector<cert> & certs,
                                  string const & table)
{
  results res;
  query q("SELECT id, name, value, keypair, signature FROM " + table +
          " WHERE name = ?");
  fetch(res, 5, any_rows, q % text(name()));
  oldstyle_results_to_certs(res, certs);
}

void
database_impl::get_certs(id const & ident,
                         cert_name const & name,
                         vector<cert> & certs,
                         string const & table)
{
  results res;
  query q("SELECT revision_id, name, value, keypair_id, signature FROM " + table +
          " WHERE revision_id = ? AND name = ?");

  fetch(res, 5, any_rows,
        q % blob(ident())
          % text(name()));
  results_to_certs(res, certs);
}

void
database_impl::get_certs(cert_name const & name,
                         cert_value const & val,
                         vector<pair<id, cert> > & certs,
                         string const & table)
{
  results res;
  query q("SELECT revision_id, name, value, keypair_id, signature, hash FROM " + table +
          " WHERE name = ? AND value = ?");

  fetch(res, 6, any_rows,
        q % text(name())
          % blob(val()));
  results_to_certs(res, certs);
}


void
database_impl::get_certs(id const & ident,
                         cert_name const & name,
                         cert_value const & value,
                         vector<cert> & certs,
                         string const & table)
{
  results res;
  query q("SELECT revision_id, name, value, keypair_id, signature FROM " + table +
          " WHERE revision_id = ? AND name = ? AND value = ?");

  fetch(res, 5, any_rows,
        q % blob(ident())
          % text(name())
          % blob(value()));
  results_to_certs(res, certs);
}



bool
database::revision_cert_exists(cert const & cert)
{
  return imp->cert_exists(cert, "revision_certs");
}

bool
database::put_revision_cert(cert const & cert)
{
  if (revision_cert_exists(cert))
    {
      L(FL("revision cert on '%s' already exists in db")
        % cert.ident);
      return false;
    }

  if (!revision_exists(revision_id(cert.ident)))
    {
      W(F("cert revision '%s' does not exist in db")
        % cert.ident);
      W(F("dropping cert"));
      return false;
    }

  imp->put_cert(cert, "revision_certs");

  if (cert.name() == "branch")
    {
      record_as_branch_leaf(cert.value, cert.ident);
    }

  imp->cert_stamper.note_change();
  return true;
}

void
database::record_as_branch_leaf(cert_value const & branch, revision_id const & rev)
{
  set<revision_id> parents;
  get_revision_parents(rev, parents);
  set<revision_id> current_leaves;
  get_branch_leaves(branch, current_leaves);

  set<revision_id>::const_iterator self = current_leaves.find(rev);
  if (self != current_leaves.end())
    return; // already recorded (must be adding a second branch cert)

  bool all_parents_were_leaves = true;
  bool some_ancestor_was_leaf = false;
  for (set<revision_id>::const_iterator p = parents.begin();
       p != parents.end(); ++p)
    {
      set<revision_id>::iterator l = current_leaves.find(*p);
      if (l == current_leaves.end())
        all_parents_were_leaves = false;
      else
        {
          some_ancestor_was_leaf = true;
          imp->execute(query("DELETE FROM branch_leaves "
                             "WHERE branch = ? AND revision_id = ?")
                       % blob(branch()) % blob(l->inner()()));
          current_leaves.erase(l);
        }
    }

  // This check is needed for this case:
  //
  //  r1 (branch1)
  //  |
  //  r2 (branch2)
  //  |
  //  r3 (branch1)

  if (!all_parents_were_leaves)
    {
      for (set<revision_id>::const_iterator r = current_leaves.begin();
           r != current_leaves.end(); ++r)
        {
          if (is_a_ancestor_of_b(*r, rev))
            {
              some_ancestor_was_leaf = true;
              imp->execute(query("DELETE FROM branch_leaves "
                                 "WHERE branch = ? AND revision_id = ?")
                           % blob(branch()) % blob(r->inner()()));
            }
        }
    }

  // are we really a leaf (ie, not an ancestor of an existing leaf)?
  //
  // see tests/branch_leaves_sync_bug for a scenario that requires this.
  if (!some_ancestor_was_leaf)
    {
      bool really_a_leaf = true;
      for (set<revision_id>::const_iterator r = current_leaves.begin();
           r != current_leaves.end(); ++r)
        {
          if (is_a_ancestor_of_b(rev, *r))
            {
              really_a_leaf = false;
              break;
            }
        }
      if (!really_a_leaf)
        return;
    }

  imp->execute(query("INSERT INTO branch_leaves(branch, revision_id) "
                     "VALUES (?, ?)")
               % blob(branch()) % blob(rev.inner()()));
}

outdated_indicator
database::get_revision_cert_nobranch_index(vector< pair<revision_id,
                                           pair<revision_id, key_id> > > & idx)
{
  // share some storage
  id::symtab id_syms;

  results res;
  imp->fetch(res, 3, any_rows,
             query("SELECT hash, revision_id, keypair_id "
                   "FROM revision_certs WHERE name != 'branch'"));

  idx.clear();
  idx.reserve(res.size());
  for (results::const_iterator i = res.begin(); i != res.end(); ++i)
    {
      idx.push_back(make_pair(revision_id((*i)[0], origin::database),
                              make_pair(revision_id((*i)[1], origin::database),
                                        key_id((*i)[2], origin::database))));
    }
  return imp->cert_stamper.get_indicator();
}

outdated_indicator
database::get_revision_certs(vector<cert> & certs)
{
  imp->get_certs(certs, "revision_certs");
  return imp->cert_stamper.get_indicator();
}

outdated_indicator
database::get_revision_certs(cert_name const & name,
                            vector<cert> & certs)
{
  imp->get_certs(name, certs, "revision_certs");
  return imp->cert_stamper.get_indicator();
}

outdated_indicator
database::get_revision_certs(revision_id const & id,
                             cert_name const & name,
                             vector<cert> & certs)
{
  imp->get_certs(id.inner(), name, certs, "revision_certs");
  return imp->cert_stamper.get_indicator();
}

outdated_indicator
database::get_revision_certs(revision_id const & id,
                             cert_name const & name,
                             cert_value const & val,
                             vector<cert> & certs)
{
  imp->get_certs(id.inner(), name, val, certs, "revision_certs");
  return imp->cert_stamper.get_indicator();
}

outdated_indicator
database::get_revisions_with_cert(cert_name const & name,
                                  cert_value const & val,
                                  set<revision_id> & revisions)
{
  revisions.clear();
  results res;
  query q("SELECT revision_id FROM revision_certs WHERE name = ? AND value = ?");
  imp->fetch(res, one_col, any_rows, q % text(name()) % blob(val()));
  for (results::const_iterator i = res.begin(); i != res.end(); ++i)
    revisions.insert(revision_id((*i)[0], origin::database));
  return imp->cert_stamper.get_indicator();
}

outdated_indicator
database::get_branch_leaves(cert_value const & value,
                            set<revision_id> & revisions)
{
  revisions.clear();
  results res;
  query q("SELECT revision_id FROM branch_leaves WHERE branch = ?");
  imp->fetch(res, one_col, any_rows, q % blob(value()));
  for (results::const_iterator i = res.begin(); i != res.end(); ++i)
    revisions.insert(revision_id((*i)[0], origin::database));
  return imp->cert_stamper.get_indicator();
}

outdated_indicator
database::get_revision_certs(cert_name const & name,
                             cert_value const & val,
                             vector<pair<id, cert> > & certs)
{
  imp->get_certs(name, val, certs, "revision_certs");
  return imp->cert_stamper.get_indicator();
}

outdated_indicator
database::get_revision_certs(revision_id const & id,
                             vector<cert> & certs)
{
  imp->get_certs(id.inner(), certs, "revision_certs");
  return imp->cert_stamper.get_indicator();
}

outdated_indicator
database::get_revision_certs(revision_id const & ident,
                             vector<id> & ids)
{
  results res;
  imp->fetch(res, one_col, any_rows,
             query("SELECT hash "
                   "FROM revision_certs "
                   "WHERE revision_id = ?")
             % blob(ident.inner()()));
  ids.clear();
  for (size_t i = 0; i < res.size(); ++i)
    ids.push_back(id(res[i][0], origin::database));
  return imp->cert_stamper.get_indicator();
}

void
database::get_revision_cert(id const & hash,
                            cert & c)
{
  results res;
  vector<cert> certs;
  imp->fetch(res, 5, one_row,
             query("SELECT revision_id, name, value, keypair_id, signature "
                   "FROM revision_certs "
                   "WHERE hash = ?")
             % blob(hash()));
  imp->results_to_certs(res, certs);
  I(certs.size() == 1);
  c = certs[0];
}

bool
database::revision_cert_exists(revision_id const & hash)
{
  results res;
  vector<cert> certs;
  imp->fetch(res, one_col, any_rows,
             query("SELECT revision_id "
                   "FROM revision_certs "
                   "WHERE hash = ?")
             % blob(hash.inner()()));
  I(res.empty() || res.size() == 1);
  return (res.size() == 1);
}

// FIXME: the bogus-cert family of functions is ridiculous
// and needs to be replaced, or at least factored.
namespace {
  struct trust_value
  {
    set<key_id> good_sigs;
    set<key_id> bad_sigs;
    set<key_id> unknown_sigs;
  };

  // returns *one* of each trusted cert key/value
  // if two keys signed the same thing, we get two certs as input and
  // just pick one (assuming neither is invalid) to use in the output
  void
  erase_bogus_certs_internal(vector<cert> & certs,
                             database & db,
                             database::cert_trust_checker const & checker)
  {
    // sorry, this is a crazy data structure
    typedef tuple<id, cert_name, cert_value> trust_key;
    typedef map< trust_key, trust_value > trust_map;
    trust_map trust;

    for (vector<cert>::iterator i = certs.begin(); i != certs.end(); ++i)
      {
        trust_key key = trust_key(i->ident.inner(),
                                  i->name,
                                  i->value);
        trust_value & value = trust[key];
        switch (db.check_cert(*i))
          {
          case cert_ok:
            value.good_sigs.insert(i->key);
            break;
          case cert_bad:
            value.bad_sigs.insert(i->key);
            break;
          case cert_unknown:
            value.unknown_sigs.insert(i->key);
            break;
          }
      }

    certs.clear();

    for (trust_map::const_iterator i = trust.begin();
         i != trust.end(); ++i)
      {
        cert out(typecast_vocab<revision_id>(get<0>(i->first)),
                 get<1>(i->first), get<2>(i->first), key_id());
        if (!i->second.good_sigs.empty() &&
            checker(i->second.good_sigs,
                    get<0>(i->first),
                    get<1>(i->first),
                    get<2>(i->first)))
          {
            L(FL("trust function liked %d signers of %s cert on revision %s")
              % i->second.good_sigs.size()
              % get<1>(i->first)
              % get<0>(i->first));
            out.key = *i->second.good_sigs.begin();
            certs.push_back(out);
          }
        else
          {
            string txt;
            out.signable_text(txt);
            for (set<key_id>::const_iterator b = i->second.bad_sigs.begin();
                 b != i->second.bad_sigs.end(); ++b)
              {
                W(F("ignoring bad signature by '%s' on '%s'") % *b % txt);
              }
            for (set<key_id>::const_iterator u = i->second.unknown_sigs.begin();
                 u != i->second.unknown_sigs.end(); ++u)
              {
                W(F("ignoring unknown signature by '%s' on '%s'") % *u % txt);
              }
            W(F("trust function disliked %d signers of %s cert on revision %s")
              % i->second.good_sigs.size()
              % get<1>(i->first)
              % get<0>(i->first));
          }
      }
  }
  // the lua hook wants key_identity_info, but all that's been
  // pulled from the certs is key_id. So this is needed to translate.
  // use pointers for project and lua so bind() doesn't make copies
  bool check_revision_cert_trust(project_t const * const project,
                                 lua_hooks * const lua,
                                 set<key_id> const & signers,
                                 id const & hash,
                                 cert_name const & name,
                                 cert_value const & value)
  {
    set<key_identity_info> signer_identities;
    for (set<key_id>::const_iterator i = signers.begin();
         i != signers.end(); ++i)
      {
        key_identity_info identity;
        identity.id = *i;
<<<<<<< HEAD
        project->complete_key_identity(*lua, branch_name(), identity);
=======
        project->complete_key_identity_from_id(*lua, identity);
>>>>>>> 6265d7db
        signer_identities.insert(identity);
      }

    return lua->hook_get_revision_cert_trust(signer_identities,
                                             hash, name, value);
  }
  // and the lua hook for manifest trust checking wants a key_name
  bool check_manifest_cert_trust(database * const db,
                                 lua_hooks * const lua,
                                 set<key_id> const & signers,
                                 id const & hash,
                                 cert_name const & name,
                                 cert_value const & value)
  {
    set<key_name> signer_names;
    for (set<key_id>::const_iterator i = signers.begin();
         i != signers.end(); ++i)
      {
        key_name name;
        rsa_pub_key pub;
        db->get_pubkey(*i, name, pub);
        signer_names.insert(name);
      }

    return lua->hook_get_manifest_cert_trust(signer_names,
                                             hash, name, value);
  }
} // anonymous namespace

void
database::erase_bogus_certs(project_t const & project, vector<cert> & certs)
{
  erase_bogus_certs_internal(certs, *this,
                             boost::bind(&check_revision_cert_trust,
                                         &project, &this->lua, _1, _2, _3, _4));
}
void
database::erase_bogus_certs(vector<cert> & certs,
                            database::cert_trust_checker const & checker)
{
  erase_bogus_certs_internal(certs, *this, checker);
}

// These are only used by migration from old manifest-style ancestry, so we
// don't much worry that they are not perfectly typesafe.  Also, we know
// that the callers want bogus certs erased.

void
database::get_manifest_certs(manifest_id const & id, std::vector<cert> & certs)
{
  imp->get_oldstyle_certs(id.inner(), certs, "manifest_certs");
  erase_bogus_certs_internal(certs, *this,
                             boost::bind(&check_manifest_cert_trust,
                                         this, &this->lua, _1, _2, _3, _4));
}

void
database::get_manifest_certs(cert_name const & name, std::vector<cert> & certs)
{
  imp->get_oldstyle_certs(name, certs, "manifest_certs");
  erase_bogus_certs_internal(certs, *this,
                             boost::bind(&check_manifest_cert_trust,
                                         this, &this->lua, _1, _2, _3, _4));
}

// completions
void
database_impl::add_prefix_matching_constraint(string const & colname,
                                              string const & prefix,
                                              query & q)
{
  L(FL("add_prefix_matching_constraint for '%s'") % prefix);

  if (prefix.empty())
    q.sql_cmd += "1";  // always true
  else if (prefix.size() > constants::idlen)
    q.sql_cmd += "0"; // always false
  else
    {
      string lower_hex = prefix;
      if (lower_hex.size() < constants::idlen)
        lower_hex.append(constants::idlen - lower_hex.size(), '0');
      string lower_bound = decode_hexenc(lower_hex, origin::internal);

      string upper_hex = prefix;
      if (upper_hex.size() < constants::idlen)
        upper_hex.append(constants::idlen - upper_hex.size(), 'f');
      string upper_bound = decode_hexenc(upper_hex, origin::internal);

      if (global_sanity.debug_p())
        L(FL("prefix_matcher: lower bound ('%s') and upper bound ('%s')")
          % encode_hexenc(lower_bound, origin::internal)
          % encode_hexenc(upper_bound, origin::internal));

      q.sql_cmd += colname + " BETWEEN ? AND ?";
      q.args.push_back(blob(lower_bound));
      q.args.push_back(blob(upper_bound));
    }
}

void
database::complete(string const & partial,
                   set<revision_id> & completions)
{
  results res;
  completions.clear();
  query q("SELECT id FROM revisions WHERE ");

  imp->add_prefix_matching_constraint("id", partial, q);
  imp->fetch(res, 1, any_rows, q);

  for (size_t i = 0; i < res.size(); ++i)
    completions.insert(revision_id(res[i][0], origin::database));
}


void
database::complete(string const & partial,
                   set<file_id> & completions)
{
  results res;
  completions.clear();

  query q("SELECT id FROM files WHERE ");
  imp->add_prefix_matching_constraint("id", partial, q);
  imp->fetch(res, 1, any_rows, q);

  for (size_t i = 0; i < res.size(); ++i)
    completions.insert(file_id(res[i][0], origin::database));

  res.clear();

  q = query("SELECT id FROM file_deltas WHERE ");
  imp->add_prefix_matching_constraint("id", partial, q);
  imp->fetch(res, 1, any_rows, q);

  for (size_t i = 0; i < res.size(); ++i)
    completions.insert(file_id(res[i][0], origin::database));
}

void
database::complete(string const & partial,
                   set< pair<key_id, utf8 > > & completions)
{
  results res;
  completions.clear();
  query q("SELECT id, name FROM public_keys WHERE ");

  imp->add_prefix_matching_constraint("id", partial, q);
  imp->fetch(res, 2, any_rows, q);

  for (size_t i = 0; i < res.size(); ++i)
    completions.insert(make_pair(key_id(res[i][0], origin::database),
                                 utf8(res[i][1], origin::database)));
}

// revision selectors

void
database::select_parent(string const & partial,
                        set<revision_id> & completions)
{
  results res;
  completions.clear();

  query q("SELECT DISTINCT parent FROM revision_ancestry WHERE ");
  imp->add_prefix_matching_constraint("child", partial, q);
  imp->fetch(res, 1, any_rows, q);

  for (size_t i = 0; i < res.size(); ++i)
    completions.insert(revision_id(res[i][0], origin::database));
}

void
database::select_cert(string const & certname,
                      set<revision_id> & completions)
{
  results res;
  completions.clear();

  imp->fetch(res, 1, any_rows,
             query("SELECT DISTINCT revision_id FROM revision_certs WHERE name = ?")
             % text(certname));

  for (size_t i = 0; i < res.size(); ++i)
    completions.insert(revision_id(res[i][0], origin::database));
}

void
database::select_cert(string const & certname, string const & certvalue,
                      set<revision_id> & completions)
{
  results res;
  completions.clear();

  imp->fetch(res, 1, any_rows,
             query("SELECT DISTINCT revision_id FROM revision_certs"
                   " WHERE name = ? AND CAST(value AS TEXT) GLOB ?")
             % text(certname) % text(certvalue));

  for (size_t i = 0; i < res.size(); ++i)
    completions.insert(revision_id(res[i][0], origin::database));
}

void
database::select_author_tag_or_branch(string const & partial,
                                      set<revision_id> & completions)
{
  results res;
  completions.clear();

  string pattern = partial + "*";

  imp->fetch(res, 1, any_rows,
             query("SELECT DISTINCT revision_id FROM revision_certs"
                   " WHERE (name=? OR name=? OR name=?)"
                   " AND CAST(value AS TEXT) GLOB ?")
             % text(author_cert_name()) % text(tag_cert_name())
             % text(branch_cert_name()) % text(pattern));

  for (size_t i = 0; i < res.size(); ++i)
    completions.insert(revision_id(res[i][0], origin::database));
}

void
database::select_date(string const & date, string const & comparison,
                      set<revision_id> & completions)
{
  results res;
  completions.clear();

  query q;
  q.sql_cmd = ("SELECT DISTINCT revision_id FROM revision_certs "
               "WHERE name = ? AND CAST(value AS TEXT) ");
  q.sql_cmd += comparison;
  q.sql_cmd += " ?";

  imp->fetch(res, 1, any_rows,
             q % text(date_cert_name()) % text(date));
  for (size_t i = 0; i < res.size(); ++i)
    completions.insert(revision_id(res[i][0], origin::database));
}

// epochs

void
database::get_epochs(map<branch_uid, epoch_data> & epochs)
{
  epochs.clear();
  results res;
  imp->fetch(res, 2, any_rows, query("SELECT branch, epoch FROM branch_epochs"));
  for (results::const_iterator i = res.begin(); i != res.end(); ++i)
    {
      branch_uid decoded(idx(*i, 0), origin::database);
      I(epochs.find(decoded) == epochs.end());
      epochs.insert(make_pair(decoded,
                              epoch_data(idx(*i, 1),
                                         origin::database)));
    }
}

void
database::get_epoch(epoch_id const & eid,
                    branch_uid & branch, epoch_data & epo)
{
  I(epoch_exists(eid));
  results res;
  imp->fetch(res, 2, any_rows,
             query("SELECT branch, epoch FROM branch_epochs"
                   " WHERE hash = ?")
             % blob(eid.inner()()));
  I(res.size() == 1);
  branch = branch_uid(idx(idx(res, 0), 0), origin::database);
  epo = epoch_data(idx(idx(res, 0), 1), origin::database);
}

bool
database::epoch_exists(epoch_id const & eid)
{
  results res;
  imp->fetch(res, one_col, any_rows,
             query("SELECT hash FROM branch_epochs WHERE hash = ?")
             % blob(eid.inner()()));
  I(res.size() == 1 || res.empty());
  return res.size() == 1;
}

void
database::set_epoch(branch_uid const & branch, epoch_data const & epo)
{
  epoch_id eid;
  epoch_hash_code(branch, epo, eid);
  I(epo.inner()().size() == constants::epochlen_bytes);
  imp->execute(query("INSERT OR REPLACE INTO branch_epochs VALUES(?, ?, ?)")
               % blob(eid.inner()())
               % blob(branch())
               % blob(epo.inner()()));
}

void
database::clear_epoch(branch_uid const & branch)
{
  imp->execute(query("DELETE FROM branch_epochs WHERE branch = ?")
               % blob(branch()));
}

bool
database::check_integrity()
{
  results res;
  imp->fetch(res, one_col, any_rows, query("PRAGMA integrity_check"));
  I(res.size() == 1);
  I(res[0].size() == 1);

  return res[0][0] == "ok";
}

// vars

void
database::get_vars(map<var_key, var_value> & vars)
{
  vars.clear();
  results res;
  imp->fetch(res, 3, any_rows, query("SELECT domain, name, value FROM db_vars"));
  for (results::const_iterator i = res.begin(); i != res.end(); ++i)
    {
      var_domain domain(idx(*i, 0), origin::database);
      var_name name(idx(*i, 1), origin::database);
      var_value value(idx(*i, 2), origin::database);
      I(vars.find(make_pair(domain, name)) == vars.end());
      vars.insert(make_pair(make_pair(domain, name), value));
    }
}

void
database::get_var(var_key const & key, var_value & value)
{
  // FIXME: sillyly inefficient.  Doesn't really matter, though.
  map<var_key, var_value> vars;
  get_vars(vars);
  map<var_key, var_value>::const_iterator i = vars.find(key);
  I(i != vars.end());
  value = i->second;
}

bool
database::var_exists(var_key const & key)
{
  // FIXME: sillyly inefficient.  Doesn't really matter, though.
  map<var_key, var_value> vars;
  get_vars(vars);
  map<var_key, var_value>::const_iterator i = vars.find(key);
  return i != vars.end();
}

void
database::set_var(var_key const & key, var_value const & value)
{
  imp->execute(query("INSERT OR REPLACE INTO db_vars VALUES(?, ?, ?)")
               % text(key.first())
               % blob(key.second())
               % blob(value()));
}

void
database::clear_var(var_key const & key)
{
  imp->execute(query("DELETE FROM db_vars WHERE domain = ? AND name = ?")
               % text(key.first())
               % blob(key.second()));
}

#define KNOWN_WORKSPACES_KEY                        \
  var_key(make_pair(                                \
    var_domain("database", origin::internal),       \
    var_name("known-workspaces", origin::internal)  \
  ))

void
database::register_workspace(system_path const & workspace)
{
  var_value val;
  if (var_exists(KNOWN_WORKSPACES_KEY))
    get_var(KNOWN_WORKSPACES_KEY, val);

  vector<string> workspaces;
  split_into_lines(val(), workspaces);

  vector<string>::iterator pos =
    find(workspaces.begin(),
         workspaces.end(),
         workspace.as_internal());
  if (pos == workspaces.end())
    workspaces.push_back(workspace.as_internal());

  string ws;
  join_lines(workspaces, ws);

  set_var(KNOWN_WORKSPACES_KEY, var_value(ws, origin::internal));
}

void
database::unregister_workspace(system_path const & workspace)
{
  if (var_exists(KNOWN_WORKSPACES_KEY))
    {
      var_value val;
      get_var(KNOWN_WORKSPACES_KEY, val);

      vector<string> workspaces;
      split_into_lines(val(), workspaces);

      vector<string>::iterator pos =
        find(workspaces.begin(),
             workspaces.end(),
             workspace.as_internal());
      if (pos != workspaces.end())
        workspaces.erase(pos);

      string ws;
      join_lines(workspaces, ws);

      set_var(KNOWN_WORKSPACES_KEY, var_value(ws, origin::internal));
    }
}

void
database::get_registered_workspaces(vector<system_path> & workspaces)
{
  if (var_exists(KNOWN_WORKSPACES_KEY))
    {
      var_value val;
      get_var(KNOWN_WORKSPACES_KEY, val);

      vector<string> paths;
      split_into_lines(val(), paths);

      for (vector<string>::const_iterator i = paths.begin();
           i != paths.end(); ++i)
        {
          system_path workspace_path(*i, origin::database);
          workspaces.push_back(workspace_path);
        }
    }
}

void
database::set_registered_workspaces(vector<system_path> const & workspaces)
{
  vector<string> paths;
  for (vector<system_path>::const_iterator i = workspaces.begin();
       i != workspaces.end(); ++i)
    {
      paths.push_back((*i).as_internal());
    }

  string ws;
  join_lines(paths, ws);
  set_var(KNOWN_WORKSPACES_KEY, var_value(ws, origin::internal));
}

#undef KNOWN_WORKSPACES_KEY

// branches

outdated_indicator
database::get_branches(vector<string> & names)
{
    results res;
    query q("SELECT DISTINCT branch FROM branch_leaves");
    string cert_name = "branch";
    imp->fetch(res, one_col, any_rows, q);
    for (size_t i = 0; i < res.size(); ++i)
      {
        names.push_back(res[i][0]);
      }
    return imp->cert_stamper.get_indicator();
}

outdated_indicator
database::get_branches(globish const & glob,
                       vector<string> & names)
{
    results res;
    query q("SELECT DISTINCT value FROM revision_certs WHERE name = ?");
    string cert_name = "branch";
    imp->fetch(res, one_col, any_rows, q % text(cert_name));
    for (size_t i = 0; i < res.size(); ++i)
      {
        if (glob.matches(res[i][0]))
          names.push_back(res[i][0]);
      }
    return imp->cert_stamper.get_indicator();
}

void
database::get_roster(revision_id const & rev_id,
                     roster_t & roster)
{
  marking_map mm;
  get_roster(rev_id, roster, mm);
}

void
database::get_roster(revision_id const & rev_id,
                     roster_t & roster,
                     marking_map & marking)
{
  if (rev_id.inner()().empty())
    {
      roster = roster_t();
      marking = marking_map();
      return;
    }

  cached_roster cr;
  get_roster(rev_id, cr);
  roster = *cr.first;
  marking = *cr.second;
}

void
database::get_roster(revision_id const & rev_id, cached_roster & cr)
{
  get_roster_version(rev_id, cr);
  I(cr.first);
  I(cr.second);
}

void
database::put_roster(revision_id const & rev_id,
                     revision_t const & rev,
                     roster_t_cp const & roster,
                     marking_map_cp const & marking)
{
  I(roster);
  I(marking);
  MM(rev_id);

  transaction_guard guard(*this);

  // Our task is to add this roster, and deltify all the incoming edges (if
  // they aren't already).

  imp->roster_cache.insert_dirty(rev_id, make_pair(roster, marking));

  // Now do what deltify would do if we bothered
  size_t num_edges = rev.edges.size();
  for (edge_map::const_iterator i = rev.edges.begin();
       i != rev.edges.end(); ++i)
    {
      revision_id old_rev = edge_old_revision(*i);
      if (null_id(old_rev))
        continue;
      if (imp->roster_base_stored(old_rev))
        {
          cached_roster cr;
          get_roster_version(old_rev, cr);
          roster_delta reverse_delta;
          cset const & changes = edge_changes(i);
          delta_rosters(*roster, *marking,
                        *(cr.first), *(cr.second),
                        reverse_delta,
                        num_edges > 1 ? 0 : &changes);
          if (imp->roster_cache.exists(old_rev))
            imp->roster_cache.mark_clean(old_rev);
          imp->drop(old_rev.inner(), "rosters");
          imp->put_roster_delta(old_rev, rev_id, reverse_delta);
        }
    }
  guard.commit();
}

// for get_uncommon_ancestors
struct rev_height_graph : rev_graph
{
  rev_height_graph(database & db) : db(db) {}
  virtual void get_parents(revision_id const & rev, set<revision_id> & parents) const
  {
    db.get_revision_parents(rev, parents);
  }
  virtual void get_children(revision_id const & rev, set<revision_id> & parents) const
  {
    // not required
    I(false);
  }
  virtual void get_height(revision_id const & rev, rev_height & h) const
  {
    db.get_rev_height(rev, h);
  }

  database & db;
};

void
database::get_uncommon_ancestors(revision_id const & a,
                                 revision_id const & b,
                                 set<revision_id> & a_uncommon_ancs,
                                 set<revision_id> & b_uncommon_ancs)
{

  rev_height_graph graph(*this);
  ::get_uncommon_ancestors(a, b, graph, a_uncommon_ancs, b_uncommon_ancs);
}

node_id
database::next_node_id()
{
  transaction_guard guard(*this);
  results res;

  // We implement this as a fixed db var.
  imp->fetch(res, one_col, any_rows,
             query("SELECT node FROM next_roster_node_number"));

  u64 n = 1;
  if (res.empty())
    {
      imp->execute(query("INSERT INTO next_roster_node_number VALUES(1)"));
    }
  else
    {
      I(res.size() == 1);
      n = lexical_cast<u64>(res[0][0]);
      ++n;
      imp->execute(query("UPDATE next_roster_node_number SET node = ?")
                   % text(lexical_cast<string>(n)));
    }
  guard.commit();
  return static_cast<node_id>(n);
}

void
database_impl::check_filename()
{
  E(!filename.empty(), origin::user, F("no database specified"));
}


void
database_impl::check_db_exists()
{
  switch (get_path_status(filename))
    {
    case path::file:
      return;

    case path::nonexistent:
      E(false, origin::user, F("database %s does not exist") % filename);

    case path::directory:
      if (directory_is_workspace(filename))
        {
          options opts;
          workspace::get_options(filename, opts);
          E(opts.dbname.as_internal().empty(), origin::user,
            F("%s is a workspace, not a database\n"
              "(did you mean %s?)") % filename % opts.dbname);
        }
      E(false, origin::user,
        F("%s is a directory, not a database") % filename);
    }
}

void
database_impl::check_db_nonexistent()
{
  require_path_is_nonexistent(filename,
                              F("database %s already exists")
                              % filename);

  system_path journal(filename.as_internal() + "-journal", origin::internal);
  require_path_is_nonexistent(journal,
                              F("existing (possibly stale) journal file '%s' "
                                "has same stem as new database '%s'\n"
                                "cancelling database creation")
                              % journal % filename);

}

void
database_impl::open()
{
  I(!__sql);

  string to_open;
  if (type == memory_db)
    to_open = memory_db_identifier;
  else
    {
      system_path base_dir = filename.dirname();
      if (!directory_exists(base_dir))
        mkdir_p(base_dir);
      to_open = filename.as_external();
    }

  if (sqlite3_open(to_open.c_str(), &__sql) == SQLITE_NOMEM)
    throw std::bad_alloc();

  I(__sql);
  assert_sqlite3_ok(__sql);
}

void
database_impl::close()
{
  I(__sql);

  sqlite3_close(__sql);
  __sql = 0;

  I(!__sql);
}

// transaction guards

conditional_transaction_guard::~conditional_transaction_guard()
{
  if (!acquired)
    return;
  if (committed)
    db.imp->commit_transaction();
  else
    db.imp->rollback_transaction();
}

void
conditional_transaction_guard::acquire()
{
  I(!acquired);
  acquired = true;
  db.imp->begin_transaction(exclusive);
}

void
conditional_transaction_guard::do_checkpoint()
{
  I(acquired);
  db.imp->commit_transaction();
  db.imp->begin_transaction(exclusive);
  checkpointed_calls = 0;
  checkpointed_bytes = 0;
}

void
conditional_transaction_guard::maybe_checkpoint(size_t nbytes)
{
  I(acquired);
  checkpointed_calls += 1;
  checkpointed_bytes += nbytes;
  if (checkpointed_calls >= checkpoint_batch_size
      || checkpointed_bytes >= checkpoint_batch_bytes)
    do_checkpoint();
}

void
conditional_transaction_guard::commit()
{
  I(acquired);
  committed = true;
}

void
database_path_helper::get_database_path(options const & opts, system_path & path)
{
  if (!opts.dbname_given ||
      (opts.dbname.as_internal().empty() &&
       opts.dbname_alias.empty()))
    {
      L(FL("no database option given or options empty"));
      return;
    }

  if (opts.dbname_type == unmanaged_db)
    {
      path = opts.dbname;
      return;
    }

  if (opts.dbname_type == memory_db)
    {
      return;
    }

  I(opts.dbname_type == managed_db);

  path_component basename;
  validate_and_clean_alias(opts.dbname_alias, basename);

  vector<system_path> candidates;
  vector<system_path> search_paths;

  E(lua.hook_get_default_database_locations(search_paths) && search_paths.size() > 0,
    origin::user, F("could not query default database locations"));

  for (vector<system_path>::const_iterator i = search_paths.begin();
     i != search_paths.end(); ++i)
    {
      if (file_exists((*i) / basename))
        {
          candidates.push_back((*i) / basename);
          continue;
        }
    }

  MM(candidates);

  // if we did not found the database anywhere, use the first
  // available default path to possible save it there
  if (candidates.size() == 0)
    {
      path = (*search_paths.begin()) / basename;
      L(FL("no path expansions found for '%s', using '%s'")
          % opts.dbname_alias % path);
      return;
    }

  if (candidates.size() == 1)
    {
      path = (*candidates.begin());
      L(FL("one path expansion found for '%s': '%s'")
          % opts.dbname_alias % path);
      return;
    }

  if (candidates.size() > 1)
    {
      string err =
        (F("the database alias '%s' has multiple ambiguous expansions:")
         % opts.dbname_alias).str();

      for (vector<system_path>::const_iterator i = candidates.begin();
           i != candidates.end(); ++i)
        err += ("\n  " + (*i).as_internal());

      E(false, origin::user, i18n_format(err));
    }
}

void
database_path_helper::maybe_set_default_alias(options & opts)
{
  if (opts.dbname_given && (
       !opts.dbname.as_internal().empty() ||
       !opts.dbname_alias.empty()))
    {
      return;
    }

  string alias;
  E(lua.hook_get_default_database_alias(alias) && !alias.empty(),
    origin::user, F("could not query default database alias"));

  opts.dbname_given = true;
  opts.dbname_alias = alias;
  opts.dbname_type = managed_db;
}

void
database_path_helper::validate_and_clean_alias(string const & alias, path_component & pc)
{
  E(alias.find(':') == 0, origin::system,
    F("invalid database alias '%s': does not start with a colon") % alias);

  string pure_alias = alias.substr(1);
  E(pure_alias.size() > 0, origin::system,
    F("invalid database alias '%s': must not be empty") % alias);

  size_t pos = pure_alias.rfind('.');
  if (pos == string::npos || pure_alias.substr(pos + 1) != "mtn")
    pure_alias += ".mtn";

  try
    {
      pc = path_component(pure_alias, origin::system);
    }
  catch (...)
    {
      E(false, origin::system,
        F("invalid database alias '%s': does contain invalid characters") % alias);
    }
}

// Local Variables:
// mode: C++
// fill-column: 76
// c-file-style: "gnu"
// indent-tabs-mode: nil
// End:
// vim: et:sw=2:sts=2:ts=2:cino=>2s,{s,\:s,+s,t0,g0,^-2,e-2,n-2,p2s,(0,=s:<|MERGE_RESOLUTION|>--- conflicted
+++ resolved
@@ -3949,11 +3949,7 @@
       {
         key_identity_info identity;
         identity.id = *i;
-<<<<<<< HEAD
-        project->complete_key_identity(*lua, branch_name(), identity);
-=======
-        project->complete_key_identity_from_id(*lua, identity);
->>>>>>> 6265d7db
+        project->complete_key_identity_from_id(*lua, branch_name(), identity);
         signer_identities.insert(identity);
       }
 
