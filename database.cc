--- conflicted
+++ resolved
@@ -1,3998 +1,3990 @@
-// Copyright (C) 2002 Graydon Hoare <graydon@pobox.com>
-//
-// This program is made available under the GNU GPL version 2.0 or
-// greater. See the accompanying file COPYING for details.
-//
-// This program is distributed WITHOUT ANY WARRANTY; without even the
-// implied warranty of MERCHANTABILITY or FITNESS FOR A PARTICULAR
-// PURPOSE.
-
-#include "base.hh"
-#include <algorithm>
-#include <deque>
-#include <fstream>
-#include <iterator>
-#include <list>
-#include <numeric>
-#include <set>
-#include <sstream>
-#include "vector.hh"
-
-#include <string.h>
-
-#include <boost/shared_ptr.hpp>
-#include "lexical_cast.hh"
-
-#include "sqlite/sqlite3.h"
-
-#include "app_state.hh"
-#include "cert.hh"
-#include "cleanup.hh"
-#include "constants.hh"
-#include "dates.hh"
-#include "database.hh"
-#include "hash_map.hh"
-#include "keys.hh"
-#include "platform-wrapped.hh"
-#include "revision.hh"
-#include "safe_map.hh"
-#include "sanity.hh"
-#include "schema_migration.hh"
-#include "transforms.hh"
-#include "ui.hh"
-#include "vocab.hh"
-#include "vocab_cast.hh"
-#include "xdelta.hh"
-#include "epoch.hh"
-#include "graph.hh"
-#include "roster.hh"
-#include "roster_delta.hh"
-#include "rev_height.hh"
-#include "vocab_hash.hh"
-#include "globish.hh"
-#include "work.hh"
-#include "lua_hooks.hh"
-#include "outdated_indicator.hh"
-#include "lru_writeback_cache.hh"
-
-#include "botan/botan.h"
-#include "botan/rsa.h"
-#include "botan/keypair.h"
-#include "botan/pem.h"
-
-// defined in schema.c, generated from schema.sql:
-extern char const schema_constant[];
-
-// this file defines a public, typed interface to the database.
-// the database class encapsulates all knowledge about sqlite,
-// the schema, and all SQL statements used to access the schema.
-//
-// see file schema.sql for the text of the schema.
-
-using std::deque;
-using std::istream;
-using std::ifstream;
-using std::make_pair;
-using std::map;
-using std::multimap;
-using std::ostream;
-using std::pair;
-using std::set;
-using std::string;
-using std::vector;
-using std::accumulate;
-
-using boost::shared_ptr;
-using boost::shared_dynamic_cast;
-using boost::lexical_cast;
-
-using Botan::PK_Encryptor;
-using Botan::PK_Verifier;
-using Botan::SecureVector;
-using Botan::X509_PublicKey;
-using Botan::RSA_PublicKey;
-
-int const one_row = 1;
-int const one_col = 1;
-int const any_rows = -1;
-int const any_cols = -1;
-
-namespace
-{
-  struct query_param
-  {
-    enum arg_type { text, blob };
-    arg_type type;
-    string data;
-  };
-
-  query_param
-  text(string const & txt)
-  {
-    query_param q = {
-      query_param::text,
-      txt,
-    };
-    return q;
-  }
-
-  query_param
-  blob(string const & blb)
-  {
-    query_param q = {
-      query_param::blob,
-      blb,
-    };
-    return q;
-  }
-
-  struct query
-  {
-    explicit query(string const & cmd)
-      : sql_cmd(cmd)
-    {}
-
-    query()
-    {}
-
-    query & operator %(query_param const & qp)
-    {
-      args.push_back(qp);
-      return *this;
-    }
-
-    vector<query_param> args;
-    string sql_cmd;
-  };
-
-  typedef vector< vector<string> > results;
-
-  struct statement
-  {
-    statement() : count(0), stmt(0, sqlite3_finalize) {}
-    int count;
-    cleanup_ptr<sqlite3_stmt*, int> stmt;
-  };
-
-  struct roster_size_estimator
-  {
-    unsigned long operator() (cached_roster const & cr)
-    {
-      I(cr.first);
-      I(cr.second);
-      // do estimate using a totally made up multiplier, probably wildly off
-      return (cr.first->all_nodes().size()
-              * constants::db_estimated_roster_node_sz);
-    }
-  };
-
-  struct datasz
-  {
-    unsigned long operator()(data const & t) { return t().size(); }
-  };
-
-  enum open_mode { normal_mode = 0,
-                   schema_bypass_mode,
-                   format_bypass_mode };
-
-  typedef hashmap::hash_map<revision_id, set<revision_id> > parent_id_map;
-  typedef hashmap::hash_map<revision_id, rev_height> height_map;
-
-  typedef hashmap::hash_map<rsa_keypair_id,
-                            pair<shared_ptr<Botan::PK_Verifier>,
-                                 shared_ptr<Botan::RSA_PublicKey> >
-                            > verifier_cache;
-
-} // anonymous namespace
-
-class database_impl
-{
-  friend class database;
-
-  // for scoped_ptr's sake
-public:
-  explicit database_impl(system_path const &);
-  ~database_impl();
-
-private:
-
-  //
-  // --== Opening the database and schema checking ==--
-  //
-  system_path const filename;
-  struct sqlite3 * __sql;
-
-  void install_functions();
-  struct sqlite3 * sql(enum open_mode mode = normal_mode);
-
-  void check_filename();
-  void check_db_exists();
-  void check_db_nonexistent();
-  void open();
-  void close();
-  void check_format();
-
-  //
-  // --== Basic SQL interface and statement caching ==--
-  //
-  map<string, statement> statement_cache;
-
-  void fetch(results & res,
-             int const want_cols, int const want_rows,
-             query const & q);
-  void execute(query const & q);
-
-  bool table_has_entry(id const & key, string const & column,
-                       string const & table);
-
-  //
-  // --== Generic database metadata gathering ==--
-  //
-  string count(string const & table);
-  string space(string const & table,
-                    string const & concatenated_columns,
-                    u64 & total);
-  unsigned int page_size();
-  unsigned int cache_size();
-
-  //
-  // --== Transactions ==--
-  //
-  int transaction_level;
-  bool transaction_exclusive;
-  void begin_transaction(bool exclusive);
-  void commit_transaction();
-  void rollback_transaction();
-  friend class conditional_transaction_guard;
-
-  struct roster_writeback_manager
-  {
-    database_impl & imp;
-    roster_writeback_manager(database_impl & imp) : imp(imp) {}
-    void writeout(revision_id const &, cached_roster const &);
-  };
-  LRUWritebackCache<revision_id, cached_roster,
-                    roster_size_estimator, roster_writeback_manager>
-    roster_cache;
-
-  bool have_delayed_file(file_id const & id);
-  void load_delayed_file(file_id const & id, file_data & dat);
-  void cancel_delayed_file(file_id const & id);
-  void drop_or_cancel_file(file_id const & id);
-  void schedule_delayed_file(file_id const & id, file_data const & dat);
-
-  map<file_id, file_data> delayed_files;
-  size_t delayed_writes_size;
-
-  void flush_delayed_writes();
-  void clear_delayed_writes();
-  void write_delayed_file(file_id const & new_id,
-                          file_data const & dat);
-
-  void write_delayed_roster(revision_id const & new_id,
-                            roster_t const & roster,
-                            marking_map const & marking);
-
-  //
-  // --== Reading/writing delta-compressed objects ==--
-  //
-
-  // "do we have any entry for 'ident' that is a base version"
-  bool roster_base_stored(revision_id const & ident);
-  bool roster_base_available(revision_id const & ident);
-
-  // "do we have any entry for 'ident' that is a delta"
-  bool delta_exists(file_id const & ident,
-                    file_id const & base,
-                    string const & table);
-
-  bool file_or_manifest_base_exists(id const & ident,
-                                    std::string const & table);
-
-  void get_file_or_manifest_base_unchecked(id const & new_id,
-                                           data & dat,
-                                           string const & table);
-  void get_file_or_manifest_delta_unchecked(id const & ident,
-                                            id const & base,
-                                            delta & del,
-                                            string const & table);
-  void get_roster_base(revision_id const & ident,
-                       roster_t & roster, marking_map & marking);
-  void get_roster_delta(id const & ident,
-                        id const & base,
-                        roster_delta & del);
-
-  friend struct file_and_manifest_reconstruction_graph;
-  friend struct roster_reconstruction_graph;
-
-  LRUWritebackCache<id, data, datasz> vcache;
-
-  void get_version(id const & ident,
-                   data & dat,
-                   string const & data_table,
-                   string const & delta_table);
-
-  void drop(id const & base,
-            string const & table);
-  void put_file_delta(file_id const & ident,
-                      file_id const & base,
-                      file_delta const & del);
-
-  void put_roster_delta(revision_id const & ident,
-                        revision_id const & base,
-                        roster_delta const & del);
-
-  //
-  // --== The ancestry graph ==--
-  //
-  void get_ids(string const & table, set<id> & ids);
-
-  //
-  // --== Rosters ==--
-  //
-  struct extractor;
-  struct file_content_extractor;
-  struct markings_extractor;
-  void extract_from_deltas(revision_id const & id, extractor & x);
-
-  height_map height_cache;
-  parent_id_map parent_cache;
-
-  //
-  // --== Keys ==--
-  //
-  void get_keys(string const & table, vector<rsa_keypair_id> & keys);
-
-  // cache of verifiers for public keys
-  verifier_cache verifiers;
-
-  //
-  // --== Certs ==--
-  //
-  // note: this section is ridiculous. please do something about it.
-  bool cert_exists(cert const & t,
-                   string const & table);
-  void put_cert(cert const & t, string const & table);
-  void results_to_certs(results const & res,
-                        vector<cert> & certs);
-
-  void get_certs(vector<cert> & certs,
-                 string const & table);
-
-  void get_certs(id const & ident,
-                 vector<cert> & certs,
-                 string const & table);
-
-  void get_certs(cert_name const & name,
-                 vector<cert> & certs,
-                 string const & table);
-
-  void get_certs(id const & ident,
-                 cert_name const & name,
-                 vector<cert> & certs,
-                 string const & table);
-
-  void get_certs(id const & ident,
-                 cert_name const & name,
-                 cert_value const & val,
-                 vector<cert> & certs,
-                 string const & table);
-
-  void get_certs(cert_name const & name,
-                 cert_value const & val,
-                 vector<cert> & certs,
-                 string const & table);
-
-  outdated_indicator_factory cert_stamper;
-
-  void add_prefix_matching_constraint(string const & colname,
-                                      string const & prefix,
-                                      query & q);
-};
-
-database_impl::database_impl(system_path const & f) :
-  filename(f),
-  __sql(NULL),
-  transaction_level(0),
-  roster_cache(constants::db_roster_cache_sz,
-               roster_writeback_manager(*this)),
-  delayed_writes_size(0),
-  vcache(constants::db_version_cache_sz)
-{}
-
-database_impl::~database_impl()
-{
-  L(FL("statement cache statistics"));
-  L(FL("prepared %d statements") % statement_cache.size());
-
-  for (map<string, statement>::const_iterator i = statement_cache.begin();
-       i != statement_cache.end(); ++i)
-    L(FL("%d executions of %s") % i->second.count % i->first);
-  // trigger destructors to finalize cached statements
-  statement_cache.clear();
-
-  if (__sql)
-    close();
-}
-
-database::database(app_state & app)
-  : lua(app.lua), rng(app.rng)
-{
-  boost::shared_ptr<database_impl> & i = app.lookup_db(app.opts.dbname);
-  if (!i)
-    {
-      i.reset(new database_impl(app.opts.dbname));
-    }
-  imp = i;
-}
-
-database::~database()
-{}
-
-system_path
-database::get_filename()
-{
-  return imp->filename;
-}
-
-bool
-database::is_dbfile(any_path const & file)
-{
-  system_path fn(file); // canonicalize
-  bool same = (imp->filename == fn);
-  if (same)
-    L(FL("'%s' is the database file") % file);
-  return same;
-}
-
-bool
-database::database_specified()
-{
-  return !imp->filename.empty();
-}
-
-void
-database::check_is_not_rosterified()
-{
-  results res;
-  imp->fetch(res, one_col, any_rows,
-             query("SELECT 1 FROM rosters LIMIT 1"));
-  N(res.empty(),
-    F("this database already contains rosters"));
-}
-
-void
-database_impl::check_format()
-{
-  results res;
-
-  // Check for manifests, revisions, rosters, and heights.
-  fetch(res, one_col, any_rows, query("SELECT 1 FROM manifests LIMIT 1"));
-  bool have_manifests = !res.empty();
-  fetch(res, one_col, any_rows, query("SELECT 1 FROM revisions LIMIT 1"));
-  bool have_revisions = !res.empty();
-  fetch(res, one_col, any_rows, query("SELECT 1 FROM rosters LIMIT 1"));
-  bool have_rosters = !res.empty();
-  fetch(res, one_col, any_rows, query("SELECT 1 FROM heights LIMIT 1"));
-  bool have_heights = !res.empty();
-
-
-  if (!have_manifests)
-    {
-      // Must have been changesetified and rosterified already.
-      // Or else the database was just created.
-      // Do we need to regenerate cached data?
-      E(!have_revisions || (have_rosters && have_heights),
-        F("database %s lacks some cached data\n"
-          "run '%s db regenerate_caches' to restore use of this database")
-        % filename % ui.prog_name);
-    }
-  else
-    {
-      // The rosters and heights tables should be empty.
-      I(!have_rosters && !have_heights);
-
-      // they need to either changesetify or rosterify.  which?
-      if (have_revisions)
-        E(false,
-          F("database %s contains old-style revisions\n"
-            "if you are a project leader or doing local testing:\n"
-            "  see the file UPGRADE for instructions on upgrading.\n"
-            "if you are not a project leader:\n"
-            "  wait for a leader to migrate project data, and then\n"
-            "  pull into a fresh database.\n"
-            "sorry about the inconvenience.")
-          % filename);
-      else
-        E(false,
-          F("database %s contains manifests but no revisions\n"
-            "this is a very old database; it needs to be upgraded\n"
-            "please see README.changesets for details")
-          % filename);
-    }
-}
-
-static void
-sqlite3_gunzip_fn(sqlite3_context *f, int nargs, sqlite3_value ** args)
-{
-  if (nargs != 1)
-    {
-      sqlite3_result_error(f, "need exactly 1 arg to gunzip()", -1);
-      return;
-    }
-  data unpacked;
-  const char *val = (const char*) sqlite3_value_blob(args[0]);
-  int bytes = sqlite3_value_bytes(args[0]);
-  decode_gzip(gzip<data>(string(val,val+bytes)), unpacked);
-  sqlite3_result_blob(f, unpacked().c_str(), unpacked().size(), SQLITE_TRANSIENT);
-}
-
-struct sqlite3 *
-database_impl::sql(enum open_mode mode)
-{
-  if (! __sql)
-    {
-      check_filename();
-      check_db_exists();
-      open();
-
-      if (mode != schema_bypass_mode)
-        {
-          check_sql_schema(__sql, filename);
-
-          if (mode != format_bypass_mode)
-            check_format();
-        }
-
-      install_functions();
-    }
-  else
-    I(mode == normal_mode);
-
-  return __sql;
-}
-
-void
-database::initialize()
-{
-  imp->check_filename();
-  imp->check_db_nonexistent();
-  imp->open();
-
-  sqlite3 *sql = imp->__sql;
-
-  sqlite3_exec(sql, schema_constant, NULL, NULL, NULL);
-  assert_sqlite3_ok(sql);
-
-  sqlite3_exec(sql, (FL("PRAGMA user_version = %u;")
-                     % mtn_creator_code).str().c_str(), NULL, NULL, NULL);
-  assert_sqlite3_ok(sql);
-
-  // make sure what we wanted is what we got
-  check_sql_schema(sql, imp->filename);
-
-  imp->close();
-}
-
-struct
-dump_request
-{
-  dump_request() : sql(), out() {};
-  struct sqlite3 *sql;
-  ostream *out;
-};
-
-static void
-dump_row(ostream &out, sqlite3_stmt *stmt, string const& table_name)
-{
-  out << FL("INSERT INTO %s VALUES(") % table_name;
-  unsigned n = sqlite3_data_count(stmt);
-  for (unsigned i = 0; i < n; ++i)
-    {
-      if (i != 0)
-        out << ',';
-
-      if (sqlite3_column_type(stmt, i) == SQLITE_BLOB)
-        {
-          out << "X'";
-          const char *val = (const char*) sqlite3_column_blob(stmt, i);
-          int bytes = sqlite3_column_bytes(stmt, i);
-          out << encode_hexenc(string(val,val+bytes));
-          out << '\'';
-        }
-      else
-        {
-          const unsigned char *val = sqlite3_column_text(stmt, i);
-          if (val == NULL)
-            out << "NULL";
-          else
-            {
-              out << '\'';
-              for (const unsigned char *cp = val; *cp; ++cp)
-                {
-                  if (*cp == '\'')
-                    out << "''";
-                  else
-                    out << *cp;
-                }
-              out << '\'';
-            }
-        }
-    }
-  out << ");\n";
-}
-
-static int
-dump_table_cb(void *data, int n, char **vals, char **cols)
-{
-  dump_request *dump = reinterpret_cast<dump_request *>(data);
-  I(dump != NULL);
-  I(dump->sql != NULL);
-  I(vals != NULL);
-  I(vals[0] != NULL);
-  I(vals[1] != NULL);
-  I(vals[2] != NULL);
-  I(n == 3);
-  I(string(vals[1]) == "table");
-  *(dump->out) << vals[2] << ";\n";
-  string table_name(vals[0]);
-  string query = "SELECT * FROM " + table_name;
-  sqlite3_stmt *stmt = 0;
-  sqlite3_prepare_v2(dump->sql, query.c_str(), -1, &stmt, NULL);
-  assert_sqlite3_ok(dump->sql);
-
-  int stepresult = SQLITE_DONE;
-  do
-    {
-      stepresult = sqlite3_step(stmt);
-      I(stepresult == SQLITE_DONE || stepresult == SQLITE_ROW);
-      if (stepresult == SQLITE_ROW)
-        dump_row(*(dump->out), stmt, table_name);
-    }
-  while (stepresult == SQLITE_ROW);
-
-  sqlite3_finalize(stmt);
-  assert_sqlite3_ok(dump->sql);
-  return 0;
-}
-
-static int
-dump_index_cb(void *data, int n, char **vals, char **cols)
-{
-  dump_request *dump = reinterpret_cast<dump_request *>(data);
-  I(dump != NULL);
-  I(dump->sql != NULL);
-  I(vals != NULL);
-  I(vals[0] != NULL);
-  I(vals[1] != NULL);
-  I(vals[2] != NULL);
-  I(n == 3);
-  I(string(vals[1]) == "index");
-  *(dump->out) << vals[2] << ";\n";
-  return 0;
-}
-
-static int
-dump_user_version_cb(void *data, int n, char **vals, char **cols)
-{
-  dump_request *dump = reinterpret_cast<dump_request *>(data);
-  I(dump != NULL);
-  I(dump->sql != NULL);
-  I(vals != NULL);
-  I(vals[0] != NULL);
-  I(n == 1);
-  *(dump->out) << "PRAGMA user_version = " << vals[0] << ";\n";
-  return 0;
-}
-
-void
-database::dump(ostream & out)
-{
-  ensure_open_for_maintenance();
-
-  {
-    transaction_guard guard(*this);
-    dump_request req;
-    req.out = &out;
-    req.sql = imp->sql();
-    out << "BEGIN EXCLUSIVE;\n";
-    int res;
-    res = sqlite3_exec(req.sql,
-                          "SELECT name, type, sql FROM sqlite_master "
-                          "WHERE type='table' AND sql NOT NULL "
-                          "AND name not like 'sqlite_stat%' "
-                          "ORDER BY name",
-                          dump_table_cb, &req, NULL);
-    assert_sqlite3_ok(req.sql);
-    res = sqlite3_exec(req.sql,
-                          "SELECT name, type, sql FROM sqlite_master "
-                          "WHERE type='index' AND sql NOT NULL "
-                          "ORDER BY name",
-                          dump_index_cb, &req, NULL);
-    assert_sqlite3_ok(req.sql);
-    res = sqlite3_exec(req.sql,
-                       "PRAGMA user_version;",
-                       dump_user_version_cb, &req, NULL);
-    assert_sqlite3_ok(req.sql);
-    out << "COMMIT;\n";
-    guard.commit();
-  }
-}
-
-void
-database::load(istream & in)
-{
-  string line;
-  string sql_stmt;
-
-  imp->check_filename();
-  imp->check_db_nonexistent();
-  imp->open();
-
-  sqlite3 * sql = imp->__sql;
-
-  // the page size can only be set before any other commands have been executed
-  sqlite3_exec(sql, "PRAGMA page_size=8192", NULL, NULL, NULL);
-  assert_sqlite3_ok(sql);
-
-  while(in)
-    {
-      getline(in, line, ';');
-      sql_stmt += line + ';';
-
-      if (sqlite3_complete(sql_stmt.c_str()))
-        {
-          sqlite3_exec(sql, sql_stmt.c_str(), NULL, NULL, NULL);
-          assert_sqlite3_ok(sql);
-          sql_stmt.clear();
-        }
-    }
-
-  assert_sqlite3_ok(sql);
-}
-
-
-void
-database::debug(string const & sql, ostream & out)
-{
-  ensure_open_for_maintenance();
-
-  results res;
-  imp->fetch(res, any_cols, any_rows, query(sql));
-  out << '\'' << sql << "' -> " << res.size() << " rows\n\n";
-  for (size_t i = 0; i < res.size(); ++i)
-    {
-      for (size_t j = 0; j < res[i].size(); ++j)
-        {
-          if (j != 0)
-            out << " | ";
-          out << res[i][j];
-        }
-      out << '\n';
-    }
-}
-
-// Subroutine of info().  This compares strings that might either be numbers
-// or error messages surrounded by square brackets.  We want the longest
-// number, even if there's an error message that's longer than that.
-static bool longest_number(string a, string b)
-{
-  if(a.length() > 0 && a[0] == '[')
-    return true;  // b is longer
-  if(b.length() > 0 && b[0] == '[')
-    return false; // a is longer
-
-  return a.length() < b.length();
-}
-
-// Subroutine of info() and some things it calls.
-// Given an informative_failure which is believed to represent an SQLite
-// error, either return a string version of the error message (if it was an
-// SQLite error) or rethrow the execption (if it wasn't).
-static string
-format_sqlite_error_for_info(informative_failure const & e)
-{
-  string err(e.what());
-  string prefix = _("error: ");
-  prefix.append(_("sqlite error: "));
-  if (err.find(prefix) != 0)
-    throw;
-
-  err.replace(0, prefix.length(), "[");
-  string::size_type nl = err.find('\n');
-  if (nl != string::npos)
-    err.erase(nl);
-
-  err.append("]");
-  return err;
-}
-
-// Subroutine of info().  Pretty-print the database's "creator code", which
-// is a 32-bit unsigned number that we interpret as a four-character ASCII
-// string, provided that all four characters are graphic.  (On disk, it's
-// stored in the "user version" field of the database.)
-static string
-format_creator_code(u32 code)
-{
-  char buf[5];
-  string result;
-
-  if (code == 0)
-    return _("not set");
-
-  buf[4] = '\0';
-  buf[3] = ((code & 0x000000ff) >>  0);
-  buf[2] = ((code & 0x0000ff00) >>  8);
-  buf[1] = ((code & 0x00ff0000) >> 16);
-  buf[0] = ((code & 0xff000000) >> 24);
-
-  if (isgraph(buf[0]) && isgraph(buf[1]) && isgraph(buf[2]) && isgraph(buf[3]))
-    result = (FL("%s (0x%08x)") % buf % code).str();
-  else
-    result = (FL("0x%08x") % code).str();
-  if (code != mtn_creator_code)
-    result += _(" (not a monotone database)");
-  return result;
-}
-
-
-void
-database::info(ostream & out, bool analyze)
-{
-  // don't check the schema
-  ensure_open_for_maintenance();
-
-  // do a dummy query to confirm that the database file is an sqlite3
-  // database.  (this doesn't happen on open() because sqlite postpones the
-  // actual file open until the first access.  we can't piggyback it on the
-  // query of the user version because there's a bug in sqlite 3.3.10:
-  // the routine that reads meta-values from the database header does not
-  // check the file format.  reported as sqlite bug #2182.)
-  sqlite3_exec(imp->__sql, "SELECT 1 FROM sqlite_master LIMIT 0", 0, 0, 0);
-  assert_sqlite3_ok(imp->__sql);
-
-  u32 ccode;
-  {
-    results res;
-    imp->fetch(res, one_col, one_row, query("PRAGMA user_version"));
-    I(res.size() == 1);
-    ccode = lexical_cast<u32>(res[0][0]);
-  }
-
-  vector<string> counts;
-  counts.push_back(imp->count("rosters"));
-  counts.push_back(imp->count("roster_deltas"));
-  counts.push_back(imp->count("files"));
-  counts.push_back(imp->count("file_deltas"));
-  counts.push_back(imp->count("revisions"));
-  counts.push_back(imp->count("revision_ancestry"));
-  counts.push_back(imp->count("revision_certs"));
-
-  {
-    results res;
-    try
-      {
-        imp->fetch(res, one_col, any_rows,
-              query("SELECT node FROM next_roster_node_number"));
-        if (res.empty())
-          counts.push_back("0");
-        else
-          {
-            I(res.size() == 1);
-            u64 n = lexical_cast<u64>(res[0][0]) - 1;
-            counts.push_back((F("%u") % n).str());
-          }
-      }
-    catch (informative_failure const & e)
-      {
-        counts.push_back(format_sqlite_error_for_info(e));
-      }
-  }
-
-  vector<string> bytes;
-  {
-    u64 total = 0;
-    bytes.push_back(imp->space("rosters",
-                          "length(id) + length(checksum) + length(data)",
-                          total));
-    bytes.push_back(imp->space("roster_deltas",
-                          "length(id) + length(checksum)"
-                          "+ length(base) + length(delta)", total));
-    bytes.push_back(imp->space("files", "length(id) + length(data)", total));
-    bytes.push_back(imp->space("file_deltas",
-                          "length(id) + length(base) + length(delta)", total));
-    bytes.push_back(imp->space("revisions", "length(id) + length(data)", total));
-    bytes.push_back(imp->space("revision_ancestry",
-                          "length(parent) + length(child)", total));
-    bytes.push_back(imp->space("revision_certs",
-                          "length(hash) + length(id) + length(name)"
-                          "+ length(value) + length(keypair)"
-                          "+ length(signature)", total));
-    bytes.push_back(imp->space("heights", "length(revision) + length(height)",
-                          total));
-    bytes.push_back((F("%u") % total).str());
-  }
-
-  // pad each vector's strings on the left with spaces to make them all the
-  // same length
-  {
-    string::size_type width
-      = max_element(counts.begin(), counts.end(), longest_number)->length();
-    for(vector<string>::iterator i = counts.begin(); i != counts.end(); i++)
-      if (width > i->length() && (*i)[0] != '[')
-        i->insert(0, width - i->length(), ' ');
-
-    width = max_element(bytes.begin(), bytes.end(), longest_number)->length();
-    for(vector<string>::iterator i = bytes.begin(); i != bytes.end(); i++)
-      if (width > i->length() && (*i)[0] != '[')
-        i->insert(0, width - i->length(), ' ');
-  }
-
-  i18n_format form =
-    F("creator code      : %s\n"
-      "schema version    : %s\n"
-      "counts:\n"
-      "  full rosters    : %s\n"
-      "  roster deltas   : %s\n"
-      "  full files      : %s\n"
-      "  file deltas     : %s\n"
-      "  revisions       : %s\n"
-      "  ancestry edges  : %s\n"
-      "  certs           : %s\n"
-      "  logical files   : %s\n"
-      "bytes:\n"
-      "  full rosters    : %s\n"
-      "  roster deltas   : %s\n"
-      "  full files      : %s\n"
-      "  file deltas     : %s\n"
-      "  revisions       : %s\n"
-      "  cached ancestry : %s\n"
-      "  certs           : %s\n"
-      "  heights         : %s\n"
-      "  total           : %s\n"
-      "database:\n"
-      "  page size       : %s\n"
-      "  cache size      : %s"
-      );
-
-  form = form % format_creator_code(ccode);
-  form = form % describe_sql_schema(imp->__sql);
-
-  for (vector<string>::iterator i = counts.begin(); i != counts.end(); i++)
-    form = form % *i;
-
-  for (vector<string>::iterator i = bytes.begin(); i != bytes.end(); i++)
-    form = form % *i;
-
-  form = form % imp->page_size();
-  form = form % imp->cache_size();
-
-  out << form.str() << '\n'; // final newline is kept out of the translation
-
-  // the following analyzation is only done for --full info
-  if (!analyze)
-    return;
-
-
-  typedef map<revision_id, date_t> rev_date;
-  rev_date rd;
-  vector<cert> certs;
-
-  L(FL("fetching revision dates"));
-  imp->get_certs(date_cert_name, certs, "revision_certs");
-
-  L(FL("analyzing revision dates"));
-  rev_date::iterator d;
-  for (vector<cert>::iterator i = certs.begin(); i != certs.end(); ++i)
-    {
-      date_t cert_date;
-      try
-        {
-          cert_date = date_t(i->value());
-        }
-      catch (informative_failure & e)
-        {
-          // simply skip dates we cannot parse
-          W(F("invalid date '%s' for revision %s; skipped")
-            % i->value() % i->ident);
-        }
-
-      if (cert_date.valid())
-        {
-          if ((d = rd.find(i->ident)) == rd.end())
-            rd.insert(make_pair(i->ident, cert_date));
-          else
-            {
-              if (d->second > cert_date)
-                d->second = cert_date;
-            }
-        }
-    }
-
-  L(FL("fetching ancestry map"));
-  typedef multimap<revision_id, revision_id>::const_iterator gi;
-  rev_ancestry_map graph;
-  get_revision_ancestry(graph);
-
-  L(FL("checking timestamps differences of related revisions"));
-  int correct = 0,
-      equal = 0,
-      incorrect = 0,
-      root_anc = 0,
-      missing = 0;
-
-  vector<s64> diffs;
-
-  for (gi i = graph.begin(); i != graph.end(); ++i)
-    {
-      revision_id anc_rid = i->first,
-                  desc_rid = i->second;
-
-      if (null_id(anc_rid))
-        {
-          root_anc++;
-          continue;
-        }
-      I(!null_id(desc_rid));
-
-      date_t anc_date,
-             desc_date;
-
-      map<revision_id, date_t>::iterator j;
-      if ((j = rd.find(anc_rid)) != rd.end())
-        anc_date = j->second;
-
-      if ((j = rd.find(desc_rid)) != rd.end())
-        desc_date = j->second;
-
-      if (anc_date.valid() && desc_date.valid())
-        {
-          // we only need seconds precision here
-          s64 diff = (desc_date - anc_date) / 1000;
-          diffs.push_back(diff);
-
-          if (anc_date < desc_date)
-            correct++;
-          else if (anc_date == desc_date)
-            equal++;
-          else
-            {
-              L(FL("   rev %s -> rev %s") % anc_rid % desc_rid);
-              L(FL("   but date %s ! -> %s")
-                % anc_date.as_iso_8601_extended()
-                % desc_date.as_iso_8601_extended());
-              L(FL("   (difference: %d seconds)")
-                % (anc_date - desc_date));
-              incorrect++;
-            }
-        }
-      else
-        missing++;
-    }
-
-  form =
-    F("timestamp correctness between revisions:\n"
-      "  correct dates   : %s edges\n"
-      "  equal dates     : %s edges\n"
-      "  incorrect dates : %s edges\n"
-      "  based on root   : %s edges\n"
-      "  missing dates   : %s edges\n"
-      "\n"
-      "timestamp differences between revisions:\n"
-      "  mean            : %d sec\n"
-      "  min             : %d sec\n"
-      "  max             : %d sec\n"
-      "\n"
-      "  1st percentile  : %s sec\n"
-      "  5th percentile  : %s sec\n"
-      "  10th percentile : %s sec\n"
-      "  25th percentile : %s sec\n"
-      "  50th percentile : %s sec\n"
-      "  75th percentile : %s sec\n"
-      "  90th percentile : %s sec\n"
-      "  95th percentile : %s sec\n"
-      "  99th percentile : %s sec\n"
-      );
-
-  form = form % correct % equal % incorrect % root_anc % missing;
-
-  // sort, so that we can get percentile values
-  sort(diffs.begin(), diffs.end());
-
-  // calculate mean time difference, output that, min and max
-  s64 mean = accumulate(diffs.begin(), diffs.end(), 0);
-  mean /= diffs.size();
-  s64 median = *(diffs.begin() + diffs.size()/2);
-  form = form % mean % *diffs.begin() % *diffs.rbegin()
-    % *(diffs.begin() + int(diffs.size() * 0.01))
-    % *(diffs.begin() + int(diffs.size() * 0.05))
-    % *(diffs.begin() + int(diffs.size() * 0.10))
-    % *(diffs.begin() + int(diffs.size() * 0.25))
-    % *(diffs.begin() + int(diffs.size() * 0.50))
-    % *(diffs.begin() + int(diffs.size() * 0.75))
-    % *(diffs.begin() + int(diffs.size() * 0.90))
-    % *(diffs.begin() + int(diffs.size() * 0.95))
-    % *(diffs.begin() + int(diffs.size() * 0.99));
-
-  // output the string, with some newlines out of translation
-  out << '\n' << '\n' << form.str() << '\n';
-}
-
-void
-database::version(ostream & out)
-{
-  ensure_open_for_maintenance();
-  out << (F("database schema version: %s")
-          % describe_sql_schema(imp->__sql)).str()
-      << '\n';
-}
-
-void
-database::migrate(key_store & keys)
-{
-  ensure_open_for_maintenance();
-  migrate_sql_schema(imp->__sql, keys, get_filename());
-}
-
-void
-database::test_migration_step(key_store & keys, string const & schema)
-{
-  ensure_open_for_maintenance();
-  ::test_migration_step(imp->__sql, keys, get_filename(), schema);
-}
-
-void
-database::ensure_open()
-{
-  imp->sql();
-}
-
-void
-database::ensure_open_for_format_changes()
-{
-  imp->sql(format_bypass_mode);
-}
-
-void
-database::ensure_open_for_maintenance()
-{
-  imp->sql(schema_bypass_mode);
-}
-
-void
-database_impl::execute(query const & query)
-{
-  results res;
-  fetch(res, 0, 0, query);
-}
-
-void
-database_impl::fetch(results & res,
-                      int const want_cols,
-                      int const want_rows,
-                      query const & query)
-{
-  int nrow;
-  int ncol;
-  int rescode;
-
-  res.clear();
-  res.resize(0);
-
-  map<string, statement>::iterator i = statement_cache.find(query.sql_cmd);
-  if (i == statement_cache.end())
-    {
-      statement_cache.insert(make_pair(query.sql_cmd, statement()));
-      i = statement_cache.find(query.sql_cmd);
-      I(i != statement_cache.end());
-
-      const char * tail;
-      sqlite3_prepare_v2(sql(), query.sql_cmd.c_str(), -1, i->second.stmt.paddr(), &tail);
-      assert_sqlite3_ok(sql());
-      L(FL("prepared statement %s") % query.sql_cmd);
-
-      // no support for multiple statements here
-      E(*tail == 0,
-        F("multiple statements in query: %s") % query.sql_cmd);
-    }
-
-  ncol = sqlite3_column_count(i->second.stmt());
-
-  E(want_cols == any_cols || want_cols == ncol,
-    F("wanted %d columns got %d in query: %s") % want_cols % ncol % query.sql_cmd);
-
-  // bind parameters for this execution
-
-  int params = sqlite3_bind_parameter_count(i->second.stmt());
-
-  // Ensure that exactly the right number of parameters were given
-  I(params == int(query.args.size()));
-
-  L(FL("binding %d parameters for %s") % params % query.sql_cmd);
-
-  for (int param = 1; param <= params; param++)
-    {
-      // profiling finds this logging to be quite expensive
-      if (global_sanity.debug_p())
-        {
-          string prefix;
-          string log(query.args[param-1].data);
-
-          if (query.args[param-1].type == query_param::blob)
-            {
-              prefix = "x";
-              log = encode_hexenc(log);
-            }
-
-          if (log.size() > constants::db_log_line_sz)
-            log = log.substr(0, constants::db_log_line_sz - 2) + "..";
-
-          L(FL("binding %d with value '%s'") % param % log);
-        }
-
-      switch (idx(query.args, param - 1).type)
-        {
-        case query_param::text:
-          sqlite3_bind_text(i->second.stmt(), param,
-                            idx(query.args, param - 1).data.c_str(), -1,
-                            SQLITE_STATIC);
-          break;
-        case query_param::blob:
-          {
-            string const & data = idx(query.args, param - 1).data;
-            sqlite3_bind_blob(i->second.stmt(), param,
-                              data.data(), data.size(),
-                              SQLITE_STATIC);
-          }
-          break;
-        default:
-          I(false);
-        }
-
-      assert_sqlite3_ok(sql());
-    }
-
-  // execute and process results
-
-  nrow = 0;
-  for (rescode = sqlite3_step(i->second.stmt()); rescode == SQLITE_ROW;
-       rescode = sqlite3_step(i->second.stmt()))
-    {
-      vector<string> row;
-      for (int col = 0; col < ncol; col++)
-        {
-          const char * value = (const char*)sqlite3_column_blob(i->second.stmt(), col);
-          int bytes = sqlite3_column_bytes(i->second.stmt(), col);
-          E(value, F("null result in query: %s") % query.sql_cmd);
-          row.push_back(string(value, value + bytes));
-          //L(FL("row %d col %d value='%s'") % nrow % col % value);
-        }
-      res.push_back(row);
-    }
-
-  if (rescode != SQLITE_DONE)
-    assert_sqlite3_ok(sql());
-
-  sqlite3_reset(i->second.stmt());
-  assert_sqlite3_ok(sql());
-
-  nrow = res.size();
-
-  i->second.count++;
-
-  E(want_rows == any_rows || want_rows == nrow,
-    F("wanted %d rows got %d in query: %s") % want_rows % nrow % query.sql_cmd);
-}
-
-bool
-database_impl::table_has_entry(id const & key,
-                               std::string const & column,
-                               std::string const & table)
-{
-  results res;
-  query q("SELECT 1 FROM " + table + " WHERE " + column + " = ? LIMIT 1");
-  fetch(res, one_col, any_rows, q % blob(key()));
-  return !res.empty();
-}
-
-// general application-level logic
-
-void
-database_impl::begin_transaction(bool exclusive)
-{
-  if (transaction_level == 0)
-    {
-      I(delayed_files.empty());
-      I(roster_cache.all_clean());
-      if (exclusive)
-        execute(query("BEGIN EXCLUSIVE"));
-      else
-        execute(query("BEGIN DEFERRED"));
-      transaction_exclusive = exclusive;
-    }
-  else
-    {
-      // You can't start an exclusive transaction within a non-exclusive
-      // transaction
-      I(!exclusive || transaction_exclusive);
-    }
-  transaction_level++;
-}
-
-
-static size_t
-size_delayed_file(file_id const & id, file_data const & dat)
-{
-  return id.inner()().size() + dat.inner()().size();
-}
-
-bool
-database_impl::have_delayed_file(file_id const & id)
-{
-  return delayed_files.find(id) != delayed_files.end();
-}
-
-void
-database_impl::load_delayed_file(file_id const & id, file_data & dat)
-{
-  dat = safe_get(delayed_files, id);
-}
-
-// precondition: have_delayed_file(an_id) == true
-void
-database_impl::cancel_delayed_file(file_id const & an_id)
-{
-  file_data const & dat = safe_get(delayed_files, an_id);
-  size_t cancel_size = size_delayed_file(an_id, dat);
-  I(cancel_size <= delayed_writes_size);
-  delayed_writes_size -= cancel_size;
-
-  safe_erase(delayed_files, an_id);
-}
-
-void
-database_impl::drop_or_cancel_file(file_id const & id)
-{
-  if (have_delayed_file(id))
-    cancel_delayed_file(id);
-  else
-    drop(id.inner(), "files");
-}
-
-void
-database_impl::schedule_delayed_file(file_id const & an_id,
-                                      file_data const & dat)
-{
-  if (!have_delayed_file(an_id))
-    {
-      safe_insert(delayed_files, make_pair(an_id, dat));
-      delayed_writes_size += size_delayed_file(an_id, dat);
-    }
-  if (delayed_writes_size > constants::db_max_delayed_file_bytes)
-    flush_delayed_writes();
-}
-
-void
-database_impl::flush_delayed_writes()
-{
-  for (map<file_id, file_data>::const_iterator i = delayed_files.begin();
-       i != delayed_files.end(); ++i)
-    write_delayed_file(i->first, i->second);
-  clear_delayed_writes();
-}
-
-void
-database_impl::clear_delayed_writes()
-{
-  delayed_files.clear();
-  delayed_writes_size = 0;
-}
-
-void
-database_impl::roster_writeback_manager::writeout(revision_id const & id,
-                                                  cached_roster const & cr)
-{
-  I(cr.first);
-  I(cr.second);
-  imp.write_delayed_roster(id, *(cr.first), *(cr.second));
-}
-
-void
-database_impl::commit_transaction()
-{
-  if (transaction_level == 1)
-    {
-      flush_delayed_writes();
-      roster_cache.clean_all();
-      execute(query("COMMIT"));
-    }
-  transaction_level--;
-}
-
-void
-database_impl::rollback_transaction()
-{
-  if (transaction_level == 1)
-    {
-      clear_delayed_writes();
-      roster_cache.clear_and_drop_writes();
-      execute(query("ROLLBACK"));
-    }
-  transaction_level--;
-}
-
-
-bool
-database_impl::file_or_manifest_base_exists(id const & ident,
-                                            string const & table)
-{
-  // just check for a delayed file, since there are no delayed manifests
-  if (have_delayed_file(file_id(ident)))
-    return true;
-  return table_has_entry(ident, "id", table);
-}
-
-bool
-database::file_or_manifest_base_exists(file_id const & ident,
-                                       string const & table)
-{
-  return imp->file_or_manifest_base_exists(ident.inner(), table);
-}
-
-// returns true if we are currently storing (or planning to store) a
-// full-text for 'ident'
-bool
-database_impl::roster_base_stored(revision_id const & ident)
-{
-  if (roster_cache.exists(ident) && roster_cache.is_dirty(ident))
-    return true;
-  return table_has_entry(ident.inner(), "id", "rosters");
-}
-
-// returns true if we currently have a full-text for 'ident' available
-// (possibly cached).  Warning: the results of this method are invalidated
-// by calling roster_cache.insert_{clean,dirty}, because they can trigger
-// cache cleaning.
-bool
-database_impl::roster_base_available(revision_id const & ident)
-{
-  if (roster_cache.exists(ident))
-    return true;
-  return table_has_entry(ident.inner(), "id", "rosters");
-}
-
-bool
-database::delta_exists(id const & ident,
-                       string const & table)
-{
-  return imp->table_has_entry(ident, "id", table);
-}
-
-bool
-database_impl::delta_exists(file_id const & ident,
-                            file_id const & base,
-                            string const & table)
-{
-  results res;
-  query q("SELECT 1 FROM " + table + " WHERE id = ? and base = ? LIMIT 1");
-  fetch(res, one_col, any_rows,
-        q % blob(ident.inner()()) % blob(base.inner()()));
-  return !res.empty();
-}
-
-string
-database_impl::count(string const & table)
-{
-  try
-    {
-      results res;
-      query q("SELECT COUNT(*) FROM " + table);
-      fetch(res, one_col, one_row, q);
-      return (F("%u") % lexical_cast<u64>(res[0][0])).str();
-    }
-  catch (informative_failure const & e)
-    {
-      return format_sqlite_error_for_info(e);
-    }
-
-}
-
-string
-database_impl::space(string const & table, string const & rowspace, u64 & total)
-{
-  try
-    {
-      results res;
-      // SUM({empty set}) is NULL; TOTAL({empty set}) is 0.0
-      query q("SELECT TOTAL(" + rowspace + ") FROM " + table);
-      fetch(res, one_col, one_row, q);
-      u64 bytes = static_cast<u64>(lexical_cast<double>(res[0][0]));
-      total += bytes;
-      return (F("%u") % bytes).str();
-    }
-  catch (informative_failure & e)
-    {
-      return format_sqlite_error_for_info(e);
-    }
-}
-
-unsigned int
-database_impl::page_size()
-{
-  results res;
-  query q("PRAGMA page_size");
-  fetch(res, one_col, one_row, q);
-  return lexical_cast<unsigned int>(res[0][0]);
-}
-
-unsigned int
-database_impl::cache_size()
-{
-  // This returns the persistent (default) cache size.  It's possible to
-  // override this setting transiently at runtime by setting PRAGMA
-  // cache_size.
-  results res;
-  query q("PRAGMA default_cache_size");
-  fetch(res, one_col, one_row, q);
-  return lexical_cast<unsigned int>(res[0][0]);
-}
-
-void
-database_impl::get_ids(string const & table, set<id> & ids)
-{
-  results res;
-  query q("SELECT id FROM " + table);
-  fetch(res, one_col, any_rows, q);
-
-  for (size_t i = 0; i < res.size(); ++i)
-    {
-      ids.insert(id(res[i][0]));
-    }
-}
-
-// for files and legacy manifest support
-void
-database_impl::get_file_or_manifest_base_unchecked(id const & ident,
-                                                   data & dat,
-                                                   string const & table)
-{
-  if (have_delayed_file(file_id(ident)))
-    {
-      file_data tmp;
-      load_delayed_file(file_id(ident), tmp);
-      dat = tmp.inner();
-      return;
-    }
-
-  results res;
-  query q("SELECT data FROM " + table + " WHERE id = ?");
-  fetch(res, one_col, one_row, q % blob(ident()));
-
-  gzip<data> rdata(res[0][0]);
-  data rdata_unpacked;
-  decode_gzip(rdata,rdata_unpacked);
-
-  dat = rdata_unpacked;
-}
-
-// for files and legacy manifest support
-void
-database_impl::get_file_or_manifest_delta_unchecked(id const & ident,
-                                                    id const & base,
-                                                    delta & del,
-                                                    string const & table)
-{
-  I(ident() != "");
-  I(base() != "");
-  results res;
-  query q("SELECT delta FROM " + table + " WHERE id = ? AND base = ?");
-  fetch(res, one_col, one_row,
-        q % blob(ident()) % blob(base()));
-
-  gzip<delta> del_packed(res[0][0]);
-  decode_gzip(del_packed, del);
-}
-
-void
-database_impl::get_roster_base(revision_id const & ident,
-                               roster_t & roster, marking_map & marking)
-{
-  if (roster_cache.exists(ident))
-    {
-      cached_roster cr;
-      roster_cache.fetch(ident, cr);
-      I(cr.first);
-      roster = *(cr.first);
-      I(cr.second);
-      marking = *(cr.second);
-      return;
-    }
-  results res;
-  query q("SELECT checksum, data FROM rosters WHERE id = ?");
-  fetch(res, 2, one_row, q % blob(ident.inner()()));
-
-  id checksum(res[0][0]);
-  id calculated;
-  calculate_ident(data(res[0][1]), calculated);
-  I(calculated == checksum);
-
-  gzip<data> dat_packed(res[0][1]);
-  data dat;
-  decode_gzip(dat_packed, dat);
-  read_roster_and_marking(roster_data(dat), roster, marking);
-}
-
-void
-database_impl::get_roster_delta(id const & ident,
-                                id const & base,
-                                roster<delta> & del)
-{
-  results res;
-  query q("SELECT checksum, delta FROM roster_deltas WHERE id = ? AND base = ?");
-  fetch(res, 2, one_row, q % blob(ident()) % blob(base()));
-
-  id checksum(res[0][0]);
-  id calculated;
-  calculate_ident(data(res[0][1]), calculated);
-  I(calculated == checksum);
-
-  gzip<delta> del_packed(res[0][1]);
-  delta tmp;
-  decode_gzip(del_packed, tmp);
-  del = roster<delta>(tmp);
-}
-
-void
-database_impl::write_delayed_file(file_id const & ident,
-                                   file_data const & dat)
-{
-  gzip<data> dat_packed;
-  encode_gzip(dat.inner(), dat_packed);
-
-  // ident is a hash, which we should check
-  I(!null_id(ident));
-  file_id tid;
-  calculate_ident(dat, tid);
-  MM(ident);
-  MM(tid);
-  I(tid == ident);
-  // and then write things to the db
-  query q("INSERT INTO files (id, data) VALUES (?, ?)");
-  execute(q % blob(ident.inner()()) % blob(dat_packed()));
-}
-
-void
-database_impl::write_delayed_roster(revision_id const & ident,
-                                     roster_t const & roster,
-                                     marking_map const & marking)
-{
-  roster_data dat;
-  write_roster_and_marking(roster, marking, dat);
-  gzip<data> dat_packed;
-  encode_gzip(dat.inner(), dat_packed);
-
-  // ident is a number, and we should calculate a checksum on what
-  // we write
-  id checksum;
-  calculate_ident(data(dat_packed()), checksum);
-
-  // and then write it
-  execute(query("INSERT INTO rosters (id, checksum, data) VALUES (?, ?, ?)")
-          % blob(ident.inner()())
-          % blob(checksum())
-          % blob(dat_packed()));
-}
-
-
-void
-database::put_file_delta(file_id const & ident,
-                         file_id const & base,
-                         file_delta const & del)
-{
-  // nb: delta schema is (id, base, delta)
-  I(!null_id(ident));
-  I(!null_id(base));
-
-  gzip<delta> del_packed;
-  encode_gzip(del.inner(), del_packed);
-
-  imp->execute(query("INSERT INTO file_deltas VALUES (?, ?, ?)")
-               % blob(ident.inner()())
-               % blob(base.inner()())
-               % blob(del_packed()));
-}
-
-void
-database_impl::put_roster_delta(revision_id const & ident,
-                                 revision_id const & base,
-                                 roster_delta const & del)
-{
-  gzip<delta> del_packed;
-  encode_gzip(del.inner(), del_packed);
-
-  id checksum;
-  calculate_ident(data(del_packed()), checksum);
-
-  query q("INSERT INTO roster_deltas (id, base, checksum, delta) VALUES (?, ?, ?, ?)");
-  execute(q
-          % blob(ident.inner()())
-          % blob(base.inner()())
-          % blob(checksum())
-          % blob(del_packed()));
-}
-
-struct file_and_manifest_reconstruction_graph : public reconstruction_graph
-{
-  database_impl & imp;
-  string const & data_table;
-  string const & delta_table;
-
-  file_and_manifest_reconstruction_graph(database_impl & imp,
-                                         string const & data_table,
-                                         string const & delta_table)
-    : imp(imp), data_table(data_table), delta_table(delta_table)
-  {}
-  virtual bool is_base(id const & node) const
-  {
-    return imp.vcache.exists(node)
-      || imp.file_or_manifest_base_exists(node, data_table);
-  }
-  virtual void get_next(id const & from, set<id> & next) const
-  {
-    next.clear();
-    results res;
-    query q("SELECT base FROM " + delta_table + " WHERE id = ?");
-    imp.fetch(res, one_col, any_rows, q % blob(from()));
-    for (results::const_iterator i = res.begin(); i != res.end(); ++i)
-      next.insert(id((*i)[0]));
-  }
-};
-
-// used for files and legacy manifest migration
-void
-database_impl::get_version(id const & ident,
-                           data & dat,
-                           string const & data_table,
-                           string const & delta_table)
-{
-  I(ident() != "");
-
-  reconstruction_path selected_path;
-  {
-    file_and_manifest_reconstruction_graph graph(*this, data_table, delta_table);
-    get_reconstruction_path(ident, graph, selected_path);
-  }
-
-  I(!selected_path.empty());
-
-  id curr = selected_path.back();
-  selected_path.pop_back();
-  data begin;
-
-  if (vcache.exists(curr))
-    I(vcache.fetch(curr, begin));
-  else
-    get_file_or_manifest_base_unchecked(curr, begin, data_table);
-
-  shared_ptr<delta_applicator> appl = new_piecewise_applicator();
-  appl->begin(begin());
-
-  for (reconstruction_path::reverse_iterator i = selected_path.rbegin();
-       i != selected_path.rend(); ++i)
-    {
-      id const nxt = id(*i);
-
-      if (!vcache.exists(curr))
-        {
-          string tmp;
-          appl->finish(tmp);
-          vcache.insert_clean(curr, data(tmp));
-        }
-
-      if (global_sanity.debug_p())
-        L(FL("following delta %s -> %s") % curr % nxt);
-      delta del;
-      get_file_or_manifest_delta_unchecked(nxt, curr, del, delta_table);
-      apply_delta(appl, del());
-
-      appl->next();
-      curr = nxt;
-    }
-
-  string tmp;
-  appl->finish(tmp);
-  dat = data(tmp);
-
-  id final;
-  calculate_ident(dat, final);
-  I(final == ident);
-
-  if (!vcache.exists(ident))
-    vcache.insert_clean(ident, dat);
-}
-
-struct roster_reconstruction_graph : public reconstruction_graph
-{
-  database_impl & imp;
-  roster_reconstruction_graph(database_impl & imp) : imp(imp) {}
-  virtual bool is_base(id const & node) const
-  {
-    return imp.roster_base_available(revision_id(node));
-  }
-  virtual void get_next(id const & from, set<id> & next) const
-  {
-    next.clear();
-    results res;
-    query q("SELECT base FROM roster_deltas WHERE id = ?");
-    imp.fetch(res, one_col, any_rows, q % blob(from()));
-    for (results::const_iterator i = res.begin(); i != res.end(); ++i)
-      next.insert(id((*i)[0]));
-  }
-};
-
-struct database_impl::extractor
-{
-  virtual bool look_at_delta(roster_delta const & del) = 0;
-  virtual void look_at_roster(roster_t const & roster, marking_map const & mm) = 0;
-  virtual ~extractor() {};
-};
-
-struct database_impl::markings_extractor : public database_impl::extractor
-{
-private:
-  node_id const & nid;
-  marking_t & markings;
-
-public:
-  markings_extractor(node_id const & _nid, marking_t & _markings) :
-    nid(_nid), markings(_markings) {} ;
-
-  bool look_at_delta(roster_delta const & del)
-  {
-    return try_get_markings_from_roster_delta(del, nid, markings);
-  }
-
-  void look_at_roster(roster_t const & roster, marking_map const & mm)
-  {
-    marking_map::const_iterator mmi =
-      mm.find(nid);
-    I(mmi != mm.end());
-    markings = mmi->second;
-  }
-};
-
-struct database_impl::file_content_extractor : database_impl::extractor
-{
-private:
-  node_id const & nid;
-  file_id & content;
-
-public:
-  file_content_extractor(node_id const & _nid, file_id & _content) :
-    nid(_nid), content(_content) {} ;
-
-  bool look_at_delta(roster_delta const & del)
-  {
-    return try_get_content_from_roster_delta(del, nid, content);
-  }
-
-  void look_at_roster(roster_t const & roster, marking_map const & mm)
-  {
-    if (roster.has_node(nid))
-      content = downcast_to_file_t(roster.get_node(nid))->content;
-    else
-      content = file_id();
-  }
-};
-
-void
-database_impl::extract_from_deltas(revision_id const & ident, extractor & x)
-{
-  reconstruction_path selected_path;
-  {
-    roster_reconstruction_graph graph(*this);
-    {
-      // we look at the nearest delta(s) first, without constructing the
-      // whole path, as that would be a rather expensive operation.
-      //
-      // the reason why this strategy is worth the effort is, that in most
-      // cases we are looking at the parent of a (content-)marked node, thus
-      // the information we are for is right there in the delta leading to
-      // this node.
-      //
-      // recording the deltas visited here in a set as to avoid inspecting
-      // them later seems to be of little value, as it imposes a cost here,
-      // but can seldom be exploited.
-      set<id> deltas;
-      graph.get_next(ident.inner(), deltas);
-      for (set<id>::const_iterator i = deltas.begin();
-           i != deltas.end(); ++i)
-        {
-          roster_delta del;
-          get_roster_delta(ident.inner(), *i, del);
-          bool found = x.look_at_delta(del);
-          if (found)
-            return;
-        }
-    }
-    get_reconstruction_path(ident.inner(), graph, selected_path);
-  }
-
-  int path_length(selected_path.size());
-  int i(0);
-  id target_rev;
-
-  for (reconstruction_path::const_iterator p = selected_path.begin();
-       p != selected_path.end(); ++p)
-    {
-      if (i > 0)
-        {
-          roster_delta del;
-          get_roster_delta(target_rev, id(*p), del);
-          bool found = x.look_at_delta(del);
-          if (found)
-            return;
-        }
-      if (i == path_length-1)
-        {
-          // last iteration, we have reached a roster base
-          roster_t roster;
-          marking_map mm;
-          get_roster_base(revision_id(*p), roster, mm);
-          x.look_at_roster(roster, mm);
-          return;
-        }
-      target_rev = id(*p);
-      ++i;
-    }
-}
-
-void
-database::get_markings(revision_id const & id,
-                       node_id const & nid,
-                       marking_t & markings)
-{
-  database_impl::markings_extractor x(nid, markings);
-  imp->extract_from_deltas(id, x);
-}
-
-void
-database::get_file_content(revision_id const & id,
-                           node_id const & nid,
-                           file_id & content)
-{
-  // the imaginary root revision doesn't have any file.
-  if (null_id(id))
-    {
-      content = file_id();
-      return;
-    }
-  database_impl::file_content_extractor x(nid, content);
-  imp->extract_from_deltas(id, x);
-}
-
-void
-database::get_roster_version(revision_id const & ros_id,
-                             cached_roster & cr)
-{
-  // if we already have it, exit early
-  if (imp->roster_cache.exists(ros_id))
-    {
-      imp->roster_cache.fetch(ros_id, cr);
-      return;
-    }
-
-  reconstruction_path selected_path;
-  {
-    roster_reconstruction_graph graph(*imp);
-    get_reconstruction_path(ros_id.inner(), graph, selected_path);
-  }
-
-  id curr(selected_path.back());
-  selected_path.pop_back();
-  // we know that this isn't already in the cache (because of the early exit
-  // above), so we should create new objects and spend time filling them in.
-  shared_ptr<roster_t> roster(new roster_t);
-  shared_ptr<marking_map> marking(new marking_map);
-  imp->get_roster_base(revision_id(curr), *roster, *marking);
-
-  for (reconstruction_path::reverse_iterator i = selected_path.rbegin();
-       i != selected_path.rend(); ++i)
-    {
-      id const nxt(*i);
-      if (global_sanity.debug_p())
-        L(FL("following delta %s -> %s") % curr % nxt);
-      roster_delta del;
-      imp->get_roster_delta(nxt, curr, del);
-      apply_roster_delta(del, *roster, *marking);
-      curr = nxt;
-    }
-
-  // Double-check that the thing we got out looks okay.  We know that when
-  // the roster was written to the database, it passed both of these tests,
-  // and we also know that the data on disk has passed our checks for data
-  // corruption -- so in theory, we know that what we got out is exactly
-  // what we put in, and these checks are redundant.  (They cannot catch all
-  // possible errors in any case, e.g., they don't test that the marking is
-  // correct.)  What they can do, though, is serve as a sanity check on the
-  // delta reconstruction code; if there is a bug where we put something
-  // into the database and then later get something different back out, then
-  // this is the only thing that can catch it.
-  roster->check_sane_against(*marking);
-  manifest_id expected_mid, actual_mid;
-  get_revision_manifest(ros_id, expected_mid);
-  calculate_ident(*roster, actual_mid);
-  I(expected_mid == actual_mid);
-
-  // const'ify the objects, to save them and pass them out
-  cr.first = roster;
-  cr.second = marking;
-  imp->roster_cache.insert_clean(ros_id, cr);
-}
-
-
-void
-database_impl::drop(id const & ident,
-                    string const & table)
-{
-  string drop = "DELETE FROM " + table + " WHERE id = ?";
-  execute(query(drop) % blob(ident()));
-}
-
-// ------------------------------------------------------------
-// --                                                        --
-// --              public interface follows                  --
-// --                                                        --
-// ------------------------------------------------------------
-
-bool
-database::file_version_exists(file_id const & id)
-{
-  return delta_exists(id.inner(), "file_deltas")
-    || imp->file_or_manifest_base_exists(id.inner(), "files");
-}
-
-bool
-database::roster_version_exists(revision_id const & id)
-{
-  return delta_exists(id.inner(), "roster_deltas")
-    || imp->roster_base_available(id);
-}
-
-bool
-database::revision_exists(revision_id const & id)
-{
-  results res;
-  query q("SELECT id FROM revisions WHERE id = ?");
-  imp->fetch(res, one_col, any_rows, q % blob(id.inner()()));
-  I(res.size() <= 1);
-  return res.size() == 1;
-}
-
-void
-database::get_file_ids(set<file_id> & ids)
-{
-  ids.clear();
-  set<id> tmp;
-  imp->get_ids("files", tmp);
-  imp->get_ids("file_deltas", tmp);
-  add_decoration_to_container(tmp, ids);
-}
-
-void
-database::get_revision_ids(set<revision_id> & ids)
-{
-  ids.clear();
-  set<id> tmp;
-  imp->get_ids("revisions", tmp);
-  add_decoration_to_container(tmp, ids);
-}
-
-void
-database::get_roster_ids(set<revision_id> & ids)
-{
-  ids.clear();
-  set<id> tmp;
-  imp->get_ids("rosters", tmp);
-  add_decoration_to_container(tmp, ids);
-  imp->get_ids("roster_deltas", tmp);
-  add_decoration_to_container(tmp, ids);
-}
-
-void
-database::get_file_version(file_id const & id,
-                           file_data & dat)
-{
-  data tmp;
-  imp->get_version(id.inner(), tmp, "files", "file_deltas");
-  dat = file_data(tmp);
-}
-
-void
-database::get_manifest_version(manifest_id const & id,
-                               manifest_data & dat)
-{
-  data tmp;
-  imp->get_version(id.inner(), tmp, "manifests", "manifest_deltas");
-  dat = manifest_data(tmp);
-}
-
-void
-database::put_file(file_id const & id,
-                   file_data const & dat)
-{
-  if (file_version_exists(id))
-    L(FL("file version '%s' already exists in db") % id);
-  else
-    imp->schedule_delayed_file(id, dat);
-}
-
-void
-database::put_file_version(file_id const & old_id,
-                           file_id const & new_id,
-                           file_delta const & del)
-{
-  I(!(old_id == new_id));
-  file_data old_data, new_data;
-  file_delta reverse_delta;
-
-  if (!file_version_exists(old_id))
-    {
-      W(F("file preimage '%s' missing in db") % old_id);
-      W(F("dropping delta '%s' -> '%s'") % old_id % new_id);
-      return;
-    }
-
-  get_file_version(old_id, old_data);
-  {
-    data tmp;
-    patch(old_data.inner(), del.inner(), tmp);
-    new_data = file_data(tmp);
-  }
-
-  {
-    string tmp;
-    invert_xdelta(old_data.inner()(), del.inner()(), tmp);
-    reverse_delta = file_delta(tmp);
-    data old_tmp;
-    patch(new_data.inner(), reverse_delta.inner(), old_tmp);
-    // We already have the real old data, so compare the
-    // reconstruction to that directly instead of hashing
-    // the reconstruction and comparing hashes.
-    I(old_tmp == old_data.inner());
-  }
-
-  transaction_guard guard(*this);
-  if (file_or_manifest_base_exists(old_id, "files"))
-    {
-      // descendent of a head version replaces the head, therefore old head
-      // must be disposed of
-      imp->drop_or_cancel_file(old_id);
-    }
-  if (!file_or_manifest_base_exists(new_id, "files"))
-    {
-      imp->schedule_delayed_file(new_id, new_data);
-      imp->drop(new_id.inner(), "file_deltas");
-    }
-
-  if (!imp->delta_exists(old_id, new_id, "file_deltas"))
-    {
-      put_file_delta(old_id, new_id, reverse_delta);
-      guard.commit();
-    }
-}
-
-void
-database::get_arbitrary_file_delta(file_id const & src_id,
-                                   file_id const & dst_id,
-                                   file_delta & del)
-{
-  delta dtmp;
-  // Deltas stored in the database go from base -> id.
-  results res;
-  query q1("SELECT delta FROM file_deltas "
-           "WHERE base = ? AND id = ?");
-  imp->fetch(res, one_col, any_rows,
-             q1 % blob(src_id.inner()()) % blob(dst_id.inner()()));
-
-  if (!res.empty())
-    {
-      // Exact hit: a plain delta from src -> dst.
-      gzip<delta> del_packed(res[0][0]);
-      decode_gzip(del_packed, dtmp);
-      del = file_delta(dtmp);
-      return;
-    }
-
-  query q2("SELECT delta FROM file_deltas "
-           "WHERE base = ? AND id = ?");
-  imp->fetch(res, one_col, any_rows,
-             q2 % blob(dst_id.inner()()) % blob(src_id.inner()()));
-
-  if (!res.empty())
-    {
-      // We have a delta from dst -> src; we need to
-      // invert this to a delta from src -> dst.
-      gzip<delta> del_packed(res[0][0]);
-      decode_gzip(del_packed, dtmp);
-      string fwd_delta;
-      file_data dst;
-      get_file_version(dst_id, dst);
-      invert_xdelta(dst.inner()(), dtmp(), fwd_delta);
-      del = file_delta(fwd_delta);
-      return;
-    }
-
-  // No deltas of use; just load both versions and diff.
-  file_data fd1, fd2;
-  get_file_version(src_id, fd1);
-  get_file_version(dst_id, fd2);
-  diff(fd1.inner(), fd2.inner(), dtmp);
-  del = file_delta(dtmp);
-}
-
-
-void
-database::get_revision_ancestry(rev_ancestry_map & graph)
-{
-  // share some storage
-  id::symtab id_syms;
-
-  results res;
-  graph.clear();
-  imp->fetch(res, 2, any_rows,
-             query("SELECT parent,child FROM revision_ancestry"));
-  for (size_t i = 0; i < res.size(); ++i)
-    graph.insert(make_pair(revision_id(res[i][0]),
-                           revision_id(res[i][1])));
-}
-
-void
-database::get_revision_parents(revision_id const & id,
-                               set<revision_id> & parents)
-{
-  I(!null_id(id));
-  parent_id_map::iterator i = imp->parent_cache.find(id);
-  if (i == imp->parent_cache.end())
-    {
-      results res;
-      parents.clear();
-      imp->fetch(res, one_col, any_rows,
-                 query("SELECT parent FROM revision_ancestry WHERE child = ?")
-                 % blob(id.inner()()));
-      for (size_t i = 0; i < res.size(); ++i)
-        parents.insert(revision_id(res[i][0]));
-
-      imp->parent_cache.insert(make_pair(id, parents));
-    }
-  else
-    {
-      parents = i->second;
-    }
-}
-
-void
-database::get_revision_children(revision_id const & id,
-                                set<revision_id> & children)
-{
-  results res;
-  children.clear();
-  imp->fetch(res, one_col, any_rows,
-             query("SELECT child FROM revision_ancestry WHERE parent = ?")
-        % blob(id.inner()()));
-  for (size_t i = 0; i < res.size(); ++i)
-    children.insert(revision_id(res[i][0]));
-}
-
-void
-database::get_leaves(set<revision_id> & leaves)
-{
-  results res;
-  leaves.clear();
-  imp->fetch(res, one_col, any_rows,
-             query("SELECT revisions.id FROM revisions "
-                   "LEFT JOIN revision_ancestry "
-                   "ON revisions.id = revision_ancestry.parent "
-                   "WHERE revision_ancestry.child IS null"));
-  for (size_t i = 0; i < res.size(); ++i)
-    leaves.insert(revision_id(res[i][0]));
-}
-
-
-void
-database::get_revision_manifest(revision_id const & rid,
-                               manifest_id & mid)
-{
-  revision_t rev;
-  get_revision(rid, rev);
-  mid = rev.new_manifest;
-}
-
-void
-database::get_common_ancestors(std::set<revision_id> const & revs,
-                               std::set<revision_id> & common_ancestors)
-{
-  set<revision_id> ancestors, all_common_ancestors;
-  vector<revision_id> frontier;
-<<<<<<< HEAD
-  for (set<revision_id>::const_iterator i = revs.begin();
-=======
-  for (set<revision_id>::const_iterator i = revs.begin(); 
->>>>>>> fec3962b
-       i != revs.end(); ++i)
-    {
-      I(revision_exists(*i));
-      ancestors.clear();
-      ancestors.insert(*i);
-      frontier.push_back(*i);
-      while (!frontier.empty())
-        {
-          revision_id rid = frontier.back();
-          frontier.pop_back();
-          if(!null_id(rid))
-            {
-              set<revision_id> parents;
-              get_revision_parents(rid, parents);
-              for (set<revision_id>::const_iterator i = parents.begin();
-                   i != parents.end(); ++i)
-                {
-                  if (ancestors.find(*i) == ancestors.end())
-                    {
-                      frontier.push_back(*i);
-                      ancestors.insert(*i);
-                    }
-                }
-            }
-        }
-      if (all_common_ancestors.empty())
-        all_common_ancestors = ancestors;
-      else
-        {
-          set<revision_id> common;
-          set_intersection(ancestors.begin(), ancestors.end(),
-                         all_common_ancestors.begin(), all_common_ancestors.end(),
-                         inserter(common, common.begin()));
-          all_common_ancestors = common;
-        }
-    }
-<<<<<<< HEAD
-
-=======
-    
->>>>>>> fec3962b
-  for (set<revision_id>::const_iterator i = all_common_ancestors.begin();
-       i != all_common_ancestors.end(); ++i)
-    {
-      // FIXME: where do these null'ed IDs come from?
-      if (null_id(*i)) continue;
-      common_ancestors.insert(*i);
-    }
-}
-
-void
-database::get_revision(revision_id const & id,
-                       revision_t & rev)
-{
-  revision_data d;
-  get_revision(id, d);
-  read_revision(d, rev);
-}
-
-void
-database::get_revision(revision_id const & id,
-                       revision_data & dat)
-{
-  I(!null_id(id));
-  results res;
-  imp->fetch(res, one_col, one_row,
-             query("SELECT data FROM revisions WHERE id = ?")
-             % blob(id.inner()()));
-
-  gzip<data> gzdata(res[0][0]);
-  data rdat;
-  decode_gzip(gzdata,rdat);
-
-  // verify that we got a revision with the right id
-  {
-    revision_id tmp;
-    calculate_ident(revision_data(rdat), tmp);
-    I(id == tmp);
-  }
-
-  dat = revision_data(rdat);
-}
-
-void
-database::get_rev_height(revision_id const & id,
-                         rev_height & height)
-{
-  if (null_id(id))
-    {
-      height = rev_height::root_height();
-      return;
-    }
-
-  height_map::const_iterator i = imp->height_cache.find(id);
-  if (i == imp->height_cache.end())
-    {
-      results res;
-      imp->fetch(res, one_col, one_row,
-                 query("SELECT height FROM heights WHERE revision = ?")
-                 % blob(id.inner()()));
-
-      I(res.size() == 1);
-
-      height = rev_height(res[0][0]);
-      imp->height_cache.insert(make_pair(id, height));
-    }
-  else
-    {
-      height = i->second;
-    }
-
-  I(height.valid());
-}
-
-void
-database::put_rev_height(revision_id const & id,
-                         rev_height const & height)
-{
-  I(!null_id(id));
-  I(revision_exists(id));
-  I(height.valid());
-
-  imp->height_cache.erase(id);
-
-  imp->execute(query("INSERT INTO heights VALUES(?, ?)")
-               % blob(id.inner()())
-               % blob(height()));
-}
-
-bool
-database::has_rev_height(rev_height const & height)
-{
-  results res;
-  imp->fetch(res, one_col, any_rows,
-             query("SELECT height FROM heights WHERE height = ?")
-             % blob(height()));
-  I((res.size() == 1) || (res.empty()));
-  return res.size() == 1;
-}
-
-void
-database::deltify_revision(revision_id const & rid)
-{
-  transaction_guard guard(*this);
-  revision_t rev;
-  MM(rev);
-  MM(rid);
-  get_revision(rid, rev);
-  // Make sure that all parent revs have their files replaced with deltas
-  // from this rev's files.
-  {
-    for (edge_map::const_iterator i = rev.edges.begin();
-         i != rev.edges.end(); ++i)
-      {
-        for (map<file_path, pair<file_id, file_id> >::const_iterator
-               j = edge_changes(i).deltas_applied.begin();
-             j != edge_changes(i).deltas_applied.end(); ++j)
-          {
-            if (file_or_manifest_base_exists(delta_entry_src(j), "files") &&
-                file_version_exists(delta_entry_dst(j)))
-              {
-                file_data old_data;
-                file_data new_data;
-                get_file_version(delta_entry_src(j), old_data);
-                get_file_version(delta_entry_dst(j), new_data);
-                delta delt;
-                diff(old_data.inner(), new_data.inner(), delt);
-                file_delta del(delt);
-                imp->drop_or_cancel_file(delta_entry_dst(j));
-                imp->drop(delta_entry_dst(j).inner(), "file_deltas");
-                put_file_version(delta_entry_src(j), delta_entry_dst(j), del);
-              }
-          }
-      }
-  }
-  guard.commit();
-}
-
-
-bool
-database::put_revision(revision_id const & new_id,
-                       revision_t const & rev)
-{
-  MM(new_id);
-  MM(rev);
-
-  I(!null_id(new_id));
-
-  if (revision_exists(new_id))
-    {
-      if (global_sanity.debug_p())
-        L(FL("revision '%s' already exists in db") % new_id);
-      return false;
-    }
-
-  I(rev.made_for == made_for_database);
-  rev.check_sane();
-
-  // Phase 1: confirm the revision makes sense, and the required files
-  // actually exist
-  for (edge_map::const_iterator i = rev.edges.begin();
-       i != rev.edges.end(); ++i)
-    {
-      if (!edge_old_revision(i).inner()().empty()
-          && !revision_exists(edge_old_revision(i)))
-        {
-          W(F("missing prerequisite revision '%s'")
-            % edge_old_revision(i));
-          W(F("dropping revision '%s'") % new_id);
-          return false;
-        }
-
-      for (map<file_path, file_id>::const_iterator a
-             = edge_changes(i).files_added.begin();
-           a != edge_changes(i).files_added.end(); ++a)
-        {
-          if (! file_version_exists(a->second))
-            {
-              W(F("missing prerequisite file '%s'") % a->second);
-              W(F("dropping revision '%s'") % new_id);
-              return false;
-            }
-        }
-
-      for (map<file_path, pair<file_id, file_id> >::const_iterator d
-             = edge_changes(i).deltas_applied.begin();
-           d != edge_changes(i).deltas_applied.end(); ++d)
-        {
-          I(!delta_entry_src(d).inner()().empty());
-          I(!delta_entry_dst(d).inner()().empty());
-
-          if (! file_version_exists(delta_entry_src(d)))
-            {
-              W(F("missing prerequisite file pre-delta '%s'")
-                % delta_entry_src(d));
-              W(F("dropping revision '%s'") % new_id);
-              return false;
-            }
-
-          if (! file_version_exists(delta_entry_dst(d)))
-            {
-              W(F("missing prerequisite file post-delta '%s'")
-                % delta_entry_dst(d));
-              W(F("dropping revision '%s'") % new_id);
-              return false;
-            }
-        }
-    }
-
-  transaction_guard guard(*this);
-
-  // Phase 2: Write the revision data (inside a transaction)
-
-  revision_data d;
-  write_revision(rev, d);
-  gzip<data> d_packed;
-  encode_gzip(d.inner(), d_packed);
-  imp->execute(query("INSERT INTO revisions VALUES(?, ?)")
-               % blob(new_id.inner()())
-               % blob(d_packed()));
-
-  for (edge_map::const_iterator e = rev.edges.begin();
-       e != rev.edges.end(); ++e)
-    {
-      imp->execute(query("INSERT INTO revision_ancestry VALUES(?, ?)")
-                   % blob(edge_old_revision(e).inner()())
-                   % blob(new_id.inner()()));
-    }
-  // We don't have to clear out the child's entry in the parent_cache,
-  // because the child did not exist before this function was called, so
-  // it can't be in the parent_cache already.
-
-  // Phase 3: Construct and write the roster (which also checks the manifest
-  // id as it goes), but only if the roster does not already exist in the db
-  // (i.e. because it was left over by a kill_rev_locally)
-  // FIXME: there is no knowledge yet on speed implications for commands which
-  // put a lot of revisions in a row (i.e. tailor or cvs_import)!
-
-  if (!roster_version_exists(new_id))
-    {
-      put_roster_for_revision(new_id, rev);
-    }
-  else
-    {
-      L(FL("roster for revision '%s' already exists in db") % new_id);
-    }
-
-  // Phase 4: rewrite any files that need deltas added
-
-  deltify_revision(new_id);
-
-  // Phase 5: determine the revision height
-
-  put_height_for_revision(new_id, rev);
-
-  // Finally, commit.
-
-  guard.commit();
-  return true;
-}
-
-void
-database::put_height_for_revision(revision_id const & new_id,
-                                  revision_t const & rev)
-{
-  I(!null_id(new_id));
-
-  rev_height highest_parent;
-  // we always branch off the highest parent ...
-  for (edge_map::const_iterator e = rev.edges.begin();
-       e != rev.edges.end(); ++e)
-    {
-      rev_height parent; MM(parent);
-      get_rev_height(edge_old_revision(e), parent);
-      if (parent > highest_parent)
-      {
-        highest_parent = parent;
-      }
-    }
-
-  // ... then find the first unused child
-  u32 childnr(0);
-  rev_height candidate; MM(candidate);
-  while(true)
-    {
-      candidate = highest_parent.child_height(childnr);
-      if (!has_rev_height(candidate))
-        {
-          break;
-        }
-      I(childnr < std::numeric_limits<u32>::max());
-      ++childnr;
-    }
-  put_rev_height(new_id, candidate);
-}
-
-void
-database::put_roster_for_revision(revision_id const & new_id,
-                                  revision_t const & rev)
-{
-  // Construct, the roster, sanity-check the manifest id, and then write it
-  // to the db
-  shared_ptr<roster_t> ros_writeable(new roster_t); MM(*ros_writeable);
-  shared_ptr<marking_map> mm_writeable(new marking_map); MM(*mm_writeable);
-  manifest_id roster_manifest_id;
-  MM(roster_manifest_id);
-  make_roster_for_revision(*this, rev, new_id, *ros_writeable, *mm_writeable);
-  calculate_ident(*ros_writeable, roster_manifest_id);
-  made_from_t made_from(rev.made_from);
-  I(rev.new_manifest == roster_manifest_id);
-  // const'ify the objects, suitable for caching etc.
-  roster_t_cp ros = ros_writeable;
-  marking_map_cp mm = mm_writeable;
-  put_roster(new_id, ros, mm);
-}
-
-bool
-database::put_revision(revision_id const & new_id,
-                       revision_data const & dat)
-{
-  revision_t rev;
-  read_revision(dat, rev);
-  return put_revision(new_id, rev);
-}
-
-
-void
-database::delete_existing_revs_and_certs()
-{
-  imp->execute(query("DELETE FROM revisions"));
-  imp->execute(query("DELETE FROM revision_ancestry"));
-  imp->execute(query("DELETE FROM revision_certs"));
-}
-
-void
-database::delete_existing_manifests()
-{
-  imp->execute(query("DELETE FROM manifests"));
-  imp->execute(query("DELETE FROM manifest_deltas"));
-}
-
-void
-database::delete_existing_rosters()
-{
-  imp->execute(query("DELETE FROM rosters"));
-  imp->execute(query("DELETE FROM roster_deltas"));
-  imp->execute(query("DELETE FROM next_roster_node_number"));
-}
-
-void
-database::delete_existing_heights()
-{
-  imp->execute(query("DELETE FROM heights"));
-}
-
-/// Deletes one revision from the local database.
-/// @see kill_rev_locally
-void
-database::delete_existing_rev_and_certs(revision_id const & rid)
-{
-  transaction_guard guard (*this);
-
-  // Check that the revision exists and doesn't have any children.
-  I(revision_exists(rid));
-  set<revision_id> children;
-  get_revision_children(rid, children);
-  I(children.empty());
-
-
-  L(FL("Killing revision %s locally") % rid);
-
-  // Kill the certs, ancestry, and revision.
-  imp->execute(query("DELETE from revision_certs WHERE id = ?")
-               % blob(rid.inner()()));
-  imp->cert_stamper.note_change();
-
-  imp->execute(query("DELETE from revision_ancestry WHERE child = ?")
-               % blob(rid.inner()()));
-
-  imp->execute(query("DELETE from heights WHERE revision = ?")
-               % blob(rid.inner()()));
-
-  imp->execute(query("DELETE from revisions WHERE id = ?")
-               % blob(rid.inner()()));
-
-  guard.commit();
-}
-
-/// Deletes all certs referring to a particular branch.
-void
-database::delete_branch_named(cert_value const & branch)
-{
-  L(FL("Deleting all references to branch %s") % branch);
-  imp->execute(query("DELETE FROM revision_certs WHERE name='branch' AND value =?")
-               % blob(branch()));
-  imp->cert_stamper.note_change();
-  imp->execute(query("DELETE FROM branch_epochs WHERE branch=?")
-               % blob(branch()));
-}
-
-/// Deletes all certs referring to a particular tag.
-void
-database::delete_tag_named(cert_value const & tag)
-{
-  L(FL("Deleting all references to tag %s") % tag);
-  imp->execute(query("DELETE FROM revision_certs WHERE name='tag' AND value =?")
-               % blob(tag()));
-  imp->cert_stamper.note_change();
-}
-
-// crypto key management
-
-void
-database::get_key_ids(vector<rsa_keypair_id> & pubkeys)
-{
-  pubkeys.clear();
-  results res;
-
-  imp->fetch(res, one_col, any_rows, query("SELECT id FROM public_keys"));
-
-  for (size_t i = 0; i < res.size(); ++i)
-    pubkeys.push_back(rsa_keypair_id(res[i][0]));
-}
-
-void
-database::get_key_ids(globish const & pattern,
-                      vector<rsa_keypair_id> & pubkeys)
-{
-  pubkeys.clear();
-  results res;
-
-  imp->fetch(res, one_col, any_rows, query("SELECT id FROM public_keys"));
-
-  for (size_t i = 0; i < res.size(); ++i)
-    if (pattern.matches(res[i][0]))
-      pubkeys.push_back(rsa_keypair_id(res[i][0]));
-}
-
-void
-database_impl::get_keys(string const & table, vector<rsa_keypair_id> & keys)
-{
-  keys.clear();
-  results res;
-  fetch(res, one_col, any_rows, query("SELECT id FROM " + table));
-  for (size_t i = 0; i < res.size(); ++i)
-    keys.push_back(rsa_keypair_id(res[i][0]));
-}
-
-void
-database::get_public_keys(vector<rsa_keypair_id> & keys)
-{
-  imp->get_keys("public_keys", keys);
-}
-
-bool
-database::public_key_exists(id const & hash)
-{
-  results res;
-  imp->fetch(res, one_col, any_rows,
-             query("SELECT id FROM public_keys WHERE hash = ?")
-             % blob(hash()));
-  I((res.size() == 1) || (res.empty()));
-  if (res.size() == 1)
-    return true;
-  return false;
-}
-
-bool
-database::public_key_exists(rsa_keypair_id const & id)
-{
-  results res;
-  imp->fetch(res, one_col, any_rows,
-             query("SELECT id FROM public_keys WHERE id = ?")
-             % text(id()));
-  I((res.size() == 1) || (res.empty()));
-  if (res.size() == 1)
-    return true;
-  return false;
-}
-
-void
-database::get_pubkey(id const & hash,
-                     rsa_keypair_id & id,
-                     rsa_pub_key & pub)
-{
-  results res;
-  imp->fetch(res, 2, one_row,
-             query("SELECT id, keydata FROM public_keys WHERE hash = ?")
-             % blob(hash()));
-  id = rsa_keypair_id(res[0][0]);
-  pub = rsa_pub_key(res[0][1]);
-}
-
-void
-database::get_key(rsa_keypair_id const & pub_id,
-                  rsa_pub_key & pub)
-{
-  results res;
-  imp->fetch(res, one_col, one_row,
-             query("SELECT keydata FROM public_keys WHERE id = ?")
-             % text(pub_id()));
-  pub = rsa_pub_key(res[0][0]);
-}
-
-bool
-database::put_key(rsa_keypair_id const & pub_id,
-                  rsa_pub_key const & pub)
-{
-  if (public_key_exists(pub_id))
-    {
-      rsa_pub_key tmp;
-      get_key(pub_id, tmp);
-      if (!keys_match(pub_id, tmp, pub_id, pub))
-        W(F("key '%s' is not equal to key '%s' in database") % pub_id % pub_id);
-      L(FL("skipping existing public key %s") % pub_id);
-      return false;
-    }
-
-  L(FL("putting public key %s") % pub_id);
-
-  id thash;
-  key_hash_code(pub_id, pub, thash);
-  I(!public_key_exists(thash));
-
-  imp->execute(query("INSERT INTO public_keys VALUES(?, ?, ?)")
-               % blob(thash())
-               % text(pub_id())
-               % blob(pub()));
-
-  return true;
-}
-
-void
-database::delete_public_key(rsa_keypair_id const & pub_id)
-{
-  imp->execute(query("DELETE FROM public_keys WHERE id = ?")
-               % text(pub_id()));
-}
-
-void
-database::encrypt_rsa(rsa_keypair_id const & pub_id,
-                      string const & plaintext,
-                      rsa_oaep_sha_data & ciphertext)
-{
-  rsa_pub_key pub;
-  get_key(pub_id, pub);
-
-  SecureVector<Botan::byte> pub_block;
-  pub_block.set(reinterpret_cast<Botan::byte const *>(pub().data()),
-                pub().size());
-
-  shared_ptr<X509_PublicKey> x509_key(Botan::X509::load_key(pub_block));
-  shared_ptr<RSA_PublicKey> pub_key
-    = shared_dynamic_cast<RSA_PublicKey>(x509_key);
-  if (!pub_key)
-    throw informative_failure("Failed to get RSA encrypting key");
-
-  shared_ptr<PK_Encryptor>
-    encryptor(get_pk_encryptor(*pub_key, "EME1(SHA-1)"));
-
-  SecureVector<Botan::byte> ct;
-  ct = encryptor->encrypt(
-          reinterpret_cast<Botan::byte const *>(plaintext.data()),
-          plaintext.size(), *rng);
-  ciphertext = rsa_oaep_sha_data(string(reinterpret_cast<char const *>(ct.begin()),
-                                        ct.size()));
-}
-
-cert_status
-database::check_signature(rsa_keypair_id const & id,
-                          string const & alleged_text,
-                          rsa_sha1_signature const & signature)
-{
-  shared_ptr<PK_Verifier> verifier;
-
-  verifier_cache::const_iterator i = imp->verifiers.find(id);
-  if (i != imp->verifiers.end())
-    verifier = i->second.first;
-
-  else
-    {
-      rsa_pub_key pub;
-      SecureVector<Botan::byte> pub_block;
-
-      if (!public_key_exists(id))
-        return cert_unknown;
-
-      get_key(id, pub);
-      pub_block.set(reinterpret_cast<Botan::byte const *>(pub().data()),
-                    pub().size());
-
-      L(FL("building verifier for %d-byte pub key") % pub_block.size());
-      shared_ptr<X509_PublicKey> x509_key(Botan::X509::load_key(pub_block));
-      shared_ptr<RSA_PublicKey> pub_key
-        = boost::shared_dynamic_cast<RSA_PublicKey>(x509_key);
-
-      E(pub_key,
-        F("Failed to get RSA verifying key for %s") % id);
-
-      verifier.reset(get_pk_verifier(*pub_key, "EMSA3(SHA-1)"));
-
-      /* XXX This is ugly. We need to keep the key around
-       * as long as the verifier is around, but the shared_ptr will go
-       * away after we leave this scope. Hence we store a pair of
-       * <verifier,key> so they both exist. */
-      imp->verifiers.insert(make_pair(id, make_pair(verifier, pub_key)));
-    }
-
-  // check the text+sig against the key
-  L(FL("checking %d-byte signature") % signature().size());
-
-  if (verifier->verify_message(
-        reinterpret_cast<Botan::byte const*>(alleged_text.data()),
-        alleged_text.size(),
-        reinterpret_cast<Botan::byte const*>(signature().data()),
-        signature().size()))
-    return cert_ok;
-  else
-    return cert_bad;
-}
-
-// cert management
-
-bool
-database_impl::cert_exists(cert const & t,
-                           string const & table)
-{
-  results res;
-  query q = query("SELECT id FROM " + table + " WHERE id = ? "
-                  "AND name = ? "
-                  "AND value = ? "
-                  "AND keypair = ? "
-                  "AND signature = ?")
-    % blob(t.ident.inner()())
-    % text(t.name())
-    % blob(t.value())
-    % text(t.key())
-    % blob(t.sig());
-
-  fetch(res, 1, any_rows, q);
-
-  I(res.empty() || res.size() == 1);
-  return res.size() == 1;
-}
-
-void
-database_impl::put_cert(cert const & t,
-                        string const & table)
-{
-  id thash;
-  cert_hash_code(t, thash);
-  rsa_sha1_signature sig;
-
-  string insert = "INSERT INTO " + table + " VALUES(?, ?, ?, ?, ?, ?)";
-
-  execute(query(insert)
-          % blob(thash())
-          % blob(t.ident.inner()())
-          % text(t.name())
-          % blob(t.value())
-          % text(t.key())
-          % blob(t.sig()));
-}
-
-void
-database_impl::results_to_certs(results const & res,
-                                vector<cert> & certs)
-{
-  certs.clear();
-  for (size_t i = 0; i < res.size(); ++i)
-    {
-      cert t;
-      t = cert(revision_id(res[i][0]),
-               cert_name(res[i][1]),
-               cert_value(res[i][2]),
-               rsa_keypair_id(res[i][3]),
-               rsa_sha1_signature(res[i][4]));
-      certs.push_back(t);
-    }
-}
-
-void
-database_impl::install_functions()
-{
-  // register any functions we're going to use
-  I(sqlite3_create_function(sql(), "gunzip", -1,
-                           SQLITE_UTF8, NULL,
-                           &sqlite3_gunzip_fn,
-                           NULL, NULL) == 0);
-}
-
-void
-database_impl::get_certs(vector<cert> & certs,
-                         string const & table)
-{
-  results res;
-  query q("SELECT id, name, value, keypair, signature FROM " + table);
-  fetch(res, 5, any_rows, q);
-  results_to_certs(res, certs);
-}
-
-
-void
-database_impl::get_certs(id const & ident,
-                         vector<cert> & certs,
-                         string const & table)
-{
-  results res;
-  query q("SELECT id, name, value, keypair, signature FROM " + table +
-          " WHERE id = ?");
-
-  fetch(res, 5, any_rows, q % blob(ident()));
-  results_to_certs(res, certs);
-}
-
-
-void
-database_impl::get_certs(cert_name const & name,
-                         vector<cert> & certs,
-                         string const & table)
-{
-  results res;
-  query q("SELECT id, name, value, keypair, signature FROM " + table +
-          " WHERE name = ?");
-  fetch(res, 5, any_rows, q % text(name()));
-  results_to_certs(res, certs);
-}
-
-
-void
-database_impl::get_certs(id const & ident,
-                         cert_name const & name,
-                         vector<cert> & certs,
-                         string const & table)
-{
-  results res;
-  query q("SELECT id, name, value, keypair, signature FROM " + table +
-          " WHERE id = ? AND name = ?");
-
-  fetch(res, 5, any_rows,
-        q % blob(ident())
-          % text(name()));
-  results_to_certs(res, certs);
-}
-
-void
-database_impl::get_certs(cert_name const & name,
-                         cert_value const & val,
-                         vector<cert> & certs,
-                         string const & table)
-{
-  results res;
-  query q("SELECT id, name, value, keypair, signature FROM " + table +
-          " WHERE name = ? AND value = ?");
-
-  fetch(res, 5, any_rows,
-        q % text(name())
-          % blob(val()));
-  results_to_certs(res, certs);
-}
-
-
-void
-database_impl::get_certs(id const & ident,
-                         cert_name const & name,
-                         cert_value const & value,
-                         vector<cert> & certs,
-                         string const & table)
-{
-  results res;
-  query q("SELECT id, name, value, keypair, signature FROM " + table +
-          " WHERE id = ? AND name = ? AND value = ?");
-
-  fetch(res, 5, any_rows,
-        q % blob(ident())
-          % text(name())
-          % blob(value()));
-  results_to_certs(res, certs);
-}
-
-
-
-bool
-database::revision_cert_exists(revision<cert> const & cert)
-{
-  return imp->cert_exists(cert.inner(), "revision_certs");
-}
-
-bool
-database::put_revision_cert(revision<cert> const & cert)
-{
-  if (revision_cert_exists(cert))
-    {
-      L(FL("revision cert on '%s' already exists in db")
-        % cert.inner().ident);
-      return false;
-    }
-
-  if (!revision_exists(revision_id(cert.inner().ident)))
-    {
-      W(F("cert revision '%s' does not exist in db")
-        % cert.inner().ident);
-      W(F("dropping cert"));
-      return false;
-    }
-
-  imp->put_cert(cert.inner(), "revision_certs");
-  imp->cert_stamper.note_change();
-  return true;
-}
-
-outdated_indicator
-database::get_revision_cert_nobranch_index(vector< pair<revision_id,
-                                           pair<revision_id, rsa_keypair_id> > > & idx)
-{
-  // share some storage
-  id::symtab id_syms;
-
-  results res;
-  imp->fetch(res, 3, any_rows,
-             query("SELECT hash, id, keypair "
-                   "FROM 'revision_certs' WHERE name != 'branch'"));
-
-  idx.clear();
-  idx.reserve(res.size());
-  for (results::const_iterator i = res.begin(); i != res.end(); ++i)
-    {
-      idx.push_back(make_pair(revision_id((*i)[0]),
-                              make_pair(revision_id((*i)[1]),
-                                        rsa_keypair_id((*i)[2]))));
-    }
-  return imp->cert_stamper.get_indicator();
-}
-
-outdated_indicator
-database::get_revision_certs(vector< revision<cert> > & ts)
-{
-  vector<cert> certs;
-  imp->get_certs(certs, "revision_certs");
-  ts.clear();
-  add_decoration_to_container(certs, ts);
-  return imp->cert_stamper.get_indicator();
-}
-
-outdated_indicator
-database::get_revision_certs(cert_name const & name,
-                            vector< revision<cert> > & ts)
-{
-  vector<cert> certs;
-  imp->get_certs(name, certs, "revision_certs");
-  ts.clear();
-  add_decoration_to_container(certs, ts);
-  return imp->cert_stamper.get_indicator();
-}
-
-outdated_indicator
-database::get_revision_certs(revision_id const & id,
-                             cert_name const & name,
-                             vector< revision<cert> > & ts)
-{
-  vector<cert> certs;
-  imp->get_certs(id.inner(), name, certs, "revision_certs");
-  ts.clear();
-  add_decoration_to_container(certs, ts);
-  return imp->cert_stamper.get_indicator();
-}
-
-outdated_indicator
-database::get_revision_certs(revision_id const & id,
-                             cert_name const & name,
-                             cert_value const & val,
-                             vector< revision<cert> > & ts)
-{
-  vector<cert> certs;
-  imp->get_certs(id.inner(), name, val, certs, "revision_certs");
-  ts.clear();
-  add_decoration_to_container(certs, ts);
-  return imp->cert_stamper.get_indicator();
-}
-
-outdated_indicator
-database::get_revisions_with_cert(cert_name const & name,
-                                  cert_value const & val,
-                                  set<revision_id> & revisions)
-{
-  revisions.clear();
-  results res;
-  query q("SELECT id FROM revision_certs WHERE name = ? AND value = ?");
-  imp->fetch(res, one_col, any_rows, q % text(name()) % blob(val()));
-  for (results::const_iterator i = res.begin(); i != res.end(); ++i)
-    revisions.insert(revision_id((*i)[0]));
-  return imp->cert_stamper.get_indicator();
-}
-
-outdated_indicator
-database::get_revision_certs(cert_name const & name,
-                             cert_value const & val,
-                             vector< revision<cert> > & ts)
-{
-  vector<cert> certs;
-  imp->get_certs(name, val, certs, "revision_certs");
-  ts.clear();
-  add_decoration_to_container(certs, ts);
-  return imp->cert_stamper.get_indicator();
-}
-
-outdated_indicator
-database::get_revision_certs(revision_id const & id,
-                             vector< revision<cert> > & ts)
-{
-  vector<cert> certs;
-  imp->get_certs(id.inner(), certs, "revision_certs");
-  ts.clear();
-  add_decoration_to_container(certs, ts);
-  return imp->cert_stamper.get_indicator();
-}
-
-outdated_indicator
-database::get_revision_certs(revision_id const & ident,
-                             vector<id> & ts)
-{
-  results res;
-  vector<cert> certs;
-  imp->fetch(res, one_col, any_rows,
-             query("SELECT hash "
-                   "FROM revision_certs "
-                   "WHERE id = ?")
-             % blob(ident.inner()()));
-  ts.clear();
-  for (size_t i = 0; i < res.size(); ++i)
-    ts.push_back(id(res[i][0]));
-  return imp->cert_stamper.get_indicator();
-}
-
-void
-database::get_revision_cert(id const & hash,
-                            revision<cert> & c)
-{
-  results res;
-  vector<cert> certs;
-  imp->fetch(res, 5, one_row,
-             query("SELECT id, name, value, keypair, signature "
-                   "FROM revision_certs "
-                   "WHERE hash = ?")
-             % blob(hash()));
-  imp->results_to_certs(res, certs);
-  I(certs.size() == 1);
-  c = revision<cert>(certs[0]);
-}
-
-bool
-database::revision_cert_exists(revision_id const & hash)
-{
-  results res;
-  vector<cert> certs;
-  imp->fetch(res, one_col, any_rows,
-             query("SELECT id "
-                   "FROM revision_certs "
-                   "WHERE hash = ?")
-             % blob(hash.inner()()));
-  I(res.empty() || res.size() == 1);
-  return (res.size() == 1);
-}
-
-void
-database::get_manifest_certs(manifest_id const & id,
-                             vector< manifest<cert> > & ts)
-{
-  vector<cert> certs;
-  imp->get_certs(id.inner(), certs, "manifest_certs");
-  ts.clear();
-  add_decoration_to_container(certs, ts);
-}
-
-
-void
-database::get_manifest_certs(cert_name const & name,
-                            vector< manifest<cert> > & ts)
-{
-  vector<cert> certs;
-  imp->get_certs(name, certs, "manifest_certs");
-  ts.clear();
-  add_decoration_to_container(certs, ts);
-}
-
-
-// completions
-void
-database_impl::add_prefix_matching_constraint(string const & colname,
-                                              string const & prefix,
-                                              query & q)
-{
-  L(FL("add_prefix_matching_constraint for '%s'") % prefix);
-
-  if (prefix.empty())
-    q.sql_cmd += "1";  // always true
-  else
-    {
-      string binary_prefix = decode_hexenc(prefix);
-      string lower_bound(binary_prefix);
-      string upper_bound(binary_prefix);
-
-      string::reverse_iterator ity(upper_bound.rbegin());
-      if (ity != upper_bound.rend())
-        ++(*ity);
-      while ((*ity == 0) && ity != upper_bound.rend())
-        {
-          ++ity;
-          ++(*ity);
-        }
-
-      if (ity == upper_bound.rend())
-        {
-          // no upper bound needed, as the lower bound is
-          // 0xffffff...
-          if (global_sanity.debug_p())
-            L(FL("prefix_matcher: only lower bound ('%s')")
-              % lower_bound);
-
-          q.sql_cmd += colname + " > ?";
-          q.args.push_back(blob(lower_bound));
-        }
-      else
-        {
-          if (global_sanity.debug_p())
-            L(FL("prefix_matcher: lower bound ('%s') and upper bound ('%s')")
-              % lower_bound
-              % upper_bound);
-
-          q.sql_cmd += colname + " BETWEEN ? AND ?";
-          q.args.push_back(blob(lower_bound));
-          q.args.push_back(blob(upper_bound));
-        }
-
-      // encode_hexenc might have lost a nibble a the end, thus we possibly
-      // need to add a second check, with a LIKE operator on the hex
-      // encoded string.
-
-      if (prefix.size() % 2 == 1)
-        {
-          string pattern = prefix + '%';
-          q.sql_cmd += " AND (hex(" + colname + ") LIKE ?)";
-          q.args.push_back(text(pattern));
-        }
-    }
-}
-
-void
-database::complete(string const & partial,
-                   set<revision_id> & completions)
-{
-  results res;
-  completions.clear();
-  query q("SELECT id FROM revisions WHERE ");
-
-  imp->add_prefix_matching_constraint("id", partial, q);
-  imp->fetch(res, 1, any_rows, q);
-
-  for (size_t i = 0; i < res.size(); ++i)
-    completions.insert(revision_id(res[i][0]));
-}
-
-
-void
-database::complete(string const & partial,
-                   set<file_id> & completions)
-{
-  results res;
-  completions.clear();
-
-  query q("SELECT id FROM files WHERE ");
-  imp->add_prefix_matching_constraint("id", partial, q);
-  imp->fetch(res, 1, any_rows, q);
-
-  for (size_t i = 0; i < res.size(); ++i)
-    completions.insert(file_id(res[i][0]));
-
-  res.clear();
-
-  q = query("SELECT id FROM file_deltas WHERE ");
-  imp->add_prefix_matching_constraint("id", partial, q);
-  imp->fetch(res, 1, any_rows, q);
-
-  for (size_t i = 0; i < res.size(); ++i)
-    completions.insert(file_id(res[i][0]));
-}
-
-void
-database::complete(string const & partial,
-                   set< pair<key_id, utf8 > > & completions)
-{
-  results res;
-  completions.clear();
-  query q("SELECT hash, id FROM public_keys WHERE ");
-
-  imp->add_prefix_matching_constraint("hash", partial, q);
-  imp->fetch(res, 2, any_rows, q);
-
-  for (size_t i = 0; i < res.size(); ++i)
-    completions.insert(make_pair(key_id(res[i][0]),
-                                 utf8(res[i][1])));
-}
-
-// revision selectors
-
-void
-database::select_parent(string const & partial,
-                        set<revision_id> & completions)
-{
-  results res;
-  completions.clear();
-
-  query q("SELECT DISTINCT parent FROM revision_ancestry WHERE ");
-  imp->add_prefix_matching_constraint("child", encode_hexenc(partial), q);
-  imp->fetch(res, 1, any_rows, q);
-
-  for (size_t i = 0; i < res.size(); ++i)
-    completions.insert(revision_id(res[i][0]));
-}
-
-void
-database::select_cert(string const & certname,
-                      set<revision_id> & completions)
-{
-  results res;
-  completions.clear();
-
-  imp->fetch(res, 1, any_rows,
-             query("SELECT DISTINCT id FROM revision_certs WHERE name = ?")
-             % text(certname));
-
-  for (size_t i = 0; i < res.size(); ++i)
-    completions.insert(revision_id(res[i][0]));
-}
-
-void
-database::select_cert(string const & certname, string const & certvalue,
-                      set<revision_id> & completions)
-{
-  results res;
-  completions.clear();
-
-  imp->fetch(res, 1, any_rows,
-             query("SELECT DISTINCT id FROM revision_certs"
-                   " WHERE name = ? AND CAST(value AS TEXT) GLOB ?")
-             % text(certname) % text(certvalue));
-
-  for (size_t i = 0; i < res.size(); ++i)
-    completions.insert(revision_id(res[i][0]));
-}
-
-void
-database::select_author_tag_or_branch(string const & partial,
-                                      set<revision_id> & completions)
-{
-  results res;
-  completions.clear();
-
-  string pattern = partial + "*";
-
-  imp->fetch(res, 1, any_rows,
-             query("SELECT DISTINCT id FROM revision_certs"
-                   " WHERE (name=? OR name=? OR name=?)"
-                   " AND CAST(value AS TEXT) GLOB ?")
-             % text(author_cert_name()) % text(tag_cert_name())
-             % text(branch_cert_name()) % text(pattern));
-
-  for (size_t i = 0; i < res.size(); ++i)
-    completions.insert(revision_id(res[i][0]));
-}
-
-void
-database::select_date(string const & date, string const & comparison,
-                      set<revision_id> & completions)
-{
-  results res;
-  completions.clear();
-
-  query q;
-  q.sql_cmd = ("SELECT DISTINCT id FROM revision_certs "
-               "WHERE name = ? AND CAST(value AS TEXT) ");
-  q.sql_cmd += comparison;
-  q.sql_cmd += " ?";
-
-  imp->fetch(res, 1, any_rows,
-             q % text(date_cert_name()) % text(date));
-  for (size_t i = 0; i < res.size(); ++i)
-    completions.insert(revision_id(res[i][0]));
-}
-
-// epochs
-
-void
-database::get_epochs(map<branch_name, epoch_data> & epochs)
-{
-  epochs.clear();
-  results res;
-  imp->fetch(res, 2, any_rows, query("SELECT branch, epoch FROM branch_epochs"));
-  for (results::const_iterator i = res.begin(); i != res.end(); ++i)
-    {
-      branch_name decoded(idx(*i, 0));
-      I(epochs.find(decoded) == epochs.end());
-      epochs.insert(make_pair(decoded,
-                              epoch_data(idx(*i, 1))));
-    }
-}
-
-void
-database::get_epoch(epoch_id const & eid,
-                    branch_name & branch, epoch_data & epo)
-{
-  I(epoch_exists(eid));
-  results res;
-  imp->fetch(res, 2, any_rows,
-             query("SELECT branch, epoch FROM branch_epochs"
-                   " WHERE hash = ?")
-             % blob(eid.inner()()));
-  I(res.size() == 1);
-  branch = branch_name(idx(idx(res, 0), 0));
-  epo = epoch_data(idx(idx(res, 0), 1));
-}
-
-bool
-database::epoch_exists(epoch_id const & eid)
-{
-  results res;
-  imp->fetch(res, one_col, any_rows,
-             query("SELECT hash FROM branch_epochs WHERE hash = ?")
-             % blob(eid.inner()()));
-  I(res.size() == 1 || res.empty());
-  return res.size() == 1;
-}
-
-void
-database::set_epoch(branch_name const & branch, epoch_data const & epo)
-{
-  epoch_id eid;
-  epoch_hash_code(branch, epo, eid);
-  I(epo.inner()().size() == constants::epochlen_bytes);
-  imp->execute(query("INSERT OR REPLACE INTO branch_epochs VALUES(?, ?, ?)")
-               % blob(eid.inner()())
-               % blob(branch())
-               % blob(epo.inner()()));
-}
-
-void
-database::clear_epoch(branch_name const & branch)
-{
-  imp->execute(query("DELETE FROM branch_epochs WHERE branch = ?")
-               % blob(branch()));
-}
-
-bool
-database::check_integrity()
-{
-  results res;
-  imp->fetch(res, one_col, any_rows, query("PRAGMA integrity_check"));
-  I(res.size() == 1);
-  I(res[0].size() == 1);
-
-  return res[0][0] == "ok";
-}
-
-// vars
-
-void
-database::get_vars(map<var_key, var_value> & vars)
-{
-  vars.clear();
-  results res;
-  imp->fetch(res, 3, any_rows, query("SELECT domain, name, value FROM db_vars"));
-  for (results::const_iterator i = res.begin(); i != res.end(); ++i)
-    {
-      var_domain domain(idx(*i, 0));
-      var_name name(idx(*i, 1));
-      var_value value(idx(*i, 2));
-      I(vars.find(make_pair(domain, name)) == vars.end());
-      vars.insert(make_pair(make_pair(domain, name), value));
-    }
-}
-
-void
-database::get_var(var_key const & key, var_value & value)
-{
-  // FIXME: sillyly inefficient.  Doesn't really matter, though.
-  map<var_key, var_value> vars;
-  get_vars(vars);
-  map<var_key, var_value>::const_iterator i = vars.find(key);
-  I(i != vars.end());
-  value = i->second;
-}
-
-bool
-database::var_exists(var_key const & key)
-{
-  // FIXME: sillyly inefficient.  Doesn't really matter, though.
-  map<var_key, var_value> vars;
-  get_vars(vars);
-  map<var_key, var_value>::const_iterator i = vars.find(key);
-  return i != vars.end();
-}
-
-void
-database::set_var(var_key const & key, var_value const & value)
-{
-  imp->execute(query("INSERT OR REPLACE INTO db_vars VALUES(?, ?, ?)")
-               % text(key.first())
-               % blob(key.second())
-               % blob(value()));
-}
-
-void
-database::clear_var(var_key const & key)
-{
-  imp->execute(query("DELETE FROM db_vars WHERE domain = ? AND name = ?")
-               % text(key.first())
-               % blob(key.second()));
-}
-
-// branches
-
-outdated_indicator
-database::get_branches(vector<string> & names)
-{
-    results res;
-    query q("SELECT DISTINCT value FROM revision_certs WHERE name = ?");
-    string cert_name = "branch";
-    imp->fetch(res, one_col, any_rows, q % text(cert_name));
-    for (size_t i = 0; i < res.size(); ++i)
-      {
-        names.push_back(res[i][0]);
-      }
-    return imp->cert_stamper.get_indicator();
-}
-
-outdated_indicator
-database::get_branches(globish const & glob,
-                       vector<string> & names)
-{
-    results res;
-    query q("SELECT DISTINCT value FROM revision_certs WHERE name = ?");
-    string cert_name = "branch";
-    imp->fetch(res, one_col, any_rows, q % text(cert_name));
-    for (size_t i = 0; i < res.size(); ++i)
-      {
-        if (glob.matches(res[i][0]))
-          names.push_back(res[i][0]);
-      }
-    return imp->cert_stamper.get_indicator();
-}
-
-void
-database::get_roster(revision_id const & rev_id,
-                     roster_t & roster)
-{
-  marking_map mm;
-  get_roster(rev_id, roster, mm);
-}
-
-void
-database::get_roster(revision_id const & rev_id,
-                     roster_t & roster,
-                     marking_map & marking)
-{
-  if (rev_id.inner()().empty())
-    {
-      roster = roster_t();
-      marking = marking_map();
-      return;
-    }
-
-  cached_roster cr;
-  get_roster(rev_id, cr);
-  roster = *cr.first;
-  marking = *cr.second;
-}
-
-void
-database::get_roster(revision_id const & rev_id, cached_roster & cr)
-{
-  get_roster_version(rev_id, cr);
-  I(cr.first);
-  I(cr.second);
-}
-
-void
-database::put_roster(revision_id const & rev_id,
-                     roster_t_cp const & roster,
-                     marking_map_cp const & marking)
-{
-  I(roster);
-  I(marking);
-  MM(rev_id);
-
-  transaction_guard guard(*this);
-
-  // Our task is to add this roster, and deltify all the incoming edges (if
-  // they aren't already).
-
-  imp->roster_cache.insert_dirty(rev_id, make_pair(roster, marking));
-
-  set<revision_id> parents;
-  get_revision_parents(rev_id, parents);
-
-  // Now do what deltify would do if we bothered
-  for (set<revision_id>::const_iterator i = parents.begin();
-       i != parents.end(); ++i)
-    {
-      if (null_id(*i))
-        continue;
-      revision_id old_rev = *i;
-      if (imp->roster_base_stored(old_rev))
-        {
-          cached_roster cr;
-          get_roster_version(old_rev, cr);
-          roster_delta reverse_delta;
-          delta_rosters(*roster, *marking, *(cr.first), *(cr.second), reverse_delta);
-          if (imp->roster_cache.exists(old_rev))
-            imp->roster_cache.mark_clean(old_rev);
-          imp->drop(old_rev.inner(), "rosters");
-          imp->put_roster_delta(old_rev, rev_id, reverse_delta);
-        }
-    }
-  guard.commit();
-}
-
-// for get_uncommon_ancestors
-struct rev_height_graph : rev_graph
-{
-  rev_height_graph(database & db) : db(db) {}
-  virtual void get_parents(revision_id const & rev, set<revision_id> & parents) const
-  {
-    db.get_revision_parents(rev, parents);
-  }
-  virtual void get_children(revision_id const & rev, set<revision_id> & parents) const
-  {
-    // not required
-    I(false);
-  }
-  virtual void get_height(revision_id const & rev, rev_height & h) const
-  {
-    db.get_rev_height(rev, h);
-  }
-
-  database & db;
-};
-
-void
-database::get_uncommon_ancestors(revision_id const & a,
-                                 revision_id const & b,
-                                 set<revision_id> & a_uncommon_ancs,
-                                 set<revision_id> & b_uncommon_ancs)
-{
-
-  rev_height_graph graph(*this);
-  ::get_uncommon_ancestors(a, b, graph, a_uncommon_ancs, b_uncommon_ancs);
-}
-
-node_id
-database::next_node_id()
-{
-  transaction_guard guard(*this);
-  results res;
-
-  // We implement this as a fixed db var.
-  imp->fetch(res, one_col, any_rows,
-             query("SELECT node FROM next_roster_node_number"));
-
-  u64 n = 1;
-  if (res.empty())
-    {
-      imp->execute(query("INSERT INTO next_roster_node_number VALUES(1)"));
-    }
-  else
-    {
-      I(res.size() == 1);
-      n = lexical_cast<u64>(res[0][0]);
-      ++n;
-      imp->execute(query("UPDATE next_roster_node_number SET node = ?")
-                   % text(lexical_cast<string>(n)));
-    }
-  guard.commit();
-  return static_cast<node_id>(n);
-}
-
-void
-database_impl::check_filename()
-{
-  N(!filename.empty(), F("no database specified"));
-}
-
-
-void
-database_impl::check_db_exists()
-{
-  switch (get_path_status(filename))
-    {
-    case path::file:
-      return;
-
-    case path::nonexistent:
-      N(false, F("database %s does not exist") % filename);
-
-    case path::directory:
-      if (directory_is_workspace(filename))
-        {
-          system_path workspace_database;
-          workspace::get_database_option(filename, workspace_database);
-          N(workspace_database.empty(),
-            F("%s is a workspace, not a database\n"
-              "(did you mean %s?)") % filename % workspace_database);
-        }
-      N(false, F("%s is a directory, not a database") % filename);
-    }
-}
-
-void
-database_impl::check_db_nonexistent()
-{
-  require_path_is_nonexistent(filename,
-                              F("database %s already exists")
-                              % filename);
-
-  system_path journal(filename.as_internal() + "-journal");
-  require_path_is_nonexistent(journal,
-                              F("existing (possibly stale) journal file '%s' "
-                                "has same stem as new database '%s'\n"
-                                "cancelling database creation")
-                              % journal % filename);
-
-}
-
-void
-database_impl::open()
-{
-  I(!__sql);
-
-  if (sqlite3_open(filename.as_external().c_str(), &__sql) == SQLITE_NOMEM)
-    throw std::bad_alloc();
-
-  I(__sql);
-  assert_sqlite3_ok(__sql);
-}
-
-void
-database_impl::close()
-{
-  I(__sql);
-
-  sqlite3_close(__sql);
-  __sql = 0;
-
-  I(!__sql);
-}
-
-// the database holds onto the lua_hooks object and uses it to re-expose
-// these two hooks.  it is impractical to pass the lua_hooks object down to
-// all the places where this is used, and they're all going to get
-// reexamined when we do policy branches anyway.  also, arguably this is
-// cleaner, because those places don't have access to *all* the lua hooks,
-// just these two.  (manifest cert trust is only relevant to pre-roster
-// migration, but revision cert trust comes up everywhere erase_bogus_certs
-// is called.)  (A near-term refactor that might make sense: make
-// erase_bogus_certs a project_t member and have the project_t hold the
-// lua_hooks reference.)
-
-bool
-database::hook_get_manifest_cert_trust(set<rsa_keypair_id> const & signers,
-    manifest_id const & id, cert_name const & name, cert_value const & val)
-{
-  return lua.hook_get_manifest_cert_trust(signers, id, name, val);
-};
-
-bool
-database::hook_get_revision_cert_trust(set<rsa_keypair_id> const & signers,
-    revision_id const & id, cert_name const & name, cert_value const & val)
-{
-  return lua.hook_get_revision_cert_trust(signers, id, name, val);
-};
-
-// transaction guards
-
-conditional_transaction_guard::~conditional_transaction_guard()
-{
-  if (!acquired)
-    return;
-  if (committed)
-    db.imp->commit_transaction();
-  else
-    db.imp->rollback_transaction();
-}
-
-void
-conditional_transaction_guard::acquire()
-{
-  I(!acquired);
-  acquired = true;
-  db.imp->begin_transaction(exclusive);
-}
-
-void
-conditional_transaction_guard::do_checkpoint()
-{
-  I(acquired);
-  db.imp->commit_transaction();
-  db.imp->begin_transaction(exclusive);
-  checkpointed_calls = 0;
-  checkpointed_bytes = 0;
-}
-
-void
-conditional_transaction_guard::maybe_checkpoint(size_t nbytes)
-{
-  I(acquired);
-  checkpointed_calls += 1;
-  checkpointed_bytes += nbytes;
-  if (checkpointed_calls >= checkpoint_batch_size
-      || checkpointed_bytes >= checkpoint_batch_bytes)
-    do_checkpoint();
-}
-
-void
-conditional_transaction_guard::commit()
-{
-  I(acquired);
-  committed = true;
-}
-
-
-
-// Local Variables:
-// mode: C++
-// fill-column: 76
-// c-file-style: "gnu"
-// indent-tabs-mode: nil
-// End:
-// vim: et:sw=2:sts=2:ts=2:cino=>2s,{s,\:s,+s,t0,g0,^-2,e-2,n-2,p2s,(0,=s:+// Copyright (C) 2002 Graydon Hoare <graydon@pobox.com>
+//
+// This program is made available under the GNU GPL version 2.0 or
+// greater. See the accompanying file COPYING for details.
+//
+// This program is distributed WITHOUT ANY WARRANTY; without even the
+// implied warranty of MERCHANTABILITY or FITNESS FOR A PARTICULAR
+// PURPOSE.
+
+#include "base.hh"
+#include <algorithm>
+#include <deque>
+#include <fstream>
+#include <iterator>
+#include <list>
+#include <numeric>
+#include <set>
+#include <sstream>
+#include "vector.hh"
+
+#include <string.h>
+
+#include <boost/shared_ptr.hpp>
+#include "lexical_cast.hh"
+
+#include "sqlite/sqlite3.h"
+
+#include "app_state.hh"
+#include "cert.hh"
+#include "cleanup.hh"
+#include "constants.hh"
+#include "dates.hh"
+#include "database.hh"
+#include "hash_map.hh"
+#include "keys.hh"
+#include "platform-wrapped.hh"
+#include "revision.hh"
+#include "safe_map.hh"
+#include "sanity.hh"
+#include "schema_migration.hh"
+#include "transforms.hh"
+#include "ui.hh"
+#include "vocab.hh"
+#include "vocab_cast.hh"
+#include "xdelta.hh"
+#include "epoch.hh"
+#include "graph.hh"
+#include "roster.hh"
+#include "roster_delta.hh"
+#include "rev_height.hh"
+#include "vocab_hash.hh"
+#include "globish.hh"
+#include "work.hh"
+#include "lua_hooks.hh"
+#include "outdated_indicator.hh"
+#include "lru_writeback_cache.hh"
+
+#include "botan/botan.h"
+#include "botan/rsa.h"
+#include "botan/keypair.h"
+#include "botan/pem.h"
+
+// defined in schema.c, generated from schema.sql:
+extern char const schema_constant[];
+
+// this file defines a public, typed interface to the database.
+// the database class encapsulates all knowledge about sqlite,
+// the schema, and all SQL statements used to access the schema.
+//
+// see file schema.sql for the text of the schema.
+
+using std::deque;
+using std::istream;
+using std::ifstream;
+using std::make_pair;
+using std::map;
+using std::multimap;
+using std::ostream;
+using std::pair;
+using std::set;
+using std::string;
+using std::vector;
+using std::accumulate;
+
+using boost::shared_ptr;
+using boost::shared_dynamic_cast;
+using boost::lexical_cast;
+
+using Botan::PK_Encryptor;
+using Botan::PK_Verifier;
+using Botan::SecureVector;
+using Botan::X509_PublicKey;
+using Botan::RSA_PublicKey;
+
+int const one_row = 1;
+int const one_col = 1;
+int const any_rows = -1;
+int const any_cols = -1;
+
+namespace
+{
+  struct query_param
+  {
+    enum arg_type { text, blob };
+    arg_type type;
+    string data;
+  };
+
+  query_param
+  text(string const & txt)
+  {
+    query_param q = {
+      query_param::text,
+      txt,
+    };
+    return q;
+  }
+
+  query_param
+  blob(string const & blb)
+  {
+    query_param q = {
+      query_param::blob,
+      blb,
+    };
+    return q;
+  }
+
+  struct query
+  {
+    explicit query(string const & cmd)
+      : sql_cmd(cmd)
+    {}
+
+    query()
+    {}
+
+    query & operator %(query_param const & qp)
+    {
+      args.push_back(qp);
+      return *this;
+    }
+
+    vector<query_param> args;
+    string sql_cmd;
+  };
+
+  typedef vector< vector<string> > results;
+
+  struct statement
+  {
+    statement() : count(0), stmt(0, sqlite3_finalize) {}
+    int count;
+    cleanup_ptr<sqlite3_stmt*, int> stmt;
+  };
+
+  struct roster_size_estimator
+  {
+    unsigned long operator() (cached_roster const & cr)
+    {
+      I(cr.first);
+      I(cr.second);
+      // do estimate using a totally made up multiplier, probably wildly off
+      return (cr.first->all_nodes().size()
+              * constants::db_estimated_roster_node_sz);
+    }
+  };
+
+  struct datasz
+  {
+    unsigned long operator()(data const & t) { return t().size(); }
+  };
+
+  enum open_mode { normal_mode = 0,
+                   schema_bypass_mode,
+                   format_bypass_mode };
+
+  typedef hashmap::hash_map<revision_id, set<revision_id> > parent_id_map;
+  typedef hashmap::hash_map<revision_id, rev_height> height_map;
+
+  typedef hashmap::hash_map<rsa_keypair_id,
+                            pair<shared_ptr<Botan::PK_Verifier>,
+                                 shared_ptr<Botan::RSA_PublicKey> >
+                            > verifier_cache;
+
+} // anonymous namespace
+
+class database_impl
+{
+  friend class database;
+
+  // for scoped_ptr's sake
+public:
+  explicit database_impl(system_path const &);
+  ~database_impl();
+
+private:
+
+  //
+  // --== Opening the database and schema checking ==--
+  //
+  system_path const filename;
+  struct sqlite3 * __sql;
+
+  void install_functions();
+  struct sqlite3 * sql(enum open_mode mode = normal_mode);
+
+  void check_filename();
+  void check_db_exists();
+  void check_db_nonexistent();
+  void open();
+  void close();
+  void check_format();
+
+  //
+  // --== Basic SQL interface and statement caching ==--
+  //
+  map<string, statement> statement_cache;
+
+  void fetch(results & res,
+             int const want_cols, int const want_rows,
+             query const & q);
+  void execute(query const & q);
+
+  bool table_has_entry(id const & key, string const & column,
+                       string const & table);
+
+  //
+  // --== Generic database metadata gathering ==--
+  //
+  string count(string const & table);
+  string space(string const & table,
+                    string const & concatenated_columns,
+                    u64 & total);
+  unsigned int page_size();
+  unsigned int cache_size();
+
+  //
+  // --== Transactions ==--
+  //
+  int transaction_level;
+  bool transaction_exclusive;
+  void begin_transaction(bool exclusive);
+  void commit_transaction();
+  void rollback_transaction();
+  friend class conditional_transaction_guard;
+
+  struct roster_writeback_manager
+  {
+    database_impl & imp;
+    roster_writeback_manager(database_impl & imp) : imp(imp) {}
+    void writeout(revision_id const &, cached_roster const &);
+  };
+  LRUWritebackCache<revision_id, cached_roster,
+                    roster_size_estimator, roster_writeback_manager>
+    roster_cache;
+
+  bool have_delayed_file(file_id const & id);
+  void load_delayed_file(file_id const & id, file_data & dat);
+  void cancel_delayed_file(file_id const & id);
+  void drop_or_cancel_file(file_id const & id);
+  void schedule_delayed_file(file_id const & id, file_data const & dat);
+
+  map<file_id, file_data> delayed_files;
+  size_t delayed_writes_size;
+
+  void flush_delayed_writes();
+  void clear_delayed_writes();
+  void write_delayed_file(file_id const & new_id,
+                          file_data const & dat);
+
+  void write_delayed_roster(revision_id const & new_id,
+                            roster_t const & roster,
+                            marking_map const & marking);
+
+  //
+  // --== Reading/writing delta-compressed objects ==--
+  //
+
+  // "do we have any entry for 'ident' that is a base version"
+  bool roster_base_stored(revision_id const & ident);
+  bool roster_base_available(revision_id const & ident);
+
+  // "do we have any entry for 'ident' that is a delta"
+  bool delta_exists(file_id const & ident,
+                    file_id const & base,
+                    string const & table);
+
+  bool file_or_manifest_base_exists(id const & ident,
+                                    std::string const & table);
+
+  void get_file_or_manifest_base_unchecked(id const & new_id,
+                                           data & dat,
+                                           string const & table);
+  void get_file_or_manifest_delta_unchecked(id const & ident,
+                                            id const & base,
+                                            delta & del,
+                                            string const & table);
+  void get_roster_base(revision_id const & ident,
+                       roster_t & roster, marking_map & marking);
+  void get_roster_delta(id const & ident,
+                        id const & base,
+                        roster_delta & del);
+
+  friend struct file_and_manifest_reconstruction_graph;
+  friend struct roster_reconstruction_graph;
+
+  LRUWritebackCache<id, data, datasz> vcache;
+
+  void get_version(id const & ident,
+                   data & dat,
+                   string const & data_table,
+                   string const & delta_table);
+
+  void drop(id const & base,
+            string const & table);
+  void put_file_delta(file_id const & ident,
+                      file_id const & base,
+                      file_delta const & del);
+
+  void put_roster_delta(revision_id const & ident,
+                        revision_id const & base,
+                        roster_delta const & del);
+
+  //
+  // --== The ancestry graph ==--
+  //
+  void get_ids(string const & table, set<id> & ids);
+
+  //
+  // --== Rosters ==--
+  //
+  struct extractor;
+  struct file_content_extractor;
+  struct markings_extractor;
+  void extract_from_deltas(revision_id const & id, extractor & x);
+
+  height_map height_cache;
+  parent_id_map parent_cache;
+
+  //
+  // --== Keys ==--
+  //
+  void get_keys(string const & table, vector<rsa_keypair_id> & keys);
+
+  // cache of verifiers for public keys
+  verifier_cache verifiers;
+
+  //
+  // --== Certs ==--
+  //
+  // note: this section is ridiculous. please do something about it.
+  bool cert_exists(cert const & t,
+                   string const & table);
+  void put_cert(cert const & t, string const & table);
+  void results_to_certs(results const & res,
+                        vector<cert> & certs);
+
+  void get_certs(vector<cert> & certs,
+                 string const & table);
+
+  void get_certs(id const & ident,
+                 vector<cert> & certs,
+                 string const & table);
+
+  void get_certs(cert_name const & name,
+                 vector<cert> & certs,
+                 string const & table);
+
+  void get_certs(id const & ident,
+                 cert_name const & name,
+                 vector<cert> & certs,
+                 string const & table);
+
+  void get_certs(id const & ident,
+                 cert_name const & name,
+                 cert_value const & val,
+                 vector<cert> & certs,
+                 string const & table);
+
+  void get_certs(cert_name const & name,
+                 cert_value const & val,
+                 vector<cert> & certs,
+                 string const & table);
+
+  outdated_indicator_factory cert_stamper;
+
+  void add_prefix_matching_constraint(string const & colname,
+                                      string const & prefix,
+                                      query & q);
+};
+
+database_impl::database_impl(system_path const & f) :
+  filename(f),
+  __sql(NULL),
+  transaction_level(0),
+  roster_cache(constants::db_roster_cache_sz,
+               roster_writeback_manager(*this)),
+  delayed_writes_size(0),
+  vcache(constants::db_version_cache_sz)
+{}
+
+database_impl::~database_impl()
+{
+  L(FL("statement cache statistics"));
+  L(FL("prepared %d statements") % statement_cache.size());
+
+  for (map<string, statement>::const_iterator i = statement_cache.begin();
+       i != statement_cache.end(); ++i)
+    L(FL("%d executions of %s") % i->second.count % i->first);
+  // trigger destructors to finalize cached statements
+  statement_cache.clear();
+
+  if (__sql)
+    close();
+}
+
+database::database(app_state & app)
+  : lua(app.lua), rng(app.rng)
+{
+  boost::shared_ptr<database_impl> & i = app.lookup_db(app.opts.dbname);
+  if (!i)
+    {
+      i.reset(new database_impl(app.opts.dbname));
+    }
+  imp = i;
+}
+
+database::~database()
+{}
+
+system_path
+database::get_filename()
+{
+  return imp->filename;
+}
+
+bool
+database::is_dbfile(any_path const & file)
+{
+  system_path fn(file); // canonicalize
+  bool same = (imp->filename == fn);
+  if (same)
+    L(FL("'%s' is the database file") % file);
+  return same;
+}
+
+bool
+database::database_specified()
+{
+  return !imp->filename.empty();
+}
+
+void
+database::check_is_not_rosterified()
+{
+  results res;
+  imp->fetch(res, one_col, any_rows,
+             query("SELECT 1 FROM rosters LIMIT 1"));
+  N(res.empty(),
+    F("this database already contains rosters"));
+}
+
+void
+database_impl::check_format()
+{
+  results res;
+
+  // Check for manifests, revisions, rosters, and heights.
+  fetch(res, one_col, any_rows, query("SELECT 1 FROM manifests LIMIT 1"));
+  bool have_manifests = !res.empty();
+  fetch(res, one_col, any_rows, query("SELECT 1 FROM revisions LIMIT 1"));
+  bool have_revisions = !res.empty();
+  fetch(res, one_col, any_rows, query("SELECT 1 FROM rosters LIMIT 1"));
+  bool have_rosters = !res.empty();
+  fetch(res, one_col, any_rows, query("SELECT 1 FROM heights LIMIT 1"));
+  bool have_heights = !res.empty();
+
+
+  if (!have_manifests)
+    {
+      // Must have been changesetified and rosterified already.
+      // Or else the database was just created.
+      // Do we need to regenerate cached data?
+      E(!have_revisions || (have_rosters && have_heights),
+        F("database %s lacks some cached data\n"
+          "run '%s db regenerate_caches' to restore use of this database")
+        % filename % ui.prog_name);
+    }
+  else
+    {
+      // The rosters and heights tables should be empty.
+      I(!have_rosters && !have_heights);
+
+      // they need to either changesetify or rosterify.  which?
+      if (have_revisions)
+        E(false,
+          F("database %s contains old-style revisions\n"
+            "if you are a project leader or doing local testing:\n"
+            "  see the file UPGRADE for instructions on upgrading.\n"
+            "if you are not a project leader:\n"
+            "  wait for a leader to migrate project data, and then\n"
+            "  pull into a fresh database.\n"
+            "sorry about the inconvenience.")
+          % filename);
+      else
+        E(false,
+          F("database %s contains manifests but no revisions\n"
+            "this is a very old database; it needs to be upgraded\n"
+            "please see README.changesets for details")
+          % filename);
+    }
+}
+
+static void
+sqlite3_gunzip_fn(sqlite3_context *f, int nargs, sqlite3_value ** args)
+{
+  if (nargs != 1)
+    {
+      sqlite3_result_error(f, "need exactly 1 arg to gunzip()", -1);
+      return;
+    }
+  data unpacked;
+  const char *val = (const char*) sqlite3_value_blob(args[0]);
+  int bytes = sqlite3_value_bytes(args[0]);
+  decode_gzip(gzip<data>(string(val,val+bytes)), unpacked);
+  sqlite3_result_blob(f, unpacked().c_str(), unpacked().size(), SQLITE_TRANSIENT);
+}
+
+struct sqlite3 *
+database_impl::sql(enum open_mode mode)
+{
+  if (! __sql)
+    {
+      check_filename();
+      check_db_exists();
+      open();
+
+      if (mode != schema_bypass_mode)
+        {
+          check_sql_schema(__sql, filename);
+
+          if (mode != format_bypass_mode)
+            check_format();
+        }
+
+      install_functions();
+    }
+  else
+    I(mode == normal_mode);
+
+  return __sql;
+}
+
+void
+database::initialize()
+{
+  imp->check_filename();
+  imp->check_db_nonexistent();
+  imp->open();
+
+  sqlite3 *sql = imp->__sql;
+
+  sqlite3_exec(sql, schema_constant, NULL, NULL, NULL);
+  assert_sqlite3_ok(sql);
+
+  sqlite3_exec(sql, (FL("PRAGMA user_version = %u;")
+                     % mtn_creator_code).str().c_str(), NULL, NULL, NULL);
+  assert_sqlite3_ok(sql);
+
+  // make sure what we wanted is what we got
+  check_sql_schema(sql, imp->filename);
+
+  imp->close();
+}
+
+struct
+dump_request
+{
+  dump_request() : sql(), out() {};
+  struct sqlite3 *sql;
+  ostream *out;
+};
+
+static void
+dump_row(ostream &out, sqlite3_stmt *stmt, string const& table_name)
+{
+  out << FL("INSERT INTO %s VALUES(") % table_name;
+  unsigned n = sqlite3_data_count(stmt);
+  for (unsigned i = 0; i < n; ++i)
+    {
+      if (i != 0)
+        out << ',';
+
+      if (sqlite3_column_type(stmt, i) == SQLITE_BLOB)
+        {
+          out << "X'";
+          const char *val = (const char*) sqlite3_column_blob(stmt, i);
+          int bytes = sqlite3_column_bytes(stmt, i);
+          out << encode_hexenc(string(val,val+bytes));
+          out << '\'';
+        }
+      else
+        {
+          const unsigned char *val = sqlite3_column_text(stmt, i);
+          if (val == NULL)
+            out << "NULL";
+          else
+            {
+              out << '\'';
+              for (const unsigned char *cp = val; *cp; ++cp)
+                {
+                  if (*cp == '\'')
+                    out << "''";
+                  else
+                    out << *cp;
+                }
+              out << '\'';
+            }
+        }
+    }
+  out << ");\n";
+}
+
+static int
+dump_table_cb(void *data, int n, char **vals, char **cols)
+{
+  dump_request *dump = reinterpret_cast<dump_request *>(data);
+  I(dump != NULL);
+  I(dump->sql != NULL);
+  I(vals != NULL);
+  I(vals[0] != NULL);
+  I(vals[1] != NULL);
+  I(vals[2] != NULL);
+  I(n == 3);
+  I(string(vals[1]) == "table");
+  *(dump->out) << vals[2] << ";\n";
+  string table_name(vals[0]);
+  string query = "SELECT * FROM " + table_name;
+  sqlite3_stmt *stmt = 0;
+  sqlite3_prepare_v2(dump->sql, query.c_str(), -1, &stmt, NULL);
+  assert_sqlite3_ok(dump->sql);
+
+  int stepresult = SQLITE_DONE;
+  do
+    {
+      stepresult = sqlite3_step(stmt);
+      I(stepresult == SQLITE_DONE || stepresult == SQLITE_ROW);
+      if (stepresult == SQLITE_ROW)
+        dump_row(*(dump->out), stmt, table_name);
+    }
+  while (stepresult == SQLITE_ROW);
+
+  sqlite3_finalize(stmt);
+  assert_sqlite3_ok(dump->sql);
+  return 0;
+}
+
+static int
+dump_index_cb(void *data, int n, char **vals, char **cols)
+{
+  dump_request *dump = reinterpret_cast<dump_request *>(data);
+  I(dump != NULL);
+  I(dump->sql != NULL);
+  I(vals != NULL);
+  I(vals[0] != NULL);
+  I(vals[1] != NULL);
+  I(vals[2] != NULL);
+  I(n == 3);
+  I(string(vals[1]) == "index");
+  *(dump->out) << vals[2] << ";\n";
+  return 0;
+}
+
+static int
+dump_user_version_cb(void *data, int n, char **vals, char **cols)
+{
+  dump_request *dump = reinterpret_cast<dump_request *>(data);
+  I(dump != NULL);
+  I(dump->sql != NULL);
+  I(vals != NULL);
+  I(vals[0] != NULL);
+  I(n == 1);
+  *(dump->out) << "PRAGMA user_version = " << vals[0] << ";\n";
+  return 0;
+}
+
+void
+database::dump(ostream & out)
+{
+  ensure_open_for_maintenance();
+
+  {
+    transaction_guard guard(*this);
+    dump_request req;
+    req.out = &out;
+    req.sql = imp->sql();
+    out << "BEGIN EXCLUSIVE;\n";
+    int res;
+    res = sqlite3_exec(req.sql,
+                          "SELECT name, type, sql FROM sqlite_master "
+                          "WHERE type='table' AND sql NOT NULL "
+                          "AND name not like 'sqlite_stat%' "
+                          "ORDER BY name",
+                          dump_table_cb, &req, NULL);
+    assert_sqlite3_ok(req.sql);
+    res = sqlite3_exec(req.sql,
+                          "SELECT name, type, sql FROM sqlite_master "
+                          "WHERE type='index' AND sql NOT NULL "
+                          "ORDER BY name",
+                          dump_index_cb, &req, NULL);
+    assert_sqlite3_ok(req.sql);
+    res = sqlite3_exec(req.sql,
+                       "PRAGMA user_version;",
+                       dump_user_version_cb, &req, NULL);
+    assert_sqlite3_ok(req.sql);
+    out << "COMMIT;\n";
+    guard.commit();
+  }
+}
+
+void
+database::load(istream & in)
+{
+  string line;
+  string sql_stmt;
+
+  imp->check_filename();
+  imp->check_db_nonexistent();
+  imp->open();
+
+  sqlite3 * sql = imp->__sql;
+
+  // the page size can only be set before any other commands have been executed
+  sqlite3_exec(sql, "PRAGMA page_size=8192", NULL, NULL, NULL);
+  assert_sqlite3_ok(sql);
+
+  while(in)
+    {
+      getline(in, line, ';');
+      sql_stmt += line + ';';
+
+      if (sqlite3_complete(sql_stmt.c_str()))
+        {
+          sqlite3_exec(sql, sql_stmt.c_str(), NULL, NULL, NULL);
+          assert_sqlite3_ok(sql);
+          sql_stmt.clear();
+        }
+    }
+
+  assert_sqlite3_ok(sql);
+}
+
+
+void
+database::debug(string const & sql, ostream & out)
+{
+  ensure_open_for_maintenance();
+
+  results res;
+  imp->fetch(res, any_cols, any_rows, query(sql));
+  out << '\'' << sql << "' -> " << res.size() << " rows\n\n";
+  for (size_t i = 0; i < res.size(); ++i)
+    {
+      for (size_t j = 0; j < res[i].size(); ++j)
+        {
+          if (j != 0)
+            out << " | ";
+          out << res[i][j];
+        }
+      out << '\n';
+    }
+}
+
+// Subroutine of info().  This compares strings that might either be numbers
+// or error messages surrounded by square brackets.  We want the longest
+// number, even if there's an error message that's longer than that.
+static bool longest_number(string a, string b)
+{
+  if(a.length() > 0 && a[0] == '[')
+    return true;  // b is longer
+  if(b.length() > 0 && b[0] == '[')
+    return false; // a is longer
+
+  return a.length() < b.length();
+}
+
+// Subroutine of info() and some things it calls.
+// Given an informative_failure which is believed to represent an SQLite
+// error, either return a string version of the error message (if it was an
+// SQLite error) or rethrow the execption (if it wasn't).
+static string
+format_sqlite_error_for_info(informative_failure const & e)
+{
+  string err(e.what());
+  string prefix = _("error: ");
+  prefix.append(_("sqlite error: "));
+  if (err.find(prefix) != 0)
+    throw;
+
+  err.replace(0, prefix.length(), "[");
+  string::size_type nl = err.find('\n');
+  if (nl != string::npos)
+    err.erase(nl);
+
+  err.append("]");
+  return err;
+}
+
+// Subroutine of info().  Pretty-print the database's "creator code", which
+// is a 32-bit unsigned number that we interpret as a four-character ASCII
+// string, provided that all four characters are graphic.  (On disk, it's
+// stored in the "user version" field of the database.)
+static string
+format_creator_code(u32 code)
+{
+  char buf[5];
+  string result;
+
+  if (code == 0)
+    return _("not set");
+
+  buf[4] = '\0';
+  buf[3] = ((code & 0x000000ff) >>  0);
+  buf[2] = ((code & 0x0000ff00) >>  8);
+  buf[1] = ((code & 0x00ff0000) >> 16);
+  buf[0] = ((code & 0xff000000) >> 24);
+
+  if (isgraph(buf[0]) && isgraph(buf[1]) && isgraph(buf[2]) && isgraph(buf[3]))
+    result = (FL("%s (0x%08x)") % buf % code).str();
+  else
+    result = (FL("0x%08x") % code).str();
+  if (code != mtn_creator_code)
+    result += _(" (not a monotone database)");
+  return result;
+}
+
+
+void
+database::info(ostream & out, bool analyze)
+{
+  // don't check the schema
+  ensure_open_for_maintenance();
+
+  // do a dummy query to confirm that the database file is an sqlite3
+  // database.  (this doesn't happen on open() because sqlite postpones the
+  // actual file open until the first access.  we can't piggyback it on the
+  // query of the user version because there's a bug in sqlite 3.3.10:
+  // the routine that reads meta-values from the database header does not
+  // check the file format.  reported as sqlite bug #2182.)
+  sqlite3_exec(imp->__sql, "SELECT 1 FROM sqlite_master LIMIT 0", 0, 0, 0);
+  assert_sqlite3_ok(imp->__sql);
+
+  u32 ccode;
+  {
+    results res;
+    imp->fetch(res, one_col, one_row, query("PRAGMA user_version"));
+    I(res.size() == 1);
+    ccode = lexical_cast<u32>(res[0][0]);
+  }
+
+  vector<string> counts;
+  counts.push_back(imp->count("rosters"));
+  counts.push_back(imp->count("roster_deltas"));
+  counts.push_back(imp->count("files"));
+  counts.push_back(imp->count("file_deltas"));
+  counts.push_back(imp->count("revisions"));
+  counts.push_back(imp->count("revision_ancestry"));
+  counts.push_back(imp->count("revision_certs"));
+
+  {
+    results res;
+    try
+      {
+        imp->fetch(res, one_col, any_rows,
+              query("SELECT node FROM next_roster_node_number"));
+        if (res.empty())
+          counts.push_back("0");
+        else
+          {
+            I(res.size() == 1);
+            u64 n = lexical_cast<u64>(res[0][0]) - 1;
+            counts.push_back((F("%u") % n).str());
+          }
+      }
+    catch (informative_failure const & e)
+      {
+        counts.push_back(format_sqlite_error_for_info(e));
+      }
+  }
+
+  vector<string> bytes;
+  {
+    u64 total = 0;
+    bytes.push_back(imp->space("rosters",
+                          "length(id) + length(checksum) + length(data)",
+                          total));
+    bytes.push_back(imp->space("roster_deltas",
+                          "length(id) + length(checksum)"
+                          "+ length(base) + length(delta)", total));
+    bytes.push_back(imp->space("files", "length(id) + length(data)", total));
+    bytes.push_back(imp->space("file_deltas",
+                          "length(id) + length(base) + length(delta)", total));
+    bytes.push_back(imp->space("revisions", "length(id) + length(data)", total));
+    bytes.push_back(imp->space("revision_ancestry",
+                          "length(parent) + length(child)", total));
+    bytes.push_back(imp->space("revision_certs",
+                          "length(hash) + length(id) + length(name)"
+                          "+ length(value) + length(keypair)"
+                          "+ length(signature)", total));
+    bytes.push_back(imp->space("heights", "length(revision) + length(height)",
+                          total));
+    bytes.push_back((F("%u") % total).str());
+  }
+
+  // pad each vector's strings on the left with spaces to make them all the
+  // same length
+  {
+    string::size_type width
+      = max_element(counts.begin(), counts.end(), longest_number)->length();
+    for(vector<string>::iterator i = counts.begin(); i != counts.end(); i++)
+      if (width > i->length() && (*i)[0] != '[')
+        i->insert(0, width - i->length(), ' ');
+
+    width = max_element(bytes.begin(), bytes.end(), longest_number)->length();
+    for(vector<string>::iterator i = bytes.begin(); i != bytes.end(); i++)
+      if (width > i->length() && (*i)[0] != '[')
+        i->insert(0, width - i->length(), ' ');
+  }
+
+  i18n_format form =
+    F("creator code      : %s\n"
+      "schema version    : %s\n"
+      "counts:\n"
+      "  full rosters    : %s\n"
+      "  roster deltas   : %s\n"
+      "  full files      : %s\n"
+      "  file deltas     : %s\n"
+      "  revisions       : %s\n"
+      "  ancestry edges  : %s\n"
+      "  certs           : %s\n"
+      "  logical files   : %s\n"
+      "bytes:\n"
+      "  full rosters    : %s\n"
+      "  roster deltas   : %s\n"
+      "  full files      : %s\n"
+      "  file deltas     : %s\n"
+      "  revisions       : %s\n"
+      "  cached ancestry : %s\n"
+      "  certs           : %s\n"
+      "  heights         : %s\n"
+      "  total           : %s\n"
+      "database:\n"
+      "  page size       : %s\n"
+      "  cache size      : %s"
+      );
+
+  form = form % format_creator_code(ccode);
+  form = form % describe_sql_schema(imp->__sql);
+
+  for (vector<string>::iterator i = counts.begin(); i != counts.end(); i++)
+    form = form % *i;
+
+  for (vector<string>::iterator i = bytes.begin(); i != bytes.end(); i++)
+    form = form % *i;
+
+  form = form % imp->page_size();
+  form = form % imp->cache_size();
+
+  out << form.str() << '\n'; // final newline is kept out of the translation
+
+  // the following analyzation is only done for --full info
+  if (!analyze)
+    return;
+
+
+  typedef map<revision_id, date_t> rev_date;
+  rev_date rd;
+  vector<cert> certs;
+
+  L(FL("fetching revision dates"));
+  imp->get_certs(date_cert_name, certs, "revision_certs");
+
+  L(FL("analyzing revision dates"));
+  rev_date::iterator d;
+  for (vector<cert>::iterator i = certs.begin(); i != certs.end(); ++i)
+    {
+      date_t cert_date;
+      try
+        {
+          cert_date = date_t(i->value());
+        }
+      catch (informative_failure & e)
+        {
+          // simply skip dates we cannot parse
+          W(F("invalid date '%s' for revision %s; skipped")
+            % i->value() % i->ident);
+        }
+
+      if (cert_date.valid())
+        {
+          if ((d = rd.find(i->ident)) == rd.end())
+            rd.insert(make_pair(i->ident, cert_date));
+          else
+            {
+              if (d->second > cert_date)
+                d->second = cert_date;
+            }
+        }
+    }
+
+  L(FL("fetching ancestry map"));
+  typedef multimap<revision_id, revision_id>::const_iterator gi;
+  rev_ancestry_map graph;
+  get_revision_ancestry(graph);
+
+  L(FL("checking timestamps differences of related revisions"));
+  int correct = 0,
+      equal = 0,
+      incorrect = 0,
+      root_anc = 0,
+      missing = 0;
+
+  vector<s64> diffs;
+
+  for (gi i = graph.begin(); i != graph.end(); ++i)
+    {
+      revision_id anc_rid = i->first,
+                  desc_rid = i->second;
+
+      if (null_id(anc_rid))
+        {
+          root_anc++;
+          continue;
+        }
+      I(!null_id(desc_rid));
+
+      date_t anc_date,
+             desc_date;
+
+      map<revision_id, date_t>::iterator j;
+      if ((j = rd.find(anc_rid)) != rd.end())
+        anc_date = j->second;
+
+      if ((j = rd.find(desc_rid)) != rd.end())
+        desc_date = j->second;
+
+      if (anc_date.valid() && desc_date.valid())
+        {
+          // we only need seconds precision here
+          s64 diff = (desc_date - anc_date) / 1000;
+          diffs.push_back(diff);
+
+          if (anc_date < desc_date)
+            correct++;
+          else if (anc_date == desc_date)
+            equal++;
+          else
+            {
+              L(FL("   rev %s -> rev %s") % anc_rid % desc_rid);
+              L(FL("   but date %s ! -> %s")
+                % anc_date.as_iso_8601_extended()
+                % desc_date.as_iso_8601_extended());
+              L(FL("   (difference: %d seconds)")
+                % (anc_date - desc_date));
+              incorrect++;
+            }
+        }
+      else
+        missing++;
+    }
+
+  form =
+    F("timestamp correctness between revisions:\n"
+      "  correct dates   : %s edges\n"
+      "  equal dates     : %s edges\n"
+      "  incorrect dates : %s edges\n"
+      "  based on root   : %s edges\n"
+      "  missing dates   : %s edges\n"
+      "\n"
+      "timestamp differences between revisions:\n"
+      "  mean            : %d sec\n"
+      "  min             : %d sec\n"
+      "  max             : %d sec\n"
+      "\n"
+      "  1st percentile  : %s sec\n"
+      "  5th percentile  : %s sec\n"
+      "  10th percentile : %s sec\n"
+      "  25th percentile : %s sec\n"
+      "  50th percentile : %s sec\n"
+      "  75th percentile : %s sec\n"
+      "  90th percentile : %s sec\n"
+      "  95th percentile : %s sec\n"
+      "  99th percentile : %s sec\n"
+      );
+
+  form = form % correct % equal % incorrect % root_anc % missing;
+
+  // sort, so that we can get percentile values
+  sort(diffs.begin(), diffs.end());
+
+  // calculate mean time difference, output that, min and max
+  s64 mean = accumulate(diffs.begin(), diffs.end(), 0);
+  mean /= diffs.size();
+  s64 median = *(diffs.begin() + diffs.size()/2);
+  form = form % mean % *diffs.begin() % *diffs.rbegin()
+    % *(diffs.begin() + int(diffs.size() * 0.01))
+    % *(diffs.begin() + int(diffs.size() * 0.05))
+    % *(diffs.begin() + int(diffs.size() * 0.10))
+    % *(diffs.begin() + int(diffs.size() * 0.25))
+    % *(diffs.begin() + int(diffs.size() * 0.50))
+    % *(diffs.begin() + int(diffs.size() * 0.75))
+    % *(diffs.begin() + int(diffs.size() * 0.90))
+    % *(diffs.begin() + int(diffs.size() * 0.95))
+    % *(diffs.begin() + int(diffs.size() * 0.99));
+
+  // output the string, with some newlines out of translation
+  out << '\n' << '\n' << form.str() << '\n';
+}
+
+void
+database::version(ostream & out)
+{
+  ensure_open_for_maintenance();
+  out << (F("database schema version: %s")
+          % describe_sql_schema(imp->__sql)).str()
+      << '\n';
+}
+
+void
+database::migrate(key_store & keys)
+{
+  ensure_open_for_maintenance();
+  migrate_sql_schema(imp->__sql, keys, get_filename());
+}
+
+void
+database::test_migration_step(key_store & keys, string const & schema)
+{
+  ensure_open_for_maintenance();
+  ::test_migration_step(imp->__sql, keys, get_filename(), schema);
+}
+
+void
+database::ensure_open()
+{
+  imp->sql();
+}
+
+void
+database::ensure_open_for_format_changes()
+{
+  imp->sql(format_bypass_mode);
+}
+
+void
+database::ensure_open_for_maintenance()
+{
+  imp->sql(schema_bypass_mode);
+}
+
+void
+database_impl::execute(query const & query)
+{
+  results res;
+  fetch(res, 0, 0, query);
+}
+
+void
+database_impl::fetch(results & res,
+                      int const want_cols,
+                      int const want_rows,
+                      query const & query)
+{
+  int nrow;
+  int ncol;
+  int rescode;
+
+  res.clear();
+  res.resize(0);
+
+  map<string, statement>::iterator i = statement_cache.find(query.sql_cmd);
+  if (i == statement_cache.end())
+    {
+      statement_cache.insert(make_pair(query.sql_cmd, statement()));
+      i = statement_cache.find(query.sql_cmd);
+      I(i != statement_cache.end());
+
+      const char * tail;
+      sqlite3_prepare_v2(sql(), query.sql_cmd.c_str(), -1, i->second.stmt.paddr(), &tail);
+      assert_sqlite3_ok(sql());
+      L(FL("prepared statement %s") % query.sql_cmd);
+
+      // no support for multiple statements here
+      E(*tail == 0,
+        F("multiple statements in query: %s") % query.sql_cmd);
+    }
+
+  ncol = sqlite3_column_count(i->second.stmt());
+
+  E(want_cols == any_cols || want_cols == ncol,
+    F("wanted %d columns got %d in query: %s") % want_cols % ncol % query.sql_cmd);
+
+  // bind parameters for this execution
+
+  int params = sqlite3_bind_parameter_count(i->second.stmt());
+
+  // Ensure that exactly the right number of parameters were given
+  I(params == int(query.args.size()));
+
+  L(FL("binding %d parameters for %s") % params % query.sql_cmd);
+
+  for (int param = 1; param <= params; param++)
+    {
+      // profiling finds this logging to be quite expensive
+      if (global_sanity.debug_p())
+        {
+          string prefix;
+          string log(query.args[param-1].data);
+
+          if (query.args[param-1].type == query_param::blob)
+            {
+              prefix = "x";
+              log = encode_hexenc(log);
+            }
+
+          if (log.size() > constants::db_log_line_sz)
+            log = log.substr(0, constants::db_log_line_sz - 2) + "..";
+
+          L(FL("binding %d with value '%s'") % param % log);
+        }
+
+      switch (idx(query.args, param - 1).type)
+        {
+        case query_param::text:
+          sqlite3_bind_text(i->second.stmt(), param,
+                            idx(query.args, param - 1).data.c_str(), -1,
+                            SQLITE_STATIC);
+          break;
+        case query_param::blob:
+          {
+            string const & data = idx(query.args, param - 1).data;
+            sqlite3_bind_blob(i->second.stmt(), param,
+                              data.data(), data.size(),
+                              SQLITE_STATIC);
+          }
+          break;
+        default:
+          I(false);
+        }
+
+      assert_sqlite3_ok(sql());
+    }
+
+  // execute and process results
+
+  nrow = 0;
+  for (rescode = sqlite3_step(i->second.stmt()); rescode == SQLITE_ROW;
+       rescode = sqlite3_step(i->second.stmt()))
+    {
+      vector<string> row;
+      for (int col = 0; col < ncol; col++)
+        {
+          const char * value = (const char*)sqlite3_column_blob(i->second.stmt(), col);
+          int bytes = sqlite3_column_bytes(i->second.stmt(), col);
+          E(value, F("null result in query: %s") % query.sql_cmd);
+          row.push_back(string(value, value + bytes));
+          //L(FL("row %d col %d value='%s'") % nrow % col % value);
+        }
+      res.push_back(row);
+    }
+
+  if (rescode != SQLITE_DONE)
+    assert_sqlite3_ok(sql());
+
+  sqlite3_reset(i->second.stmt());
+  assert_sqlite3_ok(sql());
+
+  nrow = res.size();
+
+  i->second.count++;
+
+  E(want_rows == any_rows || want_rows == nrow,
+    F("wanted %d rows got %d in query: %s") % want_rows % nrow % query.sql_cmd);
+}
+
+bool
+database_impl::table_has_entry(id const & key,
+                               std::string const & column,
+                               std::string const & table)
+{
+  results res;
+  query q("SELECT 1 FROM " + table + " WHERE " + column + " = ? LIMIT 1");
+  fetch(res, one_col, any_rows, q % blob(key()));
+  return !res.empty();
+}
+
+// general application-level logic
+
+void
+database_impl::begin_transaction(bool exclusive)
+{
+  if (transaction_level == 0)
+    {
+      I(delayed_files.empty());
+      I(roster_cache.all_clean());
+      if (exclusive)
+        execute(query("BEGIN EXCLUSIVE"));
+      else
+        execute(query("BEGIN DEFERRED"));
+      transaction_exclusive = exclusive;
+    }
+  else
+    {
+      // You can't start an exclusive transaction within a non-exclusive
+      // transaction
+      I(!exclusive || transaction_exclusive);
+    }
+  transaction_level++;
+}
+
+
+static size_t
+size_delayed_file(file_id const & id, file_data const & dat)
+{
+  return id.inner()().size() + dat.inner()().size();
+}
+
+bool
+database_impl::have_delayed_file(file_id const & id)
+{
+  return delayed_files.find(id) != delayed_files.end();
+}
+
+void
+database_impl::load_delayed_file(file_id const & id, file_data & dat)
+{
+  dat = safe_get(delayed_files, id);
+}
+
+// precondition: have_delayed_file(an_id) == true
+void
+database_impl::cancel_delayed_file(file_id const & an_id)
+{
+  file_data const & dat = safe_get(delayed_files, an_id);
+  size_t cancel_size = size_delayed_file(an_id, dat);
+  I(cancel_size <= delayed_writes_size);
+  delayed_writes_size -= cancel_size;
+
+  safe_erase(delayed_files, an_id);
+}
+
+void
+database_impl::drop_or_cancel_file(file_id const & id)
+{
+  if (have_delayed_file(id))
+    cancel_delayed_file(id);
+  else
+    drop(id.inner(), "files");
+}
+
+void
+database_impl::schedule_delayed_file(file_id const & an_id,
+                                      file_data const & dat)
+{
+  if (!have_delayed_file(an_id))
+    {
+      safe_insert(delayed_files, make_pair(an_id, dat));
+      delayed_writes_size += size_delayed_file(an_id, dat);
+    }
+  if (delayed_writes_size > constants::db_max_delayed_file_bytes)
+    flush_delayed_writes();
+}
+
+void
+database_impl::flush_delayed_writes()
+{
+  for (map<file_id, file_data>::const_iterator i = delayed_files.begin();
+       i != delayed_files.end(); ++i)
+    write_delayed_file(i->first, i->second);
+  clear_delayed_writes();
+}
+
+void
+database_impl::clear_delayed_writes()
+{
+  delayed_files.clear();
+  delayed_writes_size = 0;
+}
+
+void
+database_impl::roster_writeback_manager::writeout(revision_id const & id,
+                                                  cached_roster const & cr)
+{
+  I(cr.first);
+  I(cr.second);
+  imp.write_delayed_roster(id, *(cr.first), *(cr.second));
+}
+
+void
+database_impl::commit_transaction()
+{
+  if (transaction_level == 1)
+    {
+      flush_delayed_writes();
+      roster_cache.clean_all();
+      execute(query("COMMIT"));
+    }
+  transaction_level--;
+}
+
+void
+database_impl::rollback_transaction()
+{
+  if (transaction_level == 1)
+    {
+      clear_delayed_writes();
+      roster_cache.clear_and_drop_writes();
+      execute(query("ROLLBACK"));
+    }
+  transaction_level--;
+}
+
+
+bool
+database_impl::file_or_manifest_base_exists(id const & ident,
+                                            string const & table)
+{
+  // just check for a delayed file, since there are no delayed manifests
+  if (have_delayed_file(file_id(ident)))
+    return true;
+  return table_has_entry(ident, "id", table);
+}
+
+bool
+database::file_or_manifest_base_exists(file_id const & ident,
+                                       string const & table)
+{
+  return imp->file_or_manifest_base_exists(ident.inner(), table);
+}
+
+// returns true if we are currently storing (or planning to store) a
+// full-text for 'ident'
+bool
+database_impl::roster_base_stored(revision_id const & ident)
+{
+  if (roster_cache.exists(ident) && roster_cache.is_dirty(ident))
+    return true;
+  return table_has_entry(ident.inner(), "id", "rosters");
+}
+
+// returns true if we currently have a full-text for 'ident' available
+// (possibly cached).  Warning: the results of this method are invalidated
+// by calling roster_cache.insert_{clean,dirty}, because they can trigger
+// cache cleaning.
+bool
+database_impl::roster_base_available(revision_id const & ident)
+{
+  if (roster_cache.exists(ident))
+    return true;
+  return table_has_entry(ident.inner(), "id", "rosters");
+}
+
+bool
+database::delta_exists(id const & ident,
+                       string const & table)
+{
+  return imp->table_has_entry(ident, "id", table);
+}
+
+bool
+database_impl::delta_exists(file_id const & ident,
+                            file_id const & base,
+                            string const & table)
+{
+  results res;
+  query q("SELECT 1 FROM " + table + " WHERE id = ? and base = ? LIMIT 1");
+  fetch(res, one_col, any_rows,
+        q % blob(ident.inner()()) % blob(base.inner()()));
+  return !res.empty();
+}
+
+string
+database_impl::count(string const & table)
+{
+  try
+    {
+      results res;
+      query q("SELECT COUNT(*) FROM " + table);
+      fetch(res, one_col, one_row, q);
+      return (F("%u") % lexical_cast<u64>(res[0][0])).str();
+    }
+  catch (informative_failure const & e)
+    {
+      return format_sqlite_error_for_info(e);
+    }
+
+}
+
+string
+database_impl::space(string const & table, string const & rowspace, u64 & total)
+{
+  try
+    {
+      results res;
+      // SUM({empty set}) is NULL; TOTAL({empty set}) is 0.0
+      query q("SELECT TOTAL(" + rowspace + ") FROM " + table);
+      fetch(res, one_col, one_row, q);
+      u64 bytes = static_cast<u64>(lexical_cast<double>(res[0][0]));
+      total += bytes;
+      return (F("%u") % bytes).str();
+    }
+  catch (informative_failure & e)
+    {
+      return format_sqlite_error_for_info(e);
+    }
+}
+
+unsigned int
+database_impl::page_size()
+{
+  results res;
+  query q("PRAGMA page_size");
+  fetch(res, one_col, one_row, q);
+  return lexical_cast<unsigned int>(res[0][0]);
+}
+
+unsigned int
+database_impl::cache_size()
+{
+  // This returns the persistent (default) cache size.  It's possible to
+  // override this setting transiently at runtime by setting PRAGMA
+  // cache_size.
+  results res;
+  query q("PRAGMA default_cache_size");
+  fetch(res, one_col, one_row, q);
+  return lexical_cast<unsigned int>(res[0][0]);
+}
+
+void
+database_impl::get_ids(string const & table, set<id> & ids)
+{
+  results res;
+  query q("SELECT id FROM " + table);
+  fetch(res, one_col, any_rows, q);
+
+  for (size_t i = 0; i < res.size(); ++i)
+    {
+      ids.insert(id(res[i][0]));
+    }
+}
+
+// for files and legacy manifest support
+void
+database_impl::get_file_or_manifest_base_unchecked(id const & ident,
+                                                   data & dat,
+                                                   string const & table)
+{
+  if (have_delayed_file(file_id(ident)))
+    {
+      file_data tmp;
+      load_delayed_file(file_id(ident), tmp);
+      dat = tmp.inner();
+      return;
+    }
+
+  results res;
+  query q("SELECT data FROM " + table + " WHERE id = ?");
+  fetch(res, one_col, one_row, q % blob(ident()));
+
+  gzip<data> rdata(res[0][0]);
+  data rdata_unpacked;
+  decode_gzip(rdata,rdata_unpacked);
+
+  dat = rdata_unpacked;
+}
+
+// for files and legacy manifest support
+void
+database_impl::get_file_or_manifest_delta_unchecked(id const & ident,
+                                                    id const & base,
+                                                    delta & del,
+                                                    string const & table)
+{
+  I(ident() != "");
+  I(base() != "");
+  results res;
+  query q("SELECT delta FROM " + table + " WHERE id = ? AND base = ?");
+  fetch(res, one_col, one_row,
+        q % blob(ident()) % blob(base()));
+
+  gzip<delta> del_packed(res[0][0]);
+  decode_gzip(del_packed, del);
+}
+
+void
+database_impl::get_roster_base(revision_id const & ident,
+                               roster_t & roster, marking_map & marking)
+{
+  if (roster_cache.exists(ident))
+    {
+      cached_roster cr;
+      roster_cache.fetch(ident, cr);
+      I(cr.first);
+      roster = *(cr.first);
+      I(cr.second);
+      marking = *(cr.second);
+      return;
+    }
+  results res;
+  query q("SELECT checksum, data FROM rosters WHERE id = ?");
+  fetch(res, 2, one_row, q % blob(ident.inner()()));
+
+  id checksum(res[0][0]);
+  id calculated;
+  calculate_ident(data(res[0][1]), calculated);
+  I(calculated == checksum);
+
+  gzip<data> dat_packed(res[0][1]);
+  data dat;
+  decode_gzip(dat_packed, dat);
+  read_roster_and_marking(roster_data(dat), roster, marking);
+}
+
+void
+database_impl::get_roster_delta(id const & ident,
+                                id const & base,
+                                roster<delta> & del)
+{
+  results res;
+  query q("SELECT checksum, delta FROM roster_deltas WHERE id = ? AND base = ?");
+  fetch(res, 2, one_row, q % blob(ident()) % blob(base()));
+
+  id checksum(res[0][0]);
+  id calculated;
+  calculate_ident(data(res[0][1]), calculated);
+  I(calculated == checksum);
+
+  gzip<delta> del_packed(res[0][1]);
+  delta tmp;
+  decode_gzip(del_packed, tmp);
+  del = roster<delta>(tmp);
+}
+
+void
+database_impl::write_delayed_file(file_id const & ident,
+                                   file_data const & dat)
+{
+  gzip<data> dat_packed;
+  encode_gzip(dat.inner(), dat_packed);
+
+  // ident is a hash, which we should check
+  I(!null_id(ident));
+  file_id tid;
+  calculate_ident(dat, tid);
+  MM(ident);
+  MM(tid);
+  I(tid == ident);
+  // and then write things to the db
+  query q("INSERT INTO files (id, data) VALUES (?, ?)");
+  execute(q % blob(ident.inner()()) % blob(dat_packed()));
+}
+
+void
+database_impl::write_delayed_roster(revision_id const & ident,
+                                     roster_t const & roster,
+                                     marking_map const & marking)
+{
+  roster_data dat;
+  write_roster_and_marking(roster, marking, dat);
+  gzip<data> dat_packed;
+  encode_gzip(dat.inner(), dat_packed);
+
+  // ident is a number, and we should calculate a checksum on what
+  // we write
+  id checksum;
+  calculate_ident(data(dat_packed()), checksum);
+
+  // and then write it
+  execute(query("INSERT INTO rosters (id, checksum, data) VALUES (?, ?, ?)")
+          % blob(ident.inner()())
+          % blob(checksum())
+          % blob(dat_packed()));
+}
+
+
+void
+database::put_file_delta(file_id const & ident,
+                         file_id const & base,
+                         file_delta const & del)
+{
+  // nb: delta schema is (id, base, delta)
+  I(!null_id(ident));
+  I(!null_id(base));
+
+  gzip<delta> del_packed;
+  encode_gzip(del.inner(), del_packed);
+
+  imp->execute(query("INSERT INTO file_deltas VALUES (?, ?, ?)")
+               % blob(ident.inner()())
+               % blob(base.inner()())
+               % blob(del_packed()));
+}
+
+void
+database_impl::put_roster_delta(revision_id const & ident,
+                                 revision_id const & base,
+                                 roster_delta const & del)
+{
+  gzip<delta> del_packed;
+  encode_gzip(del.inner(), del_packed);
+
+  id checksum;
+  calculate_ident(data(del_packed()), checksum);
+
+  query q("INSERT INTO roster_deltas (id, base, checksum, delta) VALUES (?, ?, ?, ?)");
+  execute(q
+          % blob(ident.inner()())
+          % blob(base.inner()())
+          % blob(checksum())
+          % blob(del_packed()));
+}
+
+struct file_and_manifest_reconstruction_graph : public reconstruction_graph
+{
+  database_impl & imp;
+  string const & data_table;
+  string const & delta_table;
+
+  file_and_manifest_reconstruction_graph(database_impl & imp,
+                                         string const & data_table,
+                                         string const & delta_table)
+    : imp(imp), data_table(data_table), delta_table(delta_table)
+  {}
+  virtual bool is_base(id const & node) const
+  {
+    return imp.vcache.exists(node)
+      || imp.file_or_manifest_base_exists(node, data_table);
+  }
+  virtual void get_next(id const & from, set<id> & next) const
+  {
+    next.clear();
+    results res;
+    query q("SELECT base FROM " + delta_table + " WHERE id = ?");
+    imp.fetch(res, one_col, any_rows, q % blob(from()));
+    for (results::const_iterator i = res.begin(); i != res.end(); ++i)
+      next.insert(id((*i)[0]));
+  }
+};
+
+// used for files and legacy manifest migration
+void
+database_impl::get_version(id const & ident,
+                           data & dat,
+                           string const & data_table,
+                           string const & delta_table)
+{
+  I(ident() != "");
+
+  reconstruction_path selected_path;
+  {
+    file_and_manifest_reconstruction_graph graph(*this, data_table, delta_table);
+    get_reconstruction_path(ident, graph, selected_path);
+  }
+
+  I(!selected_path.empty());
+
+  id curr = selected_path.back();
+  selected_path.pop_back();
+  data begin;
+
+  if (vcache.exists(curr))
+    I(vcache.fetch(curr, begin));
+  else
+    get_file_or_manifest_base_unchecked(curr, begin, data_table);
+
+  shared_ptr<delta_applicator> appl = new_piecewise_applicator();
+  appl->begin(begin());
+
+  for (reconstruction_path::reverse_iterator i = selected_path.rbegin();
+       i != selected_path.rend(); ++i)
+    {
+      id const nxt = id(*i);
+
+      if (!vcache.exists(curr))
+        {
+          string tmp;
+          appl->finish(tmp);
+          vcache.insert_clean(curr, data(tmp));
+        }
+
+      if (global_sanity.debug_p())
+        L(FL("following delta %s -> %s") % curr % nxt);
+      delta del;
+      get_file_or_manifest_delta_unchecked(nxt, curr, del, delta_table);
+      apply_delta(appl, del());
+
+      appl->next();
+      curr = nxt;
+    }
+
+  string tmp;
+  appl->finish(tmp);
+  dat = data(tmp);
+
+  id final;
+  calculate_ident(dat, final);
+  I(final == ident);
+
+  if (!vcache.exists(ident))
+    vcache.insert_clean(ident, dat);
+}
+
+struct roster_reconstruction_graph : public reconstruction_graph
+{
+  database_impl & imp;
+  roster_reconstruction_graph(database_impl & imp) : imp(imp) {}
+  virtual bool is_base(id const & node) const
+  {
+    return imp.roster_base_available(revision_id(node));
+  }
+  virtual void get_next(id const & from, set<id> & next) const
+  {
+    next.clear();
+    results res;
+    query q("SELECT base FROM roster_deltas WHERE id = ?");
+    imp.fetch(res, one_col, any_rows, q % blob(from()));
+    for (results::const_iterator i = res.begin(); i != res.end(); ++i)
+      next.insert(id((*i)[0]));
+  }
+};
+
+struct database_impl::extractor
+{
+  virtual bool look_at_delta(roster_delta const & del) = 0;
+  virtual void look_at_roster(roster_t const & roster, marking_map const & mm) = 0;
+  virtual ~extractor() {};
+};
+
+struct database_impl::markings_extractor : public database_impl::extractor
+{
+private:
+  node_id const & nid;
+  marking_t & markings;
+
+public:
+  markings_extractor(node_id const & _nid, marking_t & _markings) :
+    nid(_nid), markings(_markings) {} ;
+
+  bool look_at_delta(roster_delta const & del)
+  {
+    return try_get_markings_from_roster_delta(del, nid, markings);
+  }
+
+  void look_at_roster(roster_t const & roster, marking_map const & mm)
+  {
+    marking_map::const_iterator mmi =
+      mm.find(nid);
+    I(mmi != mm.end());
+    markings = mmi->second;
+  }
+};
+
+struct database_impl::file_content_extractor : database_impl::extractor
+{
+private:
+  node_id const & nid;
+  file_id & content;
+
+public:
+  file_content_extractor(node_id const & _nid, file_id & _content) :
+    nid(_nid), content(_content) {} ;
+
+  bool look_at_delta(roster_delta const & del)
+  {
+    return try_get_content_from_roster_delta(del, nid, content);
+  }
+
+  void look_at_roster(roster_t const & roster, marking_map const & mm)
+  {
+    if (roster.has_node(nid))
+      content = downcast_to_file_t(roster.get_node(nid))->content;
+    else
+      content = file_id();
+  }
+};
+
+void
+database_impl::extract_from_deltas(revision_id const & ident, extractor & x)
+{
+  reconstruction_path selected_path;
+  {
+    roster_reconstruction_graph graph(*this);
+    {
+      // we look at the nearest delta(s) first, without constructing the
+      // whole path, as that would be a rather expensive operation.
+      //
+      // the reason why this strategy is worth the effort is, that in most
+      // cases we are looking at the parent of a (content-)marked node, thus
+      // the information we are for is right there in the delta leading to
+      // this node.
+      //
+      // recording the deltas visited here in a set as to avoid inspecting
+      // them later seems to be of little value, as it imposes a cost here,
+      // but can seldom be exploited.
+      set<id> deltas;
+      graph.get_next(ident.inner(), deltas);
+      for (set<id>::const_iterator i = deltas.begin();
+           i != deltas.end(); ++i)
+        {
+          roster_delta del;
+          get_roster_delta(ident.inner(), *i, del);
+          bool found = x.look_at_delta(del);
+          if (found)
+            return;
+        }
+    }
+    get_reconstruction_path(ident.inner(), graph, selected_path);
+  }
+
+  int path_length(selected_path.size());
+  int i(0);
+  id target_rev;
+
+  for (reconstruction_path::const_iterator p = selected_path.begin();
+       p != selected_path.end(); ++p)
+    {
+      if (i > 0)
+        {
+          roster_delta del;
+          get_roster_delta(target_rev, id(*p), del);
+          bool found = x.look_at_delta(del);
+          if (found)
+            return;
+        }
+      if (i == path_length-1)
+        {
+          // last iteration, we have reached a roster base
+          roster_t roster;
+          marking_map mm;
+          get_roster_base(revision_id(*p), roster, mm);
+          x.look_at_roster(roster, mm);
+          return;
+        }
+      target_rev = id(*p);
+      ++i;
+    }
+}
+
+void
+database::get_markings(revision_id const & id,
+                       node_id const & nid,
+                       marking_t & markings)
+{
+  database_impl::markings_extractor x(nid, markings);
+  imp->extract_from_deltas(id, x);
+}
+
+void
+database::get_file_content(revision_id const & id,
+                           node_id const & nid,
+                           file_id & content)
+{
+  // the imaginary root revision doesn't have any file.
+  if (null_id(id))
+    {
+      content = file_id();
+      return;
+    }
+  database_impl::file_content_extractor x(nid, content);
+  imp->extract_from_deltas(id, x);
+}
+
+void
+database::get_roster_version(revision_id const & ros_id,
+                             cached_roster & cr)
+{
+  // if we already have it, exit early
+  if (imp->roster_cache.exists(ros_id))
+    {
+      imp->roster_cache.fetch(ros_id, cr);
+      return;
+    }
+
+  reconstruction_path selected_path;
+  {
+    roster_reconstruction_graph graph(*imp);
+    get_reconstruction_path(ros_id.inner(), graph, selected_path);
+  }
+
+  id curr(selected_path.back());
+  selected_path.pop_back();
+  // we know that this isn't already in the cache (because of the early exit
+  // above), so we should create new objects and spend time filling them in.
+  shared_ptr<roster_t> roster(new roster_t);
+  shared_ptr<marking_map> marking(new marking_map);
+  imp->get_roster_base(revision_id(curr), *roster, *marking);
+
+  for (reconstruction_path::reverse_iterator i = selected_path.rbegin();
+       i != selected_path.rend(); ++i)
+    {
+      id const nxt(*i);
+      if (global_sanity.debug_p())
+        L(FL("following delta %s -> %s") % curr % nxt);
+      roster_delta del;
+      imp->get_roster_delta(nxt, curr, del);
+      apply_roster_delta(del, *roster, *marking);
+      curr = nxt;
+    }
+
+  // Double-check that the thing we got out looks okay.  We know that when
+  // the roster was written to the database, it passed both of these tests,
+  // and we also know that the data on disk has passed our checks for data
+  // corruption -- so in theory, we know that what we got out is exactly
+  // what we put in, and these checks are redundant.  (They cannot catch all
+  // possible errors in any case, e.g., they don't test that the marking is
+  // correct.)  What they can do, though, is serve as a sanity check on the
+  // delta reconstruction code; if there is a bug where we put something
+  // into the database and then later get something different back out, then
+  // this is the only thing that can catch it.
+  roster->check_sane_against(*marking);
+  manifest_id expected_mid, actual_mid;
+  get_revision_manifest(ros_id, expected_mid);
+  calculate_ident(*roster, actual_mid);
+  I(expected_mid == actual_mid);
+
+  // const'ify the objects, to save them and pass them out
+  cr.first = roster;
+  cr.second = marking;
+  imp->roster_cache.insert_clean(ros_id, cr);
+}
+
+
+void
+database_impl::drop(id const & ident,
+                    string const & table)
+{
+  string drop = "DELETE FROM " + table + " WHERE id = ?";
+  execute(query(drop) % blob(ident()));
+}
+
+// ------------------------------------------------------------
+// --                                                        --
+// --              public interface follows                  --
+// --                                                        --
+// ------------------------------------------------------------
+
+bool
+database::file_version_exists(file_id const & id)
+{
+  return delta_exists(id.inner(), "file_deltas")
+    || imp->file_or_manifest_base_exists(id.inner(), "files");
+}
+
+bool
+database::roster_version_exists(revision_id const & id)
+{
+  return delta_exists(id.inner(), "roster_deltas")
+    || imp->roster_base_available(id);
+}
+
+bool
+database::revision_exists(revision_id const & id)
+{
+  results res;
+  query q("SELECT id FROM revisions WHERE id = ?");
+  imp->fetch(res, one_col, any_rows, q % blob(id.inner()()));
+  I(res.size() <= 1);
+  return res.size() == 1;
+}
+
+void
+database::get_file_ids(set<file_id> & ids)
+{
+  ids.clear();
+  set<id> tmp;
+  imp->get_ids("files", tmp);
+  imp->get_ids("file_deltas", tmp);
+  add_decoration_to_container(tmp, ids);
+}
+
+void
+database::get_revision_ids(set<revision_id> & ids)
+{
+  ids.clear();
+  set<id> tmp;
+  imp->get_ids("revisions", tmp);
+  add_decoration_to_container(tmp, ids);
+}
+
+void
+database::get_roster_ids(set<revision_id> & ids)
+{
+  ids.clear();
+  set<id> tmp;
+  imp->get_ids("rosters", tmp);
+  add_decoration_to_container(tmp, ids);
+  imp->get_ids("roster_deltas", tmp);
+  add_decoration_to_container(tmp, ids);
+}
+
+void
+database::get_file_version(file_id const & id,
+                           file_data & dat)
+{
+  data tmp;
+  imp->get_version(id.inner(), tmp, "files", "file_deltas");
+  dat = file_data(tmp);
+}
+
+void
+database::get_manifest_version(manifest_id const & id,
+                               manifest_data & dat)
+{
+  data tmp;
+  imp->get_version(id.inner(), tmp, "manifests", "manifest_deltas");
+  dat = manifest_data(tmp);
+}
+
+void
+database::put_file(file_id const & id,
+                   file_data const & dat)
+{
+  if (file_version_exists(id))
+    L(FL("file version '%s' already exists in db") % id);
+  else
+    imp->schedule_delayed_file(id, dat);
+}
+
+void
+database::put_file_version(file_id const & old_id,
+                           file_id const & new_id,
+                           file_delta const & del)
+{
+  I(!(old_id == new_id));
+  file_data old_data, new_data;
+  file_delta reverse_delta;
+
+  if (!file_version_exists(old_id))
+    {
+      W(F("file preimage '%s' missing in db") % old_id);
+      W(F("dropping delta '%s' -> '%s'") % old_id % new_id);
+      return;
+    }
+
+  get_file_version(old_id, old_data);
+  {
+    data tmp;
+    patch(old_data.inner(), del.inner(), tmp);
+    new_data = file_data(tmp);
+  }
+
+  {
+    string tmp;
+    invert_xdelta(old_data.inner()(), del.inner()(), tmp);
+    reverse_delta = file_delta(tmp);
+    data old_tmp;
+    patch(new_data.inner(), reverse_delta.inner(), old_tmp);
+    // We already have the real old data, so compare the
+    // reconstruction to that directly instead of hashing
+    // the reconstruction and comparing hashes.
+    I(old_tmp == old_data.inner());
+  }
+
+  transaction_guard guard(*this);
+  if (file_or_manifest_base_exists(old_id, "files"))
+    {
+      // descendent of a head version replaces the head, therefore old head
+      // must be disposed of
+      imp->drop_or_cancel_file(old_id);
+    }
+  if (!file_or_manifest_base_exists(new_id, "files"))
+    {
+      imp->schedule_delayed_file(new_id, new_data);
+      imp->drop(new_id.inner(), "file_deltas");
+    }
+
+  if (!imp->delta_exists(old_id, new_id, "file_deltas"))
+    {
+      put_file_delta(old_id, new_id, reverse_delta);
+      guard.commit();
+    }
+}
+
+void
+database::get_arbitrary_file_delta(file_id const & src_id,
+                                   file_id const & dst_id,
+                                   file_delta & del)
+{
+  delta dtmp;
+  // Deltas stored in the database go from base -> id.
+  results res;
+  query q1("SELECT delta FROM file_deltas "
+           "WHERE base = ? AND id = ?");
+  imp->fetch(res, one_col, any_rows,
+             q1 % blob(src_id.inner()()) % blob(dst_id.inner()()));
+
+  if (!res.empty())
+    {
+      // Exact hit: a plain delta from src -> dst.
+      gzip<delta> del_packed(res[0][0]);
+      decode_gzip(del_packed, dtmp);
+      del = file_delta(dtmp);
+      return;
+    }
+
+  query q2("SELECT delta FROM file_deltas "
+           "WHERE base = ? AND id = ?");
+  imp->fetch(res, one_col, any_rows,
+             q2 % blob(dst_id.inner()()) % blob(src_id.inner()()));
+
+  if (!res.empty())
+    {
+      // We have a delta from dst -> src; we need to
+      // invert this to a delta from src -> dst.
+      gzip<delta> del_packed(res[0][0]);
+      decode_gzip(del_packed, dtmp);
+      string fwd_delta;
+      file_data dst;
+      get_file_version(dst_id, dst);
+      invert_xdelta(dst.inner()(), dtmp(), fwd_delta);
+      del = file_delta(fwd_delta);
+      return;
+    }
+
+  // No deltas of use; just load both versions and diff.
+  file_data fd1, fd2;
+  get_file_version(src_id, fd1);
+  get_file_version(dst_id, fd2);
+  diff(fd1.inner(), fd2.inner(), dtmp);
+  del = file_delta(dtmp);
+}
+
+
+void
+database::get_revision_ancestry(rev_ancestry_map & graph)
+{
+  // share some storage
+  id::symtab id_syms;
+
+  results res;
+  graph.clear();
+  imp->fetch(res, 2, any_rows,
+             query("SELECT parent,child FROM revision_ancestry"));
+  for (size_t i = 0; i < res.size(); ++i)
+    graph.insert(make_pair(revision_id(res[i][0]),
+                           revision_id(res[i][1])));
+}
+
+void
+database::get_revision_parents(revision_id const & id,
+                               set<revision_id> & parents)
+{
+  I(!null_id(id));
+  parent_id_map::iterator i = imp->parent_cache.find(id);
+  if (i == imp->parent_cache.end())
+    {
+      results res;
+      parents.clear();
+      imp->fetch(res, one_col, any_rows,
+                 query("SELECT parent FROM revision_ancestry WHERE child = ?")
+                 % blob(id.inner()()));
+      for (size_t i = 0; i < res.size(); ++i)
+        parents.insert(revision_id(res[i][0]));
+
+      imp->parent_cache.insert(make_pair(id, parents));
+    }
+  else
+    {
+      parents = i->second;
+    }
+}
+
+void
+database::get_revision_children(revision_id const & id,
+                                set<revision_id> & children)
+{
+  results res;
+  children.clear();
+  imp->fetch(res, one_col, any_rows,
+             query("SELECT child FROM revision_ancestry WHERE parent = ?")
+        % blob(id.inner()()));
+  for (size_t i = 0; i < res.size(); ++i)
+    children.insert(revision_id(res[i][0]));
+}
+
+void
+database::get_leaves(set<revision_id> & leaves)
+{
+  results res;
+  leaves.clear();
+  imp->fetch(res, one_col, any_rows,
+             query("SELECT revisions.id FROM revisions "
+                   "LEFT JOIN revision_ancestry "
+                   "ON revisions.id = revision_ancestry.parent "
+                   "WHERE revision_ancestry.child IS null"));
+  for (size_t i = 0; i < res.size(); ++i)
+    leaves.insert(revision_id(res[i][0]));
+}
+
+
+void
+database::get_revision_manifest(revision_id const & rid,
+                               manifest_id & mid)
+{
+  revision_t rev;
+  get_revision(rid, rev);
+  mid = rev.new_manifest;
+}
+
+void
+database::get_common_ancestors(std::set<revision_id> const & revs,
+                               std::set<revision_id> & common_ancestors)
+{
+  set<revision_id> ancestors, all_common_ancestors;
+  vector<revision_id> frontier;
+  for (set<revision_id>::const_iterator i = revs.begin();
+       i != revs.end(); ++i)
+    {
+      I(revision_exists(*i));
+      ancestors.clear();
+      ancestors.insert(*i);
+      frontier.push_back(*i);
+      while (!frontier.empty())
+        {
+          revision_id rid = frontier.back();
+          frontier.pop_back();
+          if(!null_id(rid))
+            {
+              set<revision_id> parents;
+              get_revision_parents(rid, parents);
+              for (set<revision_id>::const_iterator i = parents.begin();
+                   i != parents.end(); ++i)
+                {
+                  if (ancestors.find(*i) == ancestors.end())
+                    {
+                      frontier.push_back(*i);
+                      ancestors.insert(*i);
+                    }
+                }
+            }
+        }
+      if (all_common_ancestors.empty())
+        all_common_ancestors = ancestors;
+      else
+        {
+          set<revision_id> common;
+          set_intersection(ancestors.begin(), ancestors.end(),
+                         all_common_ancestors.begin(), all_common_ancestors.end(),
+                         inserter(common, common.begin()));
+          all_common_ancestors = common;
+        }
+    }
+
+  for (set<revision_id>::const_iterator i = all_common_ancestors.begin();
+       i != all_common_ancestors.end(); ++i)
+    {
+      // FIXME: where do these null'ed IDs come from?
+      if (null_id(*i)) continue;
+      common_ancestors.insert(*i);
+    }
+}
+
+void
+database::get_revision(revision_id const & id,
+                       revision_t & rev)
+{
+  revision_data d;
+  get_revision(id, d);
+  read_revision(d, rev);
+}
+
+void
+database::get_revision(revision_id const & id,
+                       revision_data & dat)
+{
+  I(!null_id(id));
+  results res;
+  imp->fetch(res, one_col, one_row,
+             query("SELECT data FROM revisions WHERE id = ?")
+             % blob(id.inner()()));
+
+  gzip<data> gzdata(res[0][0]);
+  data rdat;
+  decode_gzip(gzdata,rdat);
+
+  // verify that we got a revision with the right id
+  {
+    revision_id tmp;
+    calculate_ident(revision_data(rdat), tmp);
+    I(id == tmp);
+  }
+
+  dat = revision_data(rdat);
+}
+
+void
+database::get_rev_height(revision_id const & id,
+                         rev_height & height)
+{
+  if (null_id(id))
+    {
+      height = rev_height::root_height();
+      return;
+    }
+
+  height_map::const_iterator i = imp->height_cache.find(id);
+  if (i == imp->height_cache.end())
+    {
+      results res;
+      imp->fetch(res, one_col, one_row,
+                 query("SELECT height FROM heights WHERE revision = ?")
+                 % blob(id.inner()()));
+
+      I(res.size() == 1);
+
+      height = rev_height(res[0][0]);
+      imp->height_cache.insert(make_pair(id, height));
+    }
+  else
+    {
+      height = i->second;
+    }
+
+  I(height.valid());
+}
+
+void
+database::put_rev_height(revision_id const & id,
+                         rev_height const & height)
+{
+  I(!null_id(id));
+  I(revision_exists(id));
+  I(height.valid());
+
+  imp->height_cache.erase(id);
+
+  imp->execute(query("INSERT INTO heights VALUES(?, ?)")
+               % blob(id.inner()())
+               % blob(height()));
+}
+
+bool
+database::has_rev_height(rev_height const & height)
+{
+  results res;
+  imp->fetch(res, one_col, any_rows,
+             query("SELECT height FROM heights WHERE height = ?")
+             % blob(height()));
+  I((res.size() == 1) || (res.empty()));
+  return res.size() == 1;
+}
+
+void
+database::deltify_revision(revision_id const & rid)
+{
+  transaction_guard guard(*this);
+  revision_t rev;
+  MM(rev);
+  MM(rid);
+  get_revision(rid, rev);
+  // Make sure that all parent revs have their files replaced with deltas
+  // from this rev's files.
+  {
+    for (edge_map::const_iterator i = rev.edges.begin();
+         i != rev.edges.end(); ++i)
+      {
+        for (map<file_path, pair<file_id, file_id> >::const_iterator
+               j = edge_changes(i).deltas_applied.begin();
+             j != edge_changes(i).deltas_applied.end(); ++j)
+          {
+            if (file_or_manifest_base_exists(delta_entry_src(j), "files") &&
+                file_version_exists(delta_entry_dst(j)))
+              {
+                file_data old_data;
+                file_data new_data;
+                get_file_version(delta_entry_src(j), old_data);
+                get_file_version(delta_entry_dst(j), new_data);
+                delta delt;
+                diff(old_data.inner(), new_data.inner(), delt);
+                file_delta del(delt);
+                imp->drop_or_cancel_file(delta_entry_dst(j));
+                imp->drop(delta_entry_dst(j).inner(), "file_deltas");
+                put_file_version(delta_entry_src(j), delta_entry_dst(j), del);
+              }
+          }
+      }
+  }
+  guard.commit();
+}
+
+
+bool
+database::put_revision(revision_id const & new_id,
+                       revision_t const & rev)
+{
+  MM(new_id);
+  MM(rev);
+
+  I(!null_id(new_id));
+
+  if (revision_exists(new_id))
+    {
+      if (global_sanity.debug_p())
+        L(FL("revision '%s' already exists in db") % new_id);
+      return false;
+    }
+
+  I(rev.made_for == made_for_database);
+  rev.check_sane();
+
+  // Phase 1: confirm the revision makes sense, and the required files
+  // actually exist
+  for (edge_map::const_iterator i = rev.edges.begin();
+       i != rev.edges.end(); ++i)
+    {
+      if (!edge_old_revision(i).inner()().empty()
+          && !revision_exists(edge_old_revision(i)))
+        {
+          W(F("missing prerequisite revision '%s'")
+            % edge_old_revision(i));
+          W(F("dropping revision '%s'") % new_id);
+          return false;
+        }
+
+      for (map<file_path, file_id>::const_iterator a
+             = edge_changes(i).files_added.begin();
+           a != edge_changes(i).files_added.end(); ++a)
+        {
+          if (! file_version_exists(a->second))
+            {
+              W(F("missing prerequisite file '%s'") % a->second);
+              W(F("dropping revision '%s'") % new_id);
+              return false;
+            }
+        }
+
+      for (map<file_path, pair<file_id, file_id> >::const_iterator d
+             = edge_changes(i).deltas_applied.begin();
+           d != edge_changes(i).deltas_applied.end(); ++d)
+        {
+          I(!delta_entry_src(d).inner()().empty());
+          I(!delta_entry_dst(d).inner()().empty());
+
+          if (! file_version_exists(delta_entry_src(d)))
+            {
+              W(F("missing prerequisite file pre-delta '%s'")
+                % delta_entry_src(d));
+              W(F("dropping revision '%s'") % new_id);
+              return false;
+            }
+
+          if (! file_version_exists(delta_entry_dst(d)))
+            {
+              W(F("missing prerequisite file post-delta '%s'")
+                % delta_entry_dst(d));
+              W(F("dropping revision '%s'") % new_id);
+              return false;
+            }
+        }
+    }
+
+  transaction_guard guard(*this);
+
+  // Phase 2: Write the revision data (inside a transaction)
+
+  revision_data d;
+  write_revision(rev, d);
+  gzip<data> d_packed;
+  encode_gzip(d.inner(), d_packed);
+  imp->execute(query("INSERT INTO revisions VALUES(?, ?)")
+               % blob(new_id.inner()())
+               % blob(d_packed()));
+
+  for (edge_map::const_iterator e = rev.edges.begin();
+       e != rev.edges.end(); ++e)
+    {
+      imp->execute(query("INSERT INTO revision_ancestry VALUES(?, ?)")
+                   % blob(edge_old_revision(e).inner()())
+                   % blob(new_id.inner()()));
+    }
+  // We don't have to clear out the child's entry in the parent_cache,
+  // because the child did not exist before this function was called, so
+  // it can't be in the parent_cache already.
+
+  // Phase 3: Construct and write the roster (which also checks the manifest
+  // id as it goes), but only if the roster does not already exist in the db
+  // (i.e. because it was left over by a kill_rev_locally)
+  // FIXME: there is no knowledge yet on speed implications for commands which
+  // put a lot of revisions in a row (i.e. tailor or cvs_import)!
+
+  if (!roster_version_exists(new_id))
+    {
+      put_roster_for_revision(new_id, rev);
+    }
+  else
+    {
+      L(FL("roster for revision '%s' already exists in db") % new_id);
+    }
+
+  // Phase 4: rewrite any files that need deltas added
+
+  deltify_revision(new_id);
+
+  // Phase 5: determine the revision height
+
+  put_height_for_revision(new_id, rev);
+
+  // Finally, commit.
+
+  guard.commit();
+  return true;
+}
+
+void
+database::put_height_for_revision(revision_id const & new_id,
+                                  revision_t const & rev)
+{
+  I(!null_id(new_id));
+
+  rev_height highest_parent;
+  // we always branch off the highest parent ...
+  for (edge_map::const_iterator e = rev.edges.begin();
+       e != rev.edges.end(); ++e)
+    {
+      rev_height parent; MM(parent);
+      get_rev_height(edge_old_revision(e), parent);
+      if (parent > highest_parent)
+      {
+        highest_parent = parent;
+      }
+    }
+
+  // ... then find the first unused child
+  u32 childnr(0);
+  rev_height candidate; MM(candidate);
+  while(true)
+    {
+      candidate = highest_parent.child_height(childnr);
+      if (!has_rev_height(candidate))
+        {
+          break;
+        }
+      I(childnr < std::numeric_limits<u32>::max());
+      ++childnr;
+    }
+  put_rev_height(new_id, candidate);
+}
+
+void
+database::put_roster_for_revision(revision_id const & new_id,
+                                  revision_t const & rev)
+{
+  // Construct, the roster, sanity-check the manifest id, and then write it
+  // to the db
+  shared_ptr<roster_t> ros_writeable(new roster_t); MM(*ros_writeable);
+  shared_ptr<marking_map> mm_writeable(new marking_map); MM(*mm_writeable);
+  manifest_id roster_manifest_id;
+  MM(roster_manifest_id);
+  make_roster_for_revision(*this, rev, new_id, *ros_writeable, *mm_writeable);
+  calculate_ident(*ros_writeable, roster_manifest_id);
+  made_from_t made_from(rev.made_from);
+  I(rev.new_manifest == roster_manifest_id);
+  // const'ify the objects, suitable for caching etc.
+  roster_t_cp ros = ros_writeable;
+  marking_map_cp mm = mm_writeable;
+  put_roster(new_id, ros, mm);
+}
+
+bool
+database::put_revision(revision_id const & new_id,
+                       revision_data const & dat)
+{
+  revision_t rev;
+  read_revision(dat, rev);
+  return put_revision(new_id, rev);
+}
+
+
+void
+database::delete_existing_revs_and_certs()
+{
+  imp->execute(query("DELETE FROM revisions"));
+  imp->execute(query("DELETE FROM revision_ancestry"));
+  imp->execute(query("DELETE FROM revision_certs"));
+}
+
+void
+database::delete_existing_manifests()
+{
+  imp->execute(query("DELETE FROM manifests"));
+  imp->execute(query("DELETE FROM manifest_deltas"));
+}
+
+void
+database::delete_existing_rosters()
+{
+  imp->execute(query("DELETE FROM rosters"));
+  imp->execute(query("DELETE FROM roster_deltas"));
+  imp->execute(query("DELETE FROM next_roster_node_number"));
+}
+
+void
+database::delete_existing_heights()
+{
+  imp->execute(query("DELETE FROM heights"));
+}
+
+/// Deletes one revision from the local database.
+/// @see kill_rev_locally
+void
+database::delete_existing_rev_and_certs(revision_id const & rid)
+{
+  transaction_guard guard (*this);
+
+  // Check that the revision exists and doesn't have any children.
+  I(revision_exists(rid));
+  set<revision_id> children;
+  get_revision_children(rid, children);
+  I(children.empty());
+
+
+  L(FL("Killing revision %s locally") % rid);
+
+  // Kill the certs, ancestry, and revision.
+  imp->execute(query("DELETE from revision_certs WHERE id = ?")
+               % blob(rid.inner()()));
+  imp->cert_stamper.note_change();
+
+  imp->execute(query("DELETE from revision_ancestry WHERE child = ?")
+               % blob(rid.inner()()));
+
+  imp->execute(query("DELETE from heights WHERE revision = ?")
+               % blob(rid.inner()()));
+
+  imp->execute(query("DELETE from revisions WHERE id = ?")
+               % blob(rid.inner()()));
+
+  guard.commit();
+}
+
+/// Deletes all certs referring to a particular branch.
+void
+database::delete_branch_named(cert_value const & branch)
+{
+  L(FL("Deleting all references to branch %s") % branch);
+  imp->execute(query("DELETE FROM revision_certs WHERE name='branch' AND value =?")
+               % blob(branch()));
+  imp->cert_stamper.note_change();
+  imp->execute(query("DELETE FROM branch_epochs WHERE branch=?")
+               % blob(branch()));
+}
+
+/// Deletes all certs referring to a particular tag.
+void
+database::delete_tag_named(cert_value const & tag)
+{
+  L(FL("Deleting all references to tag %s") % tag);
+  imp->execute(query("DELETE FROM revision_certs WHERE name='tag' AND value =?")
+               % blob(tag()));
+  imp->cert_stamper.note_change();
+}
+
+// crypto key management
+
+void
+database::get_key_ids(vector<rsa_keypair_id> & pubkeys)
+{
+  pubkeys.clear();
+  results res;
+
+  imp->fetch(res, one_col, any_rows, query("SELECT id FROM public_keys"));
+
+  for (size_t i = 0; i < res.size(); ++i)
+    pubkeys.push_back(rsa_keypair_id(res[i][0]));
+}
+
+void
+database::get_key_ids(globish const & pattern,
+                      vector<rsa_keypair_id> & pubkeys)
+{
+  pubkeys.clear();
+  results res;
+
+  imp->fetch(res, one_col, any_rows, query("SELECT id FROM public_keys"));
+
+  for (size_t i = 0; i < res.size(); ++i)
+    if (pattern.matches(res[i][0]))
+      pubkeys.push_back(rsa_keypair_id(res[i][0]));
+}
+
+void
+database_impl::get_keys(string const & table, vector<rsa_keypair_id> & keys)
+{
+  keys.clear();
+  results res;
+  fetch(res, one_col, any_rows, query("SELECT id FROM " + table));
+  for (size_t i = 0; i < res.size(); ++i)
+    keys.push_back(rsa_keypair_id(res[i][0]));
+}
+
+void
+database::get_public_keys(vector<rsa_keypair_id> & keys)
+{
+  imp->get_keys("public_keys", keys);
+}
+
+bool
+database::public_key_exists(id const & hash)
+{
+  results res;
+  imp->fetch(res, one_col, any_rows,
+             query("SELECT id FROM public_keys WHERE hash = ?")
+             % blob(hash()));
+  I((res.size() == 1) || (res.empty()));
+  if (res.size() == 1)
+    return true;
+  return false;
+}
+
+bool
+database::public_key_exists(rsa_keypair_id const & id)
+{
+  results res;
+  imp->fetch(res, one_col, any_rows,
+             query("SELECT id FROM public_keys WHERE id = ?")
+             % text(id()));
+  I((res.size() == 1) || (res.empty()));
+  if (res.size() == 1)
+    return true;
+  return false;
+}
+
+void
+database::get_pubkey(id const & hash,
+                     rsa_keypair_id & id,
+                     rsa_pub_key & pub)
+{
+  results res;
+  imp->fetch(res, 2, one_row,
+             query("SELECT id, keydata FROM public_keys WHERE hash = ?")
+             % blob(hash()));
+  id = rsa_keypair_id(res[0][0]);
+  pub = rsa_pub_key(res[0][1]);
+}
+
+void
+database::get_key(rsa_keypair_id const & pub_id,
+                  rsa_pub_key & pub)
+{
+  results res;
+  imp->fetch(res, one_col, one_row,
+             query("SELECT keydata FROM public_keys WHERE id = ?")
+             % text(pub_id()));
+  pub = rsa_pub_key(res[0][0]);
+}
+
+bool
+database::put_key(rsa_keypair_id const & pub_id,
+                  rsa_pub_key const & pub)
+{
+  if (public_key_exists(pub_id))
+    {
+      rsa_pub_key tmp;
+      get_key(pub_id, tmp);
+      if (!keys_match(pub_id, tmp, pub_id, pub))
+        W(F("key '%s' is not equal to key '%s' in database") % pub_id % pub_id);
+      L(FL("skipping existing public key %s") % pub_id);
+      return false;
+    }
+
+  L(FL("putting public key %s") % pub_id);
+
+  id thash;
+  key_hash_code(pub_id, pub, thash);
+  I(!public_key_exists(thash));
+
+  imp->execute(query("INSERT INTO public_keys VALUES(?, ?, ?)")
+               % blob(thash())
+               % text(pub_id())
+               % blob(pub()));
+
+  return true;
+}
+
+void
+database::delete_public_key(rsa_keypair_id const & pub_id)
+{
+  imp->execute(query("DELETE FROM public_keys WHERE id = ?")
+               % text(pub_id()));
+}
+
+void
+database::encrypt_rsa(rsa_keypair_id const & pub_id,
+                      string const & plaintext,
+                      rsa_oaep_sha_data & ciphertext)
+{
+  rsa_pub_key pub;
+  get_key(pub_id, pub);
+
+  SecureVector<Botan::byte> pub_block;
+  pub_block.set(reinterpret_cast<Botan::byte const *>(pub().data()),
+                pub().size());
+
+  shared_ptr<X509_PublicKey> x509_key(Botan::X509::load_key(pub_block));
+  shared_ptr<RSA_PublicKey> pub_key
+    = shared_dynamic_cast<RSA_PublicKey>(x509_key);
+  if (!pub_key)
+    throw informative_failure("Failed to get RSA encrypting key");
+
+  shared_ptr<PK_Encryptor>
+    encryptor(get_pk_encryptor(*pub_key, "EME1(SHA-1)"));
+
+  SecureVector<Botan::byte> ct;
+  ct = encryptor->encrypt(
+          reinterpret_cast<Botan::byte const *>(plaintext.data()),
+          plaintext.size(), *rng);
+  ciphertext = rsa_oaep_sha_data(string(reinterpret_cast<char const *>(ct.begin()),
+                                        ct.size()));
+}
+
+cert_status
+database::check_signature(rsa_keypair_id const & id,
+                          string const & alleged_text,
+                          rsa_sha1_signature const & signature)
+{
+  shared_ptr<PK_Verifier> verifier;
+
+  verifier_cache::const_iterator i = imp->verifiers.find(id);
+  if (i != imp->verifiers.end())
+    verifier = i->second.first;
+
+  else
+    {
+      rsa_pub_key pub;
+      SecureVector<Botan::byte> pub_block;
+
+      if (!public_key_exists(id))
+        return cert_unknown;
+
+      get_key(id, pub);
+      pub_block.set(reinterpret_cast<Botan::byte const *>(pub().data()),
+                    pub().size());
+
+      L(FL("building verifier for %d-byte pub key") % pub_block.size());
+      shared_ptr<X509_PublicKey> x509_key(Botan::X509::load_key(pub_block));
+      shared_ptr<RSA_PublicKey> pub_key
+        = boost::shared_dynamic_cast<RSA_PublicKey>(x509_key);
+
+      E(pub_key,
+        F("Failed to get RSA verifying key for %s") % id);
+
+      verifier.reset(get_pk_verifier(*pub_key, "EMSA3(SHA-1)"));
+
+      /* XXX This is ugly. We need to keep the key around
+       * as long as the verifier is around, but the shared_ptr will go
+       * away after we leave this scope. Hence we store a pair of
+       * <verifier,key> so they both exist. */
+      imp->verifiers.insert(make_pair(id, make_pair(verifier, pub_key)));
+    }
+
+  // check the text+sig against the key
+  L(FL("checking %d-byte signature") % signature().size());
+
+  if (verifier->verify_message(
+        reinterpret_cast<Botan::byte const*>(alleged_text.data()),
+        alleged_text.size(),
+        reinterpret_cast<Botan::byte const*>(signature().data()),
+        signature().size()))
+    return cert_ok;
+  else
+    return cert_bad;
+}
+
+// cert management
+
+bool
+database_impl::cert_exists(cert const & t,
+                           string const & table)
+{
+  results res;
+  query q = query("SELECT id FROM " + table + " WHERE id = ? "
+                  "AND name = ? "
+                  "AND value = ? "
+                  "AND keypair = ? "
+                  "AND signature = ?")
+    % blob(t.ident.inner()())
+    % text(t.name())
+    % blob(t.value())
+    % text(t.key())
+    % blob(t.sig());
+
+  fetch(res, 1, any_rows, q);
+
+  I(res.empty() || res.size() == 1);
+  return res.size() == 1;
+}
+
+void
+database_impl::put_cert(cert const & t,
+                        string const & table)
+{
+  id thash;
+  cert_hash_code(t, thash);
+  rsa_sha1_signature sig;
+
+  string insert = "INSERT INTO " + table + " VALUES(?, ?, ?, ?, ?, ?)";
+
+  execute(query(insert)
+          % blob(thash())
+          % blob(t.ident.inner()())
+          % text(t.name())
+          % blob(t.value())
+          % text(t.key())
+          % blob(t.sig()));
+}
+
+void
+database_impl::results_to_certs(results const & res,
+                                vector<cert> & certs)
+{
+  certs.clear();
+  for (size_t i = 0; i < res.size(); ++i)
+    {
+      cert t;
+      t = cert(revision_id(res[i][0]),
+               cert_name(res[i][1]),
+               cert_value(res[i][2]),
+               rsa_keypair_id(res[i][3]),
+               rsa_sha1_signature(res[i][4]));
+      certs.push_back(t);
+    }
+}
+
+void
+database_impl::install_functions()
+{
+  // register any functions we're going to use
+  I(sqlite3_create_function(sql(), "gunzip", -1,
+                           SQLITE_UTF8, NULL,
+                           &sqlite3_gunzip_fn,
+                           NULL, NULL) == 0);
+}
+
+void
+database_impl::get_certs(vector<cert> & certs,
+                         string const & table)
+{
+  results res;
+  query q("SELECT id, name, value, keypair, signature FROM " + table);
+  fetch(res, 5, any_rows, q);
+  results_to_certs(res, certs);
+}
+
+
+void
+database_impl::get_certs(id const & ident,
+                         vector<cert> & certs,
+                         string const & table)
+{
+  results res;
+  query q("SELECT id, name, value, keypair, signature FROM " + table +
+          " WHERE id = ?");
+
+  fetch(res, 5, any_rows, q % blob(ident()));
+  results_to_certs(res, certs);
+}
+
+
+void
+database_impl::get_certs(cert_name const & name,
+                         vector<cert> & certs,
+                         string const & table)
+{
+  results res;
+  query q("SELECT id, name, value, keypair, signature FROM " + table +
+          " WHERE name = ?");
+  fetch(res, 5, any_rows, q % text(name()));
+  results_to_certs(res, certs);
+}
+
+
+void
+database_impl::get_certs(id const & ident,
+                         cert_name const & name,
+                         vector<cert> & certs,
+                         string const & table)
+{
+  results res;
+  query q("SELECT id, name, value, keypair, signature FROM " + table +
+          " WHERE id = ? AND name = ?");
+
+  fetch(res, 5, any_rows,
+        q % blob(ident())
+          % text(name()));
+  results_to_certs(res, certs);
+}
+
+void
+database_impl::get_certs(cert_name const & name,
+                         cert_value const & val,
+                         vector<cert> & certs,
+                         string const & table)
+{
+  results res;
+  query q("SELECT id, name, value, keypair, signature FROM " + table +
+          " WHERE name = ? AND value = ?");
+
+  fetch(res, 5, any_rows,
+        q % text(name())
+          % blob(val()));
+  results_to_certs(res, certs);
+}
+
+
+void
+database_impl::get_certs(id const & ident,
+                         cert_name const & name,
+                         cert_value const & value,
+                         vector<cert> & certs,
+                         string const & table)
+{
+  results res;
+  query q("SELECT id, name, value, keypair, signature FROM " + table +
+          " WHERE id = ? AND name = ? AND value = ?");
+
+  fetch(res, 5, any_rows,
+        q % blob(ident())
+          % text(name())
+          % blob(value()));
+  results_to_certs(res, certs);
+}
+
+
+
+bool
+database::revision_cert_exists(revision<cert> const & cert)
+{
+  return imp->cert_exists(cert.inner(), "revision_certs");
+}
+
+bool
+database::put_revision_cert(revision<cert> const & cert)
+{
+  if (revision_cert_exists(cert))
+    {
+      L(FL("revision cert on '%s' already exists in db")
+        % cert.inner().ident);
+      return false;
+    }
+
+  if (!revision_exists(revision_id(cert.inner().ident)))
+    {
+      W(F("cert revision '%s' does not exist in db")
+        % cert.inner().ident);
+      W(F("dropping cert"));
+      return false;
+    }
+
+  imp->put_cert(cert.inner(), "revision_certs");
+  imp->cert_stamper.note_change();
+  return true;
+}
+
+outdated_indicator
+database::get_revision_cert_nobranch_index(vector< pair<revision_id,
+                                           pair<revision_id, rsa_keypair_id> > > & idx)
+{
+  // share some storage
+  id::symtab id_syms;
+
+  results res;
+  imp->fetch(res, 3, any_rows,
+             query("SELECT hash, id, keypair "
+                   "FROM 'revision_certs' WHERE name != 'branch'"));
+
+  idx.clear();
+  idx.reserve(res.size());
+  for (results::const_iterator i = res.begin(); i != res.end(); ++i)
+    {
+      idx.push_back(make_pair(revision_id((*i)[0]),
+                              make_pair(revision_id((*i)[1]),
+                                        rsa_keypair_id((*i)[2]))));
+    }
+  return imp->cert_stamper.get_indicator();
+}
+
+outdated_indicator
+database::get_revision_certs(vector< revision<cert> > & ts)
+{
+  vector<cert> certs;
+  imp->get_certs(certs, "revision_certs");
+  ts.clear();
+  add_decoration_to_container(certs, ts);
+  return imp->cert_stamper.get_indicator();
+}
+
+outdated_indicator
+database::get_revision_certs(cert_name const & name,
+                            vector< revision<cert> > & ts)
+{
+  vector<cert> certs;
+  imp->get_certs(name, certs, "revision_certs");
+  ts.clear();
+  add_decoration_to_container(certs, ts);
+  return imp->cert_stamper.get_indicator();
+}
+
+outdated_indicator
+database::get_revision_certs(revision_id const & id,
+                             cert_name const & name,
+                             vector< revision<cert> > & ts)
+{
+  vector<cert> certs;
+  imp->get_certs(id.inner(), name, certs, "revision_certs");
+  ts.clear();
+  add_decoration_to_container(certs, ts);
+  return imp->cert_stamper.get_indicator();
+}
+
+outdated_indicator
+database::get_revision_certs(revision_id const & id,
+                             cert_name const & name,
+                             cert_value const & val,
+                             vector< revision<cert> > & ts)
+{
+  vector<cert> certs;
+  imp->get_certs(id.inner(), name, val, certs, "revision_certs");
+  ts.clear();
+  add_decoration_to_container(certs, ts);
+  return imp->cert_stamper.get_indicator();
+}
+
+outdated_indicator
+database::get_revisions_with_cert(cert_name const & name,
+                                  cert_value const & val,
+                                  set<revision_id> & revisions)
+{
+  revisions.clear();
+  results res;
+  query q("SELECT id FROM revision_certs WHERE name = ? AND value = ?");
+  imp->fetch(res, one_col, any_rows, q % text(name()) % blob(val()));
+  for (results::const_iterator i = res.begin(); i != res.end(); ++i)
+    revisions.insert(revision_id((*i)[0]));
+  return imp->cert_stamper.get_indicator();
+}
+
+outdated_indicator
+database::get_revision_certs(cert_name const & name,
+                             cert_value const & val,
+                             vector< revision<cert> > & ts)
+{
+  vector<cert> certs;
+  imp->get_certs(name, val, certs, "revision_certs");
+  ts.clear();
+  add_decoration_to_container(certs, ts);
+  return imp->cert_stamper.get_indicator();
+}
+
+outdated_indicator
+database::get_revision_certs(revision_id const & id,
+                             vector< revision<cert> > & ts)
+{
+  vector<cert> certs;
+  imp->get_certs(id.inner(), certs, "revision_certs");
+  ts.clear();
+  add_decoration_to_container(certs, ts);
+  return imp->cert_stamper.get_indicator();
+}
+
+outdated_indicator
+database::get_revision_certs(revision_id const & ident,
+                             vector<id> & ts)
+{
+  results res;
+  vector<cert> certs;
+  imp->fetch(res, one_col, any_rows,
+             query("SELECT hash "
+                   "FROM revision_certs "
+                   "WHERE id = ?")
+             % blob(ident.inner()()));
+  ts.clear();
+  for (size_t i = 0; i < res.size(); ++i)
+    ts.push_back(id(res[i][0]));
+  return imp->cert_stamper.get_indicator();
+}
+
+void
+database::get_revision_cert(id const & hash,
+                            revision<cert> & c)
+{
+  results res;
+  vector<cert> certs;
+  imp->fetch(res, 5, one_row,
+             query("SELECT id, name, value, keypair, signature "
+                   "FROM revision_certs "
+                   "WHERE hash = ?")
+             % blob(hash()));
+  imp->results_to_certs(res, certs);
+  I(certs.size() == 1);
+  c = revision<cert>(certs[0]);
+}
+
+bool
+database::revision_cert_exists(revision_id const & hash)
+{
+  results res;
+  vector<cert> certs;
+  imp->fetch(res, one_col, any_rows,
+             query("SELECT id "
+                   "FROM revision_certs "
+                   "WHERE hash = ?")
+             % blob(hash.inner()()));
+  I(res.empty() || res.size() == 1);
+  return (res.size() == 1);
+}
+
+void
+database::get_manifest_certs(manifest_id const & id,
+                             vector< manifest<cert> > & ts)
+{
+  vector<cert> certs;
+  imp->get_certs(id.inner(), certs, "manifest_certs");
+  ts.clear();
+  add_decoration_to_container(certs, ts);
+}
+
+
+void
+database::get_manifest_certs(cert_name const & name,
+                            vector< manifest<cert> > & ts)
+{
+  vector<cert> certs;
+  imp->get_certs(name, certs, "manifest_certs");
+  ts.clear();
+  add_decoration_to_container(certs, ts);
+}
+
+
+// completions
+void
+database_impl::add_prefix_matching_constraint(string const & colname,
+                                              string const & prefix,
+                                              query & q)
+{
+  L(FL("add_prefix_matching_constraint for '%s'") % prefix);
+
+  if (prefix.empty())
+    q.sql_cmd += "1";  // always true
+  else
+    {
+      string binary_prefix = decode_hexenc(prefix);
+      string lower_bound(binary_prefix);
+      string upper_bound(binary_prefix);
+
+      string::reverse_iterator ity(upper_bound.rbegin());
+      if (ity != upper_bound.rend())
+        ++(*ity);
+      while ((*ity == 0) && ity != upper_bound.rend())
+        {
+          ++ity;
+          ++(*ity);
+        }
+
+      if (ity == upper_bound.rend())
+        {
+          // no upper bound needed, as the lower bound is
+          // 0xffffff...
+          if (global_sanity.debug_p())
+            L(FL("prefix_matcher: only lower bound ('%s')")
+              % lower_bound);
+
+          q.sql_cmd += colname + " > ?";
+          q.args.push_back(blob(lower_bound));
+        }
+      else
+        {
+          if (global_sanity.debug_p())
+            L(FL("prefix_matcher: lower bound ('%s') and upper bound ('%s')")
+              % lower_bound
+              % upper_bound);
+
+          q.sql_cmd += colname + " BETWEEN ? AND ?";
+          q.args.push_back(blob(lower_bound));
+          q.args.push_back(blob(upper_bound));
+        }
+
+      // encode_hexenc might have lost a nibble a the end, thus we possibly
+      // need to add a second check, with a LIKE operator on the hex
+      // encoded string.
+
+      if (prefix.size() % 2 == 1)
+        {
+          string pattern = prefix + '%';
+          q.sql_cmd += " AND (hex(" + colname + ") LIKE ?)";
+          q.args.push_back(text(pattern));
+        }
+    }
+}
+
+void
+database::complete(string const & partial,
+                   set<revision_id> & completions)
+{
+  results res;
+  completions.clear();
+  query q("SELECT id FROM revisions WHERE ");
+
+  imp->add_prefix_matching_constraint("id", partial, q);
+  imp->fetch(res, 1, any_rows, q);
+
+  for (size_t i = 0; i < res.size(); ++i)
+    completions.insert(revision_id(res[i][0]));
+}
+
+
+void
+database::complete(string const & partial,
+                   set<file_id> & completions)
+{
+  results res;
+  completions.clear();
+
+  query q("SELECT id FROM files WHERE ");
+  imp->add_prefix_matching_constraint("id", partial, q);
+  imp->fetch(res, 1, any_rows, q);
+
+  for (size_t i = 0; i < res.size(); ++i)
+    completions.insert(file_id(res[i][0]));
+
+  res.clear();
+
+  q = query("SELECT id FROM file_deltas WHERE ");
+  imp->add_prefix_matching_constraint("id", partial, q);
+  imp->fetch(res, 1, any_rows, q);
+
+  for (size_t i = 0; i < res.size(); ++i)
+    completions.insert(file_id(res[i][0]));
+}
+
+void
+database::complete(string const & partial,
+                   set< pair<key_id, utf8 > > & completions)
+{
+  results res;
+  completions.clear();
+  query q("SELECT hash, id FROM public_keys WHERE ");
+
+  imp->add_prefix_matching_constraint("hash", partial, q);
+  imp->fetch(res, 2, any_rows, q);
+
+  for (size_t i = 0; i < res.size(); ++i)
+    completions.insert(make_pair(key_id(res[i][0]),
+                                 utf8(res[i][1])));
+}
+
+// revision selectors
+
+void
+database::select_parent(string const & partial,
+                        set<revision_id> & completions)
+{
+  results res;
+  completions.clear();
+
+  query q("SELECT DISTINCT parent FROM revision_ancestry WHERE ");
+  imp->add_prefix_matching_constraint("child", encode_hexenc(partial), q);
+  imp->fetch(res, 1, any_rows, q);
+
+  for (size_t i = 0; i < res.size(); ++i)
+    completions.insert(revision_id(res[i][0]));
+}
+
+void
+database::select_cert(string const & certname,
+                      set<revision_id> & completions)
+{
+  results res;
+  completions.clear();
+
+  imp->fetch(res, 1, any_rows,
+             query("SELECT DISTINCT id FROM revision_certs WHERE name = ?")
+             % text(certname));
+
+  for (size_t i = 0; i < res.size(); ++i)
+    completions.insert(revision_id(res[i][0]));
+}
+
+void
+database::select_cert(string const & certname, string const & certvalue,
+                      set<revision_id> & completions)
+{
+  results res;
+  completions.clear();
+
+  imp->fetch(res, 1, any_rows,
+             query("SELECT DISTINCT id FROM revision_certs"
+                   " WHERE name = ? AND CAST(value AS TEXT) GLOB ?")
+             % text(certname) % text(certvalue));
+
+  for (size_t i = 0; i < res.size(); ++i)
+    completions.insert(revision_id(res[i][0]));
+}
+
+void
+database::select_author_tag_or_branch(string const & partial,
+                                      set<revision_id> & completions)
+{
+  results res;
+  completions.clear();
+
+  string pattern = partial + "*";
+
+  imp->fetch(res, 1, any_rows,
+             query("SELECT DISTINCT id FROM revision_certs"
+                   " WHERE (name=? OR name=? OR name=?)"
+                   " AND CAST(value AS TEXT) GLOB ?")
+             % text(author_cert_name()) % text(tag_cert_name())
+             % text(branch_cert_name()) % text(pattern));
+
+  for (size_t i = 0; i < res.size(); ++i)
+    completions.insert(revision_id(res[i][0]));
+}
+
+void
+database::select_date(string const & date, string const & comparison,
+                      set<revision_id> & completions)
+{
+  results res;
+  completions.clear();
+
+  query q;
+  q.sql_cmd = ("SELECT DISTINCT id FROM revision_certs "
+               "WHERE name = ? AND CAST(value AS TEXT) ");
+  q.sql_cmd += comparison;
+  q.sql_cmd += " ?";
+
+  imp->fetch(res, 1, any_rows,
+             q % text(date_cert_name()) % text(date));
+  for (size_t i = 0; i < res.size(); ++i)
+    completions.insert(revision_id(res[i][0]));
+}
+
+// epochs
+
+void
+database::get_epochs(map<branch_name, epoch_data> & epochs)
+{
+  epochs.clear();
+  results res;
+  imp->fetch(res, 2, any_rows, query("SELECT branch, epoch FROM branch_epochs"));
+  for (results::const_iterator i = res.begin(); i != res.end(); ++i)
+    {
+      branch_name decoded(idx(*i, 0));
+      I(epochs.find(decoded) == epochs.end());
+      epochs.insert(make_pair(decoded,
+                              epoch_data(idx(*i, 1))));
+    }
+}
+
+void
+database::get_epoch(epoch_id const & eid,
+                    branch_name & branch, epoch_data & epo)
+{
+  I(epoch_exists(eid));
+  results res;
+  imp->fetch(res, 2, any_rows,
+             query("SELECT branch, epoch FROM branch_epochs"
+                   " WHERE hash = ?")
+             % blob(eid.inner()()));
+  I(res.size() == 1);
+  branch = branch_name(idx(idx(res, 0), 0));
+  epo = epoch_data(idx(idx(res, 0), 1));
+}
+
+bool
+database::epoch_exists(epoch_id const & eid)
+{
+  results res;
+  imp->fetch(res, one_col, any_rows,
+             query("SELECT hash FROM branch_epochs WHERE hash = ?")
+             % blob(eid.inner()()));
+  I(res.size() == 1 || res.empty());
+  return res.size() == 1;
+}
+
+void
+database::set_epoch(branch_name const & branch, epoch_data const & epo)
+{
+  epoch_id eid;
+  epoch_hash_code(branch, epo, eid);
+  I(epo.inner()().size() == constants::epochlen_bytes);
+  imp->execute(query("INSERT OR REPLACE INTO branch_epochs VALUES(?, ?, ?)")
+               % blob(eid.inner()())
+               % blob(branch())
+               % blob(epo.inner()()));
+}
+
+void
+database::clear_epoch(branch_name const & branch)
+{
+  imp->execute(query("DELETE FROM branch_epochs WHERE branch = ?")
+               % blob(branch()));
+}
+
+bool
+database::check_integrity()
+{
+  results res;
+  imp->fetch(res, one_col, any_rows, query("PRAGMA integrity_check"));
+  I(res.size() == 1);
+  I(res[0].size() == 1);
+
+  return res[0][0] == "ok";
+}
+
+// vars
+
+void
+database::get_vars(map<var_key, var_value> & vars)
+{
+  vars.clear();
+  results res;
+  imp->fetch(res, 3, any_rows, query("SELECT domain, name, value FROM db_vars"));
+  for (results::const_iterator i = res.begin(); i != res.end(); ++i)
+    {
+      var_domain domain(idx(*i, 0));
+      var_name name(idx(*i, 1));
+      var_value value(idx(*i, 2));
+      I(vars.find(make_pair(domain, name)) == vars.end());
+      vars.insert(make_pair(make_pair(domain, name), value));
+    }
+}
+
+void
+database::get_var(var_key const & key, var_value & value)
+{
+  // FIXME: sillyly inefficient.  Doesn't really matter, though.
+  map<var_key, var_value> vars;
+  get_vars(vars);
+  map<var_key, var_value>::const_iterator i = vars.find(key);
+  I(i != vars.end());
+  value = i->second;
+}
+
+bool
+database::var_exists(var_key const & key)
+{
+  // FIXME: sillyly inefficient.  Doesn't really matter, though.
+  map<var_key, var_value> vars;
+  get_vars(vars);
+  map<var_key, var_value>::const_iterator i = vars.find(key);
+  return i != vars.end();
+}
+
+void
+database::set_var(var_key const & key, var_value const & value)
+{
+  imp->execute(query("INSERT OR REPLACE INTO db_vars VALUES(?, ?, ?)")
+               % text(key.first())
+               % blob(key.second())
+               % blob(value()));
+}
+
+void
+database::clear_var(var_key const & key)
+{
+  imp->execute(query("DELETE FROM db_vars WHERE domain = ? AND name = ?")
+               % text(key.first())
+               % blob(key.second()));
+}
+
+// branches
+
+outdated_indicator
+database::get_branches(vector<string> & names)
+{
+    results res;
+    query q("SELECT DISTINCT value FROM revision_certs WHERE name = ?");
+    string cert_name = "branch";
+    imp->fetch(res, one_col, any_rows, q % text(cert_name));
+    for (size_t i = 0; i < res.size(); ++i)
+      {
+        names.push_back(res[i][0]);
+      }
+    return imp->cert_stamper.get_indicator();
+}
+
+outdated_indicator
+database::get_branches(globish const & glob,
+                       vector<string> & names)
+{
+    results res;
+    query q("SELECT DISTINCT value FROM revision_certs WHERE name = ?");
+    string cert_name = "branch";
+    imp->fetch(res, one_col, any_rows, q % text(cert_name));
+    for (size_t i = 0; i < res.size(); ++i)
+      {
+        if (glob.matches(res[i][0]))
+          names.push_back(res[i][0]);
+      }
+    return imp->cert_stamper.get_indicator();
+}
+
+void
+database::get_roster(revision_id const & rev_id,
+                     roster_t & roster)
+{
+  marking_map mm;
+  get_roster(rev_id, roster, mm);
+}
+
+void
+database::get_roster(revision_id const & rev_id,
+                     roster_t & roster,
+                     marking_map & marking)
+{
+  if (rev_id.inner()().empty())
+    {
+      roster = roster_t();
+      marking = marking_map();
+      return;
+    }
+
+  cached_roster cr;
+  get_roster(rev_id, cr);
+  roster = *cr.first;
+  marking = *cr.second;
+}
+
+void
+database::get_roster(revision_id const & rev_id, cached_roster & cr)
+{
+  get_roster_version(rev_id, cr);
+  I(cr.first);
+  I(cr.second);
+}
+
+void
+database::put_roster(revision_id const & rev_id,
+                     roster_t_cp const & roster,
+                     marking_map_cp const & marking)
+{
+  I(roster);
+  I(marking);
+  MM(rev_id);
+
+  transaction_guard guard(*this);
+
+  // Our task is to add this roster, and deltify all the incoming edges (if
+  // they aren't already).
+
+  imp->roster_cache.insert_dirty(rev_id, make_pair(roster, marking));
+
+  set<revision_id> parents;
+  get_revision_parents(rev_id, parents);
+
+  // Now do what deltify would do if we bothered
+  for (set<revision_id>::const_iterator i = parents.begin();
+       i != parents.end(); ++i)
+    {
+      if (null_id(*i))
+        continue;
+      revision_id old_rev = *i;
+      if (imp->roster_base_stored(old_rev))
+        {
+          cached_roster cr;
+          get_roster_version(old_rev, cr);
+          roster_delta reverse_delta;
+          delta_rosters(*roster, *marking, *(cr.first), *(cr.second), reverse_delta);
+          if (imp->roster_cache.exists(old_rev))
+            imp->roster_cache.mark_clean(old_rev);
+          imp->drop(old_rev.inner(), "rosters");
+          imp->put_roster_delta(old_rev, rev_id, reverse_delta);
+        }
+    }
+  guard.commit();
+}
+
+// for get_uncommon_ancestors
+struct rev_height_graph : rev_graph
+{
+  rev_height_graph(database & db) : db(db) {}
+  virtual void get_parents(revision_id const & rev, set<revision_id> & parents) const
+  {
+    db.get_revision_parents(rev, parents);
+  }
+  virtual void get_children(revision_id const & rev, set<revision_id> & parents) const
+  {
+    // not required
+    I(false);
+  }
+  virtual void get_height(revision_id const & rev, rev_height & h) const
+  {
+    db.get_rev_height(rev, h);
+  }
+
+  database & db;
+};
+
+void
+database::get_uncommon_ancestors(revision_id const & a,
+                                 revision_id const & b,
+                                 set<revision_id> & a_uncommon_ancs,
+                                 set<revision_id> & b_uncommon_ancs)
+{
+
+  rev_height_graph graph(*this);
+  ::get_uncommon_ancestors(a, b, graph, a_uncommon_ancs, b_uncommon_ancs);
+}
+
+node_id
+database::next_node_id()
+{
+  transaction_guard guard(*this);
+  results res;
+
+  // We implement this as a fixed db var.
+  imp->fetch(res, one_col, any_rows,
+             query("SELECT node FROM next_roster_node_number"));
+
+  u64 n = 1;
+  if (res.empty())
+    {
+      imp->execute(query("INSERT INTO next_roster_node_number VALUES(1)"));
+    }
+  else
+    {
+      I(res.size() == 1);
+      n = lexical_cast<u64>(res[0][0]);
+      ++n;
+      imp->execute(query("UPDATE next_roster_node_number SET node = ?")
+                   % text(lexical_cast<string>(n)));
+    }
+  guard.commit();
+  return static_cast<node_id>(n);
+}
+
+void
+database_impl::check_filename()
+{
+  N(!filename.empty(), F("no database specified"));
+}
+
+
+void
+database_impl::check_db_exists()
+{
+  switch (get_path_status(filename))
+    {
+    case path::file:
+      return;
+
+    case path::nonexistent:
+      N(false, F("database %s does not exist") % filename);
+
+    case path::directory:
+      if (directory_is_workspace(filename))
+        {
+          system_path workspace_database;
+          workspace::get_database_option(filename, workspace_database);
+          N(workspace_database.empty(),
+            F("%s is a workspace, not a database\n"
+              "(did you mean %s?)") % filename % workspace_database);
+        }
+      N(false, F("%s is a directory, not a database") % filename);
+    }
+}
+
+void
+database_impl::check_db_nonexistent()
+{
+  require_path_is_nonexistent(filename,
+                              F("database %s already exists")
+                              % filename);
+
+  system_path journal(filename.as_internal() + "-journal");
+  require_path_is_nonexistent(journal,
+                              F("existing (possibly stale) journal file '%s' "
+                                "has same stem as new database '%s'\n"
+                                "cancelling database creation")
+                              % journal % filename);
+
+}
+
+void
+database_impl::open()
+{
+  I(!__sql);
+
+  if (sqlite3_open(filename.as_external().c_str(), &__sql) == SQLITE_NOMEM)
+    throw std::bad_alloc();
+
+  I(__sql);
+  assert_sqlite3_ok(__sql);
+}
+
+void
+database_impl::close()
+{
+  I(__sql);
+
+  sqlite3_close(__sql);
+  __sql = 0;
+
+  I(!__sql);
+}
+
+// the database holds onto the lua_hooks object and uses it to re-expose
+// these two hooks.  it is impractical to pass the lua_hooks object down to
+// all the places where this is used, and they're all going to get
+// reexamined when we do policy branches anyway.  also, arguably this is
+// cleaner, because those places don't have access to *all* the lua hooks,
+// just these two.  (manifest cert trust is only relevant to pre-roster
+// migration, but revision cert trust comes up everywhere erase_bogus_certs
+// is called.)  (A near-term refactor that might make sense: make
+// erase_bogus_certs a project_t member and have the project_t hold the
+// lua_hooks reference.)
+
+bool
+database::hook_get_manifest_cert_trust(set<rsa_keypair_id> const & signers,
+    manifest_id const & id, cert_name const & name, cert_value const & val)
+{
+  return lua.hook_get_manifest_cert_trust(signers, id, name, val);
+};
+
+bool
+database::hook_get_revision_cert_trust(set<rsa_keypair_id> const & signers,
+    revision_id const & id, cert_name const & name, cert_value const & val)
+{
+  return lua.hook_get_revision_cert_trust(signers, id, name, val);
+};
+
+// transaction guards
+
+conditional_transaction_guard::~conditional_transaction_guard()
+{
+  if (!acquired)
+    return;
+  if (committed)
+    db.imp->commit_transaction();
+  else
+    db.imp->rollback_transaction();
+}
+
+void
+conditional_transaction_guard::acquire()
+{
+  I(!acquired);
+  acquired = true;
+  db.imp->begin_transaction(exclusive);
+}
+
+void
+conditional_transaction_guard::do_checkpoint()
+{
+  I(acquired);
+  db.imp->commit_transaction();
+  db.imp->begin_transaction(exclusive);
+  checkpointed_calls = 0;
+  checkpointed_bytes = 0;
+}
+
+void
+conditional_transaction_guard::maybe_checkpoint(size_t nbytes)
+{
+  I(acquired);
+  checkpointed_calls += 1;
+  checkpointed_bytes += nbytes;
+  if (checkpointed_calls >= checkpoint_batch_size
+      || checkpointed_bytes >= checkpoint_batch_bytes)
+    do_checkpoint();
+}
+
+void
+conditional_transaction_guard::commit()
+{
+  I(acquired);
+  committed = true;
+}
+
+
+
+// Local Variables:
+// mode: C++
+// fill-column: 76
+// c-file-style: "gnu"
+// indent-tabs-mode: nil
+// End:
+// vim: et:sw=2:sts=2:ts=2:cino=>2s,{s,\:s,+s,t0,g0,^-2,e-2,n-2,p2s,(0,=s: