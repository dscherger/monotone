#ifndef __PATHS_HH__
#define __PATHS_HH__

// Copyright (C) 2005 Nathaniel Smith <njs@pobox.com>
//
// This program is made available under the GNU GPL version 2.0 or
// greater. See the accompanying file COPYING for details.
//
// This program is distributed WITHOUT ANY WARRANTY; without even the
// implied warranty of MERCHANTABILITY or FITNESS FOR A PARTICULAR
// PURPOSE.

// safe, portable, fast, simple path handling -- in that order.
// but they all count.
//
// this file defines the vocabulary we speak in when dealing with the
// filesystem.  this is an extremely complex problem by the time one worries
// about normalization, security issues, character sets, and so on;
// furthermore, path manipulation has historically been a performance
// bottleneck in monotone.  so the goal here is the efficient implementation
// of a design that makes it hard or impossible to introduce as many classes
// of bugs as possible.
//
// Our approach is to have three different types of paths:
//   -- system_path
//      this is a path to anywhere in the fs.  it is in native format.  it is
//      always absolute.  when constructed from a string, it interprets the
//      string as being relative to the directory that monotone was run in.
//      (note that this may be different from monotone's current directory, as
//      when run in workspace monotone chdir's to the project root.)
//
//      one can also construct a system_path from one of the below two types
//      of paths.  this is intelligent, in that it knows that these sorts of
//      paths are considered to be relative to the project root.  thus
//        system_path(file_path_internal("foo"))
//      is not, in general, the same as
//        system_path("foo")
//
//   -- file_path
//      this is a path representing a versioned file.  it is always
//      a fully normalized relative path, that does not escape the project
//      root.  it is always relative to the project root.
//      you cannot construct a file_path directly from a string; you must pick
//      a constructor:
//        file_path_internal: use this for strings that come from
//          "monotone-internal" places, e.g. parsing revisions.  this turns on
//          stricter checking -- the string must already be normalized -- and
//          is extremely fast.  such strings are interpreted as being relative
//          to the project root.
//        file_path_external: use this for strings that come from the user.
//          these strings are normalized before being checked, and if there is
//          a problem trigger N() invariants rather than I() invariants.  if in
//          a workspace, such strings are interpreted as being
//          _relative to the user's original directory_.
//          if not in a workspace, strings are treated as referring to some
//          database object directly.
//      file_path's also provide optimized splitting and joining
//      functionality.
//
//   -- bookkeeping_path
//      this is a path representing something in the _MTN/ directory of a
//      workspace.  it has the same format restrictions as a file_path,
//      except instead of being forbidden to point into the _MTN directory, it
//      is _required_ to point into the _MTN directory.  the one constructor is
//      strict, and analogous to file_path_internal.  however, the normal way
//      to construct bookkeeping_path's is to use the global constant
//      'bookkeeping_root', which points to the _MTN directory.  Thus to
//      construct a path pointing to _MTN/options, use:
//          bookkeeping_root / "options"
//
// All path types should always be constructed from utf8-encoded strings.
//
// All path types provide an "operator /" which allows one to construct new
// paths pointing to things underneath a given path.  E.g.,
//     file_path_internal("foo") / "bar" == file_path_internal("foo/bar")
//
// All path types subclass 'any_path', which provides:
//    -- emptyness checking with .empty()
//    -- a method .as_internal(), which returns the utf8-encoded string
//       representing this path for internal use.  for instance, this is the
//       string that should be embedded into the text of revisions.
//    -- a method .as_external(), which returns a std::string suitable for
//       passing to filesystem interface functions.  in practice, this means
//       that it is recoded into an appropriate character set, etc.
//    -- a operator<< for ostreams.  this should always be used when writing
//       out paths for display to the user.  at the moment it just calls one
//       of the above functions, but this is _not_ correct.  there are
//       actually 3 different logical character sets -- internal (utf8),
//       user (locale-specific), and filesystem (locale-specific, except
//       when it's not, i.e., on OS X).  so we need three distinct operations,
//       and you should use the correct one.
//
//       all this means that when you want to print out a path, you usually
//       want to just say:
//           F("my path is %s") % my_path
//       i.e., nothing fancy necessary, for purposes of F() just treat it like
//       it were a string

class any_path;
class file_path;
class roster_t;
class utf8;

// A path_component is one component of a path.  It is always utf8, may not
// contain either kind of slash, and may not be a magic directory entry ("."
// or "..") It _may_ be the empty string, but you only get that if you ask
// for the basename of the root directory.  It resembles, but is not, a
// vocab type.

class path_component
{
public:
  path_component() : data() {}
  explicit path_component(utf8 const &);
  explicit path_component(std::string const &);
  explicit path_component(char const *);

  std::string const & operator()() const { return data; }
  bool empty() const { return data.empty(); }
  bool operator<(path_component const & other) const
  { return data < other(); }
  bool operator==(path_component const & other) const
  { return data == other(); }
  bool operator!=(path_component const & other) const
  { return data != other(); }

  friend std::ostream & operator<<(std::ostream &, path_component const &);

private:
  std::string data;

  // constructor for use by trusted operations.  bypasses validation.
  path_component(std::string const & path,
                 std::string::size_type start,
                 std::string::size_type stop = std::string::npos)
    : data(path.substr(start, stop))
  {}

  friend class any_path;
  friend class file_path;
  friend class roster_t;
};
std::ostream & operator<<(std::ostream &, path_component const &);
template <> void dump(path_component const &, std::string &);

// It's possible this will become a proper virtual interface in the future,
// but since the implementation is exactly the same in all cases, there isn't
// much point ATM...
class any_path
{
public:
  // converts to native charset and path syntax
  // this is a path that you can pass to the operating system
  std::string as_external() const;
  // leaves as utf8
  std::string const & as_internal() const
  { return data; }
  bool empty() const
  { return data.empty(); }
  // returns the trailing component of the path
  path_component basename() const;

  // a few places need to manipulate any_paths (notably the low-level stuff
  // in file_io.cc).
  any_path operator /(path_component const &) const;
  any_path dirname() const;
  
  any_path(any_path const & other)
    : data(other.data) {}
  any_path & operator=(any_path const & other)
  { data = other.data; return *this; }

protected:
  std::string data;
  any_path() {}

private:
  any_path(std::string const & path,
           std::string::size_type start,
           std::string::size_type stop = std::string::npos)
  {
    data = path.substr(start, stop);
  }
};

std::ostream & operator<<(std::ostream & o, any_path const & a);

class file_path : public any_path
{
public:
  file_path() {}
  // join a file_path out of pieces
  file_path operator /(path_component const & to_append) const;
  file_path operator /(file_path const & to_append) const;

  // these functions could be defined on any_path but are only needed
  // for file_path, and not defining them for system_path gets us out
  // of nailing down the semantics near the absolute root.

  // returns a path with the last component removed.
  file_path dirname() const;

  // does dirname() and basename() at the same time, for efficiency
  void dirname_basename(file_path &, path_component &) const;
  
  // returns the number of /-separated components of the path.
  // The empty path has depth zero.
  unsigned int depth() const;

  // ordering...
  bool operator ==(const file_path & other) const
  { return data == other.data; }

  // the ordering on file_path is not exactly that of strings.
  // see the "ordering" unit test in paths.cc.
  bool operator <(const file_path & other) const
  {
    std::string::const_iterator p = data.begin();
    std::string::const_iterator plim = data.end();
    std::string::const_iterator q = other.data.begin();
    std::string::const_iterator qlim = other.data.end();

    while (p != plim && q != qlim && *p == *q)
      p++, q++;

    if (p == plim && q == qlim) // equal -> not less
      return false;

    // must do end of string before everything else, or 'foo' will sort
    // after 'foo/bar' which is not what we want.
    if (p == plim)
      return true;
    if (q == qlim)
      return false;

    // the only special case needed is that / sorts before everything -
    // this gives the effect of component-by-component comparison.
    if (*p == '/')
      return true;
    if (*q == '/')
      return false;

    // ensure unsigned comparison
    return static_cast<unsigned char>(*p) < static_cast<unsigned char>(*q);
  }

  void clear() { data.clear(); }

private:
  typedef enum { internal, external } source_type;
  // input is always in utf8, because everything in our world is always in
  // utf8 (except interface code itself).
  // external paths:
  //   -- are converted to internal syntax (/ rather than \, etc.)
  //   -- normalized
  //   -- assumed to be relative to the user's cwd, and munged
  //      to become relative to root of the workspace instead
  // internal and external paths:
  //   -- are confirmed to be normalized and relative
  //   -- not to be in _MTN/
  file_path(source_type type, std::string const & path);
  file_path(source_type type, utf8 const & path);
  friend file_path file_path_internal(std::string const & path);
  friend file_path file_path_external(utf8 const & path);

  // private substring constructor, does no validation.  used by dirname()
  // and operator/ with a path_component.
  file_path(std::string const & path,
            std::string::size_type start,
            std::string::size_type stop = std::string::npos)
  {
    data = path.substr(start, stop);
  }

  // roster_t::get_name is allowed to use the private substring constructor.
  friend class roster_t;
};

// these are the public file_path constructors
inline file_path file_path_internal(std::string const & path)
{
  return file_path(file_path::internal, path);
}
inline file_path file_path_external(utf8 const & path)
{
  return file_path(file_path::external, path);
}

class bookkeeping_path : public any_path
{
public:
  bookkeeping_path() {}
  // path _should_ contain the leading _MTN/
  // and _should_ look like an internal path
  // usually you should just use the / operator as a constructor!
  bookkeeping_path(std::string const &);
  bookkeeping_path operator /(char const *) const;
  bookkeeping_path operator /(path_component const &) const;

  // exposed for the use of walk_tree and friends
  static bool internal_string_is_bookkeeping_path(utf8 const & path);
  static bool external_string_is_bookkeeping_path(utf8 const & path);
  bool operator ==(const bookkeeping_path & other) const
  { return data == other.data; }

  bool operator <(const bookkeeping_path & other) const
  { return data < other.data; }

private:
  bookkeeping_path(std::string const & path,
                   std::string::size_type start,
                   std::string::size_type stop = std::string::npos)
  {
    data = path.substr(start, stop);
  }
};

<<<<<<< HEAD
extern bookkeeping_path const bookkeeping_root;
extern path_component const bookkeeping_root_component;
// for migration
extern path_component const old_bookkeeping_root_component;
=======
// these are #defines so that they will be constructed lazily, when used.
// This is actually necessary for correct behavior; the path constructors
// use sanity.hh assertions and therefore must not run before
// sanity::initialize is called.
//
// old_bookkeeping_root is a file_path because it does not conform to the
// invariant that bookkeeping paths always start with the _current_
// bookkeeping root.

#define bookkeeping_root (bookkeeping_path("_MTN"))
#define bookkeeping_root_component (path_component("_MTN"))
#define old_bookkeeping_root (file_path_internal("MT"))
>>>>>>> 852f72f5

// this will always be an absolute path
class system_path : public any_path
{
public:
  system_path() {};
  system_path(system_path const & other) : any_path(other) {};

  // the optional argument takes some explanation.  this constructor takes a
  // path relative to the workspace root.  the question is how to interpret
  // that path -- since it's possible to have multiple workspaces over the
  // course of a the program's execution (e.g., if someone runs 'checkout'
  // while already in a workspace).  if 'true' is passed (the default),
  // then monotone will trigger an invariant if the workspace changes after
  // we have already interpreted the path relative to some other working
  // copy.  if 'false' is passed, then the path is taken to be relative to
  // whatever the current workspace is, and will continue to reference it
  // even if the workspace later changes.
  explicit system_path(any_path const & other,
                       bool in_true_workspace = true);
  // this path can contain anything, and it will be absolutified and
  // tilde-expanded.  it will considered to be relative to the directory
  // monotone started in.  it should be in utf8.
  system_path(std::string const & path);
  system_path(utf8 const & path);

  bool operator ==(const system_path & other) const
  { return data == other.data; }

  system_path operator /(path_component const & to_append) const;
  system_path operator /(char const * to_append) const;
  system_path dirname() const;

private:
  system_path(std::string const & path,
              std::string::size_type start,
              std::string::size_type stop = std::string::npos)
  {
    data = path.substr(start, stop);
  }
};

template <> void dump(file_path const & sp, std::string & out);
template <> void dump(bookkeeping_path const & sp, std::string & out);
template <> void dump(system_path const & sp, std::string & out);

// record the initial path.  must be called before any use of system_path.
void
save_initial_path();

// returns true if workspace found, in which case cwd has been changed
// returns false if workspace not found
bool
find_and_go_to_workspace(std::string const & search_root);

// this is like change_current_working_dir, but also initializes the various
// root paths that are needed to interpret paths
void
go_to_workspace(system_path const & new_workspace);

void mark_std_paths_used(void);

// Local Variables:
// mode: C++
// fill-column: 76
// c-file-style: "gnu"
// indent-tabs-mode: nil
// End:
// vim: et:sw=2:sts=2:ts=2:cino=>2s,{s,\:s,+s,t0,g0,^-2,e-2,n-2,p2s,(0,=s:

#endif<|MERGE_RESOLUTION|>--- conflicted
+++ resolved
@@ -315,25 +315,15 @@
   }
 };
 
-<<<<<<< HEAD
-extern bookkeeping_path const bookkeeping_root;
-extern path_component const bookkeeping_root_component;
-// for migration
-extern path_component const old_bookkeeping_root_component;
-=======
-// these are #defines so that they will be constructed lazily, when used.
-// This is actually necessary for correct behavior; the path constructors
+// these are #defines so that they will be constructed lazily, when
+// used.  this is necessary for correct behavior; the path constructors
 // use sanity.hh assertions and therefore must not run before
 // sanity::initialize is called.
-//
-// old_bookkeeping_root is a file_path because it does not conform to the
-// invariant that bookkeeping paths always start with the _current_
-// bookkeeping root.
 
 #define bookkeeping_root (bookkeeping_path("_MTN"))
 #define bookkeeping_root_component (path_component("_MTN"))
-#define old_bookkeeping_root (file_path_internal("MT"))
->>>>>>> 852f72f5
+// for migration
+#define old_bookkeeping_root_component (path_component("MT"))
 
 // this will always be an absolute path
 class system_path : public any_path
