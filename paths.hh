#ifndef __PATHS_HH__
#define __PATHS_HH__

// Copyright (C) 2005 Nathaniel Smith <njs@pobox.com>
//
// This program is made available under the GNU GPL version 2.0 or
// greater. See the accompanying file COPYING for details.
//
// This program is distributed WITHOUT ANY WARRANTY; without even the
// implied warranty of MERCHANTABILITY or FITNESS FOR A PARTICULAR
// PURPOSE.

// safe, portable, fast, simple path handling -- in that order.
// but they all count.
//
// this file defines the vocabulary we speak in when dealing with the
// filesystem.  this is an extremely complex problem by the time one worries
// about normalization, security issues, character sets, and so on;
// furthermore, path manipulation has historically been a performance
// bottleneck in monotone.  so the goal here is the efficient implementation
// of a design that makes it hard or impossible to introduce as many classes
// of bugs as possible.
//
// Our approach is to have three different types of paths:
//   -- system_path
//      this is a path to anywhere in the fs.  it is in native format.  it is
//      always absolute.  when constructed from a string, it interprets the
//      string as being relative to the directory that monotone was run in.
//      (note that this may be different from monotone's current directory, as
//      when run in workspace monotone chdir's to the project root.)
//
//      one can also construct a system_path from one of the below two types
//      of paths.  this is intelligent, in that it knows that these sorts of
//      paths are considered to be relative to the project root.  thus
//        system_path(file_path_internal("foo"))
//      is not, in general, the same as
//        system_path("foo")
//
//   -- file_path
//      this is a path representing a versioned file.  it is always
//      a fully normalized relative path, that does not escape the project
//      root.  it is always relative to the project root.
//      you cannot construct a file_path directly from a string; you must pick
//      a constructor:
//        file_path_internal: use this for strings that come from
//          "monotone-internal" places, e.g. parsing revisions.  this turns on
//          stricter checking -- the string must already be normalized -- and
//          is extremely fast.  such strings are interpreted as being relative
//          to the project root.
//        file_path_external: use this for strings that come from the user.
//          these strings are normalized before being checked, and if there is
//          a problem trigger N() invariants rather than I() invariants.  if in
//          a workspace, such strings are interpreted as being
//          _relative to the user's original directory_.
//          if not in a workspace, strings are treated as referring to some
//          database object directly.
//      file_path's also provide optimized splitting and joining
//      functionality.
//
//   -- bookkeeping_path
//      this is a path representing something in the _MTN/ directory of a
//      workspace.  it has the same format restrictions as a file_path,
//      except instead of being forbidden to point into the _MTN directory, it
//      is _required_ to point into the _MTN directory.  the one constructor is
//      strict, and analogous to file_path_internal.  however, the normal way
//      to construct bookkeeping_path's is to use the global constant
//      'bookkeeping_root', which points to the _MTN directory.  Thus to
//      construct a path pointing to _MTN/options, use:
//          bookkeeping_root / "options"
//
// All path types should always be constructed from utf8-encoded strings.
//
// All path types provide an "operator /" which allows one to construct new
// paths pointing to things underneath a given path.  E.g.,
//     file_path_internal("foo") / "bar" == file_path_internal("foo/bar")
//
// All path types subclass 'any_path', which provides:
//    -- emptyness checking with .empty()
//    -- a method .as_internal(), which returns the utf8-encoded string
//       representing this path for internal use.  for instance, this is the
//       string that should be embedded into the text of revisions.
//    -- a method .as_external(), which returns a std::string suitable for
//       passing to filesystem interface functions.  in practice, this means
//       that it is recoded into an appropriate character set, etc.
//    -- a operator<< for ostreams.  this should always be used when writing
//       out paths for display to the user.  at the moment it just calls one
//       of the above functions, but this is _not_ correct.  there are
//       actually 3 different logical character sets -- internal (utf8),
//       user (locale-specific), and filesystem (locale-specific, except
//       when it's not, i.e., on OS X).  so we need three distinct operations,
//       and you should use the correct one.
//
//       all this means that when you want to print out a path, you usually
//       want to just say:
//           F("my path is %s") % my_path
//       i.e., nothing fancy necessary, for purposes of F() just treat it like
//       it were a string

<<<<<<< HEAD
#include <iosfwd>
#include <string>
=======
#include <vector>
#include <set>
>>>>>>> d4ba902d

#include "vocab.hh"

class any_path;
class file_path;
class roster_t;

// A path_component is one component of a path.  It is always utf8, may not
// contain either kind of slash, and may not be a magic directory entry ("."
// or "..") It _may_ be the empty string, but you only get that if you ask
// for the basename of the root directory.  It resembles, but is not, a
// vocab type.

class path_component
{
public:
  path_component() : data() {}
  explicit path_component(utf8 const &);
  explicit path_component(std::string const &);
  explicit path_component(char const *);

  std::string const & operator()() const { return data(); }
  bool empty() const { return data().empty(); }
  bool operator<(path_component const & other) const
  { return data() < other(); }
  bool operator==(path_component const & other) const
  { return data() == other(); }
  bool operator!=(path_component const & other) const
  { return data() != other(); }

  friend std::ostream & operator<<(std::ostream &, path_component const &);

private:
  utf8 data;

  // constructor for use by trusted operations.  bypasses validation.
  path_component(std::string const & path,
                 std::string::size_type start,
                 std::string::size_type stop = std::string::npos)
    : data(path.substr(start, stop))
  {}

  friend class any_path;
  friend class file_path;
  friend class roster_t;
};
std::ostream & operator<<(std::ostream &, path_component const &);
template <> void dump(path_component const &, std::string &);

// It's possible this will become a proper virtual interface in the future,
// but since the implementation is exactly the same in all cases, there isn't
// much point ATM...
class any_path
{
public:
  // converts to native charset and path syntax
  // this is a path that you can pass to the operating system
  std::string as_external() const;
  // leaves as utf8
  std::string const & as_internal() const
  { return data(); }
  bool empty() const
  { return data().empty(); }
  // returns the trailing component of the path
  path_component basename() const;
protected:
  utf8 data;
  any_path() {}
  any_path(any_path const & other)
    : data(other.data) {}
  any_path & operator=(any_path const & other)
  { data = other.data; return *this; }
};

std::ostream & operator<<(std::ostream & o, any_path const & a);

class file_path : public any_path
{
public:
  file_path() {}
  // join a file_path out of pieces
  file_path operator /(path_component const & to_append) const;
  file_path operator /(file_path const & to_append) const;

  // these functions could be defined on any_path but are only needed
  // for file_path, and not defining them for system_path gets us out
  // of nailing down the semantics near the absolute root.

  // returns a path with the last component removed.
  file_path dirname() const;

  // does dirname() and basename() at the same time, for efficiency
  void dirname_basename(file_path &, path_component &) const;
  
  // returns the number of /-separated components of the path.
  // The empty path has depth zero.
  unsigned int depth() const;

  // ordering...
  bool operator ==(const file_path & other) const
  { return data == other.data; }

  // the ordering on file_path is not exactly that of strings.
  // see the "ordering" unit test in paths.cc.
  bool operator <(const file_path & other) const
  {
    std::string::const_iterator p = data().begin();
    std::string::const_iterator plim = data().end();
    std::string::const_iterator q = other.data().begin();
    std::string::const_iterator qlim = other.data().end();

    while (*p == *q && p != plim && q != qlim)
      p++, q++;

    if (p == plim && q == qlim) // equal -> not less
      return false;

    // must do end of string before everything else, or 'foo' will sort
    // after 'foo/bar' which is not what we want.
    if (p == plim)
      return true;
    if (q == qlim)
      return false;

    // the only special case needed is that / sorts before everything -
    // this gives the effect of component-by-component comparison.
    if (*p == '/')
      return true;
    if (*q == '/')
      return false;

    // ensure unsigned comparison
    return static_cast<unsigned char>(*p) < static_cast<unsigned char>(*q);
  }

  void clear() { data = utf8(); }

private:
  typedef enum { internal, external } source_type;
  // input is always in utf8, because everything in our world is always in
  // utf8 (except interface code itself).
  // external paths:
  //   -- are converted to internal syntax (/ rather than \, etc.)
  //   -- normalized
  //   -- assumed to be relative to the user's cwd, and munged
  //      to become relative to root of the workspace instead
  // internal and external paths:
  //   -- are confirmed to be normalized and relative
  //   -- not to be in _MTN/
  file_path(source_type type, std::string const & path);
  friend file_path file_path_internal(std::string const & path);
  friend file_path file_path_external(utf8 const & path);

  // private substring constructor, does no validation.  used by dirname()
  // and operator/ with a path_component.
  file_path(std::string const & path,
            std::string::size_type start,
            std::string::size_type stop = std::string::npos)
  {
    data = utf8(path.substr(start, stop));
  }

  // roster_t::get_name is allowed to use the private substring constructor.
  friend class roster_t;
};

// these are the public file_path constructors
inline file_path file_path_internal(std::string const & path)
{
  return file_path(file_path::internal, path);
}
inline file_path file_path_external(utf8 const & path)
{
  return file_path(file_path::external, path());
}

class bookkeeping_path : public any_path
{
public:
  bookkeeping_path() {};
  // path _should_ contain the leading _MTN/
  // and _should_ look like an internal path
  // usually you should just use the / operator as a constructor!
  bookkeeping_path(std::string const & path);
  bookkeeping_path operator /(std::string const & to_append) const;
  // exposed for the use of walk_tree and friends
  static bool internal_string_is_bookkeeping_path(utf8 const & path);
  static bool external_string_is_bookkeeping_path(utf8 const & path);
  bool operator ==(const bookkeeping_path & other) const
  { return data == other.data; }

  bool operator <(const bookkeeping_path & other) const
  { return data < other.data; }
};

extern bookkeeping_path const bookkeeping_root;
extern path_component const bookkeeping_root_component;
// for migration
extern file_path const old_bookkeeping_root;

// this will always be an absolute path
class system_path : public any_path
{
public:
  system_path() {};
  system_path(system_path const & other) : any_path(other) {};
  // the optional argument takes some explanation.  this constructor takes a
  // path relative to the workspace root.  the question is how to interpret
  // that path -- since it's possible to have multiple workspaces over the
  // course of a the program's execution (e.g., if someone runs 'checkout'
  // while already in a workspace).  if 'true' is passed (the default),
  // then monotone will trigger an invariant if the workspace changes after
  // we have already interpreted the path relative to some other working
  // copy.  if 'false' is passed, then the path is taken to be relative to
  // whatever the current workspace is, and will continue to reference it
  // even if the workspace later changes.
  explicit system_path(any_path const & other,
                       bool in_true_workspace = true);
  // this path can contain anything, and it will be absolutified and
  // tilde-expanded.  it will considered to be relative to the directory
  // monotone started in.  it should be in utf8.
  system_path(std::string const & path);
  system_path(utf8 const & path);
  system_path operator /(std::string const & to_append) const;
};

template <> void dump(file_path const & sp, std::string & out);
template <> void dump(bookkeeping_path const & sp, std::string & out);
template <> void dump(system_path const & sp, std::string & out);

// record the initial path.  must be called before any use of system_path.
void
save_initial_path();

// returns true if workspace found, in which case cwd has been changed
// returns false if workspace not found
bool
find_and_go_to_workspace(std::string const & search_root);

// this is like change_current_working_dir, but also initializes the various
// root paths that are needed to interpret paths
void
go_to_workspace(system_path const & new_workspace);

void mark_std_paths_used(void);

// Local Variables:
// mode: C++
// fill-column: 76
// c-file-style: "gnu"
// indent-tabs-mode: nil
// End:
// vim: et:sw=2:sts=2:ts=2:cino=>2s,{s,\:s,+s,t0,g0,^-2,e-2,n-2,p2s,(0,=s:

#endif<|MERGE_RESOLUTION|>--- conflicted
+++ resolved
@@ -96,13 +96,6 @@
 //       i.e., nothing fancy necessary, for purposes of F() just treat it like
 //       it were a string
 
-<<<<<<< HEAD
-#include <iosfwd>
-#include <string>
-=======
-#include <vector>
-#include <set>
->>>>>>> d4ba902d
 
 #include "vocab.hh"
 
