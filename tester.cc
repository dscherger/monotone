
extern "C" {
#include <lua.h>
#include <lualib.h>
#include <lauxlib.h>
}

#include "lua.hh"
#include "tester.h"
#include "platform.hh"
#include "sanity.hh"

#include <cstdio>
#include <stdlib.h>

#include <exception>

#include <boost/filesystem/path.hpp>
#include <boost/filesystem/operations.hpp>
#include <boost/filesystem/convenience.hpp>
#include <boost/filesystem/exception.hpp>
#include <boost/lexical_cast.hpp>

#include <map>
#include <utility>

namespace fs = boost::filesystem;

using std::string;
using std::map;
using std::memcpy;
using std::getenv;
using std::exit;
using std::make_pair;
using boost::lexical_cast;

// Lua uses the c i/o functions, so we need to too.
struct tester_sanity : public sanity
{
  void inform_log(std::string const &msg)
  {fprintf(stdout, "%s", msg.c_str());}
  void inform_message(std::string const &msg)
  {fprintf(stdout, "%s", msg.c_str());};
  void inform_warning(std::string const &msg)
  {fprintf(stderr, "warning: %s", msg.c_str());};
  void inform_error(std::string const &msg)
  {fprintf(stderr, "error: %s", msg.c_str());};
};
tester_sanity real_sanity;
sanity & global_sanity = real_sanity;


#ifdef WIN32
#include <windows.h>
bool make_accessible(string const &name)
{
  DWORD attrs = GetFileAttributes(name.c_str());
  if (attrs == INVALID_FILE_ATTRIBUTES)
    return false;
  bool ok = SetFileAttributes(name.c_str(), attrs & ~FILE_ATTRIBUTE_READONLY);
  return ok;
}
#else
#include <unistd.h>
#include <sys/stat.h>
bool make_accessible(string const &name)
{
  struct stat st;
  bool ok = (stat(name.c_str(), &st) == 0);
  if (!ok)
    return false;
  return (chmod(name.c_str(), st.st_mode | S_IREAD | S_IWRITE | S_IEXEC) == 0);
}
#endif


#include <cstdlib>
#if defined(WIN32) && !defined(__MINGW32__)
void setenv(char const * var, char const * val)
{
  _putenv_s(var, val);
}
#else
void setenv(char const * var, char const * val)
{
  string tempstr = string(var) + "=" + string(val);
  char const *s = tempstr.c_str();
  size_t len = tempstr.size() + 1;
  char *cp = new char[len];
  memcpy(cp, s, len);
  putenv(cp);
}
#endif
map<string, string> orig_env_vars;


fs::path source_dir;
fs::path run_dir;

static int panic_thrower(lua_State * st)
{
  throw oops("lua error");
}

void do_remove_recursive(fs::path const &rem)
{
  if (!fs::exists(rem))
    return;
  make_accessible(rem.native_file_string());
  if (fs::is_directory(rem))
    {
      for (fs::directory_iterator i(rem); i != fs::directory_iterator(); ++i)
        do_remove_recursive(*i);
    }
  fs::remove(rem);
}

void do_make_tree_accessible(fs::path const &f)
{
  if (!fs::exists(f))
    return;
  make_accessible(f.native_file_string());
  if (fs::is_directory(f))
    {
      for (fs::directory_iterator i(f); i != fs::directory_iterator(); ++i)
        do_make_tree_accessible(*i);
    }
}

void do_copy_recursive(fs::path const &from, fs::path to)
{
  if (!fs::exists(from))
    throw fs::filesystem_error("Source for copy does not exist", from, 0);
  if (fs::exists(to))
    {
      if (fs::is_directory(to))
        to = to / from.leaf();
      else
        do_remove_recursive(to);
    }
  if (fs::is_directory(from))
    {
      fs::create_directory(to);
      for (fs::directory_iterator i(from); i != fs::directory_iterator(); ++i)
        do_copy_recursive(*i, to / i->leaf());
    }
  else
    fs::copy_file(from, to);
}

LUAEXT(posix_umask, )
{
#ifdef WIN32
  lua_pushnil(L);
  return 1;
#else
  int from = luaL_checknumber(L, -1);
  mode_t mask = 64*((from / 100) % 10) + 8*((from / 10) % 10) + (from % 10);
  mode_t oldmask = umask(mask);
  int res = 100*(oldmask/64) + 10*((oldmask/8) % 8) + (oldmask % 8);
  lua_pushnumber(L, res);
  return 1;
#endif
}

LUAEXT(go_to_test_dir, )
{
  try
    {
      char const * testname = luaL_checkstring(L, -1);
      fs::path tname(testname);
      fs::path testdir = run_dir / tname.leaf();
      if (fs::exists(testdir))
        do_remove_recursive(testdir);
      fs::create_directory(testdir);
      change_current_working_dir(testdir.native_file_string());
      lua_pushstring(L, testdir.native_file_string().c_str());
      lua_pushstring(L, tname.leaf().c_str());
      return 2;
    }
  catch(fs::filesystem_error & e)
    {
      lua_pushnil(L);
      return 1;
    }
}

LUAEXT(chdir, )
{
  try
    {
      fs::path dir(luaL_checkstring(L, -1), fs::native);
      string from = fs::current_path().native_file_string();
      if (!dir.is_complete())
        dir = fs::current_path() / dir;
      if (!fs::exists(dir) || !fs::is_directory(dir))
        {
          lua_pushnil(L);
          return 1;
        }
      change_current_working_dir(dir.native_file_string());
      lua_pushstring(L, from.c_str());
      return 1;
    }
  catch(fs::filesystem_error & e)
    {
      lua_pushnil(L);
      return 1;
    }
}

LUAEXT(clean_test_dir, )
{
  try
    {
      char const * testname = luaL_checkstring(L, -1);
      fs::path tname(testname, fs::native);
      fs::path testdir = run_dir / tname.leaf();
      change_current_working_dir(run_dir.native_file_string());
      do_remove_recursive(testdir);
      lua_pushboolean(L, true);
      return 1;
    }
  catch(fs::filesystem_error & e)
    {
      lua_pushnil(L);
      return 1;
    }
}

LUAEXT(remove_recursive, )
{
  try
    {
      fs::path dir(luaL_checkstring(L, -1));
      do_remove_recursive(dir);
      lua_pushboolean(L, true);
      return 1;
    }
  catch(fs::filesystem_error & e)
    {
      lua_pushboolean(L, false);
      lua_pushstring(L, e.what());
      return 2;
    }
}

LUAEXT(make_tree_accessible, )
{
  try
    {
      fs::path dir(luaL_checkstring(L, -1));
      do_make_tree_accessible(dir);
      lua_pushboolean(L, true);
      return 1;
    }
  catch(fs::filesystem_error & e)
    {
      lua_pushboolean(L, false);
      lua_pushstring(L, e.what());
      return 2;
    }
}

LUAEXT(copy_recursive, )
{
  try
    {
      fs::path from(luaL_checkstring(L, -2));
      fs::path to(luaL_checkstring(L, -1));
      do_copy_recursive(from, to);
      lua_pushboolean(L, true);
      return 1;
    }
  catch(fs::filesystem_error & e)
    {
      lua_pushboolean(L, false);
      lua_pushstring(L, e.what());
      return 2;
    }
}

LUAEXT(leave_test_dir, )
{
  try
    {
      change_current_working_dir(run_dir.native_file_string());
      lua_pushboolean(L, true);
      return 1;
    }
  catch(fs::filesystem_error & e)
    {
      lua_pushnil(L);
      return 1;
    }
}

LUAEXT(mkdir, )
{
  try
    {
      char const * dirname = luaL_checkstring(L, -1);
      fs::path dir(dirname, fs::native);
      fs::create_directory(dir);
      lua_pushboolean(L, true);
      return 1;
    }
  catch(fs::filesystem_error & e)
    {
      lua_pushnil(L);
      return 1;
    }
}

LUAEXT(mtime, )
{
  try
    {
      char const * file = luaL_checkstring(L, -1);
      fs::path fn(file);
      std::time_t t = fs::last_write_time(file);
      if (t == std::time_t(-1))
        lua_pushnil(L);
      else
        lua_pushnumber(L, t);
      return 1;
    }
  catch(fs::filesystem_error & e)
    {
      lua_pushnil(L);
      return 1;
    }
}

LUAEXT(exists, )
{
  try
    {
      char const * name = luaL_checkstring(L, -1);
      fs::path p(name, fs::native);
      lua_pushboolean(L, fs::exists(p));
    }
  catch(fs::filesystem_error & e)
    {
      lua_pushnil(L);
    }
  return 1;
}

LUAEXT(isdir, )
{
  try
    {
      char const * name = luaL_checkstring(L, -1);
      fs::path p;
      p = fs::path(name, fs::native);
      lua_pushboolean(L, fs::exists(p) && fs::is_directory(p));
    }
  catch(fs::filesystem_error & e)
    {
      lua_pushnil(L);
    }
  return 1;
}

LUAEXT(get_source_dir, )
{
  lua_pushstring(L, source_dir.native_file_string().c_str());
  return 1;
}

LUAEXT(save_env, )
{
  orig_env_vars.clear();
  return 0;
}

LUAEXT(restore_env, )
{
  for (map<string,string>::const_iterator i = orig_env_vars.begin();
       i != orig_env_vars.end(); ++i)
    setenv(i->first.c_str(), i->second.c_str());
  orig_env_vars.clear();
  return 0;
}

LUAEXT(set_env, )
{
  char const * var = luaL_checkstring(L, -2);
  char const * val = luaL_checkstring(L, -1);
  char const * old = getenv(var);
  if (old)
    orig_env_vars.insert(make_pair(string(var), string(old)));
  else
    orig_env_vars.insert(make_pair(string(var), ""));
  setenv(var, val);
  return 0;
}

LUAEXT(timed_wait, )
{
  pid_t pid = static_cast<pid_t>(luaL_checknumber(L, -2));
  int time = static_cast<int>(luaL_checknumber(L, -1));
  int res;
  int ret;
  ret = process_wait(pid, &res, time);
  lua_pushnumber(L, res);
  lua_pushnumber(L, ret);
  return 2;
}

int main(int argc, char **argv)
{
  int retcode = 2;
  lua_State *st = 0;
  try{
//  global_sanity.set_debug();
  string testfile;
  string firstdir;
  bool needhelp = false;
  for (int i = 1; i < argc; ++i)
    if (string(argv[i]) == "--help" || string(argv[i]) == "-h")
      needhelp = true;
  if (argc > 1 && !needhelp)
    {
      fs::initial_path();
      fs::path::default_name_check(fs::native);
      try
        {
          std::string name = argv[1];
          fs::path file = fs::complete(fs::path(name, fs::native));
          testfile = file.native_file_string();
          source_dir = file.branch_path();
        }
      catch(fs::filesystem_error & e)
        {
          E(false, F("Error during initialization: %s") % e.what());
        }
      firstdir = fs::initial_path().native_file_string();
      run_dir = fs::initial_path() / "tester_dir";
      fs::create_directory(run_dir);
      change_current_working_dir(run_dir.native_file_string());
    }
  else
    {
      P(F("Usage: %s test-file [arguments]\n") % argv[0]);
      P(F("\t-h         print this message\n"));
      P(F("\t-l         print test names only; don't run them\n"));
      P(F("\t-d         don't clean the scratch directories\n"));
      P(F("\tnum        run a specific test\n"));
      P(F("\tnum..num   run tests in a range\n"));
      P(F("\t           if num is negative, count back from the end\n"));
      P(F("\tregex      run tests with matching names\n"));
      return 1;
    }
<<<<<<< HEAD
  lua_State *st = luaL_newstate();
=======
  st = lua_open();
>>>>>>> 8aa8b599
  lua_atpanic (st, &panic_thrower);
  luaL_openlibs(st);
  add_functions(st);
  
  lua_pushstring(st, "initial_dir");
  lua_pushstring(st, firstdir.c_str());
  lua_settable(st, LUA_GLOBALSINDEX);

  try
    {
      run_string(st, tester_constant, "tester builtin functions");
      //printf("Loading test file %s\n", testfile.c_str());
      run_file(st, testfile);
      Lua ll(st);
      ll.func("run_tests");
      ll.push_table();
      for (int i = 2; i < argc; ++i)
        {
          ll.push_int(i-1);
          ll.push_str(argv[i]);
          ll.set_table();
        }
      ll.call(1,1)
        .extract_int(retcode);
    }
  catch (std::exception &e)
    {
      P(F("Error: %s") % e.what());
    }
  } catch (informative_failure & e) {
    P(F("Error: %s\n") % e.what());
    retcode = 1;
  } catch (std::logic_error & e) {
    P(F("Invariant failure: %s\n") % e.what());
    retcode = 3;
  }
  if (st)
    lua_close(st);
  return retcode;
}

// Local Variables:
// mode: C++
// fill-column: 76
// c-file-style: "gnu"
// indent-tabs-mode: nil
// End:
// vim: et:sw=2:sts=2:ts=2:cino=>2s,{s,\:s,+s,t0,g0,^-2,e-2,n-2,p2s,(0,=s:<|MERGE_RESOLUTION|>--- conflicted
+++ resolved
@@ -453,11 +453,7 @@
       P(F("\tregex      run tests with matching names\n"));
       return 1;
     }
-<<<<<<< HEAD
-  lua_State *st = luaL_newstate();
-=======
-  st = lua_open();
->>>>>>> 8aa8b599
+  st = luaL_newstate();
   lua_atpanic (st, &panic_thrower);
   luaL_openlibs(st);
   add_functions(st);
