#include "base.hh"
#include "lua.hh"
#include "platform.hh"
#include "tester-plaf.hh"
#include "sanity.hh"
#include <boost/lexical_cast.hpp>

using std::string;
using std::map;
using std::vector;
using boost::lexical_cast;
using boost::bad_lexical_cast;

// defined in testlib.c, generated from testlib.lua
extern char const testlib_constant[];

// Lua uses the c i/o functions, so we need to too.
struct tester_sanity : public sanity
{
  void inform_log(std::string const &msg)
  {fprintf(stdout, "%s", msg.c_str());}
  void inform_message(std::string const &msg)
  {fprintf(stdout, "%s", msg.c_str());};
  void inform_warning(std::string const &msg)
  {fprintf(stderr, "warning: %s", msg.c_str());};
  void inform_error(std::string const &msg)
  {fprintf(stderr, "error: %s", msg.c_str());};
};
tester_sanity real_sanity;
sanity & global_sanity = real_sanity;

string basename(string const & s)
{
  string::size_type sep = s.rfind('/');
  if (sep == string::npos)
    return s;  // force use of short circuit
  if (sep == s.size())
    return "";
  return s.substr(sep + 1);
}

string dirname(string const & s)
{
  string::size_type sep = s.rfind('/');
  if (sep == string::npos)
    return ".";
  if (sep == s.size() - 1) // dirname() of the root directory is itself
    return s;

  return s.substr(0, sep);
}

map<string, string> orig_env_vars;

static string argv0;
static string firstdir;
static string source_dir;
static string run_dir;
static string testfile;

static int panic_thrower(lua_State * st)
{
  throw oops((FL("lua error: %s\n") % luaL_checkstring(st, -1)).str().c_str());
}

// N.B. some of this code is copied from file_io.cc

namespace
{
  struct fill_vec : public dirent_consumer
  {
    fill_vec(vector<string> & v) : v(v) { v.clear(); }
    virtual void consume(char const * s)
    { v.push_back(s); }

  private:
    vector<string> & v;
  };

  struct file_deleter : public dirent_consumer
  {
    file_deleter(string const & p) : parent(p) {}
    virtual void consume(char const * f)
    {
      string e(parent + "/" + f);
      make_accessible(e);
      do_remove(e);
    }

  private:
    string const & parent;
  };

  struct file_accessible_maker : public dirent_consumer
  {
    file_accessible_maker(string const & p) : parent(p) {}
    virtual void consume(char const * f)
    { make_accessible(parent + "/" + f); }

  private:
    string const & parent;
  };

  struct file_copier : public dirent_consumer
  {
    file_copier(string const & f, string const & t) : from(f), to(t) {}
    virtual void consume(char const * f)
    {
      do_copy_file(from + "/" + f, to + "/" + f);
    }

  private:
    string const & from;
    string const & to;
  };
}

void do_remove_recursive(string const & p)
{
  switch (get_path_status(p))
    {
    case path::directory:
      {
        make_accessible(p);
        vector<string> subdirs;
        struct fill_vec get_subdirs(subdirs);
        struct file_deleter del_files(p);

        do_read_directory(p, del_files, get_subdirs, del_files);
        for(vector<string>::const_iterator i = subdirs.begin();
            i != subdirs.end(); i++)
          do_remove_recursive(p + "/" + *i);
        do_remove(p);
      }
      return;

    case path::file:
      make_accessible(p);
      do_remove(p);
      return;

    case path::nonexistent:
      return;
    }
}

void do_make_tree_accessible(string const & p)
{
  switch (get_path_status(p))
    {
    case path::directory:
      {
        make_accessible(p);
        vector<string> subdirs;
        struct fill_vec get_subdirs(subdirs);
        struct file_accessible_maker access_files(p);

        do_read_directory(p, access_files, get_subdirs, access_files);
        for(vector<string>::const_iterator i = subdirs.begin();
            i != subdirs.end(); i++)
          do_make_tree_accessible(p + "/" + *i);
      }
      return;

    case path::file:
      make_accessible(p);
      return;

    case path::nonexistent:
      return;
    }
}

void do_copy_recursive(string const & from, string to)
{
  path::status fromstat = get_path_status(from);

  E(fromstat != path::nonexistent,
    F("Source '%s' for copy does not exist") % from);

  switch (get_path_status(to))
    {
    case path::nonexistent:
      if (fromstat == path::directory)
        do_mkdir(to);
      break;

    case path::file:
      do_remove(to);
      if (fromstat == path::directory)
        do_mkdir(to);
      break;

    case path::directory:
      to = to + "/" + basename(from);
      break;
    }

  if (fromstat == path::directory)
    {
      vector<string> subdirs, specials;
      struct fill_vec get_subdirs(subdirs), get_specials(specials);
      struct file_copier copy_files(from, to);

      do_read_directory(from, copy_files, get_subdirs, get_specials);
      E(specials.empty(), F("cannot copy special files in '%s'") % from);
      for (vector<string>::const_iterator i = subdirs.begin();
           i != subdirs.end(); i++)
        do_copy_recursive(from + "/" + *i, to + "/" + *i);
    }
  else
    do_copy_file(from, to);
}

// For convenience in calling from Lua (which has no syntax for writing
// octal numbers) this function takes a three-digit *decimal* number and
// treats each digit as octal.  For example, 777 (decimal) is converted to
// 0777 (octal) for the system call.  Note that the system always forces the
// high three bits of the supplied mode to zero; i.e. it is impossible to
// have the setuid, setgid, or sticky bits on in the process umask.
// Therefore, there is no point accepting arguments higher than 777.
LUAEXT(posix_umask, )
{
  unsigned int decmask = (unsigned int)luaL_checknumber(L, -1);
  E(decmask <= 777,
    F("invalid argument %d to umask") % decmask);

  unsigned int a = decmask / 100  % 10;
  unsigned int b = decmask / 10   % 10;
  unsigned int c = decmask / 1    % 10;

  E(a <= 7 && b <= 7 && c <= 7,
    F("invalid octal number %d in umask") % decmask);

  int oldmask = do_umask((a*8 + b)*8 + c);
  if (oldmask == -1)
    {
      lua_pushnil(L);
      return 1;
    }
  else
    {
      a = ((unsigned int)oldmask) / 64 % 8;
      b = ((unsigned int)oldmask) / 8  % 8;
      c = ((unsigned int)oldmask) / 1  % 8;

      lua_pushinteger(L, (a*10 + b)*10 + c);
      return 1;
    }
}

LUAEXT(chdir, )
{
  try
    {
      string from = get_current_working_dir();
      change_current_working_dir(luaL_checkstring(L, -1));
      lua_pushstring(L, from.c_str());
      return 1;
    }
  catch(informative_failure & e)
    {
      lua_pushnil(L);
      return 1;
    }
}

LUAEXT(remove_recursive, )
{
  try
    {
      do_remove_recursive(luaL_checkstring(L, -1));
      lua_pushboolean(L, true);
      return 1;
    }
  catch(informative_failure & e)
    {
      lua_pushboolean(L, false);
      lua_pushstring(L, e.what());
      return 2;
    }
}

LUAEXT(make_tree_accessible, )
{
  try
    {
      do_make_tree_accessible(luaL_checkstring(L, -1));
      lua_pushboolean(L, true);
      return 1;
    }
  catch(informative_failure & e)
    {
      lua_pushboolean(L, false);
      lua_pushstring(L, e.what());
      return 2;
    }
}

LUAEXT(copy_recursive, )
{
  try
    {
      string from(luaL_checkstring(L, -2));
      string to(luaL_checkstring(L, -1));
      do_copy_recursive(from, to);
      lua_pushboolean(L, true);
      return 1;
    }
  catch(informative_failure & e)
    {
      lua_pushboolean(L, false);
      lua_pushstring(L, e.what());
      return 2;
    }
}

LUAEXT(mkdir, )
{
  try
    {
      char const * dirname = luaL_checkstring(L, -1);
      do_mkdir(dirname);
      lua_pushboolean(L, true);
      return 1;
    }
  catch(informative_failure & e)
    {
      lua_pushnil(L);
      return 1;
    }
}

LUAEXT(make_temp_dir, )
{
  try
    {
      char * tmpdir = make_temp_dir();

      lua_pushstring(L, tmpdir);
      delete [] tmpdir;
      return 1;
    }
  catch(informative_failure & e)
    {
      lua_pushnil(L);
      return 1;
    }
}


LUAEXT(mtime, )
{
  try
    {
      char const * file = luaL_checkstring(L, -1);

      time_t t = get_last_write_time(file);
      if (t == time_t(-1))
        lua_pushnil(L);
      else
        lua_pushnumber(L, t);
      return 1;
    }
  catch(informative_failure & e)
    {
      lua_pushnil(L);
      return 1;
    }
}

LUAEXT(exists, )
{
  try
    {
      char const * name = luaL_checkstring(L, -1);
      switch (get_path_status(name))
        {
        case path::nonexistent:  lua_pushboolean(L, false); break;
        case path::file:
        case path::directory:    lua_pushboolean(L, true); break;
        }
    }
  catch(informative_failure & e)
    {
      lua_pushnil(L);
    }
  return 1;
}

LUAEXT(isdir, )
{
  try
    {
      char const * name = luaL_checkstring(L, -1);
      switch (get_path_status(name))
        {
        case path::nonexistent:
        case path::file:         lua_pushboolean(L, false); break;
        case path::directory:    lua_pushboolean(L, true); break;
        }
    }
  catch(informative_failure & e)
    {
      lua_pushnil(L);
    }
  return 1;
}

namespace
{
  struct build_table : public dirent_consumer
  {
    build_table(lua_State * st) : st(st), n(1)
    {
      lua_newtable(st);
    }
    virtual void consume(const char *s)
    {
      lua_pushstring(st, s);
      lua_rawseti(st, -2, n);
      n++;
    }
  private:
    lua_State * st;
    unsigned int n;
  };
}

LUAEXT(read_directory, )
{
  int top = lua_gettop(L);
  try
    {
      string path(luaL_checkstring(L, -1));
      build_table tbl(L);

      do_read_directory(path, tbl, tbl, tbl);
    }
  catch(informative_failure &)
    {
      // discard the table and any pending path element
      lua_settop(L, top);
      lua_pushnil(L);
    }
  catch (...)
    {
      lua_settop(L, top);
      throw;
    }
  return 1;
}

LUAEXT(get_source_dir, )
{
  lua_pushstring(L, source_dir.c_str());
  return 1;
}

LUAEXT(save_env, )
{
  orig_env_vars.clear();
  return 0;
}

LUAEXT(restore_env, )
{
  for (map<string,string>::const_iterator i = orig_env_vars.begin();
       i != orig_env_vars.end(); ++i)
    set_env(i->first.c_str(), i->second.c_str());
  orig_env_vars.clear();
  return 0;
}

LUAEXT(set_env, )
{
  char const * var = luaL_checkstring(L, -2);
  char const * val = luaL_checkstring(L, -1);
  if (orig_env_vars.find(string(var)) == orig_env_vars.end()) {
    char const * old = getenv(var);
    if (old)
      orig_env_vars.insert(make_pair(string(var), string(old)));
    else
      orig_env_vars.insert(make_pair(string(var), ""));
  }
  set_env(var, val);
  return 0;
}

LUAEXT(unset_env, )
{
  char const * var = luaL_checkstring(L, -1);
  if (orig_env_vars.find(string(var)) == orig_env_vars.end()) {
    char const * old = getenv(var);
    if (old)
      orig_env_vars.insert(make_pair(string(var), string(old)));
    else
      orig_env_vars.insert(make_pair(string(var), ""));
  }
  unset_env(var);
  return 0;
}

LUAEXT(timed_wait, )
{
  pid_t pid = static_cast<pid_t>(luaL_checknumber(L, -2));
  int time = static_cast<int>(luaL_checknumber(L, -1));
  int res;
  int ret;
  ret = process_wait(pid, &res, time);
  lua_pushnumber(L, res);
  lua_pushnumber(L, ret);
  return 2;
}

LUAEXT(require_not_root, )
{
  // E() doesn't work here, I just get "warning: " in the
  // output.  Why?
  if (running_as_root())
    {
      P(F("This test suite cannot be run as the root user.\n"
          "Please try again with a normal user account.\n"));
      exit(1);
    }
  return 0;
}

// run_tests_in_children (to_run, reporter)
//
// Run all of the tests in TO_RUN, each in its own isolated directory and
// child process.  As each exits, call REPORTER with the test number and
// name, and the exit status.  If REPORTER returns true, delete the test
// directory, otherwise leave it alone.
//
// The meat of the work done by this function is so system-specific that it
// gets shoved off into tester-plaf.cc.  However, all interaction with the
// Lua layer needs to remain in this file, so we have a mess of callback
// "closures" (or as close as C++ lets you get, anyway).

// Iterate over the Lua table containing all the tests to run.
bool test_enumerator::operator()(test_to_run & next_test) const
{
<<<<<<< HEAD
  int top = lua_gettop(st);
  luaL_checkstack(st, 2, "preparing to retrieve next test");

  lua_rawgeti(st, LUA_REGISTRYINDEX, table_ref);
  if (iteration_begun)
    lua_pushinteger(st, last_index);
  else
    lua_pushnil(st);

  if (lua_next(st, -2) == 0)
    {
      lua_settop(st, top);
      return false;
    }
  else
    {
      iteration_begun = true;
      next_test.number = last_index = luaL_checkinteger(st, -2);
      next_test.name = luaL_checkstring(st, -1);
      lua_settop(st, top);
      return true;
    }
}

// Invoke one test case in the child.  This may be called by
// run_tests_in_children, or by main, because Windows doesn't have fork.
// It is not allowed to write to standard output or standard error under
// any circumstances whatsoever.  Not calling lua_close is deliberate.

int test_invoker::operator()(std::string const & testname) const
{
  int retcode;
  try
    {
      luaL_checkstack(st, 2, "preparing call to run_one_test");
      lua_getglobal(st, "run_one_test");
      I(lua_isfunction(st, -1));

      lua_pushstring(st, testname.c_str());
      lua_call(st, 1, 1);

      retcode = luaL_checkinteger(st, -1);
      lua_remove(st, -1);
    }
  catch (...)
    {
      retcode = 124;
    }
  return retcode;
}


// Clean up after one child process.

bool test_cleaner::operator()(test_to_run const & test,
                              int status) const
{
  // call reporter(testno, testname, status)
  luaL_checkstack(st, 4, "preparing call to reporter");

  lua_rawgeti(st, LUA_REGISTRYINDEX, reporter_ref);
  lua_pushinteger(st, test.number);
  lua_pushstring(st, test.name.c_str());
  lua_pushinteger(st, status);
  lua_call(st, 3, 1);

  // return is a boolean.  There is, for no apparent reason, no
  // luaL_checkboolean().
  I(lua_isboolean(st, -1));
  bool ret = lua_toboolean(st, -1);
  lua_remove(st, -1);
  return ret;
}

LUAEXT(run_tests_in_children, )
{
  if (lua_gettop(L) != 2)
    return luaL_error(L, "wrong number of arguments");

  luaL_argcheck(L, lua_istable(L, 1), 1, "expected a table");
  luaL_argcheck(L, lua_isfunction(L, 2), 2, "expected a function");

  int reporter_ref = luaL_ref(L, LUA_REGISTRYINDEX);
  int table_ref = luaL_ref(L, LUA_REGISTRYINDEX);

  run_tests_in_children(test_enumerator(L, table_ref),
                        test_invoker(L),
                        test_cleaner(L, reporter_ref),
                        run_dir, argv0, testfile, firstdir);

  luaL_unref(L, LUA_REGISTRYINDEX, table_ref);
  luaL_unref(L, LUA_REGISTRYINDEX, reporter_ref);
  return 0;
}

// Write all arguments to standard output.  This is not a normal LUAEXT
// because it is only made available to run_tests as an argument, not
// established as globally visible.  (Only a very limited number of places
// at the Lua level are allowed to talk to standard output.)
int run_tests_progress(lua_State *st)
{
  int n = lua_gettop(st);
  for (int i = 1; i <= n; i++)
    fputs(luaL_checkstring(st, i), stdout);
  return 0;
}

// RAII wrapper around a Lua state structure; also takes care of doing the
// initialization as we want it.  Of note is that we do not want any
// Lua-level code getting its grubby fingers on stdin/out/err, so we have to
// take just about everything out of the io table, and we do not trust
// testlib.lua to do this for us.

namespace {
  struct lua_lib
  {
    lua_lib(string const & initial_dir, string const & suite);
    ~lua_lib() { lua_close(st); }
    lua_State * operator()() { return st; }
  private:
    lua_State * st;
  };
  lua_lib::lua_lib(string const & initial_dir, string const & suite)
      : st(luaL_newstate())
    {
      static char const * const allowed_io_funcs[] = {
        "open", "lines", "type", "tmpfile"
      };

      lua_atpanic (st, &panic_thrower);
      luaL_openlibs(st);
      add_functions(st);

      lua_getglobal(st, "io");
      lua_newtable(st);

      for (unsigned int i = 0;
           i < sizeof allowed_io_funcs / sizeof allowed_io_funcs[0]; i++)
=======
  int retcode = 2;
  lua_State *st = 0;
  try{
  global_sanity.initialize(argc, argv, "C");
//  global_sanity.set_debug();
  string testfile;
  string firstdir;
  bool needhelp = false;
  for (int i = 1; i < argc; ++i)
    if (string(argv[i]) == "--help" || string(argv[i]) == "-h")
      needhelp = true;
  if (argc > 1 && !needhelp)
    {
      fs::initial_path();
      fs::path::default_name_check(fs::native);
      try
>>>>>>> 852f72f5
        {
          // this looks like it's a no-op, but the trick is that stack element
          // -2 is the original "io" table in the getfield operation, but the
          // new table we are constructing in the setfield operation (because
          // getfield leaves its value at top of stack, and setfield pops it).
          lua_getfield(st, -2, allowed_io_funcs[i]);
          lua_setfield(st, -2, allowed_io_funcs[i]);
        }

      lua_remove(st, -2); // oldtable newtable -- newtable

      // establish our new table as the value of
      // package.loaded["io"].
      lua_getglobal(st, "package");         // -- newtable package
      lua_getfield(st, -1, "loaded");       // -- newtable package loaded
      lua_remove(st, -2);                   // -- newtable loaded
      lua_pushvalue(st, -2);                // -- newtable loaded newtable
      lua_setfield(st, -2, "io");           // -- newtable loaded
      lua_remove(st, -1);                   // -- newtable

      // also establish it as the value of the global "io" variable.
      lua_setglobal(st, "io");              // --

      // we can now load testlib.lua.
      run_string(st, testlib_constant, "testlib.lua");

      // the suite definition may know the initial working directory.
      lua_pushstring(st, initial_dir.c_str());
      lua_setglobal(st, "initial_dir");

      run_file(st, suite.c_str());
    }
}

// This function is cloned from simplestring_xform.cc, which we cannot use
// here.  It does not cover several possibilities handled by the real
// version but of no interest here.

static vector<string> split_into_words(string const & in)
{
  vector<string> out;

  string::size_type begin = 0;
  string::size_type end = in.find_first_of(" ", begin);

  while (end != string::npos && end >= begin)
    {
      out.push_back(in.substr(begin, end-begin));
      begin = end + 1;
      if (begin >= in.size())
        break;
      end = in.find_first_of(" ", begin);
    }
  if (begin < in.size())
    out.push_back(in.substr(begin, in.size() - begin));

  return out;
}


// Parse a boolean command line option: if ARG is either SHORTOPT or
// LONGOPT, return true, else false.
static bool
bool_option(char const * arg, char const * shortopt, char const * longopt)
{
  return ((shortopt && !strcmp(arg, shortopt))
          || (longopt && !strcmp(arg, longopt)));
}

// Parse an integer-valued command line option: if ARG is either SHORTOPT
// or LONGOPT and a decimal integer follows, write that integer to VAL and
// return true, else leave VAL untouched and return false.
static bool
int_option(char const * arg, char const * shortopt, char const * longopt,
           int & val)
{
  if (shortopt && !strncmp(arg, shortopt, strlen(shortopt)))
    {
      char *end;
      int v = strtoul(arg + strlen(shortopt), &end, 10);
      if (end != arg + strlen(shortopt) && *end == '\0')
        {
          val = v;
          return true;
        }
    }

  if (longopt && !strncmp(arg, longopt, strlen(longopt)))
    {
      char *end;
      int v = strtoul(arg + strlen(longopt), &end, 10);
      if (end != arg + strlen(longopt) && *end == '\0')
        {
          val = v;
          return true;
        }
    }

  return false;
}

// Parse a two-integer-valued command line option: if ARG begins with OPT
// and continues with a pair of decimal integers separated by a comma, write
// the integers to VAL1 and VAL2 and return true; else leave VAL1 and VAL2
// untouched and return false.
static bool
int_int_option(char const * arg, char const * opt, int & val1, int & val2)
{
  if (strncmp(arg, opt, strlen(opt)))
    return false;

  char *end1, *end2, *p;
  int v1, v2;

  p = const_cast<char *>(arg + strlen(opt));

  v1 = strtoul(p, &end1, 10);

  if (end1 == p || *end1 != ',')
    return false;

  v2 = strtoul(end1 + 1, &end2, 10);

  if (end1 == end2 || *end2 != '\0')
    return false;

  val1 = v1;
  val2 = v2;
  return true;
}

// Extract parallelization-related options from MFLAGS.  We can rely on
// Make to pass these arguments in a particular form:
// -j [N]   no more than N parallel jobs (absent = no limit)
// -l [N]   no more jobs if the system load average rises above N
//          (absent = no limit) (not supported except with no N)
// --jobserver-fds=M,N  talk to a job server on fds M and N to limit
//                      concurrency
// Anything else in MFLAGS is ignored.
// The first word in MFLAGS should have a dash prepended to it unless it
// already has one.

static void
parse_makeflags(char const * mflags,
                int & jobs,
                int & jread,
                int & jwrite)
{
  if (mflags == 0)
    return;

  while (*mflags == ' ') mflags++;

  vector<string> mf(split_into_words(mflags));

  if (mf.size() == 0 || (mf.size() == 1 && mf[0] == ""))
    return;

  if (mf[0][0] != '-')
    mf[0] = string("-") + mf[0];

  int jxx = 0;
  for (vector<string>::const_iterator i = mf.begin(); i != mf.end(); i++)
    {
      if (*i == "-j")
        {
          jxx = -1;
          i++;
          if (i == mf.end())
            break;
          try
            {
              jxx = lexical_cast<int>(*i);
              if (jxx <= 0)
                {
                  W(F("-j %d makes no sense, option ignored") % jxx);
                  jxx = 0;
                }
            }
          catch (bad_lexical_cast &)
            {
              i--;
            }
        }
      else if (*i == "-l")
        {
          i++;
          if (i == mf.end())
            break;
          try
            {
              double dummy = lexical_cast<double>(*i);
              W(F("no support for -l %f: forcing -j1") % dummy);
              jxx = 1;
            }
          catch (bad_lexical_cast &)
            {
              i--;
            }
        }
      else if (int_int_option(i->c_str(), "--jobserver-fds=", jread, jwrite))
        ;
    }

  // do not permit -j in MAKEFLAGS to override -j on the command line.
  if (jxx != 0 && jobs == 0)
    jobs = jxx;
}

static void
parse_command_line(int argc, char const * const * argv,
                   bool & want_help, bool & need_help,
                   bool & debugging, bool & list_only,
                   bool & run_one, int & jobs,
                   vector<string> & tests_to_run)
{
  int i;
  int jxx = 0;

  for (i = 1; i < argc; i++)
    {
      if (string(argv[i]) == "--")
        break;

      if (bool_option(argv[i], "-h", "--help"))
        want_help = true;
      else if (bool_option(argv[i], "-d", "--debug"))
        debugging = true;
      else if (bool_option(argv[i], "-l", "--list-only"))
        list_only = true;
      else if (bool_option(argv[i], "-r", 0))
        run_one = true;
      else if (bool_option(argv[i], "-j", "--jobs"))
        {
          // if there turns out not to be a number, this is -j infinity.
          jxx = -1;

          if (i+1 < argc)
            try
              {
                jxx = lexical_cast<int>(argv[i]);
                if (jxx <= 0)
                  {
                    W(F("-j %d makes no sense, option ignored") % jxx);
                    jxx = 0;
                  }
                i++;
              }
            catch (bad_lexical_cast &)
              {
                // it wasn't a number.
              }
        }
      else if (int_option(argv[i], "-j", "--jobs=", jobs))
        /* no action required */;
      else if (argv[i][1] == '-')
        {
          P(F("unrecognized option '%s'") % argv[i]);
          need_help = true;
        }
      else
        tests_to_run.push_back(argv[i]);
    }

  // all argv elements from i+1 to argc go into tests_to_run without further
  // interpretation.
  if (i < argc)
    for (i++; i < argc; i++)
      tests_to_run.push_back(argv[i]);

  if (jxx != 0)
    jobs = jxx;

  E(!run_one || (!want_help && !debugging && !list_only
                 && tests_to_run.size() == 3 && jobs == 0),
    F("incorrect self-invocation"));

  if (tests_to_run.size() == 0)
    {
      P(F("%s: no test suite specified\n"));
      need_help = true;
    }
}

int main(int argc, char **argv)
{
  int retcode = 2;

  vector<string> tests_to_run;
  bool want_help = false;
  bool need_help = false;
  bool debugging = false;
  bool list_only = false;
  bool run_one   = false;
  int  jobs      = 0;
  int  jread     = -1;
  int  jwrite    = -1;

  try
    {
      parse_command_line(argc, argv,
                         want_help, need_help, debugging, list_only,
                         run_one, jobs, tests_to_run);

      parse_makeflags(getenv("MAKEFLAGS"), jobs, jread, jwrite);

      if (want_help || need_help)
        {
          P(F("Usage: %s test-file testsuite [options] [tests]\n") % argv[0]);
          P(F("Testsuite: a Lua script defining the test suite to run.\n"
              "Options:\n"
              "  -l, --list     just list tests that would be run"
              "  -d, --debug    don't erase working dirs of successful tests"
              "  -j N, --jobs=N run N test cases in parallel"
              "                 (note: unlike make, the N is not optional)"
              "  -h, --help     display this help message\n"
              // -r is deliberately not mentioned.
              "Tests may be specified as:\n"
              "  nothing - run all tests.\n"
              "  numbers - run the tests with those numbers\n"
              "            negative numbers count back from the end\n"
              "            ranges may be specified as A..B (inclusive)\n"
              "  regexes - run the tests whose names match (unanchored)\n"));

          return want_help ? 0 : 2;
        }

      if (jobs == 0) // no setting from command line or MAKEFLAGS
        jobs = 1;

      if (run_one)
        {
#ifdef WIN32
          // This is a self-invocation, requesting that we actually run a
          // single named test.  Contra the help above, the command line
          // arguments are the absolute pathname of the testsuite definition,
          // the original working directory, and the name of the test, in
          // that order.  No other options are valid in combination with -r.
          // We have been invoked inside the directory where we should run
          // the test.  Stdout and stderr have been redirected to a per-test
          // logfile.
          source_dir = dirname(tests_to_run[0]);
          lua_lib st(tests_to_run[1], tests_to_run[0]);
          return test_invoker(st)(tests_to_run[2]);
#else
          E(false, F("self-invocation should not be used on Unix\n"));
#endif
        }
      else
        {
          firstdir = get_current_working_dir();
          run_dir = firstdir + "/tester_dir";
          testfile = tests_to_run.front();

          if (argv[0][0] == '/'
#ifdef WIN32
              || argv[0][0] != '\0' && argv[0][1] == ':'
#endif
              )
            argv0 = argv[0];
          else
            argv0 = firstdir + "/" + argv[0];

          change_current_working_dir(dirname(testfile));
          source_dir = get_current_working_dir();
          testfile = source_dir + "/" + basename(testfile);

          switch (get_path_status(run_dir))
            {
            case path::directory: break;
            case path::file:
              P(F("cannot create directory '%s': it is a file") % run_dir);
              return 1;
            case path::nonexistent:
              do_mkdir(run_dir);
            }

          change_current_working_dir(run_dir);

          lua_lib st(firstdir, testfile);

          // arrange for isolation between different test suites running in
          // the same build directory.
          lua_getglobal(st(), "testdir");
          const char *testdir = lua_tostring(st(), 1);
          I(testdir);
          string testdir_base = basename(testdir);
          run_dir = run_dir + "/" + testdir_base;
          string logfile = run_dir + ".log";
          switch (get_path_status(run_dir))
            {
            case path::directory: break;
            case path::file:
              P(F("cannot create directory '%s': it is a file") % run_dir);
              return 1;
            case path::nonexistent:
              do_mkdir(run_dir);
            }

          prepare_for_parallel_testcases(jobs, jread, jwrite);

          Lua ll(st());
          ll.func("run_tests");
          ll.push_bool(debugging);
          ll.push_bool(list_only);
          ll.push_str(run_dir);
          ll.push_str(logfile);
          ll.push_table();
          // i = 1 skips the first element of tests_to_run, which is the
          // testsuite definition.
          for (unsigned int i = 1; i < tests_to_run.size(); i++)
            {
              ll.push_int(i);
              ll.push_str(tests_to_run.at(i).c_str());
              ll.set_table();
            }

          // the Lua object doesn't wrap this
          if (ll.ok())
            lua_pushcfunction(st(), run_tests_progress);

          ll.call(6,1)
            .extract_int(retcode);
        }
    }
  catch (informative_failure & e)
    {
      P(F("%s\n") % e.what());
      retcode = 1;
    }
  catch (std::logic_error & e)
    {
      P(F("Invariant failure: %s\n") % e.what());
      retcode = 3;
    }
  catch (std::exception & e)
    {
      P(F("Uncaught exception: %s") % e.what());
      retcode = 3;
    }
  catch (...)
    {
      P(F("Uncaught exception of unknown type"));
      retcode = 3;
    }

  return retcode;
}

// Local Variables:
// mode: C++
// fill-column: 76
// c-file-style: "gnu"
// indent-tabs-mode: nil
// End:
// vim: et:sw=2:sts=2:ts=2:cino=>2s,{s,\:s,+s,t0,g0,^-2,e-2,n-2,p2s,(0,=s:<|MERGE_RESOLUTION|>--- conflicted
+++ resolved
@@ -541,7 +541,6 @@
 // Iterate over the Lua table containing all the tests to run.
 bool test_enumerator::operator()(test_to_run & next_test) const
 {
-<<<<<<< HEAD
   int top = lua_gettop(st);
   luaL_checkstack(st, 2, "preparing to retrieve next test");
 
@@ -680,24 +679,6 @@
 
       for (unsigned int i = 0;
            i < sizeof allowed_io_funcs / sizeof allowed_io_funcs[0]; i++)
-=======
-  int retcode = 2;
-  lua_State *st = 0;
-  try{
-  global_sanity.initialize(argc, argv, "C");
-//  global_sanity.set_debug();
-  string testfile;
-  string firstdir;
-  bool needhelp = false;
-  for (int i = 1; i < argc; ++i)
-    if (string(argv[i]) == "--help" || string(argv[i]) == "-h")
-      needhelp = true;
-  if (argc > 1 && !needhelp)
-    {
-      fs::initial_path();
-      fs::path::default_name_check(fs::native);
-      try
->>>>>>> 852f72f5
         {
           // this looks like it's a no-op, but the trick is that stack element
           // -2 is the original "io" table in the getfield operation, but the
@@ -998,6 +979,7 @@
 
   try
     {
+      global_sanity.initialize(argc, argv, "C");
       parse_command_line(argc, argv,
                          want_help, need_help, debugging, list_only,
                          run_one, jobs, tests_to_run);
