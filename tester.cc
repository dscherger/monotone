
extern "C" {
#include <lua.h>
#include <lualib.h>
#include <lauxlib.h>
}

#include "lua.hh"
#include "tester.h"
#include "paths.hh"
#include "platform.hh"
#include "sanity.hh"

#include <cstdio>

#include <exception>

#include <boost/filesystem/path.hpp>
#include <boost/filesystem/operations.hpp>
#include <boost/filesystem/convenience.hpp>
#include <boost/lexical_cast.hpp>

#include <map>
#include <utility>

using std::string;
using std::map;
using std::make_pair;
using boost::lexical_cast;

namespace redirect
{
  enum what {in, out, err};
}

#ifdef WIN32
#include <windows.h>
namespace redirect {typedef HANDLE savetype;}
HANDLE set_redirect(redirect::what what, string where)
{
  HANDLE file;
  SECURITY_ATTRIBUTES sa;
  sa.nLength = sizeof(SECURITY_ATTRIBUTES);
  sa.lpSecurityDescriptor = 0;
  sa.bInheritHandle = true;
  if (what == redirect::in)
    {
      file = CreateFile(where.c_str(),
                        GENERIC_READ,
                        FILE_SHARE_READ,
                        &sa,
                        OPEN_EXISTING,
                        FILE_ATTRIBUTE_NORMAL,
                        NULL);
    }
  else
    {
      file = CreateFile(where.c_str(),
                        GENERIC_WRITE,
                        FILE_SHARE_READ,
                        &sa,
                        CREATE_ALWAYS,
                        FILE_ATTRIBUTE_NORMAL,
                        NULL);
    }
  HANDLE old;
  switch(what)
  {
  case redirect::in:
    old = GetStdHandle(STD_INPUT_HANDLE);
    SetStdHandle(STD_INPUT_HANDLE, file);
    break;
  case redirect::out:
    old = GetStdHandle(STD_OUTPUT_HANDLE);
    SetStdHandle(STD_OUTPUT_HANDLE, file);
    break;
  case redirect::err:
    old = GetStdHandle(STD_ERROR_HANDLE);
    SetStdHandle(STD_ERROR_HANDLE, file);
    break;
  }
  return old;
}
void clear_redirect(redirect::what what, HANDLE saved)
{
  switch(what)
  {
  case redirect::in:
    CloseHandle(GetStdHandle(STD_INPUT_HANDLE));
    SetStdHandle(STD_INPUT_HANDLE, saved);
    break;
  case redirect::out:
    CloseHandle(GetStdHandle(STD_OUTPUT_HANDLE));
    SetStdHandle(STD_OUTPUT_HANDLE, saved);
    break;
  case redirect::err:
    CloseHandle(GetStdHandle(STD_ERROR_HANDLE));
    SetStdHandle(STD_ERROR_HANDLE, saved);
    break;
  }
}
#else
#include <unistd.h>
namespace redirect {typedef int savetype;}
int set_redirect(redirect::what what, string where)
{
  int from;
  char const *mode;
  switch(what)
  {
  case redirect::in:
    from = 0;
    mode = "r";
    break;
  case redirect::out:
    from = 1;
    mode = "w";
    break;
  case redirect::err:
    from = 2;
    mode = "w";
    break;
  };
  int saved = dup(from);
  FILE *f = fopen(where.c_str(), mode);
  if (!f)
    return -1;
  dup2(fileno(f), from);
  fclose(f);
  return saved;
}
void clear_redirect(redirect::what what, int saved)
{
  int from;
  switch(what)
  {
  case redirect::in:
    from = 0;
    break;
  case redirect::out:
    from = 1;
    break;
  case redirect::err:
    from = 2;
    break;
  };
  dup2(saved, from);
  close(saved);
}
#endif
namespace redirect
{
  struct saveblock
  {
    savetype in;
    savetype out;
    savetype err;
  };
}

#include <cstdlib>
map<string, string> orig_env_vars;
void save_env() { orig_env_vars.clear(); }
#ifdef WIN32
void restore_env()
{
  for (map<string,string>::const_iterator i = orig_env_vars.begin();
       i != orig_env_vars.end(); ++i)
    {
      _putenv_s(i->first.c_str(), i->second.c_str());
    }
  orig_env_vars.clear();
}
void set_env(string const &var, string const &val)
{
  char const *old = getenv(var.c_str());
  if (old)
    orig_env_vars.insert(make_pair(var, string(old)));
  else
    orig_env_vars.insert(make_pair(var, ""));
  _putenv_s(var.c_str(), val.c_str());
}
#else
void putenv2(string const &var, string const &val)
{
  char const *s = (var + "=" + val).c_str();
  size_t len = var.size() + val.size() + 2;
  char *cp = new char[len];
  memcpy(cp, s, len);
  putenv(cp);
}
void restore_env()
{
  for (map<string,string>::const_iterator i = orig_env_vars.begin();
       i != orig_env_vars.end(); ++i)
    {
      putenv2(i->first, i->second);
    }
  orig_env_vars.clear();
}
void set_env(string const &var, string const &val)
{
  char const *old = getenv(var.c_str());
  if (old)
    orig_env_vars.insert(make_pair(var, string(old)));
  else
    orig_env_vars.insert(make_pair(var, ""));
  putenv2(var, val);
}
#endif


fs::path source_dir;
fs::path run_dir;

static int panic_thrower(lua_State * st)
{
  throw oops("lua error");
}

void copy_recursive(fs::path const &from, fs::path const &to)
{
  if (!fs::exists(from))
    return;
  if (fs::exists(to))
    fs::remove_all(to);
  if (fs::is_directory(from))
    {
      fs::create_directory(to);
      for (fs::directory_iterator i(from); i != fs::directory_iterator(); ++i)
        copy_recursive(*i, to / i->leaf());
    }
  else
    fs::copy_file(from, to);
}

extern "C"
{
  static int
  go_to_test_dir(lua_State * L)
  {
    char const * testname = luaL_checkstring(L, -1);
    fs::path tname(testname);
    fs::path testdir = run_dir / tname.leaf();
    if (fs::exists(testdir))
      fs::remove_all(testdir);
    fs::create_directory(testdir);
    go_to_workspace(testdir.native_file_string());
    lua_pushstring(L, testdir.native_file_string().c_str());
    lua_pushstring(L, tname.leaf().c_str());
    return 2;
  }

  static int
  go_to_dir(lua_State * L)
  {
    fs::path dir(luaL_checkstring(L, -1), fs::native);
    string from = fs::current_path().native_file_string();
    if (!dir.is_complete())
      dir = fs::current_path() / dir;
    if (!fs::exists(dir) || !fs::is_directory(dir))
      {
        lua_pushboolean(L, false);
        return 1;
      }
    go_to_workspace(dir.native_file_string());
    lua_pushstring(L, from.c_str());
    return 1;
  }

  static int
  clean_test_dir(lua_State *L)
  {
    char const * testname = luaL_checkstring(L, -1);
    fs::path tname(testname, fs::native);
    fs::path testdir = run_dir / tname.leaf();
    go_to_workspace(run_dir.native_file_string());
    fs::remove_all(testdir);
    return 0;
  }

  static int
  remove_recursive(lua_State *L)
  {
    fs::path dir(luaL_checkstring(L, -1));
    fs::remove_all(dir);
    return 0;
  }

  static int
  copy_recursive(lua_State *L)
  {
    fs::path from(luaL_checkstring(L, -2));
    fs::path to(luaL_checkstring(L, -1));
    copy_recursive(from, to);
    return 0;
  }

  static int
  leave_test_dir(lua_State *L)
  {
    go_to_workspace(run_dir.native_file_string());
    return 0;
  }

  static int
  make_dir(lua_State *L)
  {
    char const * dirname = luaL_checkstring(L, -1);
    fs::path dir(dirname, fs::native);
    fs::create_directory(dir);
    return 0;
  }

  static int
  exists(lua_State *L)
  {
    char const * name = luaL_checkstring(L, -1);
    fs::path p(name, fs::native);
    lua_pushboolean(L, fs::exists(p));
    return 1;
  }

  static int
  get_source_dir(lua_State * L)
  {
    lua_pushstring(L, source_dir.native_file_string().c_str());
    return 1;
  }

  static int
  clear_redirect(lua_State * L)
  {
    typedef redirect::saveblock rsb;
    rsb const *sb = static_cast<rsb const*>(lua_topointer(L, 1));
    clear_redirect(redirect::in, sb->in);
    clear_redirect(redirect::out, sb->out);
    clear_redirect(redirect::err, sb->err);
    return 0;
  }

  static int
  set_redirect(lua_State * L)
  {
    char const * infile = luaL_checkstring(L, -3);
    char const * outfile = luaL_checkstring(L, -2);
    char const * errfile = luaL_checkstring(L, -1);
<<<<<<< HEAD
    
    typedef redirect::saveblock rsb;
    rsb *sb = static_cast<rsb*> (lua_newuserdata(L, sizeof(rsb)));
    sb->in = set_redirect(redirect::in, infile);
    sb->out = set_redirect(redirect::out, outfile);
    sb->err = set_redirect(redirect::err, errfile);
    lua_newtable(L);
    lua_pushstring(L, "__index");
    lua_pushvalue(L, -2);
    lua_settable(L, -3);

    lua_pushstring(L, "restore");
    lua_pushcfunction(L,clear_redirect);
    lua_settable(L, -3);
    lua_setmetatable(L, -2);
    
    return 1;
=======

    lua_pushnumber(L, infd);
    lua_pushnumber(L, outfd);
    lua_pushnumber(L, errfd);
    return 3;
>>>>>>> c6979ac4
  }

  static int
  get_ostype(lua_State * L)
  {
    string str;
    get_system_flavour(str);
    lua_pushstring(L, str.c_str());
    return 1;
  }

  static int
  do_save_env(lua_State * L)
  {
    save_env();
    return 0;
  }

  static int
  do_restore_env(lua_State * L)
  {
    restore_env();
    return 0;
  }

  static int
  do_set_env(lua_State * L)
  {
    char const * var = luaL_checkstring(L, -2);
    char const * val = luaL_checkstring(L, -1);
    set_env(var, val);
    return 0;
  }

  static int
  timed_wait(lua_State * L)
  {
    pid_t pid = luaL_checknumber(L, -2);
    int time = luaL_checknumber(L, -1);
    int res;
    int ret;
    ret = process_wait(pid, &res, time);
    lua_pushnumber(L, res);
    lua_pushnumber(L, ret);
    return 2;
  }
}

int main(int argc, char **argv)
{
//  global_sanity.set_debug();
  string testfile;
  bool needhelp = false;
  for (int i = 1; i < argc; ++i)
    if (string(argv[i]) == "--help" || string(argv[i]) == "-h")
      needhelp = true;
  if (argc > 1 && !needhelp)
    {
      fs::path file = fs::complete(fs::path(argv[1], fs::native));
      testfile = file.native_file_string();
      save_initial_path();
      source_dir = file.branch_path();
      run_dir = fs::initial_path() / "tester_dir";
      fs::create_directory(run_dir);
      go_to_workspace(run_dir.native_file_string());
    }
  else
    {
      fprintf(stderr, "Usage: %s test-file [arguments]\n", argv[0]);
      fprintf(stderr, "\t-h         print this message\n");
      fprintf(stderr, "\t-l         print test names only; don't run them\n");
      fprintf(stderr, "\t-d         don't clean the scratch directories\n");
      fprintf(stderr, "\tnum        run a specific test\n");
      fprintf(stderr, "\tnum..num   run tests in a range\n");
      fprintf(stderr, "\t           if num is negative, count back from the end");
      fprintf(stderr, "\tregex      run tests with matching names\n");
      return 1;
    }
  lua_State *st = lua_open();
  lua_atpanic (st, &panic_thrower);
  luaopen_base(st);
  luaopen_io(st);
  luaopen_string(st);
  luaopen_math(st);
  luaopen_table(st);
  luaopen_debug(st);
  add_functions(st);
  lua_register(st, "go_to_test_dir", go_to_test_dir);
  lua_register(st, "get_source_dir", get_source_dir);
  lua_register(st, "set_redirect", set_redirect);
  lua_register(st, "clear_redirect", clear_redirect);
  lua_register(st, "clean_test_dir", clean_test_dir);
  lua_register(st, "leave_test_dir", leave_test_dir);
  lua_register(st, "mkdir", make_dir);
  lua_register(st, "chdir", go_to_dir);
  lua_register(st, "remove_recursive", remove_recursive);
  lua_register(st, "copy_recursive", copy_recursive);
  lua_register(st, "exists", exists);
  lua_register(st, "get_ostype", get_ostype);
  lua_register(st, "save_env", do_save_env);
  lua_register(st, "restore_env", do_restore_env);
  lua_register(st, "set_env", do_set_env);
  lua_register(st, "timed_wait", timed_wait);

  int ret = 2;
  try
    {
      run_string(st, tester_constant, "tester builtin functions");
      //printf("Loading test file %s\n", testfile.c_str());
      run_file(st, testfile);
      Lua ll(st);
      ll.func("run_tests");
      ll.push_table();
      for (int i = 2; i < argc; ++i)
        {
          ll.push_int(i-1);
          ll.push_str(argv[i]);
          ll.set_table();
        }
      ll.call(1,1)
        .extract_int(ret);
    }
  catch (std::exception &e)
    {
    }

  lua_close(st);
  return ret;
}<|MERGE_RESOLUTION|>--- conflicted
+++ resolved
@@ -345,8 +345,7 @@
     char const * infile = luaL_checkstring(L, -3);
     char const * outfile = luaL_checkstring(L, -2);
     char const * errfile = luaL_checkstring(L, -1);
-<<<<<<< HEAD
-    
+
     typedef redirect::saveblock rsb;
     rsb *sb = static_cast<rsb*> (lua_newuserdata(L, sizeof(rsb)));
     sb->in = set_redirect(redirect::in, infile);
@@ -363,13 +362,6 @@
     lua_setmetatable(L, -2);
     
     return 1;
-=======
-
-    lua_pushnumber(L, infd);
-    lua_pushnumber(L, outfd);
-    lua_pushnumber(L, errfd);
-    return 3;
->>>>>>> c6979ac4
   }
 
   static int
