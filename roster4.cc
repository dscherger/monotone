--- conflicted
+++ resolved
@@ -1208,33 +1208,10 @@
 
         else if (!exists_in_left && exists_in_right)
           {
-<<<<<<< HEAD
-            node_t const & rn = rni->second;
-            I(same_type(n, rn) && n->self == rn->self);
-            /*
-            if (right_uncommon_ancestors.find(rmi->second.birth_revision)
-                == right_uncommon_ancestors.end())
-              {
-                std::string ntmp;
-                dump(n, ntmp);
-                P(F("uncommon ancestor fault, seeking birth revision [%s]\n")
-                  % rmi->second.birth_revision);
-                P(F("node: %s\n") % ntmp);
-                for (set<revision_id>::const_iterator i = right_uncommon_ancestors.begin();
-                     i != right_uncommon_ancestors.end(); ++i)
-                  P(F("right uncommon ancestor: [%s]\n") % *i);
-                for (set<revision_id>::const_iterator i = left_uncommon_ancestors.begin();
-                     i != left_uncommon_ancestors.end(); ++i)
-                  P(F("left uncommon ancestor: [%s]\n") % *i);
-              }
-            */
-            I(right_uncommon_ancestors.find(rmi->second.birth_revision)
-=======
             node_t const & right_node = rni->second;
             marking_t const & right_marking = safe_get(right_marking_map, n->self);
             // must be unborn on the left (as opposed to dead)
             I(right_uncommon_ancestors.find(right_marking.birth_revision)
->>>>>>> 1e8b34eb
               != right_uncommon_ancestors.end());
             mark_unmerged_node(right_marking, right_node,
                                new_rid, n, new_marking);
