--- conflicted
+++ resolved
@@ -114,13 +114,6 @@
   bool
   regex::match(string const & subject, flags options) const
   {
-<<<<<<< HEAD
-    int startoffset = 0;
-    if (startptr != string::const_iterator())
-      startoffset = &*startptr - &*subject.data();
-
-=======
->>>>>>> 21641408
     int rc = pcre_exec(basedat, extradat,
                        subject.data(), subject.size(),
                        0, flags_to_internal(options), 0, 0);
