--- conflicted
+++ resolved
@@ -101,11 +101,7 @@
 
   revision_t rs;
   MM(rs);
-<<<<<<< HEAD
-  app.db.get_revision_or_sentinel(r, rs);
-=======
-  project.db.get_revision(r, rs);
->>>>>>> cf6374cc
+  db.get_revision_or_sentinel(r, rs);
 
   for (edge_map::const_iterator i = rs.edges.begin();
        i != rs.edges.end(); ++i)
