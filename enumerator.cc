--- conflicted
+++ resolved
@@ -27,15 +27,9 @@
 using std::set;
 using std::vector;
 
-<<<<<<< HEAD
 revision_enumerator::revision_enumerator(project_t & project,
-                                         enumerator_callbacks & cb)
-  : project(project), cb(cb)
-=======
-revision_enumerator::revision_enumerator(enumerator_callbacks & cb,
                                          database & db)
   : cb(cb), db(db)
->>>>>>> 2b18d067
 {
   revision_id root;
   revs.push_back(root);
