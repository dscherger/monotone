--- conflicted
+++ resolved
@@ -35,17 +35,8 @@
   revision_id root;
   revs.push_back(root);
 
-<<<<<<< HEAD
-  project.db.get_forward_ancestry(graph);
-  project.db.get_reverse_ancestry(inverse_graph);
-=======
-  db.get_revision_ancestry(graph);
-  for (multimap<revision_id, revision_id>::const_iterator i = graph.begin();
-       i != graph.end(); ++i)
-    {
-      inverse_graph.insert(make_pair(i->second, i->first));
-    }
->>>>>>> c51d713d
+  db.get_forward_ancestry(graph);
+  db.get_reverse_ancestry(inverse_graph);
 }
 
 void
