// Copyright (C) 2005 Graydon Hoare <graydon@pobox.com>
//
// This program is made available under the GNU GPL version 2.0 or
// greater. See the accompanying file COPYING for details.
//
// This program is distributed WITHOUT ANY WARRANTY; without even the
// implied warranty of MERCHANTABILITY or FITNESS FOR A PARTICULAR
// PURPOSE.

#include "base.hh"
#include <deque>
#include <map>
#include <set>
#include "vector.hh"

#include "cset.hh"
#include "enumerator.hh"
#include "revision.hh"
#include "vocab.hh"
#include "database.hh"
#include "project.hh"
#include "transforms.hh"

using std::make_pair;
using std::map;
using std::multimap;
using std::pair;
using std::set;
using std::vector;

revision_enumerator::revision_enumerator(project_t & project,
                                         enumerator_callbacks & cb)
  : project(project), cb(cb)
{
  revision_id root;
  revs.push_back(root);

  project.db.get_revision_ancestry(graph);
  for (multimap<revision_id, revision_id>::const_iterator i = graph.begin();
       i != graph.end(); ++i)
    {
      inverse_graph.insert(make_pair(i->second, i->first));
    }
}

void
revision_enumerator::get_revision_parents(revision_id const & child,
					  vector<revision_id> & parents)
{
  parents.clear();
  typedef multimap<revision_id, revision_id>::const_iterator ci;
  pair<ci,ci> range = inverse_graph.equal_range(child);
  for (ci i = range.first; i != range.second; ++i)
    {
      if (i->first == child)
        {
	  parents.push_back(i->second);
	}
    }
}

bool
revision_enumerator::all_parents_enumerated(revision_id const & child)
{
  typedef multimap<revision_id, revision_id>::const_iterator ci;
  pair<ci,ci> range = inverse_graph.equal_range(child);
  for (ci i = range.first; i != range.second; ++i)
    {
      if (i->first == child)
        {
          if (enumerated_nodes.find(i->second) == enumerated_nodes.end())
            return false;
        }
    }
  return true;
}

bool
revision_enumerator::done()
{
  return revs.empty() && items.empty();
}

void
revision_enumerator::files_for_revision(revision_id const & r,
                                        set<file_id> & full_files,
                                        set<pair<file_id,file_id> > & del_files)
{
  // when we're sending a merge, we have to be careful if we
  // want to send as little data as possible. see bug #15846
  //
  // njs's solution: "when sending the files for a revision,
  // look at both csets. If a given hash is not listed as new
  // in _both_ csets, throw it out. Now, for everything left
  // over, if one side says "add" and the other says "delta",
  // do a delta. If both sides say "add", do a data."

  set<file_id> file_adds;
  // map<dst, src>.  src is arbitrary.
  map<file_id, file_id> file_deltas;
  map<file_id, size_t> file_edge_counts;

  revision_t rs;
  MM(rs);
  project.db.get_revision(r, rs);

  for (edge_map::const_iterator i = rs.edges.begin();
       i != rs.edges.end(); ++i)
    {
      set<file_id> file_dsts;
      cset const & cs = edge_changes(i);

      // Queue up all the file-adds
      for (map<file_path, file_id>::const_iterator fa = cs.files_added.begin();
           fa != cs.files_added.end(); ++fa)
        {
          file_adds.insert(fa->second);
          file_dsts.insert(fa->second);
        }

      // Queue up all the file-deltas
      for (map<file_path, pair<file_id, file_id> >::const_iterator fd
             = cs.deltas_applied.begin();
           fd != cs.deltas_applied.end(); ++fd)
        {
          file_deltas[fd->second.second] = fd->second.first;
          file_dsts.insert(fd->second.second);
        }

      // we don't want to be counting files twice in a single edge
      for (set<file_id>::const_iterator i = file_dsts.begin();
           i != file_dsts.end(); i++)
        file_edge_counts[*i]++;
    }

  del_files.clear();
  full_files.clear();
  size_t num_edges = rs.edges.size();

  for (map<file_id, size_t>::const_iterator i = file_edge_counts.begin();
       i != file_edge_counts.end(); i++)
    {
      MM(i->first);
      if (i->second < num_edges)
        continue;

      // first preference is to send as a delta...
      map<file_id, file_id>::const_iterator fd = file_deltas.find(i->first);
      if (fd != file_deltas.end())
        {
          del_files.insert(make_pair(fd->second, fd->first));
          continue;
        }

      // ... otherwise as a full file.
      set<file_id>::const_iterator f = file_adds.find(i->first);
      if (f != file_adds.end())
        {
          full_files.insert(*f);
          continue;
        }

      I(false);
    }
}

void
revision_enumerator::note_cert(revision_id const & rid,
			       id const & cert_hash)
{
  revision_certs.insert(make_pair(rid, cert_hash));
}


void
revision_enumerator::get_revision_certs(revision_id const & rid,
					vector<id> & hashes)
{
  hashes.clear();
  bool found_one = false;
  typedef multimap<revision_id, id>::const_iterator ci;
  pair<ci,ci> range = revision_certs.equal_range(rid);
  for (ci i = range.first; i != range.second; ++i)
    {
      found_one = true;
      if (i->first == rid)
	hashes.push_back(i->second);
    }
  if (!found_one)
    project.get_revision_cert_hashes(rid, hashes);
}

void
revision_enumerator::step()
{
  while (!done())
    {
      if (items.empty() && !revs.empty())
        {
          revision_id r = revs.front();
          revs.pop_front();

          // It's possible we've enumerated this node elsewhere since last
          // time around. Cull rather than reprocess.
          if (enumerated_nodes.find(r) != enumerated_nodes.end())
            continue;

          if (!all_parents_enumerated(r))
            {
              revs.push_back(r);
              continue;
            }

          if (terminal_nodes.find(r) == terminal_nodes.end())
            {
              typedef multimap<revision_id, revision_id>::const_iterator ci;
              pair<ci,ci> range = graph.equal_range(r);
              for (ci i = range.first; i != range.second; ++i)
                {
		  // We push_front here rather than push_back in order
		  // to improve database cache performance. It avoids
		  // skipping back and forth beween parallel lineages.
                  if (i->first == r)
                    if (enumerated_nodes.find(i->first) == enumerated_nodes.end())
                      revs.push_front(i->second);
                }
            }

          enumerated_nodes.insert(r);

          if (null_id(r))
            continue;

          if (cb.process_this_rev(r))
            {
              L(FL("revision_enumerator::step expanding "
<<<<<<< HEAD
                   "contents of rev '%s'") % r);
=======
                  "contents of rev '%d'\n")
                % encode_hexenc(r.inner()()));
>>>>>>> c0c44d31

              // The rev's files and fdeltas
              {
                set<file_id> full_files;
                set<pair<file_id, file_id> > del_files;
                files_for_revision(r, full_files, del_files);

                for (set<file_id>::const_iterator f = full_files.begin();
                     f != full_files.end(); f++)
                  {
                    if (cb.queue_this_file(f->inner()))
                      {
                        enumerator_item item;
                        item.tag = enumerator_item::fdata;
                        item.ident_a = f->inner();
                        items.push_back(item);
                      }
                  }

                for (set<pair<file_id, file_id> >::const_iterator fd = del_files.begin();
                     fd != del_files.end(); fd++)
                  {
                    if (cb.queue_this_file(fd->second.inner()))
                      {
                        enumerator_item item;
                        item.tag = enumerator_item::fdelta;
                        item.ident_a = fd->first.inner();
                        item.ident_b = fd->second.inner();
                        items.push_back(item);
                      }
                  }
              }

              // Queue up the rev itself
              {
                enumerator_item item;
                item.tag = enumerator_item::rev;
                item.ident_a = r.inner();
                items.push_back(item);
              }
            }

          // Queue up some or all of the rev's certs
          vector<id> hashes;
          get_revision_certs(r, hashes);
          for (vector<id>::const_iterator i = hashes.begin();
               i != hashes.end(); ++i)
            {
              if (cb.queue_this_cert(*i))
                {
                  enumerator_item item;
                  item.tag = enumerator_item::cert;
                  item.ident_a = *i;
                  items.push_back(item);
                }
            }
        }

      if (!items.empty())
        {
          L(FL("revision_enumerator::step extracting item"));

          enumerator_item i = items.front();
          items.pop_front();
          I(!null_id(i.ident_a));

          switch (i.tag)
            {
            case enumerator_item::fdata:
              cb.note_file_data(file_id(i.ident_a));
              break;

            case enumerator_item::fdelta:
              I(!null_id(i.ident_b));
              cb.note_file_delta(file_id(i.ident_a),
                                 file_id(i.ident_b));
              break;

            case enumerator_item::rev:
              cb.note_rev(revision_id(i.ident_a));
              break;

            case enumerator_item::cert:
              cb.note_cert(i.ident_a);
              break;
            }
          break;
        }
    }
}

// Local Variables:
// mode: C++
// fill-column: 76
// c-file-style: "gnu"
// indent-tabs-mode: nil
// End:
// vim: et:sw=2:sts=2:ts=2:cino=>2s,{s,\:s,+s,t0,g0,^-2,e-2,n-2,p2s,(0,=s:<|MERGE_RESOLUTION|>--- conflicted
+++ resolved
@@ -234,12 +234,8 @@
           if (cb.process_this_rev(r))
             {
               L(FL("revision_enumerator::step expanding "
-<<<<<<< HEAD
-                   "contents of rev '%s'") % r);
-=======
-                  "contents of rev '%d'\n")
+                   "contents of rev '%s'")
                 % encode_hexenc(r.inner()()));
->>>>>>> c0c44d31
 
               // The rev's files and fdeltas
               {
