--- conflicted
+++ resolved
@@ -17,11 +17,7 @@
 class project_t;
 class branch_name;
 
-<<<<<<< HEAD
-void test_parse_rcs_file(system_path const & filename);
-=======
 void test_parse_rcs_file(project_t & project, system_path const & filename);
->>>>>>> ae70dabc
 void import_cvs_repo(options & opts,
                      lua_hooks & lua,
                      project_t & project,
