// Copyright (C) 2002 Graydon Hoare <graydon@pobox.com>
//
// This program is made available under the GNU GPL version 2.0 or
// greater. See the accompanying file COPYING for details.
//
// This program is distributed WITHOUT ANY WARRANTY; without even the
// implied warranty of MERCHANTABILITY or FITNESS FOR A PARTICULAR
// PURPOSE.

#include <deque>
#include <iostream>
#include <map>
#include <sstream>
#include <queue>

#include "asciik.hh"
#include "charset.hh"
#include "cmd.hh"
#include "diff_patch.hh"
#include "file_io.hh"
#include "restrictions.hh"
#include "revision.hh"
#include "simplestring_xform.hh"
#include "transforms.hh"
#include "rev_height.hh"

using std::cout;
using std::deque;
using std::make_pair;
using std::map;
using std::ostream;
using std::ostringstream;
using std::pair;
using std::set;
using std::string;
using std::vector;
using std::priority_queue;

using boost::lexical_cast;

// The changes_summary structure holds a list all of files and directories
// affected in a revision, and is useful in the 'log' command to print this
// information easily.  It has to be constructed from all cset objects
// that belong to a revision.

struct
changes_summary
{
  cset cs;
  changes_summary(void);
  void add_change_set(cset const & cs);
  void print(ostream & os, size_t max_cols) const;
};

changes_summary::changes_summary(void)
{
}

void
changes_summary::add_change_set(cset const & c)
{
  if (c.empty())
    return;

  // FIXME: not sure whether it matters for an informal summary
  // object like this, but the pre-state names in deletes and renames
  // are not really sensible to union; they refer to different trees
  // so mixing them up in a single set is potentially ambiguous.

  copy(c.nodes_deleted.begin(), c.nodes_deleted.end(),
       inserter(cs.nodes_deleted, cs.nodes_deleted.begin()));

  copy(c.files_added.begin(), c.files_added.end(),
       inserter(cs.files_added, cs.files_added.begin()));

  copy(c.dirs_added.begin(), c.dirs_added.end(),
       inserter(cs.dirs_added, cs.dirs_added.begin()));

  copy(c.nodes_renamed.begin(), c.nodes_renamed.end(),
       inserter(cs.nodes_renamed, cs.nodes_renamed.begin()));

  copy(c.deltas_applied.begin(), c.deltas_applied.end(),
       inserter(cs.deltas_applied, cs.deltas_applied.begin()));

  copy(c.attrs_cleared.begin(), c.attrs_cleared.end(),
       inserter(cs.attrs_cleared, cs.attrs_cleared.begin()));

  copy(c.attrs_set.begin(), c.attrs_set.end(),
       inserter(cs.attrs_set, cs.attrs_set.begin()));
}

static void
print_indented_set(ostream & os,
                   path_set const & s,
                   size_t max_cols)
{
  size_t cols = 8;
  os << "       ";
  for (path_set::const_iterator i = s.begin();
       i != s.end(); i++)
    {
      const string str = lexical_cast<string>(file_path(*i));
      if (cols > 8 && cols + str.size() + 1 >= max_cols)
        {
          cols = 8;
          os << "\n" << "       ";
        }
      os << " " << str;
      cols += str.size() + 1;
    }
  os << "\n";
}

void
changes_summary::print(ostream & os, size_t max_cols) const
{

  if (! cs.nodes_deleted.empty())
    {
      os << _("Deleted entries:") << "\n";
      print_indented_set(os, cs.nodes_deleted, max_cols);
    }

  if (! cs.nodes_renamed.empty())
    {
      os << _("Renamed entries:") << "\n";
      for (map<split_path, split_path>::const_iterator
           i = cs.nodes_renamed.begin();
           i != cs.nodes_renamed.end(); i++)
        os << "        " << file_path(i->first)
           << " to " << file_path(i->second) << "\n";
    }

  if (! cs.files_added.empty())
    {
      path_set tmp;
      for (map<split_path, file_id>::const_iterator
             i = cs.files_added.begin();
           i != cs.files_added.end(); ++i)
        tmp.insert(i->first);
      os << _("Added files:") << "\n";
      print_indented_set(os, tmp, max_cols);
    }

  if (! cs.dirs_added.empty())
    {
      os << _("Added directories:") << "\n";
      print_indented_set(os, cs.dirs_added, max_cols);
    }

  if (! cs.deltas_applied.empty())
    {
      path_set tmp;
      for (map<split_path, pair<file_id, file_id> >::const_iterator
             i = cs.deltas_applied.begin();
           i != cs.deltas_applied.end(); ++i)
        tmp.insert(i->first);
      os << _("Modified files:") << "\n";
      print_indented_set(os, tmp, max_cols);
    }

  if (! cs.attrs_set.empty() || ! cs.attrs_cleared.empty())
    {
      path_set tmp;
      for (set<pair<split_path, attr_key> >::const_iterator
             i = cs.attrs_cleared.begin();
           i != cs.attrs_cleared.end(); ++i)
        tmp.insert(i->first);

      for (map<pair<split_path, attr_key>, attr_value>::const_iterator
             i = cs.attrs_set.begin();
           i != cs.attrs_set.end(); ++i)
        tmp.insert(i->first.first);

      os << _("Modified attrs:") << "\n";
      print_indented_set(os, tmp, max_cols);
    }
}

static void
do_external_diff(cset const & cs,
                 app_state & app,
                 bool new_is_archived)
{
  for (map<split_path, pair<file_id, file_id> >::const_iterator
         i = cs.deltas_applied.begin();
       i != cs.deltas_applied.end(); ++i)
    {
      data data_old;
      data data_new;

      file_data f_old;
      app.db.get_file_version(delta_entry_src(i), f_old);
      data_old = f_old.inner();

      if (new_is_archived)
        {
          file_data f_new;
          app.db.get_file_version(delta_entry_dst(i), f_new);
          data_new = f_new.inner();
        }
      else
        {
          read_data(file_path(delta_entry_path(i)), data_new);
        }

      bool is_binary = false;
      if (guess_binary(data_old()) ||
          guess_binary(data_new()))
        is_binary = true;

      app.lua.hook_external_diff(file_path(delta_entry_path(i)),
                                 data_old,
                                 data_new,
                                 is_binary,
                                 app.opts.external_diff_args_given,
                                 app.opts.external_diff_args,
                                 delta_entry_src(i).inner()(),
                                 delta_entry_dst(i).inner()());
    }
}

static void
dump_diffs(cset const & cs,
           app_state & app,
           bool new_is_archived,
           std::ostream & output,
           set<split_path> const & paths,
           bool limit_paths = false)
{
  // 60 is somewhat arbitrary, but less than 80
  string patch_sep = string(60, '=');

  for (map<split_path, file_id>::const_iterator
         i = cs.files_added.begin();
       i != cs.files_added.end(); ++i)
    {
      if (limit_paths && paths.find(i->first) == paths.end())
        continue;

      output << patch_sep << "\n";
      data unpacked;
      vector<string> lines;

      if (new_is_archived)
        {
          file_data dat;
          app.db.get_file_version(i->second, dat);
          unpacked = dat.inner();
        }
      else
        {
          read_data(file_path(i->first), unpacked);
        }

      std::string pattern("");
      if (!app.opts.no_show_encloser)
        app.lua.hook_get_encloser_pattern(file_path(i->first),
                                          pattern);

      make_diff(file_path(i->first).as_internal(),
                file_path(i->first).as_internal(),
                i->second,
                i->second,
                data(), unpacked,
                output, app.opts.diff_format, pattern);
    }

  map<split_path, split_path> reverse_rename_map;

  for (map<split_path, split_path>::const_iterator
         i = cs.nodes_renamed.begin();
       i != cs.nodes_renamed.end(); ++i)
    {
      reverse_rename_map.insert(make_pair(i->second, i->first));
    }

  for (map<split_path, pair<file_id, file_id> >::const_iterator
         i = cs.deltas_applied.begin();
       i != cs.deltas_applied.end(); ++i)
    {
      if (limit_paths && paths.find(i->first) == paths.end())
        continue;

      file_data f_old;
      data data_old, data_new;

      output << patch_sep << "\n";

      app.db.get_file_version(delta_entry_src(i), f_old);
      data_old = f_old.inner();

      if (new_is_archived)
        {
          file_data f_new;
          app.db.get_file_version(delta_entry_dst(i), f_new);
          data_new = f_new.inner();
        }
      else
        {
          read_data(file_path(delta_entry_path(i)), data_new);
        }

      split_path dst_path = delta_entry_path(i);
      split_path src_path = dst_path;
      map<split_path, split_path>::const_iterator re;
      re = reverse_rename_map.find(dst_path);
      if (re != reverse_rename_map.end())
        src_path = re->second;

      std::string pattern("");
      if (!app.opts.no_show_encloser)
        app.lua.hook_get_encloser_pattern(file_path(src_path),
                                          pattern);

      make_diff(file_path(src_path).as_internal(),
                file_path(dst_path).as_internal(),
                delta_entry_src(i),
                delta_entry_dst(i),
                data_old, data_new,
                output, app.opts.diff_format, pattern);
    }
}

static void
dump_diffs(cset const & cs,
           app_state & app,
           bool new_is_archived,
           std::ostream & output)
{
  set<split_path> dummy;
  dump_diffs(cs, app, new_is_archived, output, dummy);
}

// common functionality for diff and automate content_diff to determine
// revisions and rosters which should be diffed
static void
prepare_diff(cset & included,
             app_state & app,
             std::vector<utf8> args,
             bool & new_is_archived,
             std::string & revheader)
{
  temp_node_id_source nis;
  ostringstream header;
  cset excluded;

  // initialize before transaction so we have a database to work with.

  if (app.opts.revision_selectors.size() == 0)
    app.require_workspace();
  else if (app.opts.revision_selectors.size() == 1)
    app.require_workspace();

  N(app.opts.revision_selectors.size() <= 2,
    F("more than two revisions given"));

  if (app.opts.revision_selectors.size() == 0)
    {
      roster_t new_roster, old_roster;
      revision_id old_rid;
      parent_map parents;

      app.work.get_parent_rosters(parents);

      // With no arguments, which parent should we diff against?
      N(parents.size() == 1,
        F("this workspace has more than one parent\n"
          "(specify a revision to diff against with --revision)"));

      old_rid = parent_id(parents.begin());
      old_roster = parent_roster(parents.begin());
      app.work.get_current_roster_shape(new_roster, nis);

      node_restriction mask(args_to_paths(args),
                            args_to_paths(app.opts.exclude_patterns),
                            app.opts.depth,
                            old_roster, new_roster, app);

      app.work.update_current_roster_from_filesystem(new_roster, mask);
      make_restricted_csets(old_roster, new_roster,
                            included, excluded, mask);
      check_restricted_cset(old_roster, included);

      new_is_archived = false;
      header << "# old_revision [" << old_rid << "]" << "\n";
    }
  else if (app.opts.revision_selectors.size() == 1)
    {
      roster_t new_roster, old_roster;
      revision_id r_old_id;

      complete(app, idx(app.opts.revision_selectors, 0)(), r_old_id);
      N(app.db.revision_exists(r_old_id),
        F("no such revision '%s'") % r_old_id);

      app.db.get_roster(r_old_id, old_roster);
      app.work.get_current_roster_shape(new_roster, nis);

      node_restriction mask(args_to_paths(args),
                            args_to_paths(app.opts.exclude_patterns),
                            app.opts.depth,
                            old_roster, new_roster, app);

      app.work.update_current_roster_from_filesystem(new_roster, mask);
      make_restricted_csets(old_roster, new_roster,
                            included, excluded, mask);
      check_restricted_cset(old_roster, included);

      new_is_archived = false;
      header << "# old_revision [" << r_old_id << "]" << "\n";
    }
  else if (app.opts.revision_selectors.size() == 2)
    {
      roster_t new_roster, old_roster;
      revision_id r_old_id, r_new_id;

      complete(app, idx(app.opts.revision_selectors, 0)(), r_old_id);
      complete(app, idx(app.opts.revision_selectors, 1)(), r_new_id);

      N(app.db.revision_exists(r_old_id),
        F("no such revision '%s'") % r_old_id);
      N(app.db.revision_exists(r_new_id),
        F("no such revision '%s'") % r_new_id);

      app.db.get_roster(r_old_id, old_roster);
      app.db.get_roster(r_new_id, new_roster);

      node_restriction mask(args_to_paths(args),
                            args_to_paths(app.opts.exclude_patterns),
                            app.opts.depth,
                            old_roster, new_roster, app);

      // FIXME: this is *possibly* a UI bug, insofar as we
      // look at the restriction name(s) you provided on the command
      // line in the context of new and old, *not* the working copy.
      // One way of "fixing" this is to map the filenames on the command
      // line to node_ids, and then restrict based on those. This
      // might be more intuitive; on the other hand it would make it
      // impossible to restrict to paths which are dead in the working
      // copy but live between old and new. So ... no rush to "fix" it;
      // discuss implications first.
      //
      // Let the discussion begin...
      //
      // - "map filenames on the command line to node_ids" needs to be done
      //   in the context of some roster, possibly the working copy base or
      //   the current working copy (or both)
      // - diff with two --revision's may be done with no working copy
      // - some form of "peg" revision syntax for paths that would allow
      //   for each path to specify which revision it is relevant to is
      //   probably the "right" way to go eventually. something like file@rev
      //   (which fails for paths with @'s in them) or possibly //rev/file
      //   since versioned paths are required to be relative.

      make_restricted_csets(old_roster, new_roster,
                            included, excluded, mask);
      check_restricted_cset(old_roster, included);

      new_is_archived = true;
    }
  else
    {
      I(false);
    }

    revheader = header.str();
}

CMD(diff, N_("informative"), N_("[PATH]..."),
    N_("show current diffs on stdout.\n"
    "If one revision is given, the diff between the workspace and\n"
    "that revision is shown.  If two revisions are given, the diff between\n"
    "them is given.  If no format is specified, unified is used by default."),
    options::opts::revision | options::opts::depth | options::opts::exclude
    | options::opts::diff_options)
{
  if (app.opts.external_diff_args_given)
    N(app.opts.diff_format == external_diff,
      F("--diff-args requires --external\n"
        "try adding --external or removing --diff-args?"));

  cset included;
  std::string revs;
  bool new_is_archived;

  prepare_diff(included, app, args, new_is_archived, revs);

  data summary;
  write_cset(included, summary);

  vector<string> lines;
  split_into_lines(summary(), lines);
  cout << "# " << "\n";
  if (summary().size() > 0)
    {
      cout << revs << "# " << "\n";
      for (vector<string>::iterator i = lines.begin();
           i != lines.end(); ++i)
        cout << "# " << *i << "\n";
    }
  else
    {
      cout << "# " << _("no changes") << "\n";
    }
  cout << "# " << "\n";

  if (app.opts.diff_format == external_diff) {
    do_external_diff(included, app, new_is_archived);
  } else
    dump_diffs(included, app, new_is_archived, cout);
}


// Name: content_diff
// Arguments:
//   (optional) one or more files to include
// Added in: 4.0
// Purpose: Availability of mtn diff as automate command.
//
// Output format: Like mtn diff, but with the header part omitted (as this is
// doubles the output of automate get_revision). If no content changes happened,
// the output is empty. All file operations beside mtn add are omitted,
// as they don't change the content of the file.
AUTOMATE(content_diff, N_("[FILE [...]]"),
    options::opts::revision | options::opts::depth | options::opts::exclude)
{
  cset included;
  std::string dummy_header;
  bool new_is_archived;

  prepare_diff(included, app, args, new_is_archived, dummy_header);

  dump_diffs(included, app, new_is_archived, output);
}


static void
log_certs(ostream & os, app_state & app, revision_id id, cert_name name,
          string label, string separator, bool multiline, bool newline)
{
  vector< revision<cert> > certs;
  bool first = true;

  if (multiline)
    newline = true;

  app.get_project().get_revision_certs_by_name(id, name, certs);
  for (vector< revision<cert> >::const_iterator i = certs.begin();
       i != certs.end(); ++i)
    {
      cert_value tv;
      decode_base64(i->inner().value, tv);

      if (first)
        os << label;
      else
        os << separator;

      if (multiline)
	os << "\n\n";
      os << tv;
      if (newline)
	os << "\n";

      first = false;
    }
}

static void
log_certs(ostream & os, app_state & app, revision_id id, cert_name name,
          string label, bool multiline)
{
  log_certs(os, app, id, name, label, label, multiline, true);
}

static void
log_certs(ostream & os, app_state & app, revision_id id, cert_name name)
{
  log_certs(os, app, id, name, " ", ",", false, false);
}


struct rev_cmp
{
  bool dir;
  rev_cmp(bool _dir) : dir(_dir) {}
  bool operator() (pair<rev_height, revision_id> const & x,
                   pair<rev_height, revision_id> const & y) const
  {
    return dir ? (x.first < y.first) : (x.first > y.first);
  }
};

typedef priority_queue<pair<rev_height, revision_id>,
                       vector<pair<rev_height, revision_id> >,
                       rev_cmp> frontier_t;

CMD(log, N_("informative"), N_("[FILE] ..."),
    N_("print history in reverse order (filtering by 'FILE'). If one or more\n"
    "revisions are given, use them as a starting point."),
    options::opts::last | options::opts::next
    | options::opts::from | options::opts::to
    | options::opts::brief | options::opts::diffs
    | options::opts::no_merges | options::opts::no_files
    | options::opts::no_graph)
{
  if (app.opts.from.size() == 0)
    app.require_workspace("try passing a --from revision to start at");

  long last = app.opts.last;
  long next = app.opts.next;

  N(last == -1 || next == -1,
    F("only one of --last/--next allowed"));

  frontier_t frontier(rev_cmp(!(next>0)));
  revision_id first_rid; // for mapping paths to node ids when restricted

  if (app.opts.from.size() == 0)
    {
      revision_t rev;
      app.work.get_work_rev(rev);
      for (edge_map::const_iterator i = rev.edges.begin();
           i != rev.edges.end(); i++)
        {
          rev_height height;
          app.db.get_rev_height(edge_old_revision(i), height);
          frontier.push(make_pair(height, edge_old_revision(i)));
        }
    }
  else
    {
      for (vector<utf8>::const_iterator i = app.opts.from.begin();
           i != app.opts.from.end(); i++)
        {
          set<revision_id> rids;
          complete(app, (*i)(), rids);
          for (set<revision_id>::const_iterator j = rids.begin();
               j != rids.end(); ++j)
            {
              rev_height height;
              app.db.get_rev_height(*j, height);
              frontier.push(make_pair(height, *j));
            }
          if (i == app.opts.from.begin())
            first_rid = *rids.begin();
        }
    }

  node_restriction mask;

  if (args.size() > 0)
    {
      // User wants to trace only specific files
      if (app.opts.from.size() == 0)
        {
          roster_t new_roster;
          parent_map parents;
          temp_node_id_source nis;

          app.work.get_parent_rosters(parents);
          app.work.get_current_roster_shape(new_roster, nis);

          mask = node_restriction(args_to_paths(args),
                                  args_to_paths(app.opts.exclude_patterns), 
                                  app.opts.depth, parents, new_roster, app);
        }
      else
<<<<<<< HEAD
        app.db.get_roster(first_rid, new_roster);

      // FIXME_RESTRICTIONS: should this add paths from the rosters of
      // all selected revs?
      mask = node_restriction(args_to_paths(args),
                              args_to_paths(app.opts.exclude_patterns),
                              app.opts.depth,
                              old_roster, new_roster, app);
=======
        {
          // FIXME_RESTRICTIONS: should this add paths from the rosters of
          // all selected revs?
          roster_t roster;
          app.db.get_roster(first_rid, roster);

          mask = node_restriction(args_to_paths(args),
                                  args_to_paths(app.opts.exclude_patterns), 
                                  app.opts.depth, roster, app);
        }
>>>>>>> cd77606b
    }

  // If --to was given, don't log past those revisions.
  set<revision_id> disallowed;
  bool use_disallowed(!app.opts.to.empty());
  if (use_disallowed)
    {
      std::deque<revision_id> to;
      for (vector<utf8>::const_iterator i = app.opts.to.begin();
           i != app.opts.to.end(); i++)
        {
          MM(*i);
          set<revision_id> rids;
          complete(app, (*i)(), rids);
          for (set<revision_id>::const_iterator j = rids.begin();
               j != rids.end(); ++j)
            {
              I(!null_id(*j));
              pair<set<revision_id>::iterator, bool> res = disallowed.insert(*j);
              if (res.second)
                {
                  to.push_back(*j);
                }
            }
        }

      while (!to.empty())
        {
          revision_id const & rid(to.front());
          MM(rid);

          set<revision_id> relatives;
          MM(relatives);
          if (next > 0)
            {
              app.db.get_revision_children(rid, relatives);
            }
          else
            {
              app.db.get_revision_parents(rid, relatives);
            }

          for (set<revision_id>::const_iterator i = relatives.begin();
               i != relatives.end(); ++i)
            {
              if (null_id(*i))
                continue;
              pair<set<revision_id>::iterator, bool> res = disallowed.insert(*i);
              if (res.second)
                {
                  to.push_back(*i);
                }
            }

          to.pop_front();
        }
    }

  cert_name author_name(author_cert_name);
  cert_name date_name(date_cert_name);
  cert_name branch_name(branch_cert_name);
  cert_name tag_name(tag_cert_name);
  cert_name changelog_name(changelog_cert_name);
  cert_name comment_name(comment_cert_name);

  // we can use the markings if we walk backwards for a restricted log
  bool use_markings(!(next>0) && !mask.empty());

  set<revision_id> seen;
  revision_t rev;
  asciik graph; // it's instantiated even when not used, but it's lightweight
  while(! frontier.empty() && (last == -1 || last > 0)
        && (next == -1 || next > 0))
    {
      revision_id const & rid = frontier.top().second;

      bool print_this = mask.empty();
      set<split_path> diff_paths;

      if (null_id(rid) || seen.find(rid) != seen.end())
        {
          frontier.pop();
          continue;
        }

      seen.insert(rid);
      app.db.get_revision(rid, rev);

      set<revision_id> marked_revs;

      if (!mask.empty())
        {
          roster_t roster;
          marking_map markings;
          app.db.get_roster(rid, roster, markings);

          // get all revision ids mentioned in one of the markings
          for (marking_map::const_iterator m = markings.begin();
               m != markings.end(); ++m)
            {
              node_id node = m->first;
              marking_t marking = m->second;

              if (mask.includes(roster, node))
                {
                  marked_revs.insert(marking.file_content.begin(), marking.file_content.end());
                  marked_revs.insert(marking.parent_name.begin(), marking.parent_name.end());
                  for (map<attr_key, set<revision_id> >::const_iterator a = marking.attrs.begin();
                       a != marking.attrs.end(); ++a)
                    marked_revs.insert(a->second.begin(), a->second.end());
                }
            }

          // find out whether the current rev is to be printed
          // we don't care about changed paths if it is not marked
          if (!use_markings || marked_revs.find(rid) != marked_revs.end())
            {
              set<node_id> nodes_modified;
              select_nodes_modified_by_rev(rev, roster,
                                           nodes_modified,
                                           app);

              for (set<node_id>::const_iterator n = nodes_modified.begin();
                   n != nodes_modified.end(); ++n)
                {
                  // a deleted node will be "modified" but won't
                  // exist in the result.
                  // we don't want to print them.
                  if (roster.has_node(*n) && mask.includes(roster, *n))
                    {
                      print_this = true;
                      if (app.opts.diffs)
                        {
                          split_path sp;
                          roster.get_name(*n, sp);
                          diff_paths.insert(sp);
                        }
                    }
                }
            }
        }

      if (app.opts.no_merges && rev.is_merge_node())
        print_this = false;

      if (print_this)
        {
	  ostringstream out;
          if (app.opts.brief)
            {
              out << rid;
	      log_certs(out, app, rid, author_name);
	      if (app.opts.no_graph)
		log_certs(out, app, rid, date_name);
	      else {
		out << '\n';
		log_certs(out, app, rid, date_name, string(), string(), false, false);
	      }
              log_certs(out, app, rid, branch_name);
              out << '\n';
            }
          else
            {
              out << string(65, '-') << "\n";
              out << "Revision: " << rid << "\n";

              changes_summary csum;

              set<revision_id> ancestors;

              for (edge_map::const_iterator e = rev.edges.begin();
                   e != rev.edges.end(); ++e)
                {
                  ancestors.insert(edge_old_revision(e));
                  csum.add_change_set(edge_changes(e));
                }

              for (set<revision_id>::const_iterator
                     anc = ancestors.begin();
                   anc != ancestors.end(); ++anc)
                out << "Ancestor: " << *anc << "\n";

              log_certs(out, app, rid, author_name, "Author: ", false);
              log_certs(out, app, rid, date_name,   "Date: ",   false);
              log_certs(out, app, rid, branch_name, "Branch: ", false);
              log_certs(out, app, rid, tag_name,    "Tag: ",    false);

              if (!app.opts.no_files && !csum.cs.empty())
                {
                  out << "\n";
                  csum.print(out, 70);
                  out << "\n";
                }

              log_certs(out, app, rid, changelog_name, "ChangeLog: ", true);
              log_certs(out, app, rid, comment_name,   "Comments: ",  true);
            }

          if (app.opts.diffs)
            {
              for (edge_map::const_iterator e = rev.edges.begin();
                   e != rev.edges.end(); ++e)
                {
                    dump_diffs(edge_changes(e), app, true, out,
                    	       diff_paths, !mask.empty());
                }
            }

          if (next > 0)
            {
              next--;
            }
          else if (last > 0)
            {
              last--;
            }

	  string out_system;
	  utf8_to_system(utf8(out.str()), out_system);
	  if (app.opts.no_graph)
	    cout << out_system;
	  else {
	    // an ASCII-k graph was requested
	    set<revision_id> parents;
	    app.db.get_revision_parents(rid, parents);
	    graph.print(rid, parents, out_system);
	  }
        }

      set<revision_id> interesting;
      // if rid is not marked we can jump directly to the marked ancestors,
      // otherwise we need to visit the parents
      if (use_markings && marked_revs.find(rid) == marked_revs.end())
        {
          interesting.insert(marked_revs.begin(), marked_revs.end());
        }
      else
        {
          if (next > 0)
            {
              app.db.get_revision_children(rid, interesting);
            }
          else // walk backwards by default
            {
              app.db.get_revision_parents(rid, interesting);
            }
        }

      frontier.pop(); // beware: rid is invalid from now on

      for (set<revision_id>::const_iterator i = interesting.begin();
           i != interesting.end(); ++i)
        {
          if (use_disallowed && (disallowed.find(*i) != disallowed.end()))
            {
              continue;
            }
          rev_height height;
          app.db.get_rev_height(*i, height);
          frontier.push(make_pair(height, *i));
        }
    }
}

// Local Variables:
// mode: C++
// fill-column: 76
// c-file-style: "gnu"
// indent-tabs-mode: nil
// End:
// vim: et:sw=2:sts=2:ts=2:cino=>2s,{s,\:s,+s,t0,g0,^-2,e-2,n-2,p2s,(0,=s:<|MERGE_RESOLUTION|>--- conflicted
+++ resolved
@@ -20,9 +20,9 @@
 #include "file_io.hh"
 #include "restrictions.hh"
 #include "revision.hh"
+#include "rev_height.hh"
 #include "simplestring_xform.hh"
 #include "transforms.hh"
-#include "rev_height.hh"
 
 using std::cout;
 using std::deque;
@@ -667,16 +667,6 @@
                                   app.opts.depth, parents, new_roster, app);
         }
       else
-<<<<<<< HEAD
-        app.db.get_roster(first_rid, new_roster);
-
-      // FIXME_RESTRICTIONS: should this add paths from the rosters of
-      // all selected revs?
-      mask = node_restriction(args_to_paths(args),
-                              args_to_paths(app.opts.exclude_patterns),
-                              app.opts.depth,
-                              old_roster, new_roster, app);
-=======
         {
           // FIXME_RESTRICTIONS: should this add paths from the rosters of
           // all selected revs?
@@ -687,7 +677,6 @@
                                   args_to_paths(app.opts.exclude_patterns), 
                                   app.opts.depth, roster, app);
         }
->>>>>>> cd77606b
     }
 
   // If --to was given, don't log past those revisions.
