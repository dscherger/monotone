// Copyright (C) 2002 Graydon Hoare <graydon@pobox.com>
//
// This program is made available under the GNU GPL version 2.0 or
// greater. See the accompanying file COPYING for details.
//
// This program is distributed WITHOUT ANY WARRANTY; without even the
// implied warranty of MERCHANTABILITY or FITNESS FOR A PARTICULAR
// PURPOSE.

#include <deque>
#include <iostream>
#include <map>
#include <sstream>
#include <queue>

#include "cmd.hh"
#include "diff_patch.hh"
#include "localized_file_io.hh"
#include "restrictions.hh"
#include "revision.hh"
#include "simplestring_xform.hh"
#include "transforms.hh"

using std::cout;
using std::deque;
using std::make_pair;
using std::map;
using std::ostream;
using std::ostringstream;
using std::pair;
using std::set;
using std::string;
using std::vector;
using std::priority_queue;

using boost::lexical_cast;

// The changes_summary structure holds a list all of files and directories
// affected in a revision, and is useful in the 'log' command to print this
// information easily.  It has to be constructed from all cset objects
// that belong to a revision.

struct
changes_summary
{
  cset cs;
  changes_summary(void);
  void add_change_set(cset const & cs);
  void print(ostream & os, size_t max_cols) const;
};

changes_summary::changes_summary(void)
{
}

void
changes_summary::add_change_set(cset const & c)
{
  if (c.empty())
    return;

  // FIXME: not sure whether it matters for an informal summary
  // object like this, but the pre-state names in deletes and renames
  // are not really sensible to union; they refer to different trees
  // so mixing them up in a single set is potentially ambiguous.

  copy(c.nodes_deleted.begin(), c.nodes_deleted.end(),
       inserter(cs.nodes_deleted, cs.nodes_deleted.begin()));

  copy(c.files_added.begin(), c.files_added.end(),
       inserter(cs.files_added, cs.files_added.begin()));

  copy(c.dirs_added.begin(), c.dirs_added.end(),
       inserter(cs.dirs_added, cs.dirs_added.begin()));

  copy(c.nodes_renamed.begin(), c.nodes_renamed.end(),
       inserter(cs.nodes_renamed, cs.nodes_renamed.begin()));

  copy(c.deltas_applied.begin(), c.deltas_applied.end(),
       inserter(cs.deltas_applied, cs.deltas_applied.begin()));

  copy(c.attrs_cleared.begin(), c.attrs_cleared.end(),
       inserter(cs.attrs_cleared, cs.attrs_cleared.begin()));

  copy(c.attrs_set.begin(), c.attrs_set.end(),
       inserter(cs.attrs_set, cs.attrs_set.begin()));
}

static void
print_indented_set(ostream & os,
                   path_set const & s,
                   size_t max_cols)
{
  size_t cols = 8;
  os << "       ";
  for (path_set::const_iterator i = s.begin();
       i != s.end(); i++)
    {
      const string str = lexical_cast<string>(file_path(*i));
      if (cols > 8 && cols + str.size() + 1 >= max_cols)
        {
          cols = 8;
          os << "\n" << "       ";
        }
      os << " " << str;
      cols += str.size() + 1;
    }
  os << "\n";
}

void
changes_summary::print(ostream & os, size_t max_cols) const
{

  if (! cs.nodes_deleted.empty())
    {
      os << "Deleted entries:" << "\n";
      print_indented_set(os, cs.nodes_deleted, max_cols);
    }

  if (! cs.nodes_renamed.empty())
    {
      os << "Renamed entries:" << "\n";
      for (map<split_path, split_path>::const_iterator
           i = cs.nodes_renamed.begin();
           i != cs.nodes_renamed.end(); i++)
        os << "        " << file_path(i->first) 
           << " to " << file_path(i->second) << "\n";
    }

  if (! cs.files_added.empty())
    {
      path_set tmp;
      for (map<split_path, file_id>::const_iterator 
             i = cs.files_added.begin();
           i != cs.files_added.end(); ++i)
        tmp.insert(i->first);
      os << "Added files:" << "\n";
      print_indented_set(os, tmp, max_cols);
    }

  if (! cs.dirs_added.empty())
    {
      os << "Added directories:" << "\n";
      print_indented_set(os, cs.dirs_added, max_cols);
    }

  if (! cs.deltas_applied.empty())
    {
      path_set tmp;
      for (map<split_path, pair<file_id, file_id> >::const_iterator 
             i = cs.deltas_applied.begin();
           i != cs.deltas_applied.end(); ++i)
        tmp.insert(i->first);
      os << "Modified files:" << "\n";
      print_indented_set(os, tmp, max_cols);
    }

  if (! cs.attrs_set.empty() || ! cs.attrs_cleared.empty())
    {
      path_set tmp;
      for (set<pair<split_path, attr_key> >::const_iterator 
             i = cs.attrs_cleared.begin();
           i != cs.attrs_cleared.end(); ++i)
        tmp.insert(i->first);

      for (map<pair<split_path, attr_key>, attr_value>::const_iterator 
             i = cs.attrs_set.begin();
           i != cs.attrs_set.end(); ++i)
        tmp.insert(i->first.first);

      os << "Modified attrs:" << "\n";
      print_indented_set(os, tmp, max_cols);
    }
}

static void
do_external_diff(cset const & cs,
                 app_state & app,
                 bool new_is_archived)
{
  for (map<split_path, pair<file_id, file_id> >::const_iterator
         i = cs.deltas_applied.begin();
       i != cs.deltas_applied.end(); ++i)
    {
      data data_old;
      data data_new;

      file_data f_old;
      app.db.get_file_version(delta_entry_src(i), f_old);
      data_old = f_old.inner();

      if (new_is_archived)
        {
          file_data f_new;
          app.db.get_file_version(delta_entry_dst(i), f_new);
          data_new = f_new.inner();
        }
      else
        {
          read_localized_data(file_path(delta_entry_path(i)),
                              data_new, app.lua);
        }

      bool is_binary = false;
      if (guess_binary(data_old()) ||
          guess_binary(data_new()))
        is_binary = true;

      app.lua.hook_external_diff(file_path(delta_entry_path(i)),
                                 data_old,
                                 data_new,
                                 is_binary,
                                 app.diff_args_provided,
                                 app.diff_args(),
                                 delta_entry_src(i).inner()(),
                                 delta_entry_dst(i).inner()());
    }
}

static void
dump_diffs(cset const & cs,
           app_state & app,
           bool new_is_archived,
           set<split_path> const & paths,
           bool limit_paths = false)
{
  // 60 is somewhat arbitrary, but less than 80
  string patch_sep = string(60, '=');

  for (map<split_path, file_id>::const_iterator
         i = cs.files_added.begin();
       i != cs.files_added.end(); ++i)
    {
      if (limit_paths && paths.find(i->first) == paths.end())
        continue;

      cout << patch_sep << "\n";
      data unpacked;
      vector<string> lines;

      if (new_is_archived)
        {
          file_data dat;
          app.db.get_file_version(i->second, dat);
          unpacked = dat.inner();
        }
      else
        {
          read_localized_data(file_path(i->first),
                              unpacked, app.lua);
        }

      std::string pattern("");
      if (app.diff_show_encloser)
        app.lua.hook_get_encloser_pattern(file_path(i->first),
                                          pattern);

      make_diff(file_path(i->first).as_internal(),
                file_path(i->first).as_internal(),
                i->second,
                i->second,
                data(), unpacked,
                cout, app.diff_format, pattern);
    }

  map<split_path, split_path> reverse_rename_map;

  for (map<split_path, split_path>::const_iterator
         i = cs.nodes_renamed.begin();
       i != cs.nodes_renamed.end(); ++i)
    {
      reverse_rename_map.insert(make_pair(i->second, i->first));
    }

  for (map<split_path, pair<file_id, file_id> >::const_iterator
         i = cs.deltas_applied.begin();
       i != cs.deltas_applied.end(); ++i)
    {
      if (limit_paths && paths.find(i->first) == paths.end())
        continue;

      file_data f_old;
      data data_old, data_new;

      cout << patch_sep << "\n";

      app.db.get_file_version(delta_entry_src(i), f_old);
      data_old = f_old.inner();

      if (new_is_archived)
        {
          file_data f_new;
          app.db.get_file_version(delta_entry_dst(i), f_new);
          data_new = f_new.inner();
        }
      else
        {
          read_localized_data(file_path(delta_entry_path(i)),
                              data_new, app.lua);
        }

      split_path dst_path = delta_entry_path(i);
      split_path src_path = dst_path;
      map<split_path, split_path>::const_iterator re;
      re = reverse_rename_map.find(dst_path);
      if (re != reverse_rename_map.end())
        src_path = re->second;

      std::string pattern("");
      if (app.diff_show_encloser)
        app.lua.hook_get_encloser_pattern(file_path(src_path),
                                          pattern);

      make_diff(file_path(src_path).as_internal(),
                file_path(dst_path).as_internal(),
                delta_entry_src(i),
                delta_entry_dst(i),
                data_old, data_new,
                cout, app.diff_format, pattern);
    }
}

static void
dump_diffs(cset const & cs,
           app_state & app,
           bool new_is_archived)
{
  set<split_path> dummy;
  dump_diffs(cs, app, new_is_archived, dummy);
}

CMD(diff, N_("informative"), N_("[PATH]..."),
    N_("show current diffs on stdout.\n"
    "If one revision is given, the diff between the workspace and\n"
    "that revision is shown.  If two revisions are given, the diff between\n"
    "them is given.  If no format is specified, unified is used by default."),
    option::revision % option::depth % option::exclude % option::unified_diff
    % option::context_diff % option::external_diff % option::external_diff_args)
{
  bool new_is_archived;
  ostringstream header;
  temp_node_id_source nis;

  if (app.diff_args_provided)
    N(app.diff_format == external_diff,
      F("--diff-args requires --external\n"
        "try adding --external or removing --diff-args?"));

  cset included, excluded;

  // initialize before transaction so we have a database to work with.

  if (app.revision_selectors.size() == 0)
    app.require_workspace();
  else if (app.revision_selectors.size() == 1)
    app.require_workspace();

  if (app.revision_selectors.size() == 0)
    {
      roster_t new_roster, old_roster;
      revision_id old_rid;

      app.work.get_base_and_current_roster_shape(old_roster, new_roster, nis);
      app.work.get_revision_id(old_rid);

      node_restriction mask(args_to_paths(args),
                            args_to_paths(app.exclude_patterns),
                            app.depth,
                            old_roster, new_roster, app);

      app.work.update_current_roster_from_filesystem(new_roster, mask);
      make_restricted_csets(old_roster, new_roster, 
                            included, excluded, mask);
      check_restricted_cset(old_roster, included);

      new_is_archived = false;
      header << "# old_revision [" << old_rid << "]" << "\n";
    }
  else if (app.revision_selectors.size() == 1)
    {
      roster_t new_roster, old_roster;
      revision_id r_old_id;

      complete(app, idx(app.revision_selectors, 0)(), r_old_id);
      N(app.db.revision_exists(r_old_id),
        F("no such revision '%s'") % r_old_id);

      app.work.get_base_and_current_roster_shape(old_roster, new_roster, nis);
      // Clobber old_roster with the one specified
      app.db.get_roster(r_old_id, old_roster);

      // FIXME: handle no ancestor case
      // N(r_new.edges.size() == 1, F("current revision has no ancestor"));

      node_restriction mask(args_to_paths(args),
                            args_to_paths(app.exclude_patterns), 
                            app.depth,
                            old_roster, new_roster, app);

      app.work.update_current_roster_from_filesystem(new_roster, mask);
      make_restricted_csets(old_roster, new_roster, 
                            included, excluded, mask);
      check_restricted_cset(old_roster, included);

      new_is_archived = false;
      header << "# old_revision [" << r_old_id << "]" << "\n";
    }
  else if (app.revision_selectors.size() == 2)
    {
      roster_t new_roster, old_roster;
      revision_id r_old_id, r_new_id;

      complete(app, idx(app.revision_selectors, 0)(), r_old_id);
      complete(app, idx(app.revision_selectors, 1)(), r_new_id);

      N(app.db.revision_exists(r_old_id),
        F("no such revision '%s'") % r_old_id);
      N(app.db.revision_exists(r_new_id),
        F("no such revision '%s'") % r_new_id);

      app.db.get_roster(r_old_id, old_roster);
      app.db.get_roster(r_new_id, new_roster);

      node_restriction mask(args_to_paths(args),
                            args_to_paths(app.exclude_patterns),
                            app.depth,
                            old_roster, new_roster, app);

      // FIXME: this is *possibly* a UI bug, insofar as we
      // look at the restriction name(s) you provided on the command
      // line in the context of new and old, *not* the working copy.
      // One way of "fixing" this is to map the filenames on the command
      // line to node_ids, and then restrict based on those. This
      // might be more intuitive; on the other hand it would make it
      // impossible to restrict to paths which are dead in the working
      // copy but live between old and new. So ... no rush to "fix" it;
      // discuss implications first.
      //
      // Let the discussion begin...
      //
      // - "map filenames on the command line to node_ids" needs to be done
      //   in the context of some roster, possibly the working copy base or
      //   the current working copy (or both)
      // - diff with two --revision's may be done with no working copy
      // - some form of "peg" revision syntax for paths that would allow
      //   for each path to specify which revision it is relevant to is
      //   probably the "right" way to go eventually. something like file@rev
      //   (which fails for paths with @'s in them) or possibly //rev/file
      //   since versioned paths are required to be relative.

      make_restricted_csets(old_roster, new_roster, 
                            included, excluded, mask);
      check_restricted_cset(old_roster, included);

      new_is_archived = true;
    }
  else
    {
      throw usage(name);
    }


  data summary;
  write_cset(included, summary);

  vector<string> lines;
  split_into_lines(summary(), lines);
  cout << "# " << "\n";
  if (summary().size() > 0)
    {
      cout << header.str() << "# " << "\n";
      for (vector<string>::iterator i = lines.begin(); 
           i != lines.end(); ++i)
        cout << "# " << *i << "\n";
    }
  else
    {
      cout << "# " << _("no changes") << "\n";
    }
  cout << "# " << "\n";

  if (app.diff_format == external_diff) {
    do_external_diff(included, app, new_is_archived);
  } else
    dump_diffs(included, app, new_is_archived);
}

static void
log_certs(app_state & app, revision_id id, cert_name name,
          string label, string separator,
          bool multiline, bool newline)
{
  vector< revision<cert> > certs;
  bool first = true;

  if (multiline)
    newline = true;

  app.db.get_revision_certs(id, name, certs);
  erase_bogus_certs(certs, app);
  for (vector< revision<cert> >::const_iterator i = certs.begin();
       i != certs.end(); ++i)
    {
      cert_value tv;
      decode_base64(i->inner().value, tv);

      if (first)
        cout << label;
      else
        cout << separator;

      if (multiline)
        {
          cout << "\n" << "\n" << tv;
          if (newline)
            cout << "\n";
        }
      else
        {
          cout << tv;
          if (newline)
            cout << "\n";
        }

      first = false;
    }
}

static void
log_certs(app_state & app, revision_id id, cert_name name, 
          string label, bool multiline)
{
  log_certs(app, id, name, label, label, multiline, true);
}

static void
log_certs(app_state & app, revision_id id, cert_name name)
{
  log_certs(app, id, name, " ", ",", false, false);
}


struct rev_cmp
{
  bool dir;
  rev_cmp(bool _dir) : dir(_dir) {}
  bool operator() (pair<rev_height, revision_id> const & x,
                   pair<rev_height, revision_id> const & y) const
  {
    return dir ? (x.first < y.first) : (x.first > y.first);
  }
};

typedef priority_queue<pair<rev_height, revision_id>,
                       vector<pair<rev_height, revision_id> >,
                       rev_cmp> frontier_t;

CMD(log, N_("informative"), N_("[FILE] ..."),
    N_("print history in reverse order (filtering by 'FILE'). If one or more\n"
    "revisions are given, use them as a starting point."),
    option::last % option::next % option::revision % option::brief
    % option::diffs % option::no_merges % option::no_files)
{
  if (app.revision_selectors.size() == 0)
    app.require_workspace("try passing a --revision to start at");

  long last = app.last;
  long next = app.next;

  N(app.last == -1 || app.next == -1,
    F("only one of --last/--next allowed"));

  frontier_t frontier(rev_cmp(!(next>0)));
  revision_id first_rid;

  if (app.revision_selectors.size() == 0)
    {
<<<<<<< HEAD
      app.work.get_revision_id(first_rid);
      frontier.insert(first_rid);
=======
      get_revision_id(first_rid);
      rev_height height;
      app.db.get_rev_height(first_rid, height);
      frontier.push(make_pair(height, first_rid));
>>>>>>> 9e750794
    }
  else
    {
      for (vector<utf8>::const_iterator i = app.revision_selectors.begin();
           i != app.revision_selectors.end(); i++)
        {
          set<revision_id> rids;
          complete(app, (*i)(), rids);
          for (set<revision_id>::const_iterator j = rids.begin();
               j != rids.end(); ++j)
            {
              rev_height height;
              app.db.get_rev_height(*j, height);
              frontier.push(make_pair(height, *j));
            }
          if (i == app.revision_selectors.begin())
            first_rid = *rids.begin();
        }
    }

  node_restriction mask;

  if (args.size() > 0)
    {
      // User wants to trace only specific files
      roster_t old_roster, new_roster;

      if (app.revision_selectors.size() == 0)
<<<<<<< HEAD
        app.work.get_base_and_current_roster_shape(old_roster, new_roster, nis);
=======
        {
          temp_node_id_source nis;
          get_base_and_current_roster_shape(old_roster,
                                            new_roster, nis, app);
        }
>>>>>>> 9e750794
      else
        app.db.get_roster(first_rid, new_roster);

      // FIXME_RESTRICTIONS: should this add paths from the rosters of
      // all selected revs?
      mask = node_restriction(args_to_paths(args),
                              args_to_paths(app.exclude_patterns), 
                              app.depth,
                              old_roster, new_roster, app);
    }

  cert_name author_name(author_cert_name);
  cert_name date_name(date_cert_name);
  cert_name branch_name(branch_cert_name);
  cert_name tag_name(tag_cert_name);
  cert_name changelog_name(changelog_cert_name);
  cert_name comment_name(comment_cert_name);

  // we can use the markings if we walk backwards for a restricted log
  bool use_markings(!(next>0) && !mask.empty());

  set<revision_id> seen;
  revision_t rev;

  while(! frontier.empty() && (last == -1 || last > 0) 
        && (next == -1 || next > 0))
    {
      revision_id const & rid = frontier.top().second;
      
      bool print_this = mask.empty();
      set<split_path> diff_paths;

      if (null_id(rid) || seen.find(rid) != seen.end())
        {
          frontier.pop();
          continue;
        }

      seen.insert(rid);
      app.db.get_revision(rid, rev);

      set<revision_id> marked_revs;

      if (!mask.empty())
        {
          roster_t roster;
          marking_map markings;
          app.db.get_roster(rid, roster, markings);

          // get all revision ids mentioned in one of the markings
          for (marking_map::const_iterator m = markings.begin();
               m != markings.end(); ++m)
            {
              node_id node = m->first;
              marking_t marking = m->second;
              
              if (mask.includes(roster, node))
                {
                  marked_revs.insert(marking.file_content.begin(), marking.file_content.end());
                  marked_revs.insert(marking.parent_name.begin(), marking.parent_name.end());
                  for (map<attr_key, set<revision_id> >::const_iterator a = marking.attrs.begin();
                       a != marking.attrs.end(); ++a)
                    marked_revs.insert(a->second.begin(), a->second.end());
                }
            }

          // find out whether the current rev is to be printed
          // we don't care about changed paths if it is not marked
          if (!use_markings || marked_revs.find(rid) != marked_revs.end())
            {
              set<node_id> nodes_modified;
              select_nodes_modified_by_rev(rev, roster,
                                           nodes_modified,
                                           app);
              
              for (set<node_id>::const_iterator n = nodes_modified.begin();
                   n != nodes_modified.end(); ++n)
                {
                  // a deleted node will be "modified" but won't
                  // exist in the result. 
                  // we don't want to print them.
                  if (roster.has_node(*n) && mask.includes(roster, *n))
                    {
                      print_this = true;
                      if (app.diffs)
                        {
                          split_path sp;
                          roster.get_name(*n, sp);
                          diff_paths.insert(sp);
                        }
                    }
                }
            }
        }

      if (app.no_merges && rev.is_merge_node())
        print_this = false;
      
      if (print_this)
        {
          if (app.brief)
            {
              cout << rid;
              log_certs(app, rid, author_name);
              log_certs(app, rid, date_name);
              log_certs(app, rid, branch_name);
              cout << "\n";
            }
          else
            {
              cout << string(65, '-') << "\n";
              cout << "Revision: " << rid << "\n";
              
              changes_summary csum;
              
              set<revision_id> ancestors;
              
              for (edge_map::const_iterator e = rev.edges.begin();
                   e != rev.edges.end(); ++e)
                {
                  ancestors.insert(edge_old_revision(e));
                  csum.add_change_set(edge_changes(e));
                }
              
              for (set<revision_id>::const_iterator 
                     anc = ancestors.begin();
                   anc != ancestors.end(); ++anc)
                cout << "Ancestor: " << *anc << "\n";

              log_certs(app, rid, author_name, "Author: ", false);
              log_certs(app, rid, date_name,   "Date: ",   false);
              log_certs(app, rid, branch_name, "Branch: ", false);
              log_certs(app, rid, tag_name,    "Tag: ",    false);

              if (!app.no_files && !csum.cs.empty())
                {
                  cout << "\n";
                  csum.print(cout, 70);
                  cout << "\n";
                }
              
              log_certs(app, rid, changelog_name, "ChangeLog: ", true);
              log_certs(app, rid, comment_name,   "Comments: ",  true);
            }

          if (app.diffs)
            {
              for (edge_map::const_iterator e = rev.edges.begin();
                   e != rev.edges.end(); ++e)
                {
                  dump_diffs(edge_changes(e), app, true, diff_paths,
                             !mask.empty());
                }
            }

          if (next > 0)
            {
              next--;
            }
          else if (last > 0)
            {
              last--;
            }

          cout.flush();
        }

      set<revision_id> interesting;
      // if rid is not marked we can jump directly to the marked ancestors,
      // otherwise we need to visit the parents
      if (use_markings && marked_revs.find(rid) == marked_revs.end())
        {
          interesting.insert(marked_revs.begin(), marked_revs.end());
        }
      else
        {
          if (next > 0) 
            {
              app.db.get_revision_children(rid, interesting);
            }
          else // walk backwards by default
            {
              app.db.get_revision_parents(rid, interesting);
            }
        }

      frontier.pop(); // beware: rid is invalid from now on

      for (set<revision_id>::const_iterator i = interesting.begin();
           i != interesting.end(); ++i)
        {
          rev_height height;
          app.db.get_rev_height(*i, height);
          frontier.push(make_pair(height, *i));
        }
    }
}

// Local Variables:
// mode: C++
// fill-column: 76
// c-file-style: "gnu"
// indent-tabs-mode: nil
// End:
// vim: et:sw=2:sts=2:ts=2:cino=>2s,{s,\:s,+s,t0,g0,^-2,e-2,n-2,p2s,(0,=s:<|MERGE_RESOLUTION|>--- conflicted
+++ resolved
@@ -576,15 +576,10 @@
 
   if (app.revision_selectors.size() == 0)
     {
-<<<<<<< HEAD
       app.work.get_revision_id(first_rid);
-      frontier.insert(first_rid);
-=======
-      get_revision_id(first_rid);
       rev_height height;
       app.db.get_rev_height(first_rid, height);
       frontier.push(make_pair(height, first_rid));
->>>>>>> 9e750794
     }
   else
     {
@@ -613,15 +608,7 @@
       roster_t old_roster, new_roster;
 
       if (app.revision_selectors.size() == 0)
-<<<<<<< HEAD
         app.work.get_base_and_current_roster_shape(old_roster, new_roster, nis);
-=======
-        {
-          temp_node_id_source nis;
-          get_base_and_current_roster_shape(old_roster,
-                                            new_roster, nis, app);
-        }
->>>>>>> 9e750794
       else
         app.db.get_roster(first_rid, new_roster);
 
