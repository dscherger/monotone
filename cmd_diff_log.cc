// Copyright (C) 2002 Graydon Hoare <graydon@pobox.com>
//
// This program is made available under the GNU GPL version 2.0 or
// greater. See the accompanying file COPYING for details.
//
// This program is distributed WITHOUT ANY WARRANTY; without even the
// implied warranty of MERCHANTABILITY or FITNESS FOR A PARTICULAR
// PURPOSE.

#include <deque>
#include <iostream>
#include <map>
#include <sstream>
#include <queue>

#include "cmd.hh"
#include "diff_patch.hh"
#include "localized_file_io.hh"
#include "restrictions.hh"
#include "revision.hh"
#include "simplestring_xform.hh"
#include "transforms.hh"

using std::cout;
using std::deque;
using std::make_pair;
using std::map;
using std::ostream;
using std::ostringstream;
using std::pair;
using std::set;
using std::string;
using std::vector;
using std::priority_queue;

using boost::lexical_cast;

// The changes_summary structure holds a list all of files and directories
// affected in a revision, and is useful in the 'log' command to print this
// information easily.  It has to be constructed from all cset objects
// that belong to a revision.

struct
changes_summary
{
  cset cs;
  changes_summary(void);
  void add_change_set(cset const & cs);
  void print(ostream & os, size_t max_cols) const;
};

changes_summary::changes_summary(void)
{
}

void
changes_summary::add_change_set(cset const & c)
{
  if (c.empty())
    return;

  // FIXME: not sure whether it matters for an informal summary
  // object like this, but the pre-state names in deletes and renames
  // are not really sensible to union; they refer to different trees
  // so mixing them up in a single set is potentially ambiguous.

  copy(c.nodes_deleted.begin(), c.nodes_deleted.end(),
       inserter(cs.nodes_deleted, cs.nodes_deleted.begin()));

  copy(c.files_added.begin(), c.files_added.end(),
       inserter(cs.files_added, cs.files_added.begin()));

  copy(c.dirs_added.begin(), c.dirs_added.end(),
       inserter(cs.dirs_added, cs.dirs_added.begin()));

  copy(c.nodes_renamed.begin(), c.nodes_renamed.end(),
       inserter(cs.nodes_renamed, cs.nodes_renamed.begin()));

  copy(c.deltas_applied.begin(), c.deltas_applied.end(),
       inserter(cs.deltas_applied, cs.deltas_applied.begin()));

  copy(c.attrs_cleared.begin(), c.attrs_cleared.end(),
       inserter(cs.attrs_cleared, cs.attrs_cleared.begin()));

  copy(c.attrs_set.begin(), c.attrs_set.end(),
       inserter(cs.attrs_set, cs.attrs_set.begin()));
}

static void
print_indented_set(ostream & os,
                   path_set const & s,
                   size_t max_cols)
{
  size_t cols = 8;
  os << "       ";
  for (path_set::const_iterator i = s.begin();
       i != s.end(); i++)
    {
      const string str = lexical_cast<string>(file_path(*i));
      if (cols > 8 && cols + str.size() + 1 >= max_cols)
        {
          cols = 8;
          os << "\n" << "       ";
        }
      os << " " << str;
      cols += str.size() + 1;
    }
  os << "\n";
}

void
changes_summary::print(ostream & os, size_t max_cols) const
{

  if (! cs.nodes_deleted.empty())
    {
      os << "Deleted entries:" << "\n";
      print_indented_set(os, cs.nodes_deleted, max_cols);
    }

  if (! cs.nodes_renamed.empty())
    {
      os << "Renamed entries:" << "\n";
      for (map<split_path, split_path>::const_iterator
           i = cs.nodes_renamed.begin();
           i != cs.nodes_renamed.end(); i++)
        os << "        " << file_path(i->first) 
           << " to " << file_path(i->second) << "\n";
    }

  if (! cs.files_added.empty())
    {
      path_set tmp;
      for (map<split_path, file_id>::const_iterator 
             i = cs.files_added.begin();
           i != cs.files_added.end(); ++i)
        tmp.insert(i->first);
      os << "Added files:" << "\n";
      print_indented_set(os, tmp, max_cols);
    }

  if (! cs.dirs_added.empty())
    {
      os << "Added directories:" << "\n";
      print_indented_set(os, cs.dirs_added, max_cols);
    }

  if (! cs.deltas_applied.empty())
    {
      path_set tmp;
      for (map<split_path, pair<file_id, file_id> >::const_iterator 
             i = cs.deltas_applied.begin();
           i != cs.deltas_applied.end(); ++i)
        tmp.insert(i->first);
      os << "Modified files:" << "\n";
      print_indented_set(os, tmp, max_cols);
    }

  if (! cs.attrs_set.empty() || ! cs.attrs_cleared.empty())
    {
      path_set tmp;
      for (set<pair<split_path, attr_key> >::const_iterator 
             i = cs.attrs_cleared.begin();
           i != cs.attrs_cleared.end(); ++i)
        tmp.insert(i->first);

      for (map<pair<split_path, attr_key>, attr_value>::const_iterator 
             i = cs.attrs_set.begin();
           i != cs.attrs_set.end(); ++i)
        tmp.insert(i->first.first);

      os << "Modified attrs:" << "\n";
      print_indented_set(os, tmp, max_cols);
    }
}

static void
do_external_diff(cset const & cs,
                 app_state & app,
                 bool new_is_archived)
{
  for (map<split_path, pair<file_id, file_id> >::const_iterator
         i = cs.deltas_applied.begin();
       i != cs.deltas_applied.end(); ++i)
    {
      data data_old;
      data data_new;

      file_data f_old;
      app.db.get_file_version(delta_entry_src(i), f_old);
      data_old = f_old.inner();

      if (new_is_archived)
        {
          file_data f_new;
          app.db.get_file_version(delta_entry_dst(i), f_new);
          data_new = f_new.inner();
        }
      else
        {
          read_localized_data(file_path(delta_entry_path(i)),
                              data_new, app.lua);
        }

      bool is_binary = false;
      if (guess_binary(data_old()) ||
          guess_binary(data_new()))
        is_binary = true;

      app.lua.hook_external_diff(file_path(delta_entry_path(i)),
                                 data_old,
                                 data_new,
                                 is_binary,
                                 app.opts.external_diff_args_given,
                                 app.opts.external_diff_args,
                                 delta_entry_src(i).inner()(),
                                 delta_entry_dst(i).inner()());
    }
}

static void
dump_diffs(cset const & cs,
           app_state & app,
           bool new_is_archived,
           std::ostream & output,
           set<split_path> const & paths,
           bool limit_paths = false)
{
  // 60 is somewhat arbitrary, but less than 80
  string patch_sep = string(60, '=');

  for (map<split_path, file_id>::const_iterator
         i = cs.files_added.begin();
       i != cs.files_added.end(); ++i)
    {
      if (limit_paths && paths.find(i->first) == paths.end())
        continue;

      output << patch_sep << "\n";
      data unpacked;
      vector<string> lines;

      if (new_is_archived)
        {
          file_data dat;
          app.db.get_file_version(i->second, dat);
          unpacked = dat.inner();
        }
      else
        {
          read_localized_data(file_path(i->first),
                              unpacked, app.lua);
        }

      std::string pattern("");
      if (!app.opts.no_show_encloser)
        app.lua.hook_get_encloser_pattern(file_path(i->first),
                                          pattern);

      make_diff(file_path(i->first).as_internal(),
                file_path(i->first).as_internal(),
                i->second,
                i->second,
                data(), unpacked,
                output, app.opts.diff_format, pattern);
    }

  map<split_path, split_path> reverse_rename_map;

  for (map<split_path, split_path>::const_iterator
         i = cs.nodes_renamed.begin();
       i != cs.nodes_renamed.end(); ++i)
    {
      reverse_rename_map.insert(make_pair(i->second, i->first));
    }

  for (map<split_path, pair<file_id, file_id> >::const_iterator
         i = cs.deltas_applied.begin();
       i != cs.deltas_applied.end(); ++i)
    {
      if (limit_paths && paths.find(i->first) == paths.end())
        continue;

      file_data f_old;
      data data_old, data_new;

      output << patch_sep << "\n";

      app.db.get_file_version(delta_entry_src(i), f_old);
      data_old = f_old.inner();

      if (new_is_archived)
        {
          file_data f_new;
          app.db.get_file_version(delta_entry_dst(i), f_new);
          data_new = f_new.inner();
        }
      else
        {
          read_localized_data(file_path(delta_entry_path(i)),
                              data_new, app.lua);
        }

      split_path dst_path = delta_entry_path(i);
      split_path src_path = dst_path;
      map<split_path, split_path>::const_iterator re;
      re = reverse_rename_map.find(dst_path);
      if (re != reverse_rename_map.end())
        src_path = re->second;

      std::string pattern("");
      if (!app.opts.no_show_encloser)
        app.lua.hook_get_encloser_pattern(file_path(src_path),
                                          pattern);

      make_diff(file_path(src_path).as_internal(),
                file_path(dst_path).as_internal(),
                delta_entry_src(i),
                delta_entry_dst(i),
                data_old, data_new,
                output, app.opts.diff_format, pattern);
    }
}

static void
dump_diffs(cset const & cs,
           app_state & app,
           bool new_is_archived,
           std::ostream & output)
{
  set<split_path> dummy;
  dump_diffs(cs, app, new_is_archived, output, dummy);
}

// common functionality for diff and automate content_diff to determine
// revisions and rosters which should be diffed
static void 
prepare_diff(cset & included,
             app_state & app, 
             std::vector<utf8> args,
             bool & new_is_archived,
             std::string & revheader)
{
  temp_node_id_source nis;
  ostringstream header;
  cset excluded;

  // initialize before transaction so we have a database to work with.

  if (app.opts.revision_selectors.size() == 0)
    app.require_workspace();
  else if (app.opts.revision_selectors.size() == 1)
    app.require_workspace();

  N(app.opts.revision_selectors.size() <= 2,
    F("more than two revisions given"));
  
  if (app.opts.revision_selectors.size() == 0)
    {
      roster_t new_roster, old_roster;
      revision_id old_rid;

      app.work.get_base_and_current_roster_shape(old_roster, new_roster, nis);
      app.work.get_revision_id(old_rid);

      node_restriction mask(args_to_paths(args),
                            args_to_paths(app.opts.exclude_patterns),
                            app.opts.depth,
                            old_roster, new_roster, app);

      app.work.update_current_roster_from_filesystem(new_roster, mask);
      make_restricted_csets(old_roster, new_roster, 
                            included, excluded, mask);
      check_restricted_cset(old_roster, included);

      new_is_archived = false;
      header << "# old_revision [" << old_rid << "]" << "\n";
    }
  else if (app.opts.revision_selectors.size() == 1)
    {
      roster_t new_roster, old_roster;
      revision_id r_old_id;

      complete(app, idx(app.opts.revision_selectors, 0)(), r_old_id);
      N(app.db.revision_exists(r_old_id),
        F("no such revision '%s'") % r_old_id);

      app.work.get_base_and_current_roster_shape(old_roster, new_roster, nis);
      // Clobber old_roster with the one specified
      app.db.get_roster(r_old_id, old_roster);

      // FIXME: handle no ancestor case
      // N(r_new.edges.size() == 1, F("current revision has no ancestor"));

      node_restriction mask(args_to_paths(args),
                            args_to_paths(app.opts.exclude_patterns), 
                            app.opts.depth,
                            old_roster, new_roster, app);

      app.work.update_current_roster_from_filesystem(new_roster, mask);
      make_restricted_csets(old_roster, new_roster, 
                            included, excluded, mask);
      check_restricted_cset(old_roster, included);

      new_is_archived = false;
      header << "# old_revision [" << r_old_id << "]" << "\n";
    }
  else if (app.opts.revision_selectors.size() == 2)
    {
      roster_t new_roster, old_roster;
      revision_id r_old_id, r_new_id;

      complete(app, idx(app.opts.revision_selectors, 0)(), r_old_id);
      complete(app, idx(app.opts.revision_selectors, 1)(), r_new_id);

      N(app.db.revision_exists(r_old_id),
        F("no such revision '%s'") % r_old_id);
      N(app.db.revision_exists(r_new_id),
        F("no such revision '%s'") % r_new_id);

      app.db.get_roster(r_old_id, old_roster);
      app.db.get_roster(r_new_id, new_roster);

      node_restriction mask(args_to_paths(args),
                            args_to_paths(app.opts.exclude_patterns),
                            app.opts.depth,
                            old_roster, new_roster, app);

      // FIXME: this is *possibly* a UI bug, insofar as we
      // look at the restriction name(s) you provided on the command
      // line in the context of new and old, *not* the working copy.
      // One way of "fixing" this is to map the filenames on the command
      // line to node_ids, and then restrict based on those. This
      // might be more intuitive; on the other hand it would make it
      // impossible to restrict to paths which are dead in the working
      // copy but live between old and new. So ... no rush to "fix" it;
      // discuss implications first.
      //
      // Let the discussion begin...
      //
      // - "map filenames on the command line to node_ids" needs to be done
      //   in the context of some roster, possibly the working copy base or
      //   the current working copy (or both)
      // - diff with two --revision's may be done with no working copy
      // - some form of "peg" revision syntax for paths that would allow
      //   for each path to specify which revision it is relevant to is
      //   probably the "right" way to go eventually. something like file@rev
      //   (which fails for paths with @'s in them) or possibly //rev/file
      //   since versioned paths are required to be relative.

      make_restricted_csets(old_roster, new_roster, 
                            included, excluded, mask);
      check_restricted_cset(old_roster, included);

      new_is_archived = true;
    }
  else
    {
      I(false);
    }

    revheader = header.str();
}

CMD(diff, N_("informative"), N_("[PATH]..."),
    N_("show current diffs on stdout.\n"
    "If one revision is given, the diff between the workspace and\n"
    "that revision is shown.  If two revisions are given, the diff between\n"
    "them is given.  If no format is specified, unified is used by default."),
    options::opts::revision | options::opts::depth | options::opts::exclude
    | options::opts::diff_options)
{
  if (app.opts.external_diff_args_given)
    N(app.opts.diff_format == external_diff,
      F("--diff-args requires --external\n"
        "try adding --external or removing --diff-args?"));

  cset included;
  std::string revs;
  bool new_is_archived;
  
  prepare_diff(included, app, args, new_is_archived, revs);
  
  data summary;
  write_cset(included, summary);

  vector<string> lines;
  split_into_lines(summary(), lines);
  cout << "# " << "\n";
  if (summary().size() > 0)
    {
      cout << revs << "# " << "\n";
      for (vector<string>::iterator i = lines.begin(); 
           i != lines.end(); ++i)
        cout << "# " << *i << "\n";
    }
  else
    {
      cout << "# " << _("no changes") << "\n";
    }
  cout << "# " << "\n";

  if (app.opts.diff_format == external_diff) {
    do_external_diff(included, app, new_is_archived);
  } else
    dump_diffs(included, app, new_is_archived, cout);
}


// Name: content_diff
// Arguments:
//   (optional) one or more files to include
// Added in: 4.0
// Purpose: Availability of mtn diff as automate command.
//
// Output format: Like mtn diff, but with the header part omitted (as this is
// doubles the output of automate get_revision). If no content changes happened,
// the output is empty. All file operations beside mtn add are omitted,
// as they don't change the content of the file.
AUTOMATE(content_diff, N_("[FILE [...]]"),
    options::opts::revision | options::opts::depth | options::opts::exclude)
{
  cset included;
  std::string dummy_header;
  bool new_is_archived;
  
  prepare_diff(included, app, args, new_is_archived, dummy_header);
  
  dump_diffs(included, app, new_is_archived, output);
}


static void
log_certs(app_state & app, revision_id id, cert_name name,
          string label, string separator,
          bool multiline, bool newline)
{
  vector< revision<cert> > certs;
  bool first = true;

  if (multiline)
    newline = true;

  app.db.get_revision_certs(id, name, certs);
  erase_bogus_certs(certs, app);
  for (vector< revision<cert> >::const_iterator i = certs.begin();
       i != certs.end(); ++i)
    {
      cert_value tv;
      decode_base64(i->inner().value, tv);

      if (first)
        cout << label;
      else
        cout << separator;

      if (multiline)
        {
          cout << "\n" << "\n" << tv;
          if (newline)
            cout << "\n";
        }
      else
        {
          cout << tv;
          if (newline)
            cout << "\n";
        }

      first = false;
    }
}

static void
log_certs(app_state & app, revision_id id, cert_name name, 
          string label, bool multiline)
{
  log_certs(app, id, name, label, label, multiline, true);
}

static void
log_certs(app_state & app, revision_id id, cert_name name)
{
  log_certs(app, id, name, " ", ",", false, false);
}


struct rev_cmp
{
  bool dir;
  rev_cmp(bool _dir) : dir(_dir) {}
  bool operator() (pair<rev_height, revision_id> const & x,
                   pair<rev_height, revision_id> const & y) const
  {
    return dir ? (x.first < y.first) : (x.first > y.first);
  }
};

typedef priority_queue<pair<rev_height, revision_id>,
                       vector<pair<rev_height, revision_id> >,
                       rev_cmp> frontier_t;

CMD(log, N_("informative"), N_("[FILE] ..."),
    N_("print history in reverse order (filtering by 'FILE'). If one or more\n"
    "revisions are given, use them as a starting point."),
    options::opts::last | options::opts::next | options::opts::revision | options::opts::brief
    | options::opts::diffs | options::opts::no_merges | options::opts::no_files)
{
  if (app.opts.revision_selectors.size() == 0)
    app.require_workspace("try passing a --revision to start at");

  long last = app.opts.last;
  long next = app.opts.next;

  N(last == -1 || next == -1,
    F("only one of --last/--next allowed"));

  frontier_t frontier(rev_cmp(!(next>0)));
  revision_id first_rid;

  if (app.opts.revision_selectors.size() == 0)
    {
      app.work.get_revision_id(first_rid);
      rev_height height;
      app.db.get_rev_height(first_rid, height);
      frontier.push(make_pair(height, first_rid));
    }
  else
    {
      for (vector<utf8>::const_iterator i = app.opts.revision_selectors.begin();
           i != app.opts.revision_selectors.end(); i++)
        {
          set<revision_id> rids;
          complete(app, (*i)(), rids);
          for (set<revision_id>::const_iterator j = rids.begin();
               j != rids.end(); ++j)
            {
              rev_height height;
              app.db.get_rev_height(*j, height);
              frontier.push(make_pair(height, *j));
            }
          if (i == app.opts.revision_selectors.begin())
            first_rid = *rids.begin();
        }
    }

  node_restriction mask;

  if (args.size() > 0)
    {
      // User wants to trace only specific files
      roster_t old_roster, new_roster;

      if (app.opts.revision_selectors.size() == 0)
        {
          temp_node_id_source nis;
          app.work.get_base_and_current_roster_shape(old_roster,
                                                     new_roster, nis);
        }
      else
        app.db.get_roster(first_rid, new_roster);

      // FIXME_RESTRICTIONS: should this add paths from the rosters of
      // all selected revs?
      mask = node_restriction(args_to_paths(args),
                              args_to_paths(app.opts.exclude_patterns), 
                              app.opts.depth,
                              old_roster, new_roster, app);
    }

  cert_name author_name(author_cert_name);
  cert_name date_name(date_cert_name);
  cert_name branch_name(branch_cert_name);
  cert_name tag_name(tag_cert_name);
  cert_name changelog_name(changelog_cert_name);
  cert_name comment_name(comment_cert_name);

  // we can use the markings if we walk backwards for a restricted log
  bool use_markings(!(next>0) && !mask.empty());

  set<revision_id> seen;
  revision_t rev;

  while(! frontier.empty() && (last == -1 || last > 0) 
        && (next == -1 || next > 0))
    {
      revision_id const & rid = frontier.top().second;
      
      bool print_this = mask.empty();
      set<split_path> diff_paths;

      if (null_id(rid) || seen.find(rid) != seen.end())
        {
          frontier.pop();
          continue;
        }

      seen.insert(rid);
      app.db.get_revision(rid, rev);

      set<revision_id> marked_revs;

      if (!mask.empty())
        {
          roster_t roster;
          marking_map markings;
          app.db.get_roster(rid, roster, markings);

          // get all revision ids mentioned in one of the markings
          for (marking_map::const_iterator m = markings.begin();
               m != markings.end(); ++m)
            {
              node_id node = m->first;
              marking_t marking = m->second;
              
              if (mask.includes(roster, node))
                {
                  marked_revs.insert(marking.file_content.begin(), marking.file_content.end());
                  marked_revs.insert(marking.parent_name.begin(), marking.parent_name.end());
                  for (map<attr_key, set<revision_id> >::const_iterator a = marking.attrs.begin();
                       a != marking.attrs.end(); ++a)
                    marked_revs.insert(a->second.begin(), a->second.end());
                }
            }

          // find out whether the current rev is to be printed
          // we don't care about changed paths if it is not marked
          if (!use_markings || marked_revs.find(rid) != marked_revs.end())
            {
              set<node_id> nodes_modified;
              select_nodes_modified_by_rev(rev, roster,
                                           nodes_modified,
                                           app);
              
              for (set<node_id>::const_iterator n = nodes_modified.begin();
                   n != nodes_modified.end(); ++n)
                {
                  // a deleted node will be "modified" but won't
                  // exist in the result. 
                  // we don't want to print them.
                  if (roster.has_node(*n) && mask.includes(roster, *n))
                    {
                      print_this = true;
                      if (app.opts.diffs)
                        {
                          split_path sp;
                          roster.get_name(*n, sp);
                          diff_paths.insert(sp);
                        }
                    }
                }
            }
        }

      if (app.opts.no_merges && rev.is_merge_node())
        print_this = false;
      
      if (print_this)
        {
          if (app.opts.brief)
            {
              cout << rid;
              log_certs(app, rid, author_name);
              log_certs(app, rid, date_name);
              log_certs(app, rid, branch_name);
              cout << "\n";
            }
          else
            {
              cout << string(65, '-') << "\n";
              cout << "Revision: " << rid << "\n";
              
              changes_summary csum;
              
              set<revision_id> ancestors;
              
              for (edge_map::const_iterator e = rev.edges.begin();
                   e != rev.edges.end(); ++e)
                {
                  ancestors.insert(edge_old_revision(e));
                  csum.add_change_set(edge_changes(e));
                }
              
              for (set<revision_id>::const_iterator 
                     anc = ancestors.begin();
                   anc != ancestors.end(); ++anc)
                cout << "Ancestor: " << *anc << "\n";

              log_certs(app, rid, author_name, "Author: ", false);
              log_certs(app, rid, date_name,   "Date: ",   false);
              log_certs(app, rid, branch_name, "Branch: ", false);
              log_certs(app, rid, tag_name,    "Tag: ",    false);

              if (!app.opts.no_files && !csum.cs.empty())
                {
                  cout << "\n";
                  csum.print(cout, 70);
                  cout << "\n";
                }
              
              log_certs(app, rid, changelog_name, "ChangeLog: ", true);
              log_certs(app, rid, comment_name,   "Comments: ",  true);
            }

          if (app.opts.diffs)
            {
              for (edge_map::const_iterator e = rev.edges.begin();
                   e != rev.edges.end(); ++e)
                {
                  dump_diffs(edge_changes(e), app, true, diff_paths,
                             !mask.empty());
                }
            }

          if (next > 0)
            {
              next--;
            }
          else if (last > 0)
            {
              last--;
            }

<<<<<<< HEAD
          cout.flush();
        }

      set<revision_id> interesting;
      // if rid is not marked we can jump directly to the marked ancestors,
      // otherwise we need to visit the parents
      if (use_markings && marked_revs.find(rid) == marked_revs.end())
        {
          interesting.insert(marked_revs.begin(), marked_revs.end());
        }
      else
        {
          if (next > 0) 
            {
              app.db.get_revision_children(rid, interesting);
            }
          else // walk backwards by default
            {
              app.db.get_revision_parents(rid, interesting);
            }
        }

      frontier.pop(); // beware: rid is invalid from now on

      for (set<revision_id>::const_iterator i = interesting.begin();
           i != interesting.end(); ++i)
        {
          rev_height height;
          app.db.get_rev_height(*i, height);
          frontier.push(make_pair(height, *i));
=======
          if (app.opts.no_merges && rev.is_merge_node())
            print_this = false;

          if (print_this)
          {
            if (app.opts.brief)
              {
                cout << rid;
                log_certs(app, rid, author_name);
                log_certs(app, rid, date_name);
                log_certs(app, rid, branch_name);
                cout << "\n";
              }
            else
              {
                cout << string(65, '-') << "\n";
                cout << "Revision: " << rid << "\n";

                changes_summary csum;

                set<revision_id> ancestors;

                for (edge_map::const_iterator e = rev.edges.begin();
                     e != rev.edges.end(); ++e)
                  {
                    ancestors.insert(edge_old_revision(e));
                    csum.add_change_set(edge_changes(e));
                  }

                for (set<revision_id>::const_iterator 
                       anc = ancestors.begin();
                     anc != ancestors.end(); ++anc)
                  cout << "Ancestor: " << *anc << "\n";

                log_certs(app, rid, author_name, "Author: ", false);
                log_certs(app, rid, date_name,   "Date: ",   false);
                log_certs(app, rid, branch_name, "Branch: ", false);
                log_certs(app, rid, tag_name,    "Tag: ",    false);

                if (!app.opts.no_files && !csum.cs.empty())
                  {
                    cout << "\n";
                    csum.print(cout, 70);
                    cout << "\n";
                  }

                log_certs(app, rid, changelog_name, "ChangeLog: ", true);
                log_certs(app, rid, comment_name,   "Comments: ",  true);
              }

            if (app.opts.diffs)
              {
                for (edge_map::const_iterator e = rev.edges.begin();
                     e != rev.edges.end(); ++e)
                  {
                    dump_diffs(edge_changes(e), app, true, cout,
                               diff_paths, !mask.empty());
                  }
              }

            if (next > 0)
              {
                next--;
              }
            else if (last > 0)
              {
                last--;
              }

            cout.flush();
          }
>>>>>>> a544e7d6
        }
    }
}

// Local Variables:
// mode: C++
// fill-column: 76
// c-file-style: "gnu"
// indent-tabs-mode: nil
// End:
// vim: et:sw=2:sts=2:ts=2:cino=>2s,{s,\:s,+s,t0,g0,^-2,e-2,n-2,p2s,(0,=s:<|MERGE_RESOLUTION|>--- conflicted
+++ resolved
@@ -807,8 +807,8 @@
               for (edge_map::const_iterator e = rev.edges.begin();
                    e != rev.edges.end(); ++e)
                 {
-                  dump_diffs(edge_changes(e), app, true, diff_paths,
-                             !mask.empty());
+                    dump_diffs(edge_changes(e), app, true, cout,
+                    	       diff_paths, !mask.empty());
                 }
             }
 
@@ -821,7 +821,6 @@
               last--;
             }
 
-<<<<<<< HEAD
           cout.flush();
         }
 
@@ -852,79 +851,6 @@
           rev_height height;
           app.db.get_rev_height(*i, height);
           frontier.push(make_pair(height, *i));
-=======
-          if (app.opts.no_merges && rev.is_merge_node())
-            print_this = false;
-
-          if (print_this)
-          {
-            if (app.opts.brief)
-              {
-                cout << rid;
-                log_certs(app, rid, author_name);
-                log_certs(app, rid, date_name);
-                log_certs(app, rid, branch_name);
-                cout << "\n";
-              }
-            else
-              {
-                cout << string(65, '-') << "\n";
-                cout << "Revision: " << rid << "\n";
-
-                changes_summary csum;
-
-                set<revision_id> ancestors;
-
-                for (edge_map::const_iterator e = rev.edges.begin();
-                     e != rev.edges.end(); ++e)
-                  {
-                    ancestors.insert(edge_old_revision(e));
-                    csum.add_change_set(edge_changes(e));
-                  }
-
-                for (set<revision_id>::const_iterator 
-                       anc = ancestors.begin();
-                     anc != ancestors.end(); ++anc)
-                  cout << "Ancestor: " << *anc << "\n";
-
-                log_certs(app, rid, author_name, "Author: ", false);
-                log_certs(app, rid, date_name,   "Date: ",   false);
-                log_certs(app, rid, branch_name, "Branch: ", false);
-                log_certs(app, rid, tag_name,    "Tag: ",    false);
-
-                if (!app.opts.no_files && !csum.cs.empty())
-                  {
-                    cout << "\n";
-                    csum.print(cout, 70);
-                    cout << "\n";
-                  }
-
-                log_certs(app, rid, changelog_name, "ChangeLog: ", true);
-                log_certs(app, rid, comment_name,   "Comments: ",  true);
-              }
-
-            if (app.opts.diffs)
-              {
-                for (edge_map::const_iterator e = rev.edges.begin();
-                     e != rev.edges.end(); ++e)
-                  {
-                    dump_diffs(edge_changes(e), app, true, cout,
-                               diff_paths, !mask.empty());
-                  }
-              }
-
-            if (next > 0)
-              {
-                next--;
-              }
-            else if (last > 0)
-              {
-                last--;
-              }
-
-            cout.flush();
-          }
->>>>>>> a544e7d6
         }
     }
 }
