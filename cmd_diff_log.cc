--- conflicted
+++ resolved
@@ -362,12 +362,8 @@
   else if (app.opts.revision_selectors.size() == 1)
     app.require_workspace();
 
-<<<<<<< HEAD
   database db(app);
-  project_t project(db);
-=======
-  project_set projects(app.db, app.lua, app.opts);
->>>>>>> 2b18d067
+  project_set projects(db, app.lua, app.opts);
 
   N(app.opts.revision_selectors.size() <= 2,
     F("more than two revisions given"));
@@ -569,11 +565,7 @@
 
 
 static void
-<<<<<<< HEAD
-log_certs(project_t & project, ostream & os, revision_id id, cert_name name,
-=======
-log_certs(ostream & os, project_set & projects, revision_id id, cert_name name,
->>>>>>> 2b18d067
+log_certs(project_set & projects, ostream & os, revision_id id, cert_name name,
           string label, string separator, bool multiline, bool newline)
 {
   vector< revision<cert> > certs;
@@ -605,29 +597,16 @@
 }
 
 static void
-<<<<<<< HEAD
-log_certs(project_t & project, ostream & os, revision_id id, cert_name name,
+log_certs(project_set & projects, ostream & os, revision_id id, cert_name name,
           string label, bool multiline)
 {
-  log_certs(project, os, id, name, label, label, multiline, true);
+  log_certs(projects, os, id, name, label, label, multiline, true);
 }
 
 static void
-log_certs(project_t & project, ostream & os, revision_id id, cert_name name)
-{
-  log_certs(project, os, id, name, " ", ",", false, false);
-=======
-log_certs(ostream & os, project_set & projects, revision_id id, cert_name name,
-          string label, bool multiline)
-{
-  log_certs(os, projects, id, name, label, label, multiline, true);
-}
-
-static void
-log_certs(ostream & os, project_set & projects, revision_id id, cert_name name)
-{
-  log_certs(os, projects, id, name, " ", ",", false, false);
->>>>>>> 2b18d067
+log_certs(project_set & projects, ostream & os, revision_id id, cert_name name)
+{
+  log_certs(projects, os, id, name, " ", ",", false, false);
 }
 
 
@@ -657,12 +636,8 @@
     | options::opts::no_merges | options::opts::no_files
     | options::opts::no_graph)
 {
-<<<<<<< HEAD
   database db(app);
-  project_t project(db);
-=======
-  project_set projects(app.db, app.lua, app.opts);
->>>>>>> 2b18d067
+  project_set projects(db, app.lua, app.opts);
 
   if (app.opts.from.size() == 0)
     app.require_workspace("try passing a --from revision to start at");
@@ -902,29 +877,16 @@
           if (app.opts.brief)
             {
               out << rid;
-<<<<<<< HEAD
-              log_certs(project, out, rid, author_name);
+              log_certs(projects, out, rid, author_name);
               if (app.opts.no_graph)
-                log_certs(project, out, rid, date_name);
+                log_certs(projects, out, rid, date_name);
               else
                 {
                   out << '\n';
-                  log_certs(project, out, rid, date_name,
+                  log_certs(projects, out, rid, date_name,
                             string(), string(), false, false);
                 }
-              log_certs(project, out, rid, branch_name);
-=======
-              log_certs(out, projects, rid, author_name);
-              if (app.opts.no_graph)
-                log_certs(out, projects, rid, date_name);
-              else
-                {
-                  out << '\n';
-                  log_certs(out, projects, rid, date_name,
-                            string(), string(), false, false);
-                }
-              log_certs(out, projects, rid, branch_name);
->>>>>>> 2b18d067
+              log_certs(projects, out, rid, branch_name);
               out << '\n';
             }
           else
@@ -947,17 +909,10 @@
                    anc != ancestors.end(); ++anc)
                 out << "Ancestor: " << *anc << '\n';
 
-<<<<<<< HEAD
-              log_certs(project, out, rid, author_name, "Author: ", false);
-              log_certs(project, out, rid, date_name,   "Date: ",   false);
-              log_certs(project, out, rid, branch_name, "Branch: ", false);
-              log_certs(project, out, rid, tag_name,    "Tag: ",    false);
-=======
-              log_certs(out, projects, rid, author_name, "Author: ", false);
-              log_certs(out, projects, rid, date_name,   "Date: ",   false);
-              log_certs(out, projects, rid, branch_name, "Branch: ", false);
-              log_certs(out, projects, rid, tag_name,    "Tag: ",    false);
->>>>>>> 2b18d067
+              log_certs(projects, out, rid, author_name, "Author: ", false);
+              log_certs(projects, out, rid, date_name,   "Date: ",   false);
+              log_certs(projects, out, rid, branch_name, "Branch: ", false);
+              log_certs(projects, out, rid, tag_name,    "Tag: ",    false);
 
               if (!app.opts.no_files && !csum.cs.empty())
                 {
@@ -966,13 +921,8 @@
                   out << '\n';
                 }
 
-<<<<<<< HEAD
-              log_certs(project, out, rid, changelog_name, "ChangeLog: ", true);
-              log_certs(project, out, rid, comment_name,   "Comments: ",  true);
-=======
-              log_certs(out, projects, rid, changelog_name, "ChangeLog: ", true);
-              log_certs(out, projects, rid, comment_name,   "Comments: ",  true);
->>>>>>> 2b18d067
+              log_certs(projects, out, rid, changelog_name, "ChangeLog: ", true);
+              log_certs(projects, out, rid, comment_name,   "Comments: ",  true);
             }
 
           if (app.opts.diffs)
