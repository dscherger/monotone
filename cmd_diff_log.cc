--- conflicted
+++ resolved
@@ -17,11 +17,8 @@
 #include "asciik.hh"
 #include "charset.hh"
 #include "cmd.hh"
-<<<<<<< HEAD
+#include "colorizer.hh"
 #include "date_format.hh"
-=======
-#include "colorizer.hh"
->>>>>>> 0cc695d6
 #include "diff_output.hh"
 #include "file_io.hh"
 #include "parallel_iter.hh"
@@ -457,13 +454,9 @@
 
   prepare_diff(app, db, old_roster, new_roster, args, old_from_db, new_from_db, revs);
 
-<<<<<<< HEAD
+  colorizer colorizer(app.opts.colorize);
+
   if (app.opts.with_header)
-=======
-  colorizer colorizer(app.opts.colorize);
-
-  if (!app.opts.without_header)
->>>>>>> 0cc695d6
     {
       dump_header(revs, old_roster, new_roster, cout, colorizer, true);
     }
