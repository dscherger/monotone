--- conflicted
+++ resolved
@@ -526,16 +526,11 @@
 // doubles the output of automate get_revision). If no content changes happened,
 // the output is empty. All file operations beside mtn add are omitted,
 // as they don't change the content of the file.
-<<<<<<< HEAD
-CMD_AUTOMATE(content_diff, N_("[FILE [...]]"),
+CMD_AUTOMATE_WITH_EVERYTHING(content_diff, N_("[FILE [...]]"),
              N_("Calculates diffs of files"),
              N_(""),
              options::opts::revision | options::opts::depth |
              options::opts::exclude)
-=======
-AUTOMATE_WITH_EVERYTHING(content_diff, N_("[FILE [...]]"),
-    options::opts::revision | options::opts::depth | options::opts::exclude)
->>>>>>> 3d5ee113
 {
   cset included;
   std::string dummy_header;
