// Copyright (C) 2002 Graydon Hoare <graydon@pobox.com>
//
// This program is made available under the GNU GPL version 2.0 or
// greater. See the accompanying file COPYING for details.
//
// This program is distributed WITHOUT ANY WARRANTY; without even the
// implied warranty of MERCHANTABILITY or FITNESS FOR A PARTICULAR
// PURPOSE.

#include <deque>
#include <iostream>
#include <map>
#include <sstream>

#include "cmd.hh"
#include "diff_patch.hh"
#include "localized_file_io.hh"
#include "restrictions.hh"
#include "revision.hh"
#include "simplestring_xform.hh"
#include "transforms.hh"

using std::cout;
using std::deque;
using std::make_pair;
using std::map;
using std::ostream;
using std::ostringstream;
using std::pair;
using std::set;
using std::string;
using std::vector;

using boost::lexical_cast;

// The changes_summary structure holds a list all of files and directories
// affected in a revision, and is useful in the 'log' command to print this
// information easily.  It has to be constructed from all cset objects
// that belong to a revision.

struct
changes_summary
{
  cset cs;
  changes_summary(void);
  void add_change_set(cset const & cs);
  void print(ostream & os, size_t max_cols) const;
};

changes_summary::changes_summary(void)
{
}

void
changes_summary::add_change_set(cset const & c)
{
  if (c.empty())
    return;

  // FIXME: not sure whether it matters for an informal summary
  // object like this, but the pre-state names in deletes and renames
  // are not really sensible to union; they refer to different trees
  // so mixing them up in a single set is potentially ambiguous.

  copy(c.nodes_deleted.begin(), c.nodes_deleted.end(),
       inserter(cs.nodes_deleted, cs.nodes_deleted.begin()));

  copy(c.files_added.begin(), c.files_added.end(),
       inserter(cs.files_added, cs.files_added.begin()));

  copy(c.dirs_added.begin(), c.dirs_added.end(),
       inserter(cs.dirs_added, cs.dirs_added.begin()));

  copy(c.nodes_renamed.begin(), c.nodes_renamed.end(),
       inserter(cs.nodes_renamed, cs.nodes_renamed.begin()));

  copy(c.deltas_applied.begin(), c.deltas_applied.end(),
       inserter(cs.deltas_applied, cs.deltas_applied.begin()));

  copy(c.attrs_cleared.begin(), c.attrs_cleared.end(),
       inserter(cs.attrs_cleared, cs.attrs_cleared.begin()));

  copy(c.attrs_set.begin(), c.attrs_set.end(),
       inserter(cs.attrs_set, cs.attrs_set.begin()));
}

static void
print_indented_set(ostream & os,
                   path_set const & s,
                   size_t max_cols)
{
  size_t cols = 8;
  os << "       ";
  for (path_set::const_iterator i = s.begin();
       i != s.end(); i++)
    {
      const string str = lexical_cast<string>(file_path(*i));
      if (cols > 8 && cols + str.size() + 1 >= max_cols)
        {
          cols = 8;
          os << "\n" << "       ";
        }
      os << " " << str;
      cols += str.size() + 1;
    }
  os << "\n";
}

void
changes_summary::print(ostream & os, size_t max_cols) const
{

  if (! cs.nodes_deleted.empty())
    {
      os << "Deleted entries:" << "\n";
      print_indented_set(os, cs.nodes_deleted, max_cols);
    }

  if (! cs.nodes_renamed.empty())
    {
      os << "Renamed entries:" << "\n";
      for (map<split_path, split_path>::const_iterator
           i = cs.nodes_renamed.begin();
           i != cs.nodes_renamed.end(); i++)
        os << "        " << file_path(i->first) 
	   << " to " << file_path(i->second) << "\n";
    }

  if (! cs.files_added.empty())
    {
      path_set tmp;
      for (map<split_path, file_id>::const_iterator 
	     i = cs.files_added.begin();
           i != cs.files_added.end(); ++i)
        tmp.insert(i->first);
      os << "Added files:" << "\n";
      print_indented_set(os, tmp, max_cols);
    }

  if (! cs.dirs_added.empty())
    {
      os << "Added directories:" << "\n";
      print_indented_set(os, cs.dirs_added, max_cols);
    }

  if (! cs.deltas_applied.empty())
    {
      path_set tmp;
      for (map<split_path, pair<file_id, file_id> >::const_iterator 
	     i = cs.deltas_applied.begin();
           i != cs.deltas_applied.end(); ++i)
        tmp.insert(i->first);
      os << "Modified files:" << "\n";
      print_indented_set(os, tmp, max_cols);
    }

  if (! cs.attrs_set.empty() || ! cs.attrs_cleared.empty())
    {
      path_set tmp;
      for (set<pair<split_path, attr_key> >::const_iterator 
	     i = cs.attrs_cleared.begin();
           i != cs.attrs_cleared.end(); ++i)
        tmp.insert(i->first);

      for (map<pair<split_path, attr_key>, attr_value>::const_iterator 
	     i = cs.attrs_set.begin();
           i != cs.attrs_set.end(); ++i)
        tmp.insert(i->first.first);

      os << "Modified attrs:" << "\n";
      print_indented_set(os, tmp, max_cols);
    }
}

static void
do_external_diff(cset const & cs,
                 app_state & app,
                 bool new_is_archived)
{
  for (map<split_path, pair<file_id, file_id> >::const_iterator
         i = cs.deltas_applied.begin();
       i != cs.deltas_applied.end(); ++i)
    {
      data data_old;
      data data_new;

      file_data f_old;
      app.db.get_file_version(delta_entry_src(i), f_old);
      data_old = f_old.inner();

      if (new_is_archived)
        {
          file_data f_new;
          app.db.get_file_version(delta_entry_dst(i), f_new);
          data_new = f_new.inner();
        }
      else
        {
          read_localized_data(file_path(delta_entry_path(i)),
                              data_new, app.lua);
        }

      bool is_binary = false;
      if (guess_binary(data_old()) ||
          guess_binary(data_new()))
        is_binary = true;

      app.lua.hook_external_diff(file_path(delta_entry_path(i)),
                                 data_old,
                                 data_new,
                                 is_binary,
                                 app.diff_args_provided,
                                 app.diff_args(),
                                 delta_entry_src(i).inner()(),
                                 delta_entry_dst(i).inner()());
    }
}

static void
dump_diffs(cset const & cs,
           app_state & app,
           bool new_is_archived,
           diff_type type,
           set<split_path> const & paths,
           bool limit_paths = false)
{
  // 60 is somewhat arbitrary, but less than 80
  string patch_sep = string(60, '=');

  for (map<split_path, file_id>::const_iterator
         i = cs.files_added.begin();
       i != cs.files_added.end(); ++i)
    {
      if (limit_paths && paths.find(i->first) == paths.end())
        continue;

      cout << patch_sep << "\n";
      data unpacked;
      vector<string> lines;

      if (new_is_archived)
        {
          file_data dat;
          app.db.get_file_version(i->second, dat);
          unpacked = dat.inner();
        }
      else
        {
          read_localized_data(file_path(i->first),
                              unpacked, app.lua);
        }

      if (guess_binary(unpacked()))
        cout << "# " << file_path(i->first) << " is binary\n";
      else
        {
          split_into_lines(unpacked(), lines);
          if (! lines.empty())
            {
<<<<<<< HEAD
              cout << (FL("--- %s\t%s\n") 
		       % file_path(i->first) % i->second)
                   << (FL("+++ %s\t%s\n") 
		       % file_path(i->first) % i->second)
                   << (FL("@@ -0,0 +1,%d @@\n") % lines.size());
=======
              cout << (FL("--- %s\t%s") % file_path(i->first) % i->second)
                   << (FL("+++ %s\t%s") % file_path(i->first) % i->second)
                   << (FL("@@ -0,0 +1,%d @@") % lines.size());
>>>>>>> afd7b500
              for (vector<string>::const_iterator j = lines.begin();
                   j != lines.end(); ++j)
                {
                  cout << "+" << *j << "\n";
                }
            }
        }
    }

  map<split_path, split_path> reverse_rename_map;

  for (map<split_path, split_path>::const_iterator
         i = cs.nodes_renamed.begin();
       i != cs.nodes_renamed.end(); ++i)
    {
      reverse_rename_map.insert(make_pair(i->second, i->first));
    }

  for (map<split_path, pair<file_id, file_id> >::const_iterator
         i = cs.deltas_applied.begin();
       i != cs.deltas_applied.end(); ++i)
    {
      if (limit_paths && paths.find(i->first) == paths.end())
        continue;

      file_data f_old;
      data data_old, data_new;
      vector<string> old_lines, new_lines;

      cout << patch_sep << "\n";

      app.db.get_file_version(delta_entry_src(i), f_old);
      data_old = f_old.inner();

      if (new_is_archived)
        {
          file_data f_new;
          app.db.get_file_version(delta_entry_dst(i), f_new);
          data_new = f_new.inner();
        }
      else
        {
          read_localized_data(file_path(delta_entry_path(i)),
                              data_new, app.lua);
        }

      if (guess_binary(data_new()) ||
          guess_binary(data_old()))
        cout << "# " 
	     << file_path(delta_entry_path(i)) 
	     << " is binary\n";
      else
        {
          split_into_lines(data_old(), old_lines);
          split_into_lines(data_new(), new_lines);

          split_path dst_path = delta_entry_path(i);
          split_path src_path = dst_path;

          map<split_path, split_path>::const_iterator re;
          re = reverse_rename_map.find(dst_path);

          if (re != reverse_rename_map.end())
            src_path = re->second;

          make_diff(file_path(src_path).as_internal(),
                    file_path(dst_path).as_internal(),
                    delta_entry_src(i),
                    delta_entry_dst(i),
                    old_lines, new_lines,
                    cout, type);
        }
    }
}

static void
dump_diffs(cset const & cs,
           app_state & app,
           bool new_is_archived,
           diff_type type)
{
  set<split_path> dummy;
  dump_diffs(cs, app, new_is_archived, type, dummy);
}

CMD(diff, N_("informative"), N_("[PATH]..."),
    N_("show current diffs on stdout.\n"
       "If one revision is given, the diff between the workspace and\n"
       "that revision is shown.  If two revisions are given, the diff\n"
       "between them is given. If no format is specified, unified\n"
       "is used by default."),
    OPT_REVISION % OPT_DEPTH % OPT_EXCLUDE %
    OPT_UNIFIED_DIFF % OPT_CONTEXT_DIFF % OPT_EXTERNAL_DIFF %
    OPT_EXTERNAL_DIFF_ARGS)
{
  bool new_is_archived;
  diff_type type = app.diff_format;
  ostringstream header;
  temp_node_id_source nis;

  if (app.diff_args_provided)
    N(app.diff_format == external_diff,
      F("--diff-args requires --external\n"
        "try adding --external or removing --diff-args?"));

  cset included, excluded;

  // initialize before transaction so we have a database to work with.

  if (app.revision_selectors.size() == 0)
    app.require_workspace();
  else if (app.revision_selectors.size() == 1)
    app.require_workspace();

  if (app.revision_selectors.size() == 0)
    {
      roster_t new_roster, old_roster;
      revision_id old_rid;

      get_base_and_current_roster_shape(old_roster, new_roster, 
					nis, app);
      get_revision_id(old_rid);

      restriction mask(args, app.exclude_patterns, 
		       old_roster, new_roster, app);

      update_current_roster_from_filesystem(new_roster, mask, app);
      make_restricted_csets(old_roster, new_roster, 
			    included, excluded, mask);
      check_restricted_cset(old_roster, included);

      new_is_archived = false;
      header << "# old_revision [" << old_rid << "]" << "\n";
    }
  else if (app.revision_selectors.size() == 1)
    {
      roster_t new_roster, old_roster;
      revision_id r_old_id;

      complete(app, idx(app.revision_selectors, 0)(), r_old_id);
      N(app.db.revision_exists(r_old_id),
        F("no such revision '%s'") % r_old_id);

      get_base_and_current_roster_shape(old_roster, 
					new_roster, 
					nis, app);
      // Clobber old_roster with the one specified
      app.db.get_roster(r_old_id, old_roster);

      // FIXME: handle no ancestor case
      // N(r_new.edges.size() == 1, 
      // F("current revision has no ancestor"));

<<<<<<< HEAD
      restriction mask(args, app.exclude_patterns, 
		       old_roster, new_roster, app);
      
=======
      restriction mask(args, app.exclude_patterns, old_roster, new_roster, app);

>>>>>>> afd7b500
      update_current_roster_from_filesystem(new_roster, mask, app);
      make_restricted_csets(old_roster, new_roster, 
			    included, excluded, mask);
      check_restricted_cset(old_roster, included);

      new_is_archived = false;
      header << "# old_revision [" << r_old_id << "]" << "\n";
    }
  else if (app.revision_selectors.size() == 2)
    {
      roster_t new_roster, old_roster;
      revision_id r_old_id, r_new_id;

      complete(app, idx(app.revision_selectors, 0)(), r_old_id);
      complete(app, idx(app.revision_selectors, 1)(), r_new_id);

      N(app.db.revision_exists(r_old_id),
        F("no such revision '%s'") % r_old_id);
      N(app.db.revision_exists(r_new_id),
        F("no such revision '%s'") % r_new_id);

      app.db.get_roster(r_old_id, old_roster);
      app.db.get_roster(r_new_id, new_roster);

<<<<<<< HEAD
      restriction mask(args, app.exclude_patterns, 
		       old_roster, new_roster, app);
      
      // FIXME: this is *possibly* a UI bug, insofar as we look at the
      // restriction name(s) you provided on the command line in the
      // context of new and old, *not* the working copy.  One way of
      // "fixing" this is to map the filenames on the command line to
      // node_ids, and then restrict based on those. This might be
      // more intuitive; on the other hand it would make it impossible
      // to restrict to paths which are dead in the working copy but
      // live between old and new. So ... no rush to "fix" it; discuss
      // implications first.
=======
      restriction mask(args, app.exclude_patterns, old_roster, new_roster, app);

      // FIXME: this is *possibly* a UI bug, insofar as we
      // look at the restriction name(s) you provided on the command
      // line in the context of new and old, *not* the working copy.
      // One way of "fixing" this is to map the filenames on the command
      // line to node_ids, and then restrict based on those. This
      // might be more intuitive; on the other hand it would make it
      // impossible to restrict to paths which are dead in the working
      // copy but live between old and new. So ... no rush to "fix" it;
      // discuss implications first.
>>>>>>> afd7b500
      //
      // Let the discussion begin...
      //
      // - "map filenames on the command line to node_ids" needs to be done
      //   in the context of some roster, possibly the working copy base or
      //   the current working copy (or both)
      // - diff with two --revision's may be done with no working copy
      // - some form of "peg" revision syntax for paths that would allow
      //   for each path to specify which revision it is relevant to is
      //   probably the "right" way to go eventually. something like file@rev
      //   (which fails for paths with @'s in them) or possibly //rev/file
      //   since versioned paths are required to be relative.

      make_restricted_csets(old_roster, new_roster, 
			    included, excluded, mask);
      check_restricted_cset(old_roster, included);

      new_is_archived = true;
    }
  else
    {
      throw usage(name);
    }


  data summary;
  write_cset(included, summary);

  vector<string> lines;
  split_into_lines(summary(), lines);
  cout << "# " << "\n";
  if (summary().size() > 0)
    {
      cout << header.str() << "# " << "\n";
      for (vector<string>::iterator i = lines.begin(); 
	   i != lines.end(); ++i)
        cout << "# " << *i << "\n";
    }
  else
    {
      cout << "# " << _("no changes") << "\n";
    }
  cout << "# " << "\n";

  if (type == external_diff) {
    do_external_diff(included, app, new_is_archived);
  } else
    dump_diffs(included, app, new_is_archived, type);
}

static void
log_certs(app_state & app, revision_id id, cert_name name,
          string label, string separator,
          bool multiline, bool newline)
{
  vector< revision<cert> > certs;
  bool first = true;

  if (multiline)
    newline = true;

  app.db.get_revision_certs(id, name, certs);
  erase_bogus_certs(certs, app);
  for (vector< revision<cert> >::const_iterator i = certs.begin();
       i != certs.end(); ++i)
    {
      cert_value tv;
      decode_base64(i->inner().value, tv);

      if (first)
        cout << label;
      else
        cout << separator;

      if (multiline)
        {
          cout << "\n" << "\n" << tv;
          if (newline)
            cout << "\n";
        }
      else
        {
          cout << tv;
          if (newline)
            cout << "\n";
        }

      first = false;
    }
}

static void
log_certs(app_state & app, revision_id id, cert_name name, 
	  string label, bool multiline)
{
  log_certs(app, id, name, label, label, multiline, true);
}

static void
log_certs(app_state & app, revision_id id, cert_name name)
{
  log_certs(app, id, name, " ", ",", false, false);
}

CMD(log, N_("informative"), N_("[FILE] ..."),
    N_("print history in reverse order (filtering by 'FILE'). "
       "If one or more revisions are given, "
       "use them as a starting point."),
    OPT_LAST % OPT_NEXT % OPT_REVISION % OPT_BRIEF % OPT_DIFFS 
    % OPT_NO_MERGES % OPT_NO_FILES)
{
  if (app.revision_selectors.size() == 0)
    app.require_workspace("try passing a --revision to start at");

  temp_node_id_source nis;
  set<revision_id> frontier;
  revision_id first_rid;

  if (app.revision_selectors.size() == 0)
    {
      get_revision_id(first_rid);
      frontier.insert(first_rid);
    }
  else
    {
<<<<<<< HEAD
      for (vector<utf8>::const_iterator 
	     i = app.revision_selectors.begin();
           i != app.revision_selectors.end(); i++) 
=======
      for (vector<utf8>::const_iterator i = app.revision_selectors.begin();
           i != app.revision_selectors.end(); i++)
>>>>>>> afd7b500
        {
          set<revision_id> rids;
          complete(app, (*i)(), rids);
          frontier.insert(rids.begin(), rids.end());
          if (i == app.revision_selectors.begin())
            first_rid = *rids.begin();
        }
    }

  restriction mask(app);

  if (args.size() > 0)
    {
      // User wants to trace only specific files
      roster_t old_roster, new_roster;

      if (app.revision_selectors.size() == 0)
        get_base_and_current_roster_shape(old_roster, 
					  new_roster, nis, app);
      else
        app.db.get_roster(first_rid, new_roster);

      // FIXME_RESTRICTIONS: should this add paths from the rosters of
      // all selected revs?
      mask = restriction(args, app.exclude_patterns, 
			 old_roster, new_roster, app);
    }


  cert_name author_name(author_cert_name);
  cert_name date_name(date_cert_name);
  cert_name branch_name(branch_cert_name);
  cert_name tag_name(tag_cert_name);
  cert_name changelog_name(changelog_cert_name);
  cert_name comment_name(comment_cert_name);

  set<revision_id> seen;
  long last = app.last;
  long next = app.next;

  N(last == -1 || next == -1,
    F("only one of --last/--next allowed"));

  revision_set rev;

  while(! frontier.empty() && (last == -1 || last > 0) 
	&& (next == -1 || next > 0))
    {
      set<revision_id> next_frontier;

      for (set<revision_id>::const_iterator i = frontier.begin();
           i != frontier.end(); ++i)
        {
          revision_id rid = *i;

          bool print_this = mask.empty();
          set<  revision<id> > parents;
          vector< revision<cert> > tmp;
          set<split_path> diff_paths;

          if (null_id(rid) || seen.find(rid) != seen.end())
            continue;

          seen.insert(rid);
          app.db.get_revision(rid, rev);

          if (!mask.empty())
            {
              // TODO: stop if the restriction is pre-dated by the
              // current roster i.e. the restriction's nodes are not
              // born in the current roster
              roster_t roster;
              app.db.get_roster(rid, roster);

              set<node_id> nodes_modified;
              select_nodes_modified_by_rev(rid, rev, roster,
                                           nodes_modified,
                                           app);
<<<<<<< HEAD
              
              for (set<node_id>::const_iterator 
		     n = nodes_modified.begin(); 
=======

              for (set<node_id>::const_iterator n = nodes_modified.begin();
>>>>>>> afd7b500
                   n != nodes_modified.end(); ++n)
                {
                  if (!roster.has_node(*n))
                    {
                      // include all deleted nodes
                      print_this = true;
                    }
                  else if (mask.includes(roster, *n))
                    {
                      print_this = true;
                      if (app.diffs)
                        {
                          split_path sp;
                          roster.get_name(*n, sp);
                          diff_paths.insert(sp);
                        }
                    }
                }
            }

          if (next > 0)
            {
              set<revision_id> children;
              app.db.get_revision_children(rid, children);
              copy(children.begin(), children.end(),
                   inserter(next_frontier, next_frontier.end()));
            }
          else // work backwards by default
            {
              set<revision_id> parents;
              app.db.get_revision_parents(rid, parents);
              copy(parents.begin(), parents.end(),
                   inserter(next_frontier, next_frontier.end()));
            }

          if (app.no_merges && rev.is_merge_node())
            print_this = false;

          if (print_this)
          {
            if (global_sanity.brief)
              {
                cout << rid;
                log_certs(app, rid, author_name);
                log_certs(app, rid, date_name);
                log_certs(app, rid, branch_name);
                cout << "\n";
              }
            else
              {
                cout << string(65, '-') << "\n";
                cout << "Revision: " << rid << "\n";

                changes_summary csum;

                set<revision_id> ancestors;

                for (edge_map::const_iterator e = rev.edges.begin();
                     e != rev.edges.end(); ++e)
                  {
                    ancestors.insert(edge_old_revision(e));
                    csum.add_change_set(edge_changes(e));
                  }

                for (set<revision_id>::const_iterator 
		       anc = ancestors.begin();
                     anc != ancestors.end(); ++anc)
                  cout << "Ancestor: " << *anc << "\n";

                log_certs(app, rid, author_name, "Author: ", false);
                log_certs(app, rid, date_name,   "Date: ",   false);
                log_certs(app, rid, branch_name, "Branch: ", false);
                log_certs(app, rid, tag_name,    "Tag: ",    false);

                if (!app.no_files && !csum.cs.empty())
                  {
                    cout << "\n";
                    csum.print(cout, 70);
                    cout << "\n";
                  }

                log_certs(app, rid, changelog_name, "ChangeLog: ", true);
                log_certs(app, rid, comment_name,   "Comments: ",  true);
              }

            if (app.diffs)
              {
                for (edge_map::const_iterator e = rev.edges.begin();
                     e != rev.edges.end(); ++e)
                  {
                    dump_diffs(edge_changes(e), app, true, unified_diff,
                               diff_paths, !mask.empty());
                  }
              }

            if (next > 0)
              {
                next--;
              }
            else if (last > 0)
              {
                last--;
              }

          }
        }
      frontier = next_frontier;
    }
}

// Local Variables:
// mode: C++
// fill-column: 76
// c-file-style: "gnu"
// indent-tabs-mode: nil
// End:
// vim: et:sw=2:sts=2:ts=2:cino=>2s,{s,\:s,+s,t0,g0,^-2,e-2,n-2,p2s,(0,=s:<|MERGE_RESOLUTION|>--- conflicted
+++ resolved
@@ -257,17 +257,9 @@
           split_into_lines(unpacked(), lines);
           if (! lines.empty())
             {
-<<<<<<< HEAD
-              cout << (FL("--- %s\t%s\n") 
-		       % file_path(i->first) % i->second)
-                   << (FL("+++ %s\t%s\n") 
-		       % file_path(i->first) % i->second)
-                   << (FL("@@ -0,0 +1,%d @@\n") % lines.size());
-=======
               cout << (FL("--- %s\t%s") % file_path(i->first) % i->second)
                    << (FL("+++ %s\t%s") % file_path(i->first) % i->second)
                    << (FL("@@ -0,0 +1,%d @@") % lines.size());
->>>>>>> afd7b500
               for (vector<string>::const_iterator j = lines.begin();
                    j != lines.end(); ++j)
                 {
@@ -418,17 +410,10 @@
       app.db.get_roster(r_old_id, old_roster);
 
       // FIXME: handle no ancestor case
-      // N(r_new.edges.size() == 1, 
-      // F("current revision has no ancestor"));
-
-<<<<<<< HEAD
-      restriction mask(args, app.exclude_patterns, 
-		       old_roster, new_roster, app);
-      
-=======
+      // N(r_new.edges.size() == 1, F("current revision has no ancestor"));
+
       restriction mask(args, app.exclude_patterns, old_roster, new_roster, app);
 
->>>>>>> afd7b500
       update_current_roster_from_filesystem(new_roster, mask, app);
       make_restricted_csets(old_roster, new_roster, 
 			    included, excluded, mask);
@@ -453,20 +438,6 @@
       app.db.get_roster(r_old_id, old_roster);
       app.db.get_roster(r_new_id, new_roster);
 
-<<<<<<< HEAD
-      restriction mask(args, app.exclude_patterns, 
-		       old_roster, new_roster, app);
-      
-      // FIXME: this is *possibly* a UI bug, insofar as we look at the
-      // restriction name(s) you provided on the command line in the
-      // context of new and old, *not* the working copy.  One way of
-      // "fixing" this is to map the filenames on the command line to
-      // node_ids, and then restrict based on those. This might be
-      // more intuitive; on the other hand it would make it impossible
-      // to restrict to paths which are dead in the working copy but
-      // live between old and new. So ... no rush to "fix" it; discuss
-      // implications first.
-=======
       restriction mask(args, app.exclude_patterns, old_roster, new_roster, app);
 
       // FIXME: this is *possibly* a UI bug, insofar as we
@@ -478,7 +449,6 @@
       // impossible to restrict to paths which are dead in the working
       // copy but live between old and new. So ... no rush to "fix" it;
       // discuss implications first.
->>>>>>> afd7b500
       //
       // Let the discussion begin...
       //
@@ -604,14 +574,8 @@
     }
   else
     {
-<<<<<<< HEAD
-      for (vector<utf8>::const_iterator 
-	     i = app.revision_selectors.begin();
-           i != app.revision_selectors.end(); i++) 
-=======
       for (vector<utf8>::const_iterator i = app.revision_selectors.begin();
            i != app.revision_selectors.end(); i++)
->>>>>>> afd7b500
         {
           set<revision_id> rids;
           complete(app, (*i)(), rids);
@@ -690,14 +654,8 @@
               select_nodes_modified_by_rev(rid, rev, roster,
                                            nodes_modified,
                                            app);
-<<<<<<< HEAD
-              
-              for (set<node_id>::const_iterator 
-		     n = nodes_modified.begin(); 
-=======
 
               for (set<node_id>::const_iterator n = nodes_modified.begin();
->>>>>>> afd7b500
                    n != nodes_modified.end(); ++n)
                 {
                   if (!roster.has_node(*n))
