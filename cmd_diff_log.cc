--- conflicted
+++ resolved
@@ -782,7 +782,7 @@
           if (app.opts.diffs)
             {
               mask_diff = node_restriction(args_to_paths(args),
-                                           args_to_paths(app.opts.exclude_patterns),
+                                           args_to_paths(app.opts.exclude),
                                            app.opts.depth, parents, new_roster,
                                            ignored_file(work),
                                            restriction::implicit_includes);
@@ -797,11 +797,7 @@
           db.get_roster(first_rid, roster);
 
           mask = node_restriction(args_to_paths(args),
-<<<<<<< HEAD
                                   args_to_paths(app.opts.exclude),
-                                  app.opts.depth, roster);
-=======
-                                  args_to_paths(app.opts.exclude_patterns),
                                   app.opts.depth, roster,
                                   path_always_false<file_path>(),
                                   restriction::explicit_includes);
@@ -809,12 +805,11 @@
           if (app.opts.diffs)
             {
               mask_diff = node_restriction(args_to_paths(args),
-                                           args_to_paths(app.opts.exclude_patterns),
+                                           args_to_paths(app.opts.exclude),
                                            app.opts.depth, roster,
                                            path_always_false<file_path>(),
                                            restriction::explicit_includes);
             }
->>>>>>> c2548cd5
         }
     }
 
