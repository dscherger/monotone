// Copyright (C) 2002 Graydon Hoare <graydon@pobox.com>
//
// This program is made available under the GNU GPL version 2.0 or
// greater. See the accompanying file COPYING for details.
//
// This program is distributed WITHOUT ANY WARRANTY; without even the
// implied warranty of MERCHANTABILITY or FITNESS FOR A PARTICULAR
// PURPOSE.

#include "base.hh"
#include <deque>
#include <map>
#include <iostream>
#include <sstream>
#include <queue>

#include "asciik.hh"
#include "charset.hh"
#include "cmd.hh"
#include "diff_patch.hh"
#include "file_io.hh"
#include "restrictions.hh"
#include "revision.hh"
#include "rev_height.hh"
#include "simplestring_xform.hh"
#include "transforms.hh"
#include "app_state.hh"
#include "project.hh"
#include "database.hh"
#include "work.hh"
#include "roster.hh"

using std::cout;
using std::deque;
using std::make_pair;
using std::map;
using std::ostream;
using std::ostringstream;
using std::pair;
using std::set;
using std::string;
using std::vector;
using std::priority_queue;

using boost::lexical_cast;

// The changes_summary structure holds a list all of files and directories
// affected in a revision, and is useful in the 'log' command to print this
// information easily.  It has to be constructed from all cset objects
// that belong to a revision.

struct
changes_summary
{
  cset cs;
  changes_summary(void);
  void add_change_set(cset const & cs);
  void print(ostream & os, size_t max_cols) const;
};

changes_summary::changes_summary(void)
{
}

void
changes_summary::add_change_set(cset const & c)
{
  if (c.empty())
    return;

  // FIXME: not sure whether it matters for an informal summary
  // object like this, but the pre-state names in deletes and renames
  // are not really sensible to union; they refer to different trees
  // so mixing them up in a single set is potentially ambiguous.

  copy(c.nodes_deleted.begin(), c.nodes_deleted.end(),
       inserter(cs.nodes_deleted, cs.nodes_deleted.begin()));

  copy(c.files_added.begin(), c.files_added.end(),
       inserter(cs.files_added, cs.files_added.begin()));

  copy(c.dirs_added.begin(), c.dirs_added.end(),
       inserter(cs.dirs_added, cs.dirs_added.begin()));

  copy(c.nodes_renamed.begin(), c.nodes_renamed.end(),
       inserter(cs.nodes_renamed, cs.nodes_renamed.begin()));

  copy(c.deltas_applied.begin(), c.deltas_applied.end(),
       inserter(cs.deltas_applied, cs.deltas_applied.begin()));

  copy(c.attrs_cleared.begin(), c.attrs_cleared.end(),
       inserter(cs.attrs_cleared, cs.attrs_cleared.begin()));

  copy(c.attrs_set.begin(), c.attrs_set.end(),
       inserter(cs.attrs_set, cs.attrs_set.begin()));
}

static void
print_indented_set(ostream & os,
                   set<file_path> const & s,
                   size_t max_cols)
{
  size_t cols = 8;
  os << "       ";
  for (set<file_path>::const_iterator i = s.begin();
       i != s.end(); i++)
    {
      string str = lexical_cast<string>(*i);
      if (str.empty())
        str = "."; // project root
      if (cols > 8 && cols + str.size() + 1 >= max_cols)
        {
          cols = 8;
          os << "\n       ";
        }
      os << ' ' << str;
      cols += str.size() + 1;
    }
  os << '\n';
}

void
changes_summary::print(ostream & os, size_t max_cols) const
{

  if (! cs.nodes_deleted.empty())
    {
      os << _("Deleted entries:") << '\n';
      print_indented_set(os, cs.nodes_deleted, max_cols);
    }

  if (! cs.nodes_renamed.empty())
    {
      os << _("Renamed entries:") << '\n';
      for (map<file_path, file_path>::const_iterator
           i = cs.nodes_renamed.begin();
           i != cs.nodes_renamed.end(); i++)
        os << "        " << i->first
           << " to " << i->second << '\n';
    }

  if (! cs.files_added.empty())
    {
      set<file_path> tmp;
      for (map<file_path, file_id>::const_iterator
             i = cs.files_added.begin();
           i != cs.files_added.end(); ++i)
        tmp.insert(i->first);
      os << _("Added files:") << '\n';
      print_indented_set(os, tmp, max_cols);
    }

  if (! cs.dirs_added.empty())
    {
      os << _("Added directories:") << '\n';
      print_indented_set(os, cs.dirs_added, max_cols);
    }

  if (! cs.deltas_applied.empty())
    {
      set<file_path> tmp;
      for (map<file_path, pair<file_id, file_id> >::const_iterator
             i = cs.deltas_applied.begin();
           i != cs.deltas_applied.end(); ++i)
        tmp.insert(i->first);
      os << _("Modified files:") << '\n';
      print_indented_set(os, tmp, max_cols);
    }

  if (! cs.attrs_set.empty() || ! cs.attrs_cleared.empty())
    {
      set<file_path> tmp;
      for (set<pair<file_path, attr_key> >::const_iterator
             i = cs.attrs_cleared.begin();
           i != cs.attrs_cleared.end(); ++i)
        tmp.insert(i->first);

      for (map<pair<file_path, attr_key>, attr_value>::const_iterator
             i = cs.attrs_set.begin();
           i != cs.attrs_set.end(); ++i)
        tmp.insert(i->first.first);

      os << _("Modified attrs:") << '\n';
      print_indented_set(os, tmp, max_cols);
    }
}

static void
do_external_diff(options & opts, lua_hooks & lua, database & db,
                 cset const & cs, bool new_is_archived)
{
  for (map<file_path, pair<file_id, file_id> >::const_iterator
         i = cs.deltas_applied.begin();
       i != cs.deltas_applied.end(); ++i)
    {
      data data_old;
      data data_new;

      file_data f_old;
      db.get_file_version(delta_entry_src(i), f_old);
      data_old = f_old.inner();

      if (new_is_archived)
        {
          file_data f_new;
          db.get_file_version(delta_entry_dst(i), f_new);
          data_new = f_new.inner();
        }
      else
        {
          read_data(delta_entry_path(i), data_new);
        }

      bool is_binary = false;
      if (guess_binary(data_old()) ||
          guess_binary(data_new()))
        is_binary = true;

      lua.hook_external_diff(delta_entry_path(i),
                             data_old,
                             data_new,
                             is_binary,
                             opts.external_diff_args_given,
                             opts.external_diff_args,
                             delta_entry_src(i).inner()(),
                             delta_entry_dst(i).inner()());
    }
}

static void
dump_diffs(lua_hooks & lua,
           database & db,
           cset const & cs,
           set<file_path> const & paths,
           std::ostream & output,
           diff_type diff_format,
           bool new_is_archived,
           bool show_encloser,
           bool limit_paths = false)
{
  // 60 is somewhat arbitrary, but less than 80
  string patch_sep = string(60, '=');

  for (map<file_path, file_id>::const_iterator
         i = cs.files_added.begin();
       i != cs.files_added.end(); ++i)
    {
      if (limit_paths && paths.find(i->first) == paths.end())
        continue;

      output << patch_sep << '\n';
      data unpacked;
      vector<string> lines;

      if (new_is_archived)
        {
          file_data dat;
          db.get_file_version(i->second, dat);
          unpacked = dat.inner();
        }
      else
        {
          read_data(i->first, unpacked);
        }

      std::string pattern("");
      if (show_encloser)
        lua.hook_get_encloser_pattern(i->first, pattern);

      make_diff(i->first.as_internal(),
                i->first.as_internal(),
                i->second,
                i->second,
                data(), unpacked,
                output, diff_format, pattern);
    }

  map<file_path, file_path> reverse_rename_map;

  for (map<file_path, file_path>::const_iterator
         i = cs.nodes_renamed.begin();
       i != cs.nodes_renamed.end(); ++i)
    {
      reverse_rename_map.insert(make_pair(i->second, i->first));
    }

  for (map<file_path, pair<file_id, file_id> >::const_iterator
         i = cs.deltas_applied.begin();
       i != cs.deltas_applied.end(); ++i)
    {
      if (limit_paths && paths.find(i->first) == paths.end())
        continue;

      file_data f_old;
      data data_old, data_new;

      output << patch_sep << '\n';

      db.get_file_version(delta_entry_src(i), f_old);
      data_old = f_old.inner();

      if (new_is_archived)
        {
          file_data f_new;
          db.get_file_version(delta_entry_dst(i), f_new);
          data_new = f_new.inner();
        }
      else
        {
          read_data(delta_entry_path(i), data_new);
        }

      file_path dst_path = delta_entry_path(i);
      file_path src_path = dst_path;
      map<file_path, file_path>::const_iterator re;
      re = reverse_rename_map.find(dst_path);
      if (re != reverse_rename_map.end())
        src_path = re->second;

      std::string pattern("");
      if (show_encloser)
        lua.hook_get_encloser_pattern(src_path, pattern);

      make_diff(src_path.as_internal(),
                dst_path.as_internal(),
                delta_entry_src(i),
                delta_entry_dst(i),
                data_old, data_new,
                output, diff_format, pattern);
    }
}

static void
dump_diffs(lua_hooks & lua,
           database & db,
           cset const & cs,
           std::ostream & output,
           diff_type diff_format,
           bool new_is_archived,
           bool show_encloser)
{
  set<file_path> dummy;
  dump_diffs(lua, db, cs, dummy, output,
             diff_format, new_is_archived, show_encloser);
}

// common functionality for diff and automate content_diff to determine
// revisions and rosters which should be diffed
// FIXME needs app_state in order to create workspace objects (sometimes)
static void
prepare_diff(app_state & app,
             database & db,
             cset & included,
             args_vector args,
             bool & new_is_archived,
             std::string & revheader)
{
  temp_node_id_source nis;
  ostringstream header;
  cset excluded;

  // initialize before transaction so we have a database to work with.
  project_t project(db);

  N(app.opts.revision_selectors.size() <= 2,
    F("more than two revisions given"));

  if (app.opts.revision_selectors.size() == 0)
    {
      roster_t old_roster, restricted_roster, new_roster;
      revision_id old_rid;
      parent_map parents;
      workspace work(app);

      work.get_parent_rosters(db, parents);

      // With no arguments, which parent should we diff against?
      N(parents.size() == 1,
        F("this workspace has more than one parent\n"
          "(specify a revision to diff against with --revision)"));

      old_rid = parent_id(parents.begin());
      old_roster = parent_roster(parents.begin());
      work.get_current_roster_shape(db, nis, new_roster);

      node_restriction mask(work, args_to_paths(args),
                            args_to_paths(app.opts.exclude_patterns),
                            app.opts.depth,
                            old_roster, new_roster);

      work.update_current_roster_from_filesystem(new_roster, mask);

      make_restricted_roster(old_roster, new_roster, restricted_roster, 
                             mask);
 
      make_cset(old_roster, restricted_roster, included);
      make_cset(restricted_roster, new_roster, excluded);

      new_is_archived = false;
      header << "# old_revision [" << old_rid << "]\n";
    }
  else if (app.opts.revision_selectors.size() == 1)
    {
      roster_t old_roster, restricted_roster, new_roster;
      revision_id r_old_id;
      workspace work(app);

<<<<<<< HEAD
      complete(app, idx(app.opts.revision_selectors, 0)(), r_old_id);
      E(!app.db.sentinel_exists(r_old_id),
        F("missing revision '%s'") % r_old_id);
      N(app.db.revision_exists(r_old_id),
        F("no such revision '%s'") % r_old_id);
=======
      complete(app.opts, app.lua, project, idx(app.opts.revision_selectors, 0)(), r_old_id);
>>>>>>> cf6374cc

      db.get_roster(r_old_id, old_roster);
      work.get_current_roster_shape(db, nis, new_roster);

      node_restriction mask(work, args_to_paths(args),
                            args_to_paths(app.opts.exclude_patterns),
                            app.opts.depth,
                            old_roster, new_roster);

      work.update_current_roster_from_filesystem(new_roster, mask);

      make_restricted_roster(old_roster, new_roster, restricted_roster, 
                             mask);
 
      make_cset(old_roster, restricted_roster, included);
      make_cset(restricted_roster, new_roster, excluded);

      new_is_archived = false;
      header << "# old_revision [" << r_old_id << "]\n";
    }
  else if (app.opts.revision_selectors.size() == 2)
    {
      roster_t old_roster, restricted_roster, new_roster;
      revision_id r_old_id, r_new_id;

<<<<<<< HEAD
      complete(app, idx(app.opts.revision_selectors, 0)(), r_old_id);
      complete(app, idx(app.opts.revision_selectors, 1)(), r_new_id);

      E(!app.db.sentinel_exists(r_old_id),
        F("missing revision '%s'") % r_old_id);
      N(app.db.revision_exists(r_old_id),
        F("no such revision '%s'") % r_old_id);
      E(!app.db.sentinel_exists(r_old_id),
        F("missing revision '%s'") % r_new_id);
      N(app.db.revision_exists(r_new_id),
        F("no such revision '%s'") % r_new_id);
=======
      complete(app.opts, app.lua, project, idx(app.opts.revision_selectors, 0)(), r_old_id);
      complete(app.opts, app.lua, project, idx(app.opts.revision_selectors, 1)(), r_new_id);
>>>>>>> cf6374cc

      db.get_roster(r_old_id, old_roster);
      db.get_roster(r_new_id, new_roster);

      // FIXME: this is *possibly* a UI bug, insofar as we
      // look at the restriction name(s) you provided on the command
      // line in the context of new and old, *not* the working copy.
      // One way of "fixing" this is to map the filenames on the command
      // line to node_ids, and then restrict based on those. This
      // might be more intuitive; on the other hand it would make it
      // impossible to restrict to paths which are dead in the working
      // copy but live between old and new. So ... no rush to "fix" it;
      // discuss implications first.
      //
      // Let the discussion begin...
      //
      // - "map filenames on the command line to node_ids" needs to be done
      //   in the context of some roster, possibly the working copy base or
      //   the current working copy (or both)
      // - diff with two --revision's may be done with no working copy
      // - some form of "peg" revision syntax for paths that would allow
      //   for each path to specify which revision it is relevant to is
      //   probably the "right" way to go eventually. something like file@rev
      //   (which fails for paths with @'s in them) or possibly //rev/file
      //   since versioned paths are required to be relative.

      node_restriction mask(args_to_paths(args),
                            args_to_paths(app.opts.exclude_patterns),
                            app.opts.depth,
                            old_roster, new_roster);
      
      make_restricted_roster(old_roster, new_roster, restricted_roster, 
                             mask);
 
      make_cset(old_roster, restricted_roster, included);
      make_cset(restricted_roster, new_roster, excluded);

      new_is_archived = true;
    }
  else
    {
      I(false);
    }

    revheader = header.str();
}

CMD(diff, "diff", "di", CMD_REF(informative), N_("[PATH]..."),
    N_("Shows current differences"),
    N_("Compares the current tree with the files in the repository and "
       "prints the differences on the standard output.\n"
       "If one revision is given, the diff between the workspace and "
       "that revision is shown.  If two revisions are given, the diff "
       "between them is given.  If no format is specified, unified is "
       "used by default."),
    options::opts::revision | options::opts::depth | options::opts::exclude
    | options::opts::diff_options)
{
  if (app.opts.external_diff_args_given)
    N(app.opts.diff_format == external_diff,
      F("--diff-args requires --external\n"
        "try adding --external or removing --diff-args?"));

  cset included;
  std::string revs;
  bool new_is_archived;
  database db(app);

  prepare_diff(app, db, included, args, new_is_archived, revs);

  data summary;
  write_cset(included, summary);

  vector<string> lines;
  split_into_lines(summary(), lines);
  cout << "#\n";
  if (summary().size() > 0)
    {
      cout << revs << "#\n";
      for (vector<string>::iterator i = lines.begin();
           i != lines.end(); ++i)
        cout << "# " << *i << '\n';
    }
  else
    {
      cout << "# " << _("no changes") << '\n';
    }
  cout << "#\n";

  if (app.opts.diff_format == external_diff)
    {
      do_external_diff(app.opts, app.lua, db, included, new_is_archived);
    }
  else
    {
      dump_diffs(app.lua, db, included, cout,
                 app.opts.diff_format, new_is_archived,
                 !app.opts.no_show_encloser);
    }
}


// Name: content_diff
// Arguments:
//   (optional) one or more files to include
// Added in: 4.0
// Purpose: Availability of mtn diff as automate command.
//
// Output format: Like mtn diff, but with the header part omitted (as this is
// doubles the output of automate get_revision). If no content changes happened,
// the output is empty. All file operations beside mtn add are omitted,
// as they don't change the content of the file.
CMD_AUTOMATE(content_diff, N_("[FILE [...]]"),
             N_("Calculates diffs of files"),
             "",
             options::opts::revision | options::opts::depth |
             options::opts::exclude)
{
  cset included;
  std::string dummy_header;
  bool new_is_archived;
  database db(app);

  prepare_diff(app, db, included, args, new_is_archived, dummy_header);

  dump_diffs(app.lua, db, included, output,
             app.opts.diff_format, new_is_archived, !app.opts.no_show_encloser);
}


static void
log_certs(project_t & project, ostream & os, revision_id id, cert_name name,
          string label, string separator, bool multiline, bool newline)
{
  vector< revision<cert> > certs;
  bool first = true;

  if (multiline)
    newline = true;

  project.get_revision_certs_by_name(id, name, certs);
  for (vector< revision<cert> >::const_iterator i = certs.begin();
       i != certs.end(); ++i)
    {
      cert_value tv;
      decode_base64(i->inner().value, tv);

      if (first)
        os << label;
      else
        os << separator;

      if (multiline)
        os << "\n\n";
      os << tv;
      if (newline)
        os << '\n';

      first = false;
    }
}

static void
log_certs(project_t & project, ostream & os, revision_id id, cert_name name,
          string label, bool multiline)
{
  log_certs(project, os, id, name, label, label, multiline, true);
}

static void
log_certs(project_t & project, ostream & os, revision_id id, cert_name name)
{
  log_certs(project, os, id, name, " ", ",", false, false);
}


struct rev_cmp
{
  bool dir;
  rev_cmp(bool _dir) : dir(_dir) {}
  bool operator() (pair<rev_height, revision_id> const & x,
                   pair<rev_height, revision_id> const & y) const
  {
    return dir ? (x.first < y.first) : (x.first > y.first);
  }
};

typedef priority_queue<pair<rev_height, revision_id>,
                       vector<pair<rev_height, revision_id> >,
                       rev_cmp> frontier_t;

CMD(log, "log", "", CMD_REF(informative), N_("[FILE] ..."),
    N_("Prints history in reverse order"),
    N_("This command prints history in reverse order, filtering it by "
       "FILE if given.  If one or more revisions are given, uses them as "
       "a starting point."),
    options::opts::last | options::opts::next
    | options::opts::from | options::opts::to
    | options::opts::brief | options::opts::diffs
    | options::opts::no_merges | options::opts::no_files
    | options::opts::no_graph)
{
  database db(app);
  project_t project(db);

  long last = app.opts.last;
  long next = app.opts.next;

  N(last == -1 || next == -1,
    F("only one of --last/--next allowed"));

  frontier_t frontier(rev_cmp(!(next>0)));
  revision_id first_rid; // for mapping paths to node ids when restricted

  if (app.opts.from.size() == 0)
    {
      workspace work(app,
                     F("try passing a --from revision to start at"));

      revision_t rev;
      work.get_work_rev(rev);
      for (edge_map::const_iterator i = rev.edges.begin();
           i != rev.edges.end(); i++)
        {
          rev_height height;
          db.get_rev_height(edge_old_revision(i), height);
          frontier.push(make_pair(height, edge_old_revision(i)));
        }
    }
  else
    {
      for (args_vector::const_iterator i = app.opts.from.begin();
           i != app.opts.from.end(); i++)
        {
          set<revision_id> rids;
          complete(app.opts, app.lua, project, (*i)(), rids);
          for (set<revision_id>::const_iterator j = rids.begin();
               j != rids.end(); ++j)
            {
              rev_height height;
              db.get_rev_height(*j, height);
              frontier.push(make_pair(height, *j));
            }
          if (i == app.opts.from.begin())
            first_rid = *rids.begin();
        }
    }

  node_restriction mask;

  if (args.size() > 0)
    {
      // User wants to trace only specific files
      if (app.opts.from.size() == 0)
        {
          workspace work(app);
          roster_t new_roster;
          parent_map parents;
          temp_node_id_source nis;

          work.get_parent_rosters(db, parents);
          work.get_current_roster_shape(db, nis, new_roster);

          mask = node_restriction(work, args_to_paths(args),
                                  args_to_paths(app.opts.exclude_patterns), 
                                  app.opts.depth, parents, new_roster);
        }
      else
        {
          // FIXME_RESTRICTIONS: should this add paths from the rosters of
          // all selected revs?
          roster_t roster;
          db.get_roster(first_rid, roster);

          mask = node_restriction(args_to_paths(args),
                                  args_to_paths(app.opts.exclude_patterns), 
                                  app.opts.depth, roster);
        }
    }

  // If --to was given, don't log past those revisions.
  set<revision_id> disallowed;
  bool use_disallowed(!app.opts.to.empty());
  if (use_disallowed)
    {
      std::deque<revision_id> to;
      for (args_vector::const_iterator i = app.opts.to.begin();
           i != app.opts.to.end(); i++)
        {
          MM(*i);
          set<revision_id> rids;
          complete(app.opts, app.lua, project, (*i)(), rids);
          for (set<revision_id>::const_iterator j = rids.begin();
               j != rids.end(); ++j)
            {
              I(!null_id(*j));
              pair<set<revision_id>::iterator, bool> res = disallowed.insert(*j);
              if (res.second)
                {
                  to.push_back(*j);
                }
            }
        }

      while (!to.empty())
        {
          revision_id const & rid(to.front());
          MM(rid);

          set<revision_id> relatives;
          MM(relatives);
          if (next > 0)
            {
              db.get_revision_children(rid, relatives);
            }
          else
            {
              db.get_revision_parents(rid, relatives);
            }

          for (set<revision_id>::const_iterator i = relatives.begin();
               i != relatives.end(); ++i)
            {
              if (null_id(*i))
                continue;
              pair<set<revision_id>::iterator, bool> res = disallowed.insert(*i);
              if (res.second)
                {
                  to.push_back(*i);
                }
            }

          to.pop_front();
        }
    }

  cert_name author_name(author_cert_name);
  cert_name date_name(date_cert_name);
  cert_name branch_name(branch_cert_name);
  cert_name tag_name(tag_cert_name);
  cert_name changelog_name(changelog_cert_name);
  cert_name comment_name(comment_cert_name);

  // we can use the markings if we walk backwards for a restricted log
  bool use_markings(!(next>0) && !mask.empty());

  set<revision_id> seen;
  revision_t rev;
  // this is instantiated even when not used, but it's lightweight
  asciik graph(cout);
  while(! frontier.empty() && (last == -1 || last > 0)
        && (next == -1 || next > 0))
    {
      revision_id const & rid = frontier.top().second;

      bool print_this = mask.empty();
      set<file_path> diff_paths;

      if (null_id(rid) || seen.find(rid) != seen.end())
        {
          frontier.pop();
          continue;
        }

      seen.insert(rid);
<<<<<<< HEAD
      app.db.get_revision_or_sentinel(rid, rev);
=======
      db.get_revision(rid, rev);
>>>>>>> cf6374cc

      set<revision_id> marked_revs;

      if (!mask.empty())
        {
          roster_t roster;
          marking_map markings;
          db.get_roster(rid, roster, markings);

          // get all revision ids mentioned in one of the markings
          for (marking_map::const_iterator m = markings.begin();
               m != markings.end(); ++m)
            {
              node_id node = m->first;
              marking_t marking = m->second;

              if (mask.includes(roster, node))
                {
                  marked_revs.insert(marking.file_content.begin(), marking.file_content.end());
                  marked_revs.insert(marking.parent_name.begin(), marking.parent_name.end());
                  for (map<attr_key, set<revision_id> >::const_iterator a = marking.attrs.begin();
                       a != marking.attrs.end(); ++a)
                    marked_revs.insert(a->second.begin(), a->second.end());
                }
            }

          // find out whether the current rev is to be printed
          // we don't care about changed paths if it is not marked
          if (!use_markings || marked_revs.find(rid) != marked_revs.end())
            {
              set<node_id> nodes_modified;
              select_nodes_modified_by_rev(db, rev, roster,
                                           nodes_modified);

              for (set<node_id>::const_iterator n = nodes_modified.begin();
                   n != nodes_modified.end(); ++n)
                {
                  // a deleted node will be "modified" but won't
                  // exist in the result.
                  // we don't want to print them.
                  if (roster.has_node(*n) && mask.includes(roster, *n))
                    {
                      print_this = true;
                      if (app.opts.diffs)
                        {
                          file_path fp;
                          roster.get_name(*n, fp);
                          diff_paths.insert(fp);
                        }
                    }
                }
            }
        }

      if (app.opts.no_merges && rev.is_merge_node())
        print_this = false;

      set<revision_id> interesting;
      // if rid is not marked we can jump directly to the marked ancestors,
      // otherwise we need to visit the parents
      if (use_markings && marked_revs.find(rid) == marked_revs.end())
        {
          interesting.insert(marked_revs.begin(), marked_revs.end());
        }
      else
        {
          if (next > 0)
            db.get_revision_children(rid, interesting);
          else // walk backwards by default
            db.get_revision_parents(rid, interesting);
        }

      if (print_this)
        {
          ostringstream out;
          if (app.opts.brief)
            {
              if (!rev.is_sentinel)
                {
              out << rid;
              log_certs(project, out, rid, author_name);
              if (app.opts.no_graph)
                log_certs(project, out, rid, date_name);
              else
                {
                  out << '\n';
                  log_certs(project, out, rid, date_name,
                            string(), string(), false, false);
                }
              log_certs(project, out, rid, branch_name);
              out << '\n';
                }
              else
                {
                  out << "Missing revisions starting from " << rid;
                  out << '\n';
                }
            }
          else
            {
              out << string(65, '-') << '\n';

              if (!rev.is_sentinel)
                {
              out << "Revision: " << rid << '\n';

              changes_summary csum;

              set<revision_id> ancestors, sentinel_ancestors;

              for (edge_map::const_iterator e = rev.edges.begin();
                   e != rev.edges.end(); ++e)
                {
                  ancestors.insert(edge_old_revision(e));
                  csum.add_change_set(edge_changes(e));
                }

              for (set<revision_id>::const_iterator anc = ancestors.begin();
                   anc != ancestors.end(); ++anc)
                out << "Ancestor: " << *anc << '\n';

              log_certs(project, out, rid, author_name, "Author: ", false);
              log_certs(project, out, rid, date_name,   "Date: ",   false);
              log_certs(project, out, rid, branch_name, "Branch: ", false);
              log_certs(project, out, rid, tag_name,    "Tag: ",    false);

              if (!app.opts.no_files && !csum.cs.empty())
                {
                  out << '\n';
                  csum.print(out, 70);
                  out << '\n';
                }

<<<<<<< HEAD
              log_certs(out, app, rid, changelog_name, "ChangeLog: ", true);
              log_certs(out, app, rid, comment_name,   "Comments: ",  true);
                }
              else
                {
                  out << "Missing revisions starting from " << rid;
                  out << '\n';
                }
=======
              log_certs(project, out, rid, changelog_name, "ChangeLog: ", true);
              log_certs(project, out, rid, comment_name,   "Comments: ",  true);
>>>>>>> cf6374cc
            }

          if (app.opts.diffs && !rev.is_sentinel)
            {
              for (edge_map::const_iterator e = rev.edges.begin();
                   e != rev.edges.end(); ++e)
<<<<<<< HEAD
                if (!app.db.sentinel_exists(edge_old_revision(e)))
                  dump_diffs(edge_changes(e), app, true, out,
                             diff_paths, !mask.empty());
                else
                  out << string(60, '=') << '\n'
                      << "# Unable to diff against sentinel "
                      << edge_old_revision(e) << '\n';
=======
                dump_diffs(app.lua, db, edge_changes(e), diff_paths, out,
                           app.opts.diff_format, true,
                           !app.opts.no_show_encloser, !mask.empty());
>>>>>>> cf6374cc
            }

          if (next > 0)
            next--;
          else if (last > 0)
            last--;

          string out_system;
          utf8_to_system_best_effort(utf8(out.str()), out_system);
          if (app.opts.no_graph)
            cout << out_system;
          else
            graph.print(rid, interesting, out_system);
        }
      else if (use_markings && !app.opts.no_graph)
        graph.print(rid, interesting, (F("(Revision: %s)") % rid).str());

      frontier.pop(); // beware: rid is invalid from now on

      for (set<revision_id>::const_iterator i = interesting.begin();
           i != interesting.end(); ++i)
        {
          if (use_disallowed && (disallowed.find(*i) != disallowed.end()))
            {
              continue;
            }
          rev_height height;
          db.get_rev_height(*i, height);
          frontier.push(make_pair(height, *i));
        }
    }
}

// Local Variables:
// mode: C++
// fill-column: 76
// c-file-style: "gnu"
// indent-tabs-mode: nil
// End:
// vim: et:sw=2:sts=2:ts=2:cino=>2s,{s,\:s,+s,t0,g0,^-2,e-2,n-2,p2s,(0,=s:<|MERGE_RESOLUTION|>--- conflicted
+++ resolved
@@ -405,15 +405,9 @@
       revision_id r_old_id;
       workspace work(app);
 
-<<<<<<< HEAD
-      complete(app, idx(app.opts.revision_selectors, 0)(), r_old_id);
+      complete(app.opts, app.lua, project, idx(app.opts.revision_selectors, 0)(), r_old_id);
       E(!app.db.sentinel_exists(r_old_id),
         F("missing revision '%s'") % r_old_id);
-      N(app.db.revision_exists(r_old_id),
-        F("no such revision '%s'") % r_old_id);
-=======
-      complete(app.opts, app.lua, project, idx(app.opts.revision_selectors, 0)(), r_old_id);
->>>>>>> cf6374cc
 
       db.get_roster(r_old_id, old_roster);
       work.get_current_roster_shape(db, nis, new_roster);
@@ -439,22 +433,17 @@
       roster_t old_roster, restricted_roster, new_roster;
       revision_id r_old_id, r_new_id;
 
-<<<<<<< HEAD
-      complete(app, idx(app.opts.revision_selectors, 0)(), r_old_id);
-      complete(app, idx(app.opts.revision_selectors, 1)(), r_new_id);
-
-      E(!app.db.sentinel_exists(r_old_id),
-        F("missing revision '%s'") % r_old_id);
-      N(app.db.revision_exists(r_old_id),
-        F("no such revision '%s'") % r_old_id);
-      E(!app.db.sentinel_exists(r_old_id),
-        F("missing revision '%s'") % r_new_id);
-      N(app.db.revision_exists(r_new_id),
-        F("no such revision '%s'") % r_new_id);
-=======
       complete(app.opts, app.lua, project, idx(app.opts.revision_selectors, 0)(), r_old_id);
       complete(app.opts, app.lua, project, idx(app.opts.revision_selectors, 1)(), r_new_id);
->>>>>>> cf6374cc
+
+      E(!db.sentinel_exists(r_old_id),
+        F("missing revision '%s'") % r_old_id);
+      N(db.revision_exists(r_old_id),
+        F("no such revision '%s'") % r_old_id);
+      E(!db.sentinel_exists(r_old_id),
+        F("missing revision '%s'") % r_new_id);
+      N(db.revision_exists(r_new_id),
+        F("no such revision '%s'") % r_new_id);
 
       db.get_roster(r_old_id, old_roster);
       db.get_roster(r_new_id, new_roster);
@@ -820,11 +809,7 @@
         }
 
       seen.insert(rid);
-<<<<<<< HEAD
-      app.db.get_revision_or_sentinel(rid, rev);
-=======
-      db.get_revision(rid, rev);
->>>>>>> cf6374cc
+      db.get_revision_or_sentinel(rid, rev);
 
       set<revision_id> marked_revs;
 
@@ -958,38 +943,28 @@
                   out << '\n';
                 }
 
-<<<<<<< HEAD
-              log_certs(out, app, rid, changelog_name, "ChangeLog: ", true);
-              log_certs(out, app, rid, comment_name,   "Comments: ",  true);
+              log_certs(project, out, rid, changelog_name, "ChangeLog: ", true);
+              log_certs(project, out, rid, comment_name,   "Comments: ",  true);
                 }
               else
                 {
                   out << "Missing revisions starting from " << rid;
                   out << '\n';
                 }
-=======
-              log_certs(project, out, rid, changelog_name, "ChangeLog: ", true);
-              log_certs(project, out, rid, comment_name,   "Comments: ",  true);
->>>>>>> cf6374cc
             }
 
           if (app.opts.diffs && !rev.is_sentinel)
             {
               for (edge_map::const_iterator e = rev.edges.begin();
                    e != rev.edges.end(); ++e)
-<<<<<<< HEAD
-                if (!app.db.sentinel_exists(edge_old_revision(e)))
-                  dump_diffs(edge_changes(e), app, true, out,
-                             diff_paths, !mask.empty());
+                if (!db.sentinel_exists(edge_old_revision(e)))
+                  dump_diffs(app.lua, edge_changes(e), diff_paths, out,
+                             app.opts.diff_format, true,
+                             !app.opts.no_show_encloser, !mask.empty());
                 else
                   out << string(60, '=') << '\n'
                       << "# Unable to diff against sentinel "
                       << edge_old_revision(e) << '\n';
-=======
-                dump_diffs(app.lua, db, edge_changes(e), diff_paths, out,
-                           app.opts.diff_format, true,
-                           !app.opts.no_show_encloser, !mask.empty());
->>>>>>> cf6374cc
             }
 
           if (next > 0)
