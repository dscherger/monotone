--- conflicted
+++ resolved
@@ -379,20 +379,12 @@
                             old_roster, new_roster, app);
 
       app.work.update_current_roster_from_filesystem(new_roster, mask);
-<<<<<<< HEAD
-      make_restricted_csets(old_roster, new_roster,
-                            included, excluded, mask);
-      MM(included);
-      MM(excluded);
-      check_restricted_cset(old_roster, included);
-=======
 
       make_restricted_roster(old_roster, new_roster, restricted_roster, 
                              mask);
  
       make_cset(old_roster, restricted_roster, included);
       make_cset(restricted_roster, new_roster, excluded);
->>>>>>> bfd08cb7
 
       new_is_archived = false;
       header << "# old_revision [" << old_rid << "]\n";
@@ -415,20 +407,12 @@
                             old_roster, new_roster, app);
 
       app.work.update_current_roster_from_filesystem(new_roster, mask);
-<<<<<<< HEAD
-      make_restricted_csets(old_roster, new_roster,
-                            included, excluded, mask);
-      MM(included);
-      MM(excluded);
-      check_restricted_cset(old_roster, included);
-=======
 
       make_restricted_roster(old_roster, new_roster, restricted_roster, 
                              mask);
  
       make_cset(old_roster, restricted_roster, included);
       make_cset(restricted_roster, new_roster, excluded);
->>>>>>> bfd08cb7
 
       new_is_archived = false;
       header << "# old_revision [" << r_old_id << "]\n";
@@ -476,19 +460,11 @@
       //   (which fails for paths with @'s in them) or possibly //rev/file
       //   since versioned paths are required to be relative.
 
-<<<<<<< HEAD
-      make_restricted_csets(old_roster, new_roster,
-                            included, excluded, mask);
-      MM(included);
-      MM(excluded);
-      check_restricted_cset(old_roster, included);
-=======
       make_restricted_roster(old_roster, new_roster, restricted_roster, 
                              mask);
  
       make_cset(old_roster, restricted_roster, included);
       make_cset(restricted_roster, new_roster, excluded);
->>>>>>> bfd08cb7
 
       new_is_archived = true;
     }
