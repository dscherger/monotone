--- conflicted
+++ resolved
@@ -525,12 +525,8 @@
 
   if (app.opts.diff_format == external_diff)
     {
-<<<<<<< HEAD
       //TODO in this case color:: codes should probably not be used also up there
-      do_external_diff(included, app, new_is_archived);
-=======
       do_external_diff(app.opts, app.lua, db, included, new_is_archived);
->>>>>>> 902adea3
     }
   else
     {
