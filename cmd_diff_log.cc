--- conflicted
+++ resolved
@@ -588,10 +588,6 @@
         {
           set<revision_id> rids;
           complete(app, (*i)(), rids);
-<<<<<<< HEAD
-          frontier.insert(rids.begin(), rids.end());
-          if (i == app.opts.revision_selectors.begin())
-=======
           for (set<revision_id>::const_iterator j = rids.begin();
                j != rids.end(); ++j)
             {
@@ -599,8 +595,7 @@
               app.db.get_rev_height(*j, height);
               frontier.push(make_pair(height, *j));
             }
-          if (i == app.revision_selectors.begin())
->>>>>>> fe02ee53
+          if (i == app.opts.revision_selectors.begin())
             first_rid = *rids.begin();
         }
     }
@@ -612,17 +607,12 @@
       // User wants to trace only specific files
       roster_t old_roster, new_roster;
 
-<<<<<<< HEAD
       if (app.opts.revision_selectors.size() == 0)
-        app.work.get_base_and_current_roster_shape(old_roster, new_roster, nis);
-=======
-      if (app.revision_selectors.size() == 0)
         {
           temp_node_id_source nis;
           app.work.get_base_and_current_roster_shape(old_roster,
                                                      new_roster, nis);
         }
->>>>>>> fe02ee53
       else
         app.db.get_roster(first_rid, new_roster);
 
@@ -641,17 +631,8 @@
   cert_name changelog_name(changelog_cert_name);
   cert_name comment_name(comment_cert_name);
 
-<<<<<<< HEAD
-  set<revision_id> seen;
-  long last = app.opts.last;
-  long next = app.opts.next;
-
-  N(last == -1 || next == -1,
-    F("only one of --last/--next allowed"));
-=======
   // we can use the markings if we walk backwards for a restricted log
   bool use_markings(!(next>0) && !mask.empty());
->>>>>>> fe02ee53
 
   set<revision_id> seen;
   revision_t rev;
@@ -796,79 +777,6 @@
               last--;
             }
 
-<<<<<<< HEAD
-          if (app.opts.no_merges && rev.is_merge_node())
-            print_this = false;
-
-          if (print_this)
-          {
-            if (app.opts.brief)
-              {
-                cout << rid;
-                log_certs(app, rid, author_name);
-                log_certs(app, rid, date_name);
-                log_certs(app, rid, branch_name);
-                cout << "\n";
-              }
-            else
-              {
-                cout << string(65, '-') << "\n";
-                cout << "Revision: " << rid << "\n";
-
-                changes_summary csum;
-
-                set<revision_id> ancestors;
-
-                for (edge_map::const_iterator e = rev.edges.begin();
-                     e != rev.edges.end(); ++e)
-                  {
-                    ancestors.insert(edge_old_revision(e));
-                    csum.add_change_set(edge_changes(e));
-                  }
-
-                for (set<revision_id>::const_iterator 
-                       anc = ancestors.begin();
-                     anc != ancestors.end(); ++anc)
-                  cout << "Ancestor: " << *anc << "\n";
-
-                log_certs(app, rid, author_name, "Author: ", false);
-                log_certs(app, rid, date_name,   "Date: ",   false);
-                log_certs(app, rid, branch_name, "Branch: ", false);
-                log_certs(app, rid, tag_name,    "Tag: ",    false);
-
-                if (!app.opts.no_files && !csum.cs.empty())
-                  {
-                    cout << "\n";
-                    csum.print(cout, 70);
-                    cout << "\n";
-                  }
-
-                log_certs(app, rid, changelog_name, "ChangeLog: ", true);
-                log_certs(app, rid, comment_name,   "Comments: ",  true);
-              }
-
-            if (app.opts.diffs)
-              {
-                for (edge_map::const_iterator e = rev.edges.begin();
-                     e != rev.edges.end(); ++e)
-                  {
-                    dump_diffs(edge_changes(e), app, true, diff_paths,
-                               !mask.empty());
-                  }
-              }
-
-            if (next > 0)
-              {
-                next--;
-              }
-            else if (last > 0)
-              {
-                last--;
-              }
-
-            cout.flush();
-          }
-=======
           cout.flush();
         }
 
@@ -899,7 +807,6 @@
           rev_height height;
           app.db.get_rev_height(*i, height);
           frontier.push(make_pair(height, *i));
->>>>>>> fe02ee53
         }
     }
 }
