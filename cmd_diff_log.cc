--- conflicted
+++ resolved
@@ -164,26 +164,8 @@
               dat.left_id = downcast_to_file_t(i.left_data())->content;
               // right_id is null
 
-<<<<<<< HEAD
               path_node_data.insert(make_pair(dat.left_path, dat));
           }
-=======
-              data left_data, right_data;
-              get_data(db, left_path, left_id, left_from_db, left_data);
-              // right_data is null
-
-              string encloser("");
-              if (show_encloser)
-                lua.hook_get_encloser_pattern(left_path, encloser);
-
-              dump_diff(lua,
-                        left_path, right_path,
-                        left_id, right_id,
-                        left_data, right_data,
-                        diff_format, external_diff_args_given, external_diff_args,
-                        encloser, colorizer, output);
-            }
->>>>>>> 7589c3eb
           break;
 
         case parallel::in_right:
@@ -195,28 +177,9 @@
               right_roster.get_name(i.right_key(), dat.right_path);
 
               // left_id is null
-<<<<<<< HEAD
               dat.right_id = downcast_to_file_t(i.right_data())->content;
 
               path_node_data.insert(make_pair(dat.right_path, dat));
-=======
-              right_id = downcast_to_file_t(i.right_data())->content;
-
-              data left_data, right_data;
-              // left_data is null
-              get_data(db, right_path, right_id, right_from_db, right_data);
-
-              string encloser("");
-              if (show_encloser)
-                lua.hook_get_encloser_pattern(right_path, encloser);
-
-              dump_diff(lua,
-                        left_path, right_path,
-                        left_id, right_id,
-                        left_data, right_data,
-                        diff_format, external_diff_args_given, external_diff_args,
-                        encloser, colorizer, output);
->>>>>>> 7589c3eb
             }
           break;
 
@@ -234,16 +197,7 @@
               left_roster.get_name(i.left_key(), dat.left_path);
               right_roster.get_name(i.right_key(), dat.right_path);
 
-<<<<<<< HEAD
               path_node_data.insert(make_pair(dat.right_path, dat));
-=======
-              dump_diff(lua,
-                        left_path, right_path,
-                        left_id, right_id,
-                        left_data, right_data,
-                        diff_format, external_diff_args_given, external_diff_args,
-                        encloser, colorizer, output);
->>>>>>> 7589c3eb
             }
           break;
         }
@@ -270,7 +224,7 @@
                 dat.left_id, dat.right_id,
                 left_data, right_data,
                 diff_format, external_diff_args_given, external_diff_args,
-                encloser, output);
+                encloser, colorizer, output);
     }
 }
 
@@ -605,25 +559,27 @@
                        rev_cmp> frontier_t;
 
 void
-log_print_rev(app_state & app,
-              database & db,
-              project_t const & project,
-              revision_id const & rid,
-              revision_t const & rev,
-              string const & date_fmt,
-              node_restriction const & mask,
-              colorizer const & color,
-              ostream & out)
-{
+log_print_rev (app_state &      app,
+               database &       db,
+               project_t &      project,
+               revision_id      rid,
+               revision_t &     rev,
+               string           date_fmt,
+               node_restriction mask,
+               colorizer const & color,
+               ostream &        out)
+{
+  cert_name const author_name(author_cert_name);
+  cert_name const date_name(date_cert_name);
+  cert_name const branch_name(branch_cert_name);
+  cert_name const tag_name(tag_cert_name);
+  cert_name const changelog_name(changelog_cert_name);
+  cert_name const comment_name(comment_cert_name);
   vector<cert> certs;
   project.get_revision_certs(rid, certs);
 
   if (app.opts.brief)
     {
-      cert_name const author_name(author_cert_name);
-      cert_name const date_name(date_cert_name);
-      cert_name const branch_name(branch_cert_name);
-
       out << color.colorize(encode_hexenc(rid.inner()(), rid.inner().made_from),
                             colorizer::log_revision);
       log_certs(certs, out, author_name);
@@ -688,10 +644,10 @@
 }
 
 void
-log_common(app_state & app,
-           args_vector args,
-           bool automate,
-           std::ostream & output)
+log_common (app_state & app,
+            args_vector args,
+            bool automate,
+            std::ostream & output)
 {
   database db(app);
   project_t project(db);
@@ -1051,7 +1007,7 @@
     options::opts::no_merges | options::opts::no_files |
     options::opts::no_graph )
 {
-  log_common(app, args, false, cout);
+  log_common (app, args, false, cout);
 }
 
 CMD_AUTOMATE(log, N_("[PATH] ..."),
@@ -1062,7 +1018,7 @@
     options::opts::depth | options::opts::exclude |
     options::opts::no_merges)
 {
-  log_common(app, args, true, output);
+  log_common (app, args, true, output);
 }
 
 // Local Variables:
