--- conflicted
+++ resolved
@@ -249,12 +249,17 @@
                               unpacked, app.lua);
         }
 
+      std::string pattern("");
+      if (app.diff_show_encloser)
+        app.lua.hook_get_encloser_pattern(file_path(i->first),
+                                          pattern);
+
       make_diff(file_path(i->first).as_internal(),
                 file_path(i->first).as_internal(),
                 i->second,
                 i->second,
                 data(), unpacked,
-                cout, type);
+                cout, type, pattern);
     }
 
   map<split_path, split_path> reverse_rename_map;
@@ -293,53 +298,24 @@
                               data_new, app.lua);
         }
 
-<<<<<<< HEAD
       split_path dst_path = delta_entry_path(i);
       split_path src_path = dst_path;
       map<split_path, split_path>::const_iterator re;
       re = reverse_rename_map.find(dst_path);
       if (re != reverse_rename_map.end())
         src_path = re->second;
-      
+
+      std::string pattern("");
+      if (app.diff_show_encloser)
+        app.lua.hook_get_encloser_pattern(file_path(src_path),
+                                          pattern);
+
       make_diff(file_path(src_path).as_internal(),
                 file_path(dst_path).as_internal(),
                 delta_entry_src(i),
                 delta_entry_dst(i),
                 data_old, data_new,
-                cout, type);
-=======
-      if (guess_binary(data_new()) ||
-          guess_binary(data_old()))
-        cout << "# " 
-	     << file_path(delta_entry_path(i)) 
-	     << " is binary\n";
-      else
-        {
-          split_into_lines(data_old(), old_lines);
-          split_into_lines(data_new(), new_lines);
-
-          split_path dst_path = delta_entry_path(i);
-          split_path src_path = dst_path;
-
-          map<split_path, split_path>::const_iterator re;
-          re = reverse_rename_map.find(dst_path);
-
-          if (re != reverse_rename_map.end())
-            src_path = re->second;
-
-          std::string pattern("");
-          if (app.diff_show_encloser)
-            app.lua.hook_get_encloser_pattern(file_path(src_path),
-                                              pattern);
-
-          make_diff(file_path(src_path).as_internal(),
-                    file_path(dst_path).as_internal(),
-                    delta_entry_src(i),
-                    delta_entry_dst(i),
-                    old_lines, new_lines,
-                    cout, app.diff_format, pattern);
-        }
->>>>>>> 8f0f38a6
+                cout, type, pattern);
     }
 }
 
