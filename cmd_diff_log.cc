// Copyright (C) 2002 Graydon Hoare <graydon@pobox.com>
//
// This program is made available under the GNU GPL version 2.0 or
// greater. See the accompanying file COPYING for details.
//
// This program is distributed WITHOUT ANY WARRANTY; without even the
// implied warranty of MERCHANTABILITY or FITNESS FOR A PARTICULAR
// PURPOSE.

#include <deque>
#include <map>
#include <sstream>
#include <queue>

#include "asciik.hh"
#include "basic_io.hh"
#include "charset.hh"
#include "cmd.hh"
#include "diff_patch.hh"
#include "file_io.hh"
#include "restrictions.hh"
#include "revision.hh"
#include "rev_height.hh"
#include "simplestring_xform.hh"
#include "transforms.hh"

using std::cout;
using std::deque;
using std::make_pair;
using std::map;
using std::ostream;
using std::ostringstream;
using std::pair;
using std::set;
using std::string;
using std::vector;
using std::priority_queue;

using boost::lexical_cast;

// The changes_summary structure holds a list all of files and directories
// affected in a revision, and is useful in the 'log' command to print this
// information easily.  It has to be constructed from all cset objects
// that belong to a revision.

struct
changes_summary
{
  cset cs;
  changes_summary(void);
  void add_change_set(cset const & cs);
  void print(ostream & os, size_t max_cols) const;
};

changes_summary::changes_summary(void)
{
}

void
changes_summary::add_change_set(cset const & c)
{
  if (c.empty())
    return;

  // FIXME: not sure whether it matters for an informal summary
  // object like this, but the pre-state names in deletes and renames
  // are not really sensible to union; they refer to different trees
  // so mixing them up in a single set is potentially ambiguous.

  copy(c.nodes_deleted.begin(), c.nodes_deleted.end(),
       inserter(cs.nodes_deleted, cs.nodes_deleted.begin()));

  copy(c.files_added.begin(), c.files_added.end(),
       inserter(cs.files_added, cs.files_added.begin()));

  copy(c.dirs_added.begin(), c.dirs_added.end(),
       inserter(cs.dirs_added, cs.dirs_added.begin()));

  copy(c.nodes_renamed.begin(), c.nodes_renamed.end(),
       inserter(cs.nodes_renamed, cs.nodes_renamed.begin()));

  copy(c.deltas_applied.begin(), c.deltas_applied.end(),
       inserter(cs.deltas_applied, cs.deltas_applied.begin()));

  copy(c.attrs_cleared.begin(), c.attrs_cleared.end(),
       inserter(cs.attrs_cleared, cs.attrs_cleared.begin()));

  copy(c.attrs_set.begin(), c.attrs_set.end(),
       inserter(cs.attrs_set, cs.attrs_set.begin()));
}

static void
print_indented_set(ostream & os,
                   path_set const & s,
                   size_t max_cols)
{
  size_t cols = 8;
  os << "       ";
  for (path_set::const_iterator i = s.begin();
       i != s.end(); i++)
    {
      const string str = lexical_cast<string>(file_path(*i));
      if (cols > 8 && cols + str.size() + 1 >= max_cols)
        {
          cols = 8;
          os << "\n       ";
        }
      os << ' ' << str;
      cols += str.size() + 1;
    }
  os << '\n';
}

void
changes_summary::print(ostream & os, size_t max_cols) const
{

  if (! cs.nodes_deleted.empty())
    {
      os << _("Deleted entries:") << '\n';
      print_indented_set(os, cs.nodes_deleted, max_cols);
    }

  if (! cs.nodes_renamed.empty())
    {
      os << _("Renamed entries:") << '\n';
      for (map<split_path, split_path>::const_iterator
           i = cs.nodes_renamed.begin();
           i != cs.nodes_renamed.end(); i++)
        os << "        " << file_path(i->first)
           << " to " << file_path(i->second) << '\n';
    }

  if (! cs.files_added.empty())
    {
      path_set tmp;
      for (map<split_path, file_id>::const_iterator
             i = cs.files_added.begin();
           i != cs.files_added.end(); ++i)
        tmp.insert(i->first);
      os << _("Added files:") << '\n';
      print_indented_set(os, tmp, max_cols);
    }

  if (! cs.dirs_added.empty())
    {
      os << _("Added directories:") << '\n';
      print_indented_set(os, cs.dirs_added, max_cols);
    }

  if (! cs.deltas_applied.empty())
    {
      path_set tmp;
      for (map<split_path, pair<file_id, file_id> >::const_iterator
             i = cs.deltas_applied.begin();
           i != cs.deltas_applied.end(); ++i)
        tmp.insert(i->first);
      os << _("Modified files:") << '\n';
      print_indented_set(os, tmp, max_cols);
    }

  if (! cs.attrs_set.empty() || ! cs.attrs_cleared.empty())
    {
      path_set tmp;
      for (set<pair<split_path, attr_key> >::const_iterator
             i = cs.attrs_cleared.begin();
           i != cs.attrs_cleared.end(); ++i)
        tmp.insert(i->first);

      for (map<pair<split_path, attr_key>, attr_value>::const_iterator
             i = cs.attrs_set.begin();
           i != cs.attrs_set.end(); ++i)
        tmp.insert(i->first.first);

      os << _("Modified attrs:") << '\n';
      print_indented_set(os, tmp, max_cols);
    }
}

static void
do_external_diff(cset const & cs,
                 app_state & app,
                 bool new_is_archived)
{
  for (map<split_path, pair<file_id, file_id> >::const_iterator
         i = cs.deltas_applied.begin();
       i != cs.deltas_applied.end(); ++i)
    {
      data data_old;
      data data_new;

      file_data f_old;
      app.db.get_file_version(delta_entry_src(i), f_old);
      data_old = f_old.inner();

      if (new_is_archived)
        {
          file_data f_new;
          app.db.get_file_version(delta_entry_dst(i), f_new);
          data_new = f_new.inner();
        }
      else
        {
          read_data(file_path(delta_entry_path(i)), data_new);
        }

      bool is_binary = false;
      if (guess_binary(data_old()) ||
          guess_binary(data_new()))
        is_binary = true;

      app.lua.hook_external_diff(file_path(delta_entry_path(i)),
                                 data_old,
                                 data_new,
                                 is_binary,
                                 app.opts.external_diff_args_given,
                                 app.opts.external_diff_args,
                                 delta_entry_src(i).inner()(),
                                 delta_entry_dst(i).inner()());
    }
}

static void
dump_diffs(cset const & cs,
           app_state & app,
           bool new_is_archived,
           std::ostream & output,
           set<split_path> const & paths,
           bool limit_paths = false)
{
  // 60 is somewhat arbitrary, but less than 80
  string patch_sep = string(60, '=');

  for (map<split_path, file_id>::const_iterator
         i = cs.files_added.begin();
       i != cs.files_added.end(); ++i)
    {
      if (limit_paths && paths.find(i->first) == paths.end())
        continue;

      output << patch_sep << '\n';
      data unpacked;
      vector<string> lines;

      if (new_is_archived)
        {
          file_data dat;
          app.db.get_file_version(i->second, dat);
          unpacked = dat.inner();
        }
      else
        {
          read_data(file_path(i->first), unpacked);
        }

      std::string pattern("");
      if (!app.opts.no_show_encloser)
        app.lua.hook_get_encloser_pattern(file_path(i->first),
                                          pattern);

      make_diff(file_path(i->first).as_internal(),
                file_path(i->first).as_internal(),
                i->second,
                i->second,
                data(), unpacked,
                output, app.opts.diff_format, pattern);
    }

  map<split_path, split_path> reverse_rename_map;

  for (map<split_path, split_path>::const_iterator
         i = cs.nodes_renamed.begin();
       i != cs.nodes_renamed.end(); ++i)
    {
      reverse_rename_map.insert(make_pair(i->second, i->first));
    }

  for (map<split_path, pair<file_id, file_id> >::const_iterator
         i = cs.deltas_applied.begin();
       i != cs.deltas_applied.end(); ++i)
    {
      if (limit_paths && paths.find(i->first) == paths.end())
        continue;

      file_data f_old;
      data data_old, data_new;

      output << patch_sep << '\n';

      app.db.get_file_version(delta_entry_src(i), f_old);
      data_old = f_old.inner();

      if (new_is_archived)
        {
          file_data f_new;
          app.db.get_file_version(delta_entry_dst(i), f_new);
          data_new = f_new.inner();
        }
      else
        {
          read_data(file_path(delta_entry_path(i)), data_new);
        }

      split_path dst_path = delta_entry_path(i);
      split_path src_path = dst_path;
      map<split_path, split_path>::const_iterator re;
      re = reverse_rename_map.find(dst_path);
      if (re != reverse_rename_map.end())
        src_path = re->second;

      std::string pattern("");
      if (!app.opts.no_show_encloser)
        app.lua.hook_get_encloser_pattern(file_path(src_path),
                                          pattern);

      make_diff(file_path(src_path).as_internal(),
                file_path(dst_path).as_internal(),
                delta_entry_src(i),
                delta_entry_dst(i),
                data_old, data_new,
                output, app.opts.diff_format, pattern);
    }
}

static void
dump_diffs(cset const & cs,
           app_state & app,
           bool new_is_archived,
           std::ostream & output)
{
  set<split_path> dummy;
  dump_diffs(cs, app, new_is_archived, output, dummy);
}

// common functionality for diff and automate diff to determine
// revisions and rosters which should be diffed
static void
prepare_diff(cset & included,
             app_state & app,
             std::vector<utf8> args,
             bool & new_is_archived,
             revision_id & old_revision)
{
  temp_node_id_source nis;
  ostringstream header;
  cset excluded;

  // initialize before transaction so we have a database to work with.

  if (app.opts.revision_selectors.size() == 0)
    app.require_workspace();
  else if (app.opts.revision_selectors.size() == 1)
    app.require_workspace();

  N(app.opts.revision_selectors.size() <= 2,
    F("more than two revisions given"));

  if (app.opts.revision_selectors.size() == 0)
    {
      roster_t new_roster, old_roster;
      revision_id old_rid;
      parent_map parents;

      app.work.get_parent_rosters(parents);

      // With no arguments, which parent should we diff against?
      N(parents.size() == 1,
        F("this workspace has more than one parent\n"
          "(specify a revision to diff against with --revision)"));

      old_rid = parent_id(parents.begin());
      old_roster = parent_roster(parents.begin());
      app.work.get_current_roster_shape(new_roster, nis);

      node_restriction mask(args_to_paths(args),
                            args_to_paths(app.opts.exclude_patterns),
                            app.opts.depth,
                            old_roster, new_roster, app);

      app.work.update_current_roster_from_filesystem(new_roster, mask);
      make_restricted_csets(old_roster, new_roster,
                            included, excluded, mask);
      check_restricted_cset(old_roster, included);

      new_is_archived = false;
<<<<<<< HEAD
      old_revision = old_rid;
=======
      header << "# old_revision [" << old_rid << "]\n";
>>>>>>> 0282d6b0
    }
  else if (app.opts.revision_selectors.size() == 1)
    {
      roster_t new_roster, old_roster;
      revision_id r_old_id;

      complete(app, idx(app.opts.revision_selectors, 0)(), r_old_id);
      N(app.db.revision_exists(r_old_id),
        F("no such revision '%s'") % r_old_id);

      app.db.get_roster(r_old_id, old_roster);
      app.work.get_current_roster_shape(new_roster, nis);

      node_restriction mask(args_to_paths(args),
                            args_to_paths(app.opts.exclude_patterns),
                            app.opts.depth,
                            old_roster, new_roster, app);

      app.work.update_current_roster_from_filesystem(new_roster, mask);
      make_restricted_csets(old_roster, new_roster,
                            included, excluded, mask);
      check_restricted_cset(old_roster, included);

      new_is_archived = false;
<<<<<<< HEAD
      old_revision = r_old_id;
=======
      header << "# old_revision [" << r_old_id << "]\n";
>>>>>>> 0282d6b0
    }
  else if (app.opts.revision_selectors.size() == 2)
    {
      roster_t new_roster, old_roster;
      revision_id r_old_id, r_new_id;

      complete(app, idx(app.opts.revision_selectors, 0)(), r_old_id);
      complete(app, idx(app.opts.revision_selectors, 1)(), r_new_id);

      N(app.db.revision_exists(r_old_id),
        F("no such revision '%s'") % r_old_id);
      N(app.db.revision_exists(r_new_id),
        F("no such revision '%s'") % r_new_id);

      app.db.get_roster(r_old_id, old_roster);
      app.db.get_roster(r_new_id, new_roster);

      node_restriction mask(args_to_paths(args),
                            args_to_paths(app.opts.exclude_patterns),
                            app.opts.depth,
                            old_roster, new_roster, app);

      // FIXME: this is *possibly* a UI bug, insofar as we
      // look at the restriction name(s) you provided on the command
      // line in the context of new and old, *not* the working copy.
      // One way of "fixing" this is to map the filenames on the command
      // line to node_ids, and then restrict based on those. This
      // might be more intuitive; on the other hand it would make it
      // impossible to restrict to paths which are dead in the working
      // copy but live between old and new. So ... no rush to "fix" it;
      // discuss implications first.
      //
      // Let the discussion begin...
      //
      // - "map filenames on the command line to node_ids" needs to be done
      //   in the context of some roster, possibly the working copy base or
      //   the current working copy (or both)
      // - diff with two --revision's may be done with no working copy
      // - some form of "peg" revision syntax for paths that would allow
      //   for each path to specify which revision it is relevant to is
      //   probably the "right" way to go eventually. something like file@rev
      //   (which fails for paths with @'s in them) or possibly //rev/file
      //   since versioned paths are required to be relative.

      make_restricted_csets(old_roster, new_roster,
                            included, excluded, mask);
      check_restricted_cset(old_roster, included);

      new_is_archived = true;
      old_revision = r_old_id;
    }
  else
    {
      I(false);
    }
}

CMD(diff, N_("informative"), N_("[PATH]..."),
    N_("show current diffs on stdout.\n"
    "If one revision is given, the diff between the workspace and\n"
    "that revision is shown.  If two revisions are given, the diff between\n"
    "them is given.  If no format is specified, unified is used by default."),
    options::opts::revision | options::opts::depth | options::opts::exclude
    | options::opts::diff_options)
{
  if (app.opts.external_diff_args_given)
    N(app.opts.diff_format == external_diff,
      F("--diff-args requires --external\n"
        "try adding --external or removing --diff-args?"));

  cset included;
  revision_id old_rev;
  bool new_is_archived;

  prepare_diff(included, app, args, new_is_archived, old_rev);

  data summary;
  write_cset(included, summary);

  vector<string> lines;
  split_into_lines(summary(), lines);
  cout << "#\n";
  if (summary().size() > 0)
    {
<<<<<<< HEAD
      cout << "# base_revision [" << old_rev << "]\n" << "#\n";
=======
      cout << revs << "#\n";
>>>>>>> 0282d6b0
      for (vector<string>::iterator i = lines.begin();
           i != lines.end(); ++i)
        cout << "# " << *i << '\n';
    }
  else
    {
      cout << "# " << _("no changes") << '\n';
    }
  cout << "#\n";

  if (app.opts.diff_format == external_diff) {
    do_external_diff(included, app, new_is_archived);
  } else
    dump_diffs(included, app, new_is_archived, cout);
}

void
dump_diffs_basic_io(app_state & app, basic_io::printer & printer, const cset & cs, bool new_is_archived)
{
    for (map<split_path, file_id>::const_iterator
         i = cs.files_added.begin(); i != cs.files_added.end(); ++i)
    {
      data unpacked;
      vector<string> lines;

      if (new_is_archived)
        {
          file_data dat;
          app.db.get_file_version(i->second, dat);
          unpacked = dat.inner();
        }
      else
        {
          read_data(file_path(i->first), unpacked);
        }

        // FIXME: if this should _ever_ become a transferrable format
        // we need to express binary data here, otherwise we can't re-create
        // a full and valid revision
      if (guess_binary(unpacked()))
        {
          continue;
        }

      basic_io::stanza st;
      st.push_hex_pair(symbol("diff"), i->second.inner());
      st.push_hex_pair(symbol("to"), i->second.inner());
      
      std::stringstream diff_out;
      std::string pattern("");
      bool omit_header = true;
      
      make_diff(file_path(i->first).as_internal(),
                file_path(i->first).as_internal(),
                i->second,
                i->second,
                data(), unpacked,
                diff_out, unified_diff, pattern, omit_header);
      
      st.push_str_pair(symbol("data"), diff_out.str());

      printer.print_stanza(st);
    }
    
    map<split_path, split_path> reverse_rename_map;

    for (map<split_path, split_path>::const_iterator
         i = cs.nodes_renamed.begin();
       i != cs.nodes_renamed.end(); ++i)
    {
      reverse_rename_map.insert(make_pair(i->second, i->first));
    }
    
    for (map<split_path, pair<file_id, file_id> >::const_iterator i = cs.deltas_applied.begin();
       i != cs.deltas_applied.end(); ++i)
    {
     

      file_data f_old;
      data data_old, data_new;
      app.db.get_file_version(i->second.first, f_old);
      data_old = f_old.inner();

      if (new_is_archived)
        {
          file_data f_new;
          app.db.get_file_version(delta_entry_dst(i), f_new);
          data_new = f_new.inner();
        }
      else
        {
          read_data(file_path(delta_entry_path(i)), data_new);
        }   

        // FIXME: if this should _ever_ become a transferrable format
        // we need to express binary data here, otherwise we can't re-create
        // a full and valid revision
      if (guess_binary(data_old()) || guess_binary(data_new()))
        {
          continue;
        }
        
      basic_io::stanza st;
      st.push_hex_pair(symbol("diff"), i->second.first.inner());
      st.push_hex_pair(symbol("to"), i->second.second.inner());
      
      split_path dst_path = delta_entry_path(i);
      split_path src_path = dst_path;
      map<split_path, split_path>::const_iterator re;
      re = reverse_rename_map.find(dst_path);
      if (re != reverse_rename_map.end())
        src_path = re->second;
    
      std::stringstream diff_out;
      std::string pattern("");
      bool omit_header = true;
      
      make_diff(file_path(src_path).as_internal(),
                file_path(dst_path).as_internal(),
                delta_entry_src(i),
                delta_entry_dst(i),
                data_old, data_new,
                diff_out, unified_diff, pattern, omit_header);
      
      st.push_str_pair(symbol("data"), diff_out.str());

      printer.print_stanza(st);
    }
}

// Name: diff
// Arguments:
//   (optional) one or more paths to restrict the output on
// Added in: 4.0
// Purpose: Availability of mtn diff as automate command.
//
// Output format: basic_io changesets and diffs
AUTOMATE(diff, N_("[FILE [...]]"), options::opts::revision)
{
  cset included;
  bool new_is_archived;
  revision_id old_rev;

  prepare_diff(included, app, args, new_is_archived, old_rev);

  basic_io::printer pr;
  
  basic_io::stanza st;
  st.push_hex_pair(symbol("base_revision"), old_rev.inner());
  pr.print_stanza(st);
  
  print_cset(pr, included);
  dump_diffs_basic_io(app, pr, included, new_is_archived);
  
  data dat = data(pr.buf); 
  output << dat;
}

static void
log_certs(ostream & os, app_state & app, revision_id id, cert_name name,
          string label, string separator, bool multiline, bool newline)
{
  vector< revision<cert> > certs;
  bool first = true;

  if (multiline)
    newline = true;

  app.get_project().get_revision_certs_by_name(id, name, certs);
  for (vector< revision<cert> >::const_iterator i = certs.begin();
       i != certs.end(); ++i)
    {
      cert_value tv;
      decode_base64(i->inner().value, tv);

      if (first)
        os << label;
      else
        os << separator;

      if (multiline)
        os << "\n\n";
      os << tv;
      if (newline)
        os << '\n';

      first = false;
    }
}

static void
log_certs(ostream & os, app_state & app, revision_id id, cert_name name,
          string label, bool multiline)
{
  log_certs(os, app, id, name, label, label, multiline, true);
}

static void
log_certs(ostream & os, app_state & app, revision_id id, cert_name name)
{
  log_certs(os, app, id, name, " ", ",", false, false);
}


struct rev_cmp
{
  bool dir;
  rev_cmp(bool _dir) : dir(_dir) {}
  bool operator() (pair<rev_height, revision_id> const & x,
                   pair<rev_height, revision_id> const & y) const
  {
    return dir ? (x.first < y.first) : (x.first > y.first);
  }
};

typedef priority_queue<pair<rev_height, revision_id>,
                       vector<pair<rev_height, revision_id> >,
                       rev_cmp> frontier_t;

CMD(log, N_("informative"), N_("[FILE] ..."),
    N_("print history in reverse order (filtering by 'FILE'). If one or more\n"
    "revisions are given, use them as a starting point."),
    options::opts::last | options::opts::next
    | options::opts::from | options::opts::to
    | options::opts::brief | options::opts::diffs
    | options::opts::no_merges | options::opts::no_files
    | options::opts::no_graph)
{
  if (app.opts.from.size() == 0)
    app.require_workspace("try passing a --from revision to start at");

  long last = app.opts.last;
  long next = app.opts.next;

  N(last == -1 || next == -1,
    F("only one of --last/--next allowed"));

  frontier_t frontier(rev_cmp(!(next>0)));
  revision_id first_rid; // for mapping paths to node ids when restricted

  if (app.opts.from.size() == 0)
    {
      revision_t rev;
      app.work.get_work_rev(rev);
      for (edge_map::const_iterator i = rev.edges.begin();
           i != rev.edges.end(); i++)
        {
          rev_height height;
          app.db.get_rev_height(edge_old_revision(i), height);
          frontier.push(make_pair(height, edge_old_revision(i)));
        }
    }
  else
    {
      for (vector<utf8>::const_iterator i = app.opts.from.begin();
           i != app.opts.from.end(); i++)
        {
          set<revision_id> rids;
          complete(app, (*i)(), rids);
          for (set<revision_id>::const_iterator j = rids.begin();
               j != rids.end(); ++j)
            {
              rev_height height;
              app.db.get_rev_height(*j, height);
              frontier.push(make_pair(height, *j));
            }
          if (i == app.opts.from.begin())
            first_rid = *rids.begin();
        }
    }

  node_restriction mask;

  if (args.size() > 0)
    {
      // User wants to trace only specific files
      if (app.opts.from.size() == 0)
        {
          roster_t new_roster;
          parent_map parents;
          temp_node_id_source nis;

          app.work.get_parent_rosters(parents);
          app.work.get_current_roster_shape(new_roster, nis);

          mask = node_restriction(args_to_paths(args),
                                  args_to_paths(app.opts.exclude_patterns), 
                                  app.opts.depth, parents, new_roster, app);
        }
      else
        {
          // FIXME_RESTRICTIONS: should this add paths from the rosters of
          // all selected revs?
          roster_t roster;
          app.db.get_roster(first_rid, roster);

          mask = node_restriction(args_to_paths(args),
                                  args_to_paths(app.opts.exclude_patterns), 
                                  app.opts.depth, roster, app);
        }
    }

  // If --to was given, don't log past those revisions.
  set<revision_id> disallowed;
  bool use_disallowed(!app.opts.to.empty());
  if (use_disallowed)
    {
      std::deque<revision_id> to;
      for (vector<utf8>::const_iterator i = app.opts.to.begin();
           i != app.opts.to.end(); i++)
        {
          MM(*i);
          set<revision_id> rids;
          complete(app, (*i)(), rids);
          for (set<revision_id>::const_iterator j = rids.begin();
               j != rids.end(); ++j)
            {
              I(!null_id(*j));
              pair<set<revision_id>::iterator, bool> res = disallowed.insert(*j);
              if (res.second)
                {
                  to.push_back(*j);
                }
            }
        }

      while (!to.empty())
        {
          revision_id const & rid(to.front());
          MM(rid);

          set<revision_id> relatives;
          MM(relatives);
          if (next > 0)
            {
              app.db.get_revision_children(rid, relatives);
            }
          else
            {
              app.db.get_revision_parents(rid, relatives);
            }

          for (set<revision_id>::const_iterator i = relatives.begin();
               i != relatives.end(); ++i)
            {
              if (null_id(*i))
                continue;
              pair<set<revision_id>::iterator, bool> res = disallowed.insert(*i);
              if (res.second)
                {
                  to.push_back(*i);
                }
            }

          to.pop_front();
        }
    }

  cert_name author_name(author_cert_name);
  cert_name date_name(date_cert_name);
  cert_name branch_name(branch_cert_name);
  cert_name tag_name(tag_cert_name);
  cert_name changelog_name(changelog_cert_name);
  cert_name comment_name(comment_cert_name);

  // we can use the markings if we walk backwards for a restricted log
  bool use_markings(!(next>0) && !mask.empty());

  set<revision_id> seen;
  revision_t rev;
  asciik graph; // it's instantiated even when not used, but it's lightweight
  while(! frontier.empty() && (last == -1 || last > 0)
        && (next == -1 || next > 0))
    {
      revision_id const & rid = frontier.top().second;

      bool print_this = mask.empty();
      set<split_path> diff_paths;

      if (null_id(rid) || seen.find(rid) != seen.end())
        {
          frontier.pop();
          continue;
        }

      seen.insert(rid);
      app.db.get_revision(rid, rev);

      set<revision_id> marked_revs;

      if (!mask.empty())
        {
          roster_t roster;
          marking_map markings;
          app.db.get_roster(rid, roster, markings);

          // get all revision ids mentioned in one of the markings
          for (marking_map::const_iterator m = markings.begin();
               m != markings.end(); ++m)
            {
              node_id node = m->first;
              marking_t marking = m->second;

              if (mask.includes(roster, node))
                {
                  marked_revs.insert(marking.file_content.begin(), marking.file_content.end());
                  marked_revs.insert(marking.parent_name.begin(), marking.parent_name.end());
                  for (map<attr_key, set<revision_id> >::const_iterator a = marking.attrs.begin();
                       a != marking.attrs.end(); ++a)
                    marked_revs.insert(a->second.begin(), a->second.end());
                }
            }

          // find out whether the current rev is to be printed
          // we don't care about changed paths if it is not marked
          if (!use_markings || marked_revs.find(rid) != marked_revs.end())
            {
              set<node_id> nodes_modified;
              select_nodes_modified_by_rev(rev, roster,
                                           nodes_modified,
                                           app);

              for (set<node_id>::const_iterator n = nodes_modified.begin();
                   n != nodes_modified.end(); ++n)
                {
                  // a deleted node will be "modified" but won't
                  // exist in the result.
                  // we don't want to print them.
                  if (roster.has_node(*n) && mask.includes(roster, *n))
                    {
                      print_this = true;
                      if (app.opts.diffs)
                        {
                          split_path sp;
                          roster.get_name(*n, sp);
                          diff_paths.insert(sp);
                        }
                    }
                }
            }
        }

      if (app.opts.no_merges && rev.is_merge_node())
        print_this = false;

      set<revision_id> interesting;
      // if rid is not marked we can jump directly to the marked ancestors,
      // otherwise we need to visit the parents
      if (use_markings && marked_revs.find(rid) == marked_revs.end())
        {
          interesting.insert(marked_revs.begin(), marked_revs.end());
        }
      else
        {
          if (next > 0)
            app.db.get_revision_children(rid, interesting);
          else // walk backwards by default
            app.db.get_revision_parents(rid, interesting);
        }

      if (print_this)
        {
          ostringstream out;
          if (app.opts.brief)
            {
              out << rid;
              log_certs(out, app, rid, author_name);
              if (app.opts.no_graph)
                log_certs(out, app, rid, date_name);
              else
                {
                  out << '\n';
                  log_certs(out, app, rid, date_name, string(), string(), false, false);
                }
              log_certs(out, app, rid, branch_name);
              out << '\n';
            }
          else
            {
              out << string(65, '-') << '\n';
              out << "Revision: " << rid << '\n';

              changes_summary csum;

              set<revision_id> ancestors;

              for (edge_map::const_iterator e = rev.edges.begin();
                   e != rev.edges.end(); ++e)
                {
                  ancestors.insert(edge_old_revision(e));
                  csum.add_change_set(edge_changes(e));
                }

              for (set<revision_id>::const_iterator anc = ancestors.begin();
                   anc != ancestors.end(); ++anc)
                out << "Ancestor: " << *anc << '\n';

              log_certs(out, app, rid, author_name, "Author: ", false);
              log_certs(out, app, rid, date_name,   "Date: ",   false);
              log_certs(out, app, rid, branch_name, "Branch: ", false);
              log_certs(out, app, rid, tag_name,    "Tag: ",    false);

              if (!app.opts.no_files && !csum.cs.empty())
                {
                  out << '\n';
                  csum.print(out, 70);
                  out << '\n';
                }

              log_certs(out, app, rid, changelog_name, "ChangeLog: ", true);
              log_certs(out, app, rid, comment_name,   "Comments: ",  true);
            }

          if (app.opts.diffs)
            {
              for (edge_map::const_iterator e = rev.edges.begin();
                   e != rev.edges.end(); ++e)
                dump_diffs(edge_changes(e), app, true, out,
                           diff_paths, !mask.empty());
            }

          if (next > 0)
            next--;
          else if (last > 0)
            last--;

          string out_system;
          utf8_to_system_best_effort(utf8(out.str()), out_system);
          if (app.opts.no_graph)
            cout << out_system;
          else
            graph.print(rid, interesting, out_system);
        }
      else if (use_markings && !app.opts.no_graph)
        graph.print(rid, interesting, (F("(Revision: %s)") % rid).str());

      frontier.pop(); // beware: rid is invalid from now on

      for (set<revision_id>::const_iterator i = interesting.begin();
           i != interesting.end(); ++i)
        {
          if (use_disallowed && (disallowed.find(*i) != disallowed.end()))
            {
              continue;
            }
          rev_height height;
          app.db.get_rev_height(*i, height);
          frontier.push(make_pair(height, *i));
        }
    }
}

// Local Variables:
// mode: C++
// fill-column: 76
// c-file-style: "gnu"
// indent-tabs-mode: nil
// End:
// vim: et:sw=2:sts=2:ts=2:cino=>2s,{s,\:s,+s,t0,g0,^-2,e-2,n-2,p2s,(0,=s:<|MERGE_RESOLUTION|>--- conflicted
+++ resolved
@@ -383,11 +383,7 @@
       check_restricted_cset(old_roster, included);
 
       new_is_archived = false;
-<<<<<<< HEAD
       old_revision = old_rid;
-=======
-      header << "# old_revision [" << old_rid << "]\n";
->>>>>>> 0282d6b0
     }
   else if (app.opts.revision_selectors.size() == 1)
     {
@@ -412,11 +408,7 @@
       check_restricted_cset(old_roster, included);
 
       new_is_archived = false;
-<<<<<<< HEAD
       old_revision = r_old_id;
-=======
-      header << "# old_revision [" << r_old_id << "]\n";
->>>>>>> 0282d6b0
     }
   else if (app.opts.revision_selectors.size() == 2)
     {
@@ -501,11 +493,7 @@
   cout << "#\n";
   if (summary().size() > 0)
     {
-<<<<<<< HEAD
       cout << "# base_revision [" << old_rev << "]\n" << "#\n";
-=======
-      cout << revs << "#\n";
->>>>>>> 0282d6b0
       for (vector<string>::iterator i = lines.begin();
            i != lines.end(); ++i)
         cout << "# " << *i << '\n';
