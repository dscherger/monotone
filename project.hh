// 2007 Timothy Brownawell <tbrownaw@gmail.com>
// GNU GPL V2 or later

#ifndef __PROJECT_HH__
#define __PROJECT_HH__

#include <map>
#include <set>

#include "cert.hh"
#include "outdated_indicator.hh"
#include "vocab.hh"

class database;
class key_store;
class options;
class lua_hooks;

class tag_t
{
public:
  revision_id ident;
  utf8 name;
  rsa_keypair_id key;
  tag_t(revision_id const & ident, utf8 const & name, rsa_keypair_id const & key);
};
bool operator < (tag_t const & a, tag_t const & b);

typedef bool suspended_indicator;

class policy_info;

class project_t
{
<<<<<<< HEAD
  // In the hypothetical future situation where one monotone process is
  // using more than one database at a time, it will be essential to use a
  // project object only with the database it was created from.  To make it
  // easy to get this right, we expose the database handle inside the
  // project object, and make it a style rule that you pass around a
  // database _or_ you pass around a project; not both.
public:
=======
  boost::shared_ptr<policy_info> project_policy;
>>>>>>> 2730cd9c
  database & db;

private:
  std::map<std::pair<branch_name, suspended_indicator>,
           std::pair<outdated_indicator, std::set<revision_id> >
           > branch_heads;
  std::set<branch_name> branches;
  outdated_indicator indicator;

public:
  project_t(branch_prefix const & project_name,
            system_path const & spec_file,
            database & db);
  explicit project_t(database & db);

  void get_branch_list(std::set<branch_name> & names,
                       bool check_heads = false);
  void get_branch_list(globish const & glob, std::set<branch_name> & names,
                       bool check_heads = false);

  // used by 'ls epochs'
  void get_branch_list(std::set<branch_uid> & ids);
  branch_uid translate_branch(branch_name const & branch);
  branch_name translate_branch(branch_uid const & branch);

  void get_branch_heads(branch_name const & name, std::set<revision_id> & heads,
                        bool ignore_suspend_certs,
                        std::multimap<revision_id, revision_id> *inverse_graph_cache_ptr = NULL);

  outdated_indicator get_tags(std::set<tag_t> & tags);
  void put_tag(key_store & keys, revision_id const & id, std::string const & name);

  bool revision_is_in_branch(revision_id const & id, branch_name const & branch);
  void put_revision_in_branch(key_store & keys,
                              revision_id const & id,
                              branch_name const & branch);

  bool revision_is_suspended_in_branch(revision_id const & id, branch_name const & branch);
  void suspend_revision_in_branch(key_store & keys,
                                  revision_id const & id,
                                  branch_name const & branch);

  outdated_indicator get_revision_cert_hashes(revision_id const & rid,
                                              std::vector<hexenc<id> > & hashes);
  outdated_indicator get_revision_certs(revision_id const & id,
                                        std::vector<revision<cert> > & certs);
  outdated_indicator get_revision_certs_by_name(revision_id const & id,
                                                cert_name const & name,
                                                std::vector<revision<cert> > & certs);
  outdated_indicator get_revision_branches(revision_id const & id,
                                           std::set<branch_name> & branches);
  outdated_indicator get_branch_certs(branch_name const & branch,
                                      std::vector<revision<cert> > & certs);

  void put_standard_certs(key_store & keys,
                          revision_id const & id,
                          branch_name const & branch,
                          utf8 const & changelog,
                          date_t const & time,
                          std::string const & author);
  void put_standard_certs_from_options(options const & opts,
                                       lua_hooks & lua,
                                       key_store & keys,
                                       revision_id const & id,
                                       branch_name const & branch,
                                       utf8 const & changelog);

  void put_cert(key_store & keys,
                revision_id const & id,
                cert_name const & name,
                cert_value const & value);
};

#endif


// Local Variables:
// mode: C++
// fill-column: 76
// c-file-style: "gnu"
// indent-tabs-mode: nil
// End:
// vim: et:sw=2:sts=2:ts=2:cino=>2s,{s,\:s,+s,t0,g0,^-2,e-2,n-2,p2s,(0,=s:
<|MERGE_RESOLUTION|>--- conflicted
+++ resolved
@@ -32,7 +32,6 @@
 
 class project_t
 {
-<<<<<<< HEAD
   // In the hypothetical future situation where one monotone process is
   // using more than one database at a time, it will be essential to use a
   // project object only with the database it was created from.  To make it
@@ -40,9 +39,6 @@
   // project object, and make it a style rule that you pass around a
   // database _or_ you pass around a project; not both.
 public:
-=======
-  boost::shared_ptr<policy_info> project_policy;
->>>>>>> 2730cd9c
   database & db;
 
 private:
