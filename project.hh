--- conflicted
+++ resolved
@@ -127,21 +127,14 @@
   outdated_indicator get_revision_cert_hashes(revision_id const & rid,
                                               std::vector<id> & hashes);
   outdated_indicator get_revision_certs(revision_id const & id,
-<<<<<<< HEAD
-                                        std::vector<revision<cert> > & certs);
+                                        std::vector<cert> & certs);
   // This kind of assumes that we'll eventually have certs be for a specific
   // project. There's a fairly good chance that that won't happen, which would
   // mean that this can go away.
   outdated_indicator get_revision_certs_by_name(revision_id const & id,
                                                 cert_name const & name,
-                                                std::vector<revision<cert> > & certs);
+                                                std::vector<cert> & certs);
   // What branches in *this* project does the given revision belong to?
-=======
-                                        std::vector<cert> & certs);
-  outdated_indicator get_revision_certs_by_name(revision_id const & id,
-                                                cert_name const & name,
-                                                std::vector<cert> & certs);
->>>>>>> f27e7f63
   outdated_indicator get_revision_branches(revision_id const & id,
                                            std::set<branch_name> & branches);
   outdated_indicator get_branch_certs(branch_name const & branch,
