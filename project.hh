--- conflicted
+++ resolved
@@ -47,17 +47,13 @@
   void get_branch_list(std::set<branch_name> & names,
                        bool check_heads = false);
   void get_branch_list(globish const & glob, std::set<branch_name> & names,
-<<<<<<< HEAD
                        bool check_heads = false);
-=======
-                        bool check_certs_valid);
 
   // used by 'ls epochs'
   void get_branch_list(std::set<branch_uid> & ids);
   branch_uid translate_branch(branch_name const & branch);
   branch_name translate_branch(branch_uid const & branch);
 
->>>>>>> 73c038b7
   void get_branch_heads(branch_name const & name, std::set<revision_id> & heads,
                         bool ignore_suspend_certs,
                         std::multimap<revision_id, revision_id> *inverse_graph_cache_ptr = NULL);
