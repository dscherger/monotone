--- conflicted
+++ resolved
@@ -35,15 +35,9 @@
 public:
   project_t(app_state & app);
 
-<<<<<<< HEAD
-  void get_branch_list(std::set<branch_name> & names, bool check_certs_valid = true);
+  void get_branch_list(std::set<branch_name> & names, bool check_certs_valid);
   void get_branch_list(globish const & glob, std::set<branch_name> & names,
-                        bool check_certs_valid = true);
-=======
-  void get_branch_list(std::set<branch_name> & names, bool allow_suspend_certs);
-  void get_branch_list(globish const & glob, std::set<branch_name> & names,
-                        bool allow_suspend_certs);
->>>>>>> 48501c74
+                        bool check_certs_valid);
   void get_branch_heads(branch_name const & name, std::set<revision_id> & heads,
                         std::multimap<revision_id, revision_id> *inverse_graph_cache_ptr = NULL);
 
