// 2007 Timothy Brownawell <tbrownaw@gmail.com>
// GNU GPL V2 or later

#ifndef __PROJECT_HH__
#define __PROJECT_HH__

#include <map>
#include <set>

#include "cert.hh"
#include "outdated_indicator.hh"
#include "vocab.hh"

class database;

class tag_t
{
public:
  revision_id ident;
  utf8 name;
  rsa_keypair_id key;
  tag_t(revision_id const & ident, utf8 const & name, rsa_keypair_id const & key);
};
bool operator < (tag_t const & a, tag_t const & b);

typedef bool suspended_indicator;

class project_t
{
<<<<<<< HEAD
  database & db;
  std::map<branch_name, std::pair<outdated_indicator, std::set<revision_id> > > branch_heads;
=======
  app_state & app;
  std::map<std::pair<branch_name, suspended_indicator>, std::pair<outdated_indicator, std::set<revision_id> > > branch_heads;
>>>>>>> 194cca13
  std::set<branch_name> branches;
  outdated_indicator indicator;

public:
  project_t(database & db);

  void get_branch_list(std::set<branch_name> & names, bool allow_suspend_certs = true);
  void get_branch_list(globish const & glob, std::set<branch_name> & names,
                        bool allow_suspend_certs = true);
  void get_branch_heads(branch_name const & name, std::set<revision_id> & heads,
                        std::multimap<revision_id, revision_id> *inverse_graph_cache_ptr = NULL);

  outdated_indicator get_tags(std::set<tag_t> & tags);
  void put_tag(revision_id const & id, std::string const & name);

  bool revision_is_in_branch(revision_id const & id, branch_name const & branch);
  void put_revision_in_branch(revision_id const & id,
                              branch_name const & branch);

  bool revision_is_suspended_in_branch(revision_id const & id, branch_name const & branch);
  void suspend_revision_in_branch(revision_id const & id,
                              branch_name const & branch);

  outdated_indicator get_revision_cert_hashes(revision_id const & rid,
                                              std::vector<hexenc<id> > & hashes);
  outdated_indicator get_revision_certs(revision_id const & id,
                                        std::vector<revision<cert> > & certs);
  outdated_indicator get_revision_certs_by_name(revision_id const & id,
                                                cert_name const & name,
                                                std::vector<revision<cert> > & certs);
  outdated_indicator get_revision_branches(revision_id const & id,
                                           std::set<branch_name> & branches);
  outdated_indicator get_branch_certs(branch_name const & branch,
                                      std::vector<revision<cert> > & certs);

  void put_standard_certs(revision_id const & id,
                          branch_name const & branch,
                          utf8 const & changelog,
                          date_t const & time,
                          utf8 const & author);
  void put_standard_certs_from_options(revision_id const & id,
                                       branch_name const & branch,
                                       utf8 const & changelog);

  void put_cert(revision_id const & id,
                cert_name const & name,
                cert_value const & value);
};

#endif


// Local Variables:
// mode: C++
// fill-column: 76
// c-file-style: "gnu"
// indent-tabs-mode: nil
// End:
// vim: et:sw=2:sts=2:ts=2:cino=>2s,{s,\:s,+s,t0,g0,^-2,e-2,n-2,p2s,(0,=s:
<|MERGE_RESOLUTION|>--- conflicted
+++ resolved
@@ -27,13 +27,8 @@
 
 class project_t
 {
-<<<<<<< HEAD
   database & db;
-  std::map<branch_name, std::pair<outdated_indicator, std::set<revision_id> > > branch_heads;
-=======
-  app_state & app;
   std::map<std::pair<branch_name, suspended_indicator>, std::pair<outdated_indicator, std::set<revision_id> > > branch_heads;
->>>>>>> 194cca13
   std::set<branch_name> branches;
   outdated_indicator indicator;
 
