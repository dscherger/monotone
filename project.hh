// Copyright (C) 2007 Timothy Brownawell <tbrownaw@gmail.com>
//
// This program is made available under the GNU GPL version 2.0 or
// greater. See the accompanying file COPYING for details.
//
// This program is distributed WITHOUT ANY WARRANTY; without even the
// implied warranty of MERCHANTABILITY or FITNESS FOR A PARTICULAR
// PURPOSE.

#ifndef __PROJECT_HH__
#define __PROJECT_HH__

#include <map>
#include <set>

#include "branch_name.hh"
#include "cert.hh"
//#include "editable_policy.hh"
#include "outdated_indicator.hh"
#include "policies/delegation.hh"
#include "vector.hh"
#include "vocab.hh"

class arg_type;
class database;
class key_store;
class options;
class lua_hooks;
struct globish;
struct date_t;

// "Special" certs have syntax and semantics essential to correct operation.
// They add structure to the ancestry graph.

#define branch_cert_name cert_name("branch")
#define suspend_cert_name cert_name("suspend")
#define tag_cert_name cert_name("tag")

// "Standard" certs are largely for user information, but their values have
// conventional syntax and semantics defined by the system, and the
// revision-trust hook can use them to impose further structure on the
// ancestry graph.

#define date_cert_name cert_name("date")
#define author_cert_name cert_name("author")
#define changelog_cert_name cert_name("changelog")
#define comment_cert_name cert_name("comment")
#define testresult_cert_name cert_name("testresult")

struct key_identity_info
{
  key_id id;
  key_name given_name; // name given when creating the key
  key_name official_name; // name returned by hooks or (once implented) policy
};
bool
operator<(key_identity_info const & left,
          key_identity_info const & right);
std::ostream &
operator<<(std::ostream & os,
           key_identity_info const & identity);

class tag_t
{
public:
  revision_id const ident;
  utf8 const name;
  key_id key;
  tag_t(revision_id const & ident,
        utf8 const & name,
        key_id const & key);
};
bool operator < (tag_t const & a, tag_t const & b);

typedef bool suspended_indicator;

class policy_info;

namespace policies {
  class policy;
}

struct policy_chain_item
{
  boost::shared_ptr<policies::policy> policy;
  branch_name full_policy_name;
  policies::delegation delegation;
};

typedef std::vector<policy_chain_item> policy_chain;

class branch_heads_key
{
public:
  branch_uid uid;
  bool ignore_suspends;
  std::set<key_id> keys;
  bool have_signers;
  branch_heads_key(branch_uid const & uid,
                   bool ignore_suspends,
                   std::set<key_id> const & keys,
                   bool have_signers);
};
bool operator<(branch_heads_key const & a,
               branch_heads_key const & b);

class project_t
{
  // In the hypothetical future situation where one monotone process is
  // using more than one database at a time, it will be essential to use a
  // project object only with the database it was created from.  To make it
  // easy to get this right, we expose the database handle inside the
  // project object, and make it a style rule that you pass around a
  // database _or_ you pass around a project; not both.
public:
  database & db;

private:
  boost::shared_ptr<policy_info> project_policy;
  mutable std::map<branch_heads_key,
                  std::pair<outdated_indicator, std::set<revision_id> >
  > branch_heads;
  std::set<branch_name> branches;
  outdated_indicator indicator;

  explicit project_t(database & db);
public:
  project_t(database & db, lua_hooks & lua, options & opts);
  // Used by migration code.
  static project_t empty_project(database & db);

  policies::policy const & get_base_policy() const;

  void find_governing_policy(branch_name const & of_what,
                             policy_chain & info) const;

  bool policy_exists(branch_name const & name) const;
  void get_subpolicies(branch_name const & name,
                       std::set<branch_name> & names) const;

  void get_branch_list(std::set<branch_name> & names,
                       bool check_heads = false);
  void get_branch_list(globish const & glob, std::set<branch_name> & names,
                       bool check_heads = false);

  // used by 'ls epochs'
  void get_branch_list(std::set<branch_uid> & ids);
  branch_uid translate_branch(branch_name const & branch);
  branch_name translate_branch(branch_uid const & branch);

  // internal for policy stuff
  outdated_indicator get_branch_heads(branch_uid const & uid,
                                      std::set<key_id> const & signers,
                                      std::set<revision_id> & heads,
                                      bool ignore_suspend_certs,
                                      std::multimap<revision_id, revision_id>
                                      *inverse_graph_cache_ptr = NULL) const;

  bool branch_exists(branch_name const & name) const;
  void get_branch_heads(branch_name const & name,
                        std::set<revision_id> & heads,
                        bool ignore_suspend_certs,
                        std::multimap<revision_id, revision_id>
                            *inverse_graph_cache_ptr = NULL) const;

  outdated_indicator get_tags(std::set<tag_t> & tags);
  void put_tag(key_store & keys,
               revision_id const & id,
               std::string const & name);

  bool revision_is_in_branch(revision_id const & id,
                             branch_name const & branch);
  void put_revision_in_branch(key_store & keys,
                              revision_id const & id,
                              branch_name const & branch);

  bool revision_is_suspended_in_branch(revision_id const & id,
                                       branch_name const & branch);
  void suspend_revision_in_branch(key_store & keys,
                                  revision_id const & id,
                                  branch_name const & branch);

  outdated_indicator get_revision_cert_hashes(revision_id const & rid,
                                              std::vector<id> & hashes);
  outdated_indicator get_revision_certs(revision_id const & id,
                                        std::vector<cert> & certs);
  // This kind of assumes that we'll eventually have certs be for a specific
  // project. There's a fairly good chance that that won't happen, which would
  // mean that this can go away.
  outdated_indicator get_revision_certs_by_name(revision_id const & id,
                                                cert_name const & name,
                                                std::vector<cert> & certs);
  // What branches in *this* project does the given revision belong to?
  outdated_indicator get_revision_branches(revision_id const & id,
                                           std::set<branch_name> & branches);
  outdated_indicator get_branch_certs(branch_name const & branch,
                                      std::vector<std::pair<id, cert> > & certs);

  void put_standard_certs(key_store & keys,
                          revision_id const & id,
                          branch_name const & branch,
                          utf8 const & changelog,
                          date_t const & time,
                          std::string const & author);
  void put_standard_certs(key_store & keys,
                          revision_id const & id,
                          branch_uid const & branch,
                          utf8 const & changelog,
                          date_t const & time,
                          std::string const & author);
  void put_standard_certs_from_options(options const & opts,
                                       lua_hooks & lua,
                                       key_store & keys,
                                       revision_id const & id,
                                       branch_name const & branch,
                                       utf8 const & changelog);

  bool put_cert(key_store & keys,
                revision_id const & id,
                cert_name const & name,
                cert_value const & value);

  // "standard certs"
  void put_revision_testresult(key_store & keys,
                               revision_id const & id,
                               std::string const & results);
  void put_revision_comment(key_store & keys,
                            revision_id const & id,
                            utf8 const & comment);

private:
  // lookup the key ID associated with a particular key name
  void lookup_key_by_name(key_store * const keys,
                          lua_hooks & lua,
                          branch_name const & where,
                          key_name const & name,
                          key_id & id) const;
  // get the name given when creating the key
<<<<<<< HEAD
  void get_canonical_name_of_key(key_store * const keys,
                                 key_id const & id,
                                 key_name & name) const;
  void complete_key_identity(key_store * const keys,
                             lua_hooks & lua,
                             branch_name const & where,
                             key_identity_info & info) const;
=======
  void get_given_name_of_key(key_store * const keys,
                             key_id const & id,
                             key_name & name);
  void complete_key_identity_from_id(key_store * const keys,
                                     lua_hooks & lua,
                                     key_identity_info & info);
>>>>>>> 6265d7db
  void get_key_identity(key_store * const keys,
                        lua_hooks & lua,
                        branch_name const & where,
                        external_key_name const & input,
                        key_identity_info & output) const;
public:
<<<<<<< HEAD
  void complete_key_identity(key_store & keys,
                             lua_hooks & lua,
                             branch_name const & where,
                             key_identity_info & info) const;
  void complete_key_identity(lua_hooks & lua,
                             branch_name const & where,
                             key_identity_info & info) const;
=======
  void complete_key_identity_from_id(key_store & keys,
                                     lua_hooks & lua,
                                     key_identity_info & info);
  void complete_key_identity_from_id(lua_hooks & lua,
                                     key_identity_info & info);
>>>>>>> 6265d7db
  void get_key_identity(key_store & keys,
                        lua_hooks & lua,
                        branch_name const & where,
                        external_key_name const & input,
                        key_identity_info & output) const;
  void get_key_identity(lua_hooks & lua,
                        branch_name const & where,
                        external_key_name const & input,
                        key_identity_info & output) const;
  void get_key_identity(key_store & keys,
                        lua_hooks & lua,
                        branch_name const & where,
                        arg_type const & input,
                        key_identity_info & output) const;
  void get_key_identity(lua_hooks & lua,
                        branch_name const & where,
                        arg_type const & input,
                        key_identity_info & output) const;
};

std::string
describe_revision(options const & opts, lua_hooks & lua,
                  project_t & project, revision_id const & id);

void
notify_if_multiple_heads(project_t & project, branch_name const & branchname,
                         bool ignore_suspend_certs);

void
guess_branch(options & opts, project_t & project, revision_id const & rev,
             branch_name & branchname);
void
guess_branch(options & opts, project_t & project, revision_id const & rev);

#endif

// Local Variables:
// mode: C++
// fill-column: 76
// c-file-style: "gnu"
// indent-tabs-mode: nil
// End:
// vim: et:sw=2:sts=2:ts=2:cino=>2s,{s,\:s,+s,t0,g0,^-2,e-2,n-2,p2s,(0,=s:<|MERGE_RESOLUTION|>--- conflicted
+++ resolved
@@ -236,43 +236,26 @@
                           key_name const & name,
                           key_id & id) const;
   // get the name given when creating the key
-<<<<<<< HEAD
-  void get_canonical_name_of_key(key_store * const keys,
-                                 key_id const & id,
-                                 key_name & name) const;
-  void complete_key_identity(key_store * const keys,
-                             lua_hooks & lua,
-                             branch_name const & where,
-                             key_identity_info & info) const;
-=======
   void get_given_name_of_key(key_store * const keys,
                              key_id const & id,
-                             key_name & name);
+                             key_name & name) const;
   void complete_key_identity_from_id(key_store * const keys,
                                      lua_hooks & lua,
-                                     key_identity_info & info);
->>>>>>> 6265d7db
+                                     branch_name const & where,
+                                     key_identity_info & info) const;
   void get_key_identity(key_store * const keys,
                         lua_hooks & lua,
                         branch_name const & where,
                         external_key_name const & input,
                         key_identity_info & output) const;
 public:
-<<<<<<< HEAD
-  void complete_key_identity(key_store & keys,
-                             lua_hooks & lua,
-                             branch_name const & where,
-                             key_identity_info & info) const;
-  void complete_key_identity(lua_hooks & lua,
-                             branch_name const & where,
-                             key_identity_info & info) const;
-=======
   void complete_key_identity_from_id(key_store & keys,
                                      lua_hooks & lua,
-                                     key_identity_info & info);
+                                     branch_name const & where,
+                                     key_identity_info & info) const;
   void complete_key_identity_from_id(lua_hooks & lua,
-                                     key_identity_info & info);
->>>>>>> 6265d7db
+                                     branch_name const & where,
+                                     key_identity_info & info) const;
   void get_key_identity(key_store & keys,
                         lua_hooks & lua,
                         branch_name const & where,
