#ifndef __TRANSFORMS_HH__
#define __TRANSFORMS_HH__

// Copyright (C) 2002 Graydon Hoare <graydon@pobox.com>
//
// This program is made available under the GNU GPL version 2.0 or
// greater. See the accompanying file COPYING for details.
//
// This program is distributed WITHOUT ANY WARRANTY; without even the
// implied warranty of MERCHANTABILITY or FITNESS FOR A PARTICULAR
// PURPOSE.

#include "vocab.hh"

// this file contans various sorts of string transformations. each
// transformation should be self-explanatory from its type signature. see
// transforms.cc for the implementations (most of which are delegations to
// crypto++ and librsync)

namespace Botan {
  class Base64_Encoder;
  class Base64_Decoder;
  class Hex_Encoder;
  class Hex_Decoder;
  class Gzip_Compression;
  class Gzip_Decompression;
}

// this generic template cannot actually be used, except with the
// specializations given below.  give a compile error instead of a link
// error.
template<typename XFM> std::string xform(std::string const & in)
{
  enum dummy { d = (sizeof(struct xform_must_be_specialized_for_this_type)
                    == sizeof(XFM)) };
  return in; // avoid warnings about no return statement
}

// these specializations of the template are defined in transforms.cc
template<> std::string xform<Botan::Base64_Encoder>(std::string const &);
template<> std::string xform<Botan::Base64_Decoder>(std::string const &);
template<> std::string xform<Botan::Hex_Encoder>(std::string const &);
template<> std::string xform<Botan::Hex_Decoder>(std::string const &);
template<> std::string xform<Botan::Gzip_Compression>(std::string const &);
template<> std::string xform<Botan::Gzip_Decompression>(std::string const &);

// base64 encoding

template <typename T>
base64<T> encode_base64(T const & in)
{ return base64<T>(T(xform<Botan::Base64_Encoder>(in()))); }

template <typename T>
T decode_base64(base64<T> const & in)
{ return T(xform<Botan::Base64_Decoder>(in())); }

<<<<<<< HEAD
=======
template <typename T>
T decode_base64_as(std::string const & in)
{
  return T(xform<Botan::Base64_Decoder>(in));
}

>>>>>>> 26a34a7c
// hex encoding

template <typename T>
void encode_hexenc(T const & in, hexenc<T> & out)
{ out = hexenc<T>(T(xform<Botan::Hex_Encoder>(in()))); }

template <typename T>
void decode_hexenc(hexenc<T> const & in, T & out)
{ out = T(xform<Botan::Hex_Decoder>(in())); }

inline std::string encode_hexenc(std::string const & in)
{ return xform<Botan::Hex_Encoder>(in); }
inline std::string decode_hexenc(std::string const & in)
{ return xform<Botan::Hex_Decoder>(in); }


// gzip

template <typename T>
void encode_gzip(T const & in, gzip<T> & out)
{ out = gzip<T>(xform<Botan::Gzip_Compression>(in())); }

template <typename T>
void decode_gzip(gzip<T> const & in, T & out)
{ out = T(xform<Botan::Gzip_Decompression>(in())); }

// string variant for netsync
template <typename T>
void encode_gzip(std::string const & in, gzip<T> & out)
{ out = xform<Botan::Gzip_Compression>(in); }

// both at once (this is relatively common)
// these are usable for T = data and T = delta

template <typename T>
void pack(T const & in, base64< gzip<T> > & out);

template <typename T>
void unpack(base64< gzip<T> > const & in, T & out);


// version (a.k.a. sha1 fingerprint) calculation

void calculate_ident(data const & dat,
                     id & ident);

void calculate_ident(file_data const & dat,
                     file_id & ident);

void calculate_ident(manifest_data const & dat,
                     manifest_id & ident);

void calculate_ident(revision_data const & dat,
                     revision_id & ident);

// Local Variables:
// mode: C++
// fill-column: 76
// c-file-style: "gnu"
// indent-tabs-mode: nil
// End:
// vim: et:sw=2:sts=2:ts=2:cino=>2s,{s,\:s,+s,t0,g0,^-2,e-2,n-2,p2s,(0,=s:

#endif // __TRANSFORMS_HH__<|MERGE_RESOLUTION|>--- conflicted
+++ resolved
@@ -54,15 +54,11 @@
 T decode_base64(base64<T> const & in)
 { return T(xform<Botan::Base64_Decoder>(in())); }
 
-<<<<<<< HEAD
-=======
 template <typename T>
 T decode_base64_as(std::string const & in)
 {
   return T(xform<Botan::Base64_Decoder>(in));
 }
-
->>>>>>> 26a34a7c
 // hex encoding
 
 template <typename T>
