#ifndef __TRANSFORMS_HH__
#define __TRANSFORMS_HH__

// copyright (C) 2002, 2003 graydon hoare <graydon@pobox.com>
// all rights reserved.
// licensed to the public under the terms of the GNU GPL (>= 2)
// see the file COPYING for details

#include "revision.hh"
#include "lua.hh"
#include "manifest.hh"
#include "vocab.hh"

#include <vector>

// this file contans various sorts of string transformations. each
// transformation should be self-explanatory from its type signature. see
// transforms.cc for the implementations (most of which are delegations to
// crypto++ and librsync)

namespace Botan {
  class Base64_Encoder;
  class Base64_Decoder;
  class Hex_Encoder;
  class Hex_Decoder;
  class Gzip_Compression;
  class Gzip_Decompression;
}

#ifdef HAVE_EXTERN_TEMPLATE
#define EXTERN extern
#else
#define EXTERN /* */
#endif

template<typename XFM> std::string xform(std::string const &);
EXTERN template std::string xform<Botan::Base64_Encoder>(std::string const &);
EXTERN template std::string xform<Botan::Base64_Decoder>(std::string const &);
EXTERN template std::string xform<Botan::Hex_Encoder>(std::string const &);
EXTERN template std::string xform<Botan::Hex_Decoder>(std::string const &);
EXTERN template std::string xform<Botan::Gzip_Compression>(std::string const &);
EXTERN template std::string xform<Botan::Gzip_Decompression>(std::string const &);

// base64 encoding

template <typename T>
void encode_base64(T const & in, base64<T> & out)
{ out = xform<Botan::Base64_Encoder>(in()); }

template <typename T>
void decode_base64(base64<T> const & in, T & out)
{ out = xform<Botan::Base64_Decoder>(in()); }


// hex encoding

std::string uppercase(std::string const & in);
std::string lowercase(std::string const & in);

std::string encode_hexenc(std::string const & in);
std::string decode_hexenc(std::string const & in);

template <typename T>
void decode_hexenc(hexenc<T> const & in, T & out)
{ out = decode_hexenc(in()); }

template <typename T>
void encode_hexenc(T const & in, hexenc<T> & out)
{ out = encode_hexenc(in()); }


// gzip

template <typename T>
void encode_gzip(T const & in, gzip<T> & out)
{ out = xform<Botan::Gzip_Compression>(in()); }

template <typename T>
void decode_gzip(gzip<T> const & in, T & out)
{ out = xform<Botan::Gzip_Decompression>(in()); }

// string variant for netsync
template <typename T>
void encode_gzip(std::string const & in, gzip<T> & out)
{ out = xform<Botan::Gzip_Compression>(in); }

// both at once (this is relatively common)

template <typename T>
void pack(T const & in, base64< gzip<T> > & out);
EXTERN template void pack<data>(data const &, base64< gzip<data> > &);
EXTERN template void pack<delta>(delta const &, base64< gzip<delta> > &);

template <typename T>
void unpack(base64< gzip<T> > const & in, T & out);
EXTERN template void unpack<data>(base64< gzip<data> > const &, data &);
EXTERN template void unpack<delta>(base64< gzip<delta> > const &, delta &);


// diffing and patching

void diff(data const & olddata,
          data const & newdata,
          delta & del);

void diff(manifest_map const & oldman,
          manifest_map const & newman,
          delta & del);

void patch(data const & olddata,
           delta const & del,
           data & newdata);


// version (a.k.a. sha1 fingerprint) calculation

void calculate_ident(data const & dat,
                     hexenc<id> & ident);

void calculate_ident(base64< gzip<data> > const & dat,
                     hexenc<id> & ident);

void calculate_ident(file_data const & dat,
                     file_id & ident);

void calculate_ident(manifest_data const & dat,
                     manifest_id & ident);

void calculate_ident(manifest_map const & mm,
                     manifest_id & ident);

void calculate_ident(revision_data const & dat,
                     revision_id & ident);

void calculate_ident(revision_set const & cs,
                     revision_id & ident);


// quick streamy variant which doesn't necessarily load the whole file

void calculate_ident(file_path const & file,
                     hexenc<id> & ident, 
                     lua_hooks & lua);

void split_into_lines(std::string const & in,
                      std::vector<std::string> & out);

void split_into_lines(std::string const & in,
                      std::string const & encoding,
                      std::vector<std::string> & out);

void join_lines(std::vector<std::string> const & in,
                std::string & out,
                std::string const & linesep);

void join_lines(std::vector<std::string> const & in,
                std::string & out);

void prefix_lines_with(std::string const & prefix,
                       std::string const & lines,
                       std::string & out);
  
// remove all whitespace
std::string remove_ws(std::string const & s);

// remove leading and trailing whitespace
std::string trim_ws(std::string const & s);

// canonicalize base64 encoding
std::string canonical_base64(std::string const & s);

// charset conversions
void charset_convert(std::string const & src_charset, std::string const & dst_charset,
                     std::string const & src, std::string & dst);
void system_to_utf8(external const & system, utf8 & utf);
void utf8_to_system(utf8 const & utf, external & system);
void utf8_to_system(utf8 const & utf, std::string & system);
void ace_to_utf8(ace const & ac, utf8 & utf);
void utf8_to_ace(utf8 const & utf, ace & a);

<<<<<<< HEAD
// returns length in characters (not bytes)
size_t length(utf8 const & utf);

fs::path localized(file_path const & path);
fs::path localized(local_path const & path);
fs::path localized(utf8 const & path);
std::string localized_as_string(file_path const & path);

=======
>>>>>>> d2e0fa74
// specific internal / external conversions for various vocab terms
void internalize_cert_name(utf8 const & utf, cert_name & c);
void internalize_cert_name(external const & ext, cert_name & c);
void externalize_cert_name(cert_name const & c, utf8 & utf);
void externalize_cert_name(cert_name const & c, external & ext);
void internalize_rsa_keypair_id(utf8 const & utf, rsa_keypair_id & key);
void internalize_rsa_keypair_id(external const & ext, rsa_keypair_id & key);
void externalize_rsa_keypair_id(rsa_keypair_id const & key, utf8 & utf);
void externalize_rsa_keypair_id(rsa_keypair_id const & key, external & ext);
void internalize_var_domain(utf8 const & utf, var_domain & d);
void internalize_var_domain(external const & ext, var_domain & d);
void externalize_var_domain(var_domain const & d, utf8 & utf);
void externalize_var_domain(var_domain const & d, external & ext);

// line-ending conversion
void line_end_convert(std::string const & linesep, std::string const & src, std::string & dst);

#endif // __TRANSFORMS_HH__<|MERGE_RESOLUTION|>--- conflicted
+++ resolved
@@ -178,17 +178,9 @@
 void ace_to_utf8(ace const & ac, utf8 & utf);
 void utf8_to_ace(utf8 const & utf, ace & a);
 
-<<<<<<< HEAD
 // returns length in characters (not bytes)
 size_t length(utf8 const & utf);
 
-fs::path localized(file_path const & path);
-fs::path localized(local_path const & path);
-fs::path localized(utf8 const & path);
-std::string localized_as_string(file_path const & path);
-
-=======
->>>>>>> d2e0fa74
 // specific internal / external conversions for various vocab terms
 void internalize_cert_name(utf8 const & utf, cert_name & c);
 void internalize_cert_name(external const & ext, cert_name & c);
