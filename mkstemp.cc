--- conflicted
+++ resolved
@@ -45,19 +45,13 @@
       tmp = tmpl.substr(0, len-6);
 
       for (i = 0; i < 6; ++i)
-<<<<<<< HEAD
         tmp.append(1, letters[Botan::Global_RNG::random() % NLETTERS]);
-      fd = open(tmp.c_str(), O_RDWR | O_CREAT | O_EXCL | O_BINARY, 0600);      
-      if (fd >= 0)
-=======
-        tmp.append(1, letters[Botan::Global_RNG::random(Botan::Nonce) % NLETTERS]);
 #ifdef _MSC_VER
       fd = _open(tmp.c_str(), _O_RDWR | _O_CREAT | _O_EXCL | _O_BINARY, 0600);
 #else
 	  fd = open(tmp.c_str(), O_RDWR | O_CREAT | O_EXCL | O_BINARY, 0600);
 #endif
 	  if (fd >= 0)
->>>>>>> 2e7f452a
       {
         tmpl = tmp;
 #ifdef _MSC_VER
