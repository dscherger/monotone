--- conflicted
+++ resolved
@@ -15,12 +15,7 @@
 #include <errno.h>
 #include <boost/filesystem/path.hpp>
 
-<<<<<<< HEAD
-#include "cryptopp/osrng.h"
-#include "file_io.hh"
-=======
 #include "botan/botan.h"
->>>>>>> 79c22ad4
 
 #ifndef O_BINARY
 #define O_BINARY 0
@@ -48,13 +43,8 @@
       tmp = tmpl.substr(0, len-6);
 
       for (i = 0; i < 6; ++i)
-<<<<<<< HEAD
-        tmp.append(1, letters[mkstemp_urandom.GenerateByte() % NLETTERS]);
+        tmp.append(1, letters[Botan::Global_RNG::random(Botan::Nonce) % NLETTERS]);
       fd = open(tmp.c_str(), O_RDWR | O_CREAT | O_EXCL | O_BINARY, 0600);      
-=======
-	XXXXXX[i] = letters[Botan::Global_RNG::random(Botan::Nonce) % NLETTERS];
-      fd = open(tmpl, O_RDWR | O_CREAT | O_EXCL | O_BINARY, 0600);      
->>>>>>> 79c22ad4
       if (fd >= 0)
       {
 	fs::path path;
