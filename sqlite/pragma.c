/*
** 2003 April 6
**
** The author disclaims copyright to this source code.  In place of
** a legal notice, here is a blessing:
**
**    May you do good and not evil.
**    May you find forgiveness for yourself and forgive others.
**    May you share freely, never taking more than you give.
**
*************************************************************************
** This file contains code used to implement the PRAGMA command.
**
<<<<<<< HEAD
** $Id: pragma.c,v 1.78 2004/11/13 15:59:15 drh Exp $
=======
** $Id: pragma.c,v 1.91 2005/03/29 03:10:59 danielk1977 Exp $
>>>>>>> 8085143b
*/
#include "sqliteInt.h"
#include "os.h"
#include <ctype.h>

/* Ignore this whole file if pragmas are disabled
*/
#ifndef SQLITE_OMIT_PRAGMA

#if defined(SQLITE_DEBUG) || defined(SQLITE_TEST)
# include "pager.h"
# include "btree.h"
#endif

/*
** Interpret the given string as a safety level.  Return 0 for OFF,
** 1 for ON or NORMAL and 2 for FULL.  Return 1 for an empty or 
** unrecognized string argument.
**
** Note that the values returned are one less that the values that
** should be passed into sqlite3BtreeSetSafetyLevel().  The is done
** to support legacy SQL code.  The safety level used to be boolean
** and older scripts may have used numbers 0 for OFF and 1 for ON.
*/
static int getSafetyLevel(const u8 *z){
                             /* 123456789 123456789 */
  static const char zText[] = "onoffalseyestruefull";
  static const u8 iOffset[] = {0, 1, 2, 4, 9, 12, 16};
  static const u8 iLength[] = {2, 2, 3, 5, 3, 4, 4};
  static const u8 iValue[] =  {1, 0, 0, 0, 1, 1, 2};
  int i, n;
  if( isdigit(*z) ){
    return atoi(z);
  }
  n = strlen(z);
  for(i=0; i<sizeof(iLength); i++){
    if( iLength[i]==n && sqlite3StrNICmp(&zText[iOffset[i]],z,n)==0 ){
      return iValue[i];
    }
  }
  return 1;
}

/*
** Interpret the given string as a boolean value.
*/
static int getBoolean(const u8 *z){
  return getSafetyLevel(z)&1;
}

<<<<<<< HEAD
=======
#ifndef SQLITE_OMIT_PAGER_PRAGMAS
>>>>>>> 8085143b
/*
** Interpret the given string as a temp db location. Return 1 for file
** backed temporary databases, 2 for the Red-Black tree in memory database
** and 0 to use the compile-time default.
*/
static int getTempStore(const char *z){
  if( z[0]>='0' && z[0]<='2' ){
    return z[0] - '0';
  }else if( sqlite3StrICmp(z, "file")==0 ){
    return 1;
  }else if( sqlite3StrICmp(z, "memory")==0 ){
    return 2;
  }else{
    return 0;
  }
}
#endif /* SQLITE_PAGER_PRAGMAS */

#ifndef SQLITE_OMIT_PAGER_PRAGMAS
/*
** Invalidate temp storage, either when the temp storage is changed
** from default, or when 'file' and the temp_store_directory has changed
*/
static int invalidateTempStorage(Parse *pParse){
  sqlite3 *db = pParse->db;
  if( db->aDb[1].pBt!=0 ){
    if( db->flags & SQLITE_InTrans ){
      sqlite3ErrorMsg(pParse, "temporary storage cannot be changed "
        "from within a transaction");
      return SQLITE_ERROR;
    }
    sqlite3BtreeClose(db->aDb[1].pBt);
    db->aDb[1].pBt = 0;
    sqlite3ResetInternalSchema(db, 0);
  }
  return SQLITE_OK;
}
#endif /* SQLITE_PAGER_PRAGMAS */

#ifndef SQLITE_OMIT_PAGER_PRAGMAS
/*
** If the TEMP database is open, close it and mark the database schema
** as needing reloading.  This must be done when using the TEMP_STORE
** or DEFAULT_TEMP_STORE pragmas.
*/
static int changeTempStorage(Parse *pParse, const char *zStorageType){
  int ts = getTempStore(zStorageType);
  sqlite3 *db = pParse->db;
  if( db->temp_store==ts ) return SQLITE_OK;
  if( invalidateTempStorage( pParse ) != SQLITE_OK ){
    return SQLITE_ERROR;
  }
  db->temp_store = ts;
  return SQLITE_OK;
}
#endif /* SQLITE_PAGER_PRAGMAS */

/*
** Generate code to return a single integer value.
*/
static void returnSingleInt(Parse *pParse, const char *zLabel, int value){
  Vdbe *v = sqlite3GetVdbe(pParse);
  sqlite3VdbeAddOp(v, OP_Integer, value, 0);
  if( pParse->explain==0 ){
    sqlite3VdbeSetNumCols(v, 1);
    sqlite3VdbeSetColName(v, 0, zLabel, P3_STATIC);
  }
  sqlite3VdbeAddOp(v, OP_Callback, 1, 0);
}

#ifndef SQLITE_OMIT_FLAG_PRAGMAS
/*
** Check to see if zRight and zLeft refer to a pragma that queries
** or changes one of the flags in db->flags.  Return 1 if so and 0 if not.
** Also, implement the pragma.
*/
static int flagPragma(Parse *pParse, const char *zLeft, const char *zRight){
  static const struct sPragmaType {
    const char *zName;  /* Name of the pragma */
    int mask;           /* Mask for the db->flags value */
  } aPragma[] = {
    { "vdbe_trace",               SQLITE_VdbeTrace     },
    { "sql_trace",                SQLITE_SqlTrace      },
    { "vdbe_listing",             SQLITE_VdbeListing   },
    { "full_column_names",        SQLITE_FullColNames  },
    { "short_column_names",       SQLITE_ShortColNames },
    { "count_changes",            SQLITE_CountRows     },
    { "empty_result_callbacks",   SQLITE_NullCallback  },
    /* The following is VERY experimental */
    { "writable_schema",          SQLITE_WriteSchema   },
    { "omit_readlock",            SQLITE_NoReadlock    },
  };
  int i;
  const struct sPragmaType *p;
  for(i=0, p=aPragma; i<sizeof(aPragma)/sizeof(aPragma[0]); i++, p++){
    if( sqlite3StrICmp(zLeft, p->zName)==0 ){
      sqlite3 *db = pParse->db;
      Vdbe *v;
      v = sqlite3GetVdbe(pParse);
      if( v ){
        if( zRight==0 ){
          returnSingleInt(pParse, p->zName, (db->flags & p->mask)!=0 );
        }else{
          if( getBoolean(zRight) ){
            db->flags |= p->mask;
          }else{
            db->flags &= ~p->mask;
          }
        }
        /* If one of these pragmas is executed, any prepared statements
        ** need to be recompiled.
        */
        sqlite3VdbeAddOp(v, OP_Expire, 0, 0);
      }
      return 1;
    }
  }
  return 0;
}
#endif /* SQLITE_OMIT_FLAG_PRAGMAS */

/*
** If the TEMP database is open, close it and mark the database schema
** as needing reloading.  This must be done when using the TEMP_STORE
** or DEFAULT_TEMP_STORE pragmas.
*/
static int changeTempStorage(Parse *pParse, const char *zStorageType){
  int ts = getTempStore(zStorageType);
  sqlite3 *db = pParse->db;
  if( db->temp_store==ts ) return SQLITE_OK;
  if( db->aDb[1].pBt!=0 ){
    if( db->flags & SQLITE_InTrans ){
      sqlite3ErrorMsg(pParse, "temporary storage cannot be changed "
        "from within a transaction");
      return SQLITE_ERROR;
    }
    sqlite3BtreeClose(db->aDb[1].pBt);
    db->aDb[1].pBt = 0;
    sqlite3ResetInternalSchema(db, 0);
  }
  db->temp_store = ts;
  return SQLITE_OK;
}

/*
** Generate code to return a single integer value.
*/
static void returnSingleInt(Parse *pParse, const char *zLabel, int value){
  Vdbe *v = sqlite3GetVdbe(pParse);
  sqlite3VdbeAddOp(v, OP_Integer, value, 0);
  if( pParse->explain==0 ){
    sqlite3VdbeSetNumCols(v, 1);
    sqlite3VdbeSetColName(v, 0, zLabel, P3_STATIC);
  }
  sqlite3VdbeAddOp(v, OP_Callback, 1, 0);
}

/*
** Check to see if zRight and zLeft refer to a pragma that queries
** or changes one of the flags in db->flags.  Return 1 if so and 0 if not.
** Also, implement the pragma.
*/
static int flagPragma(Parse *pParse, const char *zLeft, const char *zRight){
  static const struct sPragmaType {
    const char *zName;  /* Name of the pragma */
    int mask;           /* Mask for the db->flags value */
  } aPragma[] = {
    { "vdbe_trace",               SQLITE_VdbeTrace     },
    { "sql_trace",                SQLITE_SqlTrace      },
    { "vdbe_listing",             SQLITE_VdbeListing   },
    { "full_column_names",        SQLITE_FullColNames  },
    { "short_column_names",       SQLITE_ShortColNames },
    { "count_changes",            SQLITE_CountRows     },
    { "empty_result_callbacks",   SQLITE_NullCallback  },
    /* The following is VERY experimental */
    { "writable_schema",          SQLITE_WriteSchema   },
  };
  int i;
  const struct sPragmaType *p;
  for(i=0, p=aPragma; i<sizeof(aPragma)/sizeof(aPragma[0]); i++, p++){
    if( sqlite3StrICmp(zLeft, p->zName)==0 ){
      sqlite3 *db = pParse->db;
      Vdbe *v;
      if( zRight==0 ){
        v = sqlite3GetVdbe(pParse);
        if( v ){
          returnSingleInt(pParse, p->zName, (db->flags & p->mask)!=0 );
        }
      }else if( getBoolean(zRight) ){
        db->flags |= p->mask;
      }else{
        db->flags &= ~p->mask;
      }
      return 1;
    }
  }
  return 0;
}

/*
** Process a pragma statement.  
**
** Pragmas are of this form:
**
**      PRAGMA [database.]id [= value]
**
** The identifier might also be a string.  The value is a string, and
** identifier, or a number.  If minusFlag is true, then the value is
** a number that was preceded by a minus sign.
**
** If the left side is "database.id" then pId1 is the database name
** and pId2 is the id.  If the left side is just "id" then pId1 is the
** id and pId2 is any empty string.
*/
void sqlite3Pragma(
  Parse *pParse, 
  Token *pId1,        /* First part of [database.]id field */
  Token *pId2,        /* Second part of [database.]id field, or NULL */
  Token *pValue,      /* Token for <value>, or NULL */
  int minusFlag       /* True if a '-' sign preceded <value> */
){
  char *zLeft = 0;       /* Nul-terminated UTF-8 string <id> */
  char *zRight = 0;      /* Nul-terminated UTF-8 string <value>, or NULL */
  const char *zDb = 0;   /* The database name */
  Token *pId;            /* Pointer to <id> token */
  int iDb;               /* Database index for <database> */
  sqlite3 *db = pParse->db;
  Db *pDb;
  Vdbe *v = sqlite3GetVdbe(pParse);
  if( v==0 ) return;

  /* Interpret the [database.] part of the pragma statement. iDb is the
  ** index of the database this pragma is being applied to in db.aDb[]. */
  iDb = sqlite3TwoPartName(pParse, pId1, pId2, &pId);
  if( iDb<0 ) return;
  pDb = &db->aDb[iDb];

  zLeft = sqlite3NameFromToken(pId);
  if( !zLeft ) return;
  if( minusFlag ){
    zRight = sqlite3MPrintf("-%T", pValue);
  }else{
    zRight = sqlite3NameFromToken(pValue);
  }

  zDb = ((iDb>0)?pDb->zName:0);
  if( sqlite3AuthCheck(pParse, SQLITE_PRAGMA, zLeft, zRight, zDb) ){
    goto pragma_out;
  }
 
#ifndef SQLITE_OMIT_PAGER_PRAGMAS
  /*
  **  PRAGMA [database.]default_cache_size
  **  PRAGMA [database.]default_cache_size=N
  **
  ** The first form reports the current persistent setting for the
  ** page cache size.  The value returned is the maximum number of
  ** pages in the page cache.  The second form sets both the current
  ** page cache size value and the persistent page cache size value
  ** stored in the database file.
  **
  ** The default cache size is stored in meta-value 2 of page 1 of the
  ** database file.  The cache size is actually the absolute value of
  ** this memory location.  The sign of meta-value 2 determines the
  ** synchronous setting.  A negative value means synchronous is off
  ** and a positive value means synchronous is on.
  */
  if( sqlite3StrICmp(zLeft,"default_cache_size")==0 ){
    static const VdbeOpList getCacheSize[] = {
      { OP_ReadCookie,  0, 2,        0},  /* 0 */
      { OP_AbsValue,    0, 0,        0},
      { OP_Dup,         0, 0,        0},
      { OP_Integer,     0, 0,        0},
      { OP_Ne,          0, 6,        0},
      { OP_Integer,     0, 0,        0},  /* 5 */
      { OP_Callback,    1, 0,        0},
    };
    int addr;
    if( sqlite3ReadSchema(pParse) ) goto pragma_out;
    if( !zRight ){
      sqlite3VdbeSetNumCols(v, 1);
      sqlite3VdbeSetColName(v, 0, "cache_size", P3_STATIC);
      addr = sqlite3VdbeAddOpList(v, ArraySize(getCacheSize), getCacheSize);
      sqlite3VdbeChangeP1(v, addr, iDb);
      sqlite3VdbeChangeP1(v, addr+5, MAX_PAGES);
    }else{
      int size = atoi(zRight);
      if( size<0 ) size = -size;
      sqlite3BeginWriteOperation(pParse, 0, iDb);
      sqlite3VdbeAddOp(v, OP_Integer, size, 0);
      sqlite3VdbeAddOp(v, OP_ReadCookie, iDb, 2);
      addr = sqlite3VdbeAddOp(v, OP_Integer, 0, 0);
      sqlite3VdbeAddOp(v, OP_Ge, 0, addr+3);
      sqlite3VdbeAddOp(v, OP_Negative, 0, 0);
      sqlite3VdbeAddOp(v, OP_SetCookie, iDb, 2);
      pDb->cache_size = size;
      sqlite3BtreeSetCacheSize(pDb->pBt, pDb->cache_size);
<<<<<<< HEAD
=======
    }
  }else

  /*
  **  PRAGMA [database.]page_size
  **  PRAGMA [database.]page_size=N
  **
  ** The first form reports the current setting for the
  ** database page size in bytes.  The second form sets the
  ** database page size value.  The value can only be set if
  ** the database has not yet been created.
  */
  if( sqlite3StrICmp(zLeft,"page_size")==0 ){
    Btree *pBt = pDb->pBt;
    if( !zRight ){
      int size = pBt ? sqlite3BtreeGetPageSize(pBt) : 0;
      returnSingleInt(pParse, "page_size", size);
    }else{
      sqlite3BtreeSetPageSize(pBt, atoi(zRight), -1);
    }
  }else
#endif /* SQLITE_OMIT_PAGER_PRAGMAS */

  /*
  **  PRAGMA [database.]auto_vacuum
  **  PRAGMA [database.]auto_vacuum=N
  **
  ** Get or set the (boolean) value of the database 'auto-vacuum' parameter.
  */
#ifndef SQLITE_OMIT_AUTOVACUUM
  if( sqlite3StrICmp(zLeft,"auto_vacuum")==0 ){
    Btree *pBt = pDb->pBt;
    if( !zRight ){
      int auto_vacuum = 
          pBt ? sqlite3BtreeGetAutoVacuum(pBt) : SQLITE_DEFAULT_AUTOVACUUM;
      returnSingleInt(pParse, "auto_vacuum", auto_vacuum);
    }else{
      sqlite3BtreeSetAutoVacuum(pBt, getBoolean(zRight));
>>>>>>> 8085143b
    }
  }else
#endif

#ifndef SQLITE_OMIT_PAGER_PRAGMAS
  /*
<<<<<<< HEAD
  **  PRAGMA [database.]page_size
  **  PRAGMA [database.]page_size=N
  **
  ** The first form reports the current setting for the
  ** database page size in bytes.  The second form sets the
  ** database page size value.  The value can only be set if
  ** the database has not yet been created.
  */
  if( sqlite3StrICmp(zLeft,"page_size")==0 ){
    Btree *pBt = pDb->pBt;
    if( !zRight ){
      int size = pBt ? sqlite3BtreeGetPageSize(pBt) : 0;
      returnSingleInt(pParse, "page_size", size);
    }else{
      sqlite3BtreeSetPageSize(pBt, atoi(zRight), sqlite3BtreeGetReserve(pBt));
    }
  }else
#endif /* SQLITE_OMIT_PAGER_PRAGMAS */

  /*
  **  PRAGMA [database.]auto_vacuum
  **  PRAGMA [database.]auto_vacuum=N
  **
  ** Get or set the (boolean) value of the database 'auto-vacuum' parameter.
  */
#ifndef SQLITE_OMIT_AUTOVACUUM
  if( sqlite3StrICmp(zLeft,"auto_vacuum")==0 ){
    Btree *pBt = pDb->pBt;
    if( !zRight ){
      int auto_vacuum = 
          pBt ? sqlite3BtreeGetAutoVacuum(pBt) : SQLITE_DEFAULT_AUTOVACUUM;
      returnSingleInt(pParse, "auto_vacuum", auto_vacuum);
    }else{
      sqlite3BtreeSetAutoVacuum(pBt, getBoolean(zRight));
    }
  }else
#endif

#ifndef SQLITE_OMIT_PAGER_PRAGMAS
  /*
=======
>>>>>>> 8085143b
  **  PRAGMA [database.]cache_size
  **  PRAGMA [database.]cache_size=N
  **
  ** The first form reports the current local setting for the
  ** page cache size.  The local setting can be different from
  ** the persistent cache size value that is stored in the database
  ** file itself.  The value returned is the maximum number of
  ** pages in the page cache.  The second form sets the local
  ** page cache size value.  It does not change the persistent
  ** cache size stored on the disk so the cache size will revert
  ** to its default value when the database is closed and reopened.
  ** N should be a positive integer.
  */
  if( sqlite3StrICmp(zLeft,"cache_size")==0 ){
    if( sqlite3ReadSchema(pParse) ) goto pragma_out;
    if( !zRight ){
      returnSingleInt(pParse, "cache_size", pDb->cache_size);
    }else{
      int size = atoi(zRight);
      if( size<0 ) size = -size;
      pDb->cache_size = size;
      sqlite3BtreeSetCacheSize(pDb->pBt, pDb->cache_size);
<<<<<<< HEAD
=======
    }
  }else

  /*
  **   PRAGMA temp_store
  **   PRAGMA temp_store = "default"|"memory"|"file"
  **
  ** Return or set the local value of the temp_store flag.  Changing
  ** the local value does not make changes to the disk file and the default
  ** value will be restored the next time the database is opened.
  **
  ** Note that it is possible for the library compile-time options to
  ** override this setting
  */
  if( sqlite3StrICmp(zLeft, "temp_store")==0 ){
    if( !zRight ){
      returnSingleInt(pParse, "temp_store", db->temp_store);
    }else{
      changeTempStorage(pParse, zRight);
>>>>>>> 8085143b
    }
  }else

  /*
<<<<<<< HEAD
  **   PRAGMA temp_store
  **   PRAGMA temp_store = "default"|"memory"|"file"
  **
  ** Return or set the local value of the temp_store flag.  Changing
  ** the local value does not make changes to the disk file and the default
  ** value will be restored the next time the database is opened.
  **
  ** Note that it is possible for the library compile-time options to
  ** override this setting
  */
  if( sqlite3StrICmp(zLeft, "temp_store")==0 ){
    if( !zRight ){
      returnSingleInt(pParse, "temp_store", db->temp_store);
    }else{
      changeTempStorage(pParse, zRight);
=======
  **   PRAGMA temp_store_directory
  **   PRAGMA temp_store_directory = ""|"directory_name"
  **
  ** Return or set the local value of the temp_store_directory flag.  Changing
  ** the value sets a specific directory to be used for temporary files.
  ** Setting to a null string reverts to the default temporary directory search.
  ** If temporary directory is changed, then invalidateTempStorage.
  **
  */
  if( sqlite3StrICmp(zLeft, "temp_store_directory")==0 ){
    if( !zRight ){
      if( sqlite3_temp_directory ){
        sqlite3VdbeSetNumCols(v, 1);
        sqlite3VdbeSetColName(v, 0, "temp_store_directory", P3_STATIC);
        sqlite3VdbeOp3(v, OP_String8, 0, 0, sqlite3_temp_directory, 0);
        sqlite3VdbeAddOp(v, OP_Callback, 1, 0);
      }
    }else{
      if( zRight[0] && !sqlite3OsIsDirWritable(zRight) ){
        sqlite3ErrorMsg(pParse, "not a writable directory");
        goto pragma_out;
      }
      if( TEMP_STORE==0
       || (TEMP_STORE==1 && db->temp_store<=1)
       || (TEMP_STORE==2 && db->temp_store==1)
      ){
        invalidateTempStorage(pParse);
      }
      sqliteFree(sqlite3_temp_directory);
      if( zRight[0] ){
        sqlite3_temp_directory = zRight;
        zRight = 0;
      }else{
        sqlite3_temp_directory = 0;
      }
>>>>>>> 8085143b
    }
  }else

  /*
  **   PRAGMA [database.]synchronous
  **   PRAGMA [database.]synchronous=OFF|ON|NORMAL|FULL
  **
  ** Return or set the local value of the synchronous flag.  Changing
  ** the local value does not make changes to the disk file and the
  ** default value will be restored the next time the database is
  ** opened.
  */
  if( sqlite3StrICmp(zLeft,"synchronous")==0 ){
    if( sqlite3ReadSchema(pParse) ) goto pragma_out;
    if( !zRight ){
      returnSingleInt(pParse, "synchronous", pDb->safety_level-1);
    }else{
      if( !db->autoCommit ){
        sqlite3ErrorMsg(pParse, 
            "Safety level may not be changed inside a transaction");
      }else{
        pDb->safety_level = getSafetyLevel(zRight)+1;
        sqlite3BtreeSetSafetyLevel(pDb->pBt, pDb->safety_level);
      }
    }
<<<<<<< HEAD
  }else
#endif /* SQLITE_OMIT_PAGER_PRAGMAS */

  if( flagPragma(pParse, zLeft, zRight) ){
    /* The flagPragma() subroutine also generates any necessary code
    ** there is nothing more to do here */
=======
>>>>>>> 8085143b
  }else
#endif /* SQLITE_OMIT_PAGER_PRAGMAS */

<<<<<<< HEAD
=======
#ifndef SQLITE_OMIT_FLAG_PRAGMAS
  if( flagPragma(pParse, zLeft, zRight) ){
    /* The flagPragma() subroutine also generates any necessary code
    ** there is nothing more to do here */
  }else
#endif /* SQLITE_OMIT_FLAG_PRAGMAS */

>>>>>>> 8085143b
#ifndef SQLITE_OMIT_SCHEMA_PRAGMAS
  /*
  **   PRAGMA table_info(<table>)
  **
  ** Return a single row for each column of the named table. The columns of
  ** the returned data set are:
  **
  ** cid:        Column id (numbered from left to right, starting at 0)
  ** name:       Column name
  ** type:       Column declaration type.
  ** notnull:    True if 'NOT NULL' is part of column declaration
  ** dflt_value: The default value for the column, if any.
  */
  if( sqlite3StrICmp(zLeft, "table_info")==0 && zRight ){
    Table *pTab;
    if( sqlite3ReadSchema(pParse) ) goto pragma_out;
    pTab = sqlite3FindTable(db, zRight, zDb);
    if( pTab ){
      int i;
      sqlite3VdbeSetNumCols(v, 6);
      sqlite3VdbeSetColName(v, 0, "cid", P3_STATIC);
      sqlite3VdbeSetColName(v, 1, "name", P3_STATIC);
      sqlite3VdbeSetColName(v, 2, "type", P3_STATIC);
      sqlite3VdbeSetColName(v, 3, "notnull", P3_STATIC);
      sqlite3VdbeSetColName(v, 4, "dflt_value", P3_STATIC);
      sqlite3VdbeSetColName(v, 5, "pk", P3_STATIC);
      sqlite3ViewGetColumnNames(pParse, pTab);
      for(i=0; i<pTab->nCol; i++){
        sqlite3VdbeAddOp(v, OP_Integer, i, 0);
        sqlite3VdbeOp3(v, OP_String8, 0, 0, pTab->aCol[i].zName, 0);
        sqlite3VdbeOp3(v, OP_String8, 0, 0,
           pTab->aCol[i].zType ? pTab->aCol[i].zType : "numeric", 0);
        sqlite3VdbeAddOp(v, OP_Integer, pTab->aCol[i].notNull, 0);
        sqlite3ExprCode(pParse, pTab->aCol[i].pDflt);
        sqlite3VdbeAddOp(v, OP_Integer, pTab->aCol[i].isPrimKey, 0);
        sqlite3VdbeAddOp(v, OP_Callback, 6, 0);
      }
    }
  }else

  if( sqlite3StrICmp(zLeft, "index_info")==0 && zRight ){
    Index *pIdx;
    Table *pTab;
    if( sqlite3ReadSchema(pParse) ) goto pragma_out;
    pIdx = sqlite3FindIndex(db, zRight, zDb);
    if( pIdx ){
      int i;
      pTab = pIdx->pTable;
      sqlite3VdbeSetNumCols(v, 3);
      sqlite3VdbeSetColName(v, 0, "seqno", P3_STATIC);
      sqlite3VdbeSetColName(v, 1, "cid", P3_STATIC);
      sqlite3VdbeSetColName(v, 2, "name", P3_STATIC);
      for(i=0; i<pIdx->nColumn; i++){
        int cnum = pIdx->aiColumn[i];
        sqlite3VdbeAddOp(v, OP_Integer, i, 0);
        sqlite3VdbeAddOp(v, OP_Integer, cnum, 0);
        assert( pTab->nCol>cnum );
        sqlite3VdbeOp3(v, OP_String8, 0, 0, pTab->aCol[cnum].zName, 0);
        sqlite3VdbeAddOp(v, OP_Callback, 3, 0);
      }
    }
  }else

  if( sqlite3StrICmp(zLeft, "index_list")==0 && zRight ){
    Index *pIdx;
    Table *pTab;
    if( sqlite3ReadSchema(pParse) ) goto pragma_out;
    pTab = sqlite3FindTable(db, zRight, zDb);
    if( pTab ){
      v = sqlite3GetVdbe(pParse);
      pIdx = pTab->pIndex;
      if( pIdx ){
        int i = 0; 
        sqlite3VdbeSetNumCols(v, 3);
        sqlite3VdbeSetColName(v, 0, "seq", P3_STATIC);
        sqlite3VdbeSetColName(v, 1, "name", P3_STATIC);
        sqlite3VdbeSetColName(v, 2, "unique", P3_STATIC);
        while(pIdx){
          sqlite3VdbeAddOp(v, OP_Integer, i, 0);
          sqlite3VdbeOp3(v, OP_String8, 0, 0, pIdx->zName, 0);
          sqlite3VdbeAddOp(v, OP_Integer, pIdx->onError!=OE_None, 0);
          sqlite3VdbeAddOp(v, OP_Callback, 3, 0);
          ++i;
          pIdx = pIdx->pNext;
        }
      }
    }
  }else

  if( sqlite3StrICmp(zLeft, "database_list")==0 ){
    int i;
    if( sqlite3ReadSchema(pParse) ) goto pragma_out;
    sqlite3VdbeSetNumCols(v, 3);
    sqlite3VdbeSetColName(v, 0, "seq", P3_STATIC);
    sqlite3VdbeSetColName(v, 1, "name", P3_STATIC);
    sqlite3VdbeSetColName(v, 2, "file", P3_STATIC);
    for(i=0; i<db->nDb; i++){
      if( db->aDb[i].pBt==0 ) continue;
      assert( db->aDb[i].zName!=0 );
      sqlite3VdbeAddOp(v, OP_Integer, i, 0);
      sqlite3VdbeOp3(v, OP_String8, 0, 0, db->aDb[i].zName, 0);
      sqlite3VdbeOp3(v, OP_String8, 0, 0,
           sqlite3BtreeGetFilename(db->aDb[i].pBt), 0);
      sqlite3VdbeAddOp(v, OP_Callback, 3, 0);
    }
  }else
#endif /* SQLITE_OMIT_SCHEMA_PRAGMAS */

<<<<<<< HEAD
=======
  if( sqlite3StrICmp(zLeft, "collation_list")==0 ){
    int i = 0;
    HashElem *p;
    sqlite3VdbeSetNumCols(v, 2);
    sqlite3VdbeSetColName(v, 0, "seq", P3_STATIC);
    sqlite3VdbeSetColName(v, 1, "name", P3_STATIC);
    for(p=sqliteHashFirst(&db->aCollSeq); p; p=sqliteHashNext(p)){
      CollSeq *pColl = (CollSeq *)sqliteHashData(p);
      sqlite3VdbeAddOp(v, OP_Integer, i++, 0);
      sqlite3VdbeOp3(v, OP_String8, 0, 0, pColl->zName, 0);
      sqlite3VdbeAddOp(v, OP_Callback, 2, 0);
    }
  }else
#endif /* SQLITE_OMIT_SCHEMA_PRAGMAS */

>>>>>>> 8085143b
#ifndef SQLITE_OMIT_FOREIGN_KEY
  if( sqlite3StrICmp(zLeft, "foreign_key_list")==0 && zRight ){
    FKey *pFK;
    Table *pTab;
    if( sqlite3ReadSchema(pParse) ) goto pragma_out;
    pTab = sqlite3FindTable(db, zRight, zDb);
    if( pTab ){
      v = sqlite3GetVdbe(pParse);
      pFK = pTab->pFKey;
      if( pFK ){
        int i = 0; 
        sqlite3VdbeSetNumCols(v, 5);
        sqlite3VdbeSetColName(v, 0, "id", P3_STATIC);
        sqlite3VdbeSetColName(v, 1, "seq", P3_STATIC);
        sqlite3VdbeSetColName(v, 2, "table", P3_STATIC);
        sqlite3VdbeSetColName(v, 3, "from", P3_STATIC);
        sqlite3VdbeSetColName(v, 4, "to", P3_STATIC);
        while(pFK){
          int j;
          for(j=0; j<pFK->nCol; j++){
            sqlite3VdbeAddOp(v, OP_Integer, i, 0);
            sqlite3VdbeAddOp(v, OP_Integer, j, 0);
            sqlite3VdbeOp3(v, OP_String8, 0, 0, pFK->zTo, 0);
            sqlite3VdbeOp3(v, OP_String8, 0, 0,
                             pTab->aCol[pFK->aCol[j].iFrom].zName, 0);
            sqlite3VdbeOp3(v, OP_String8, 0, 0, pFK->aCol[j].zCol, 0);
            sqlite3VdbeAddOp(v, OP_Callback, 5, 0);
          }
          ++i;
          pFK = pFK->pNextFrom;
        }
      }
    }
  }else
#endif /* !defined(SQLITE_OMIT_FOREIGN_KEY) */

#ifndef NDEBUG
  if( sqlite3StrICmp(zLeft, "parser_trace")==0 ){
    extern void sqlite3ParserTrace(FILE*, char *);
    if( getBoolean(zRight) ){
      sqlite3ParserTrace(stdout, "parser: ");
    }else{
      sqlite3ParserTrace(0, 0);
    }
  }else
#endif

#ifndef SQLITE_OMIT_INTEGRITY_CHECK
  if( sqlite3StrICmp(zLeft, "integrity_check")==0 ){
    int i, j, addr;

    /* Code that initializes the integrity check program.  Set the
    ** error count 0
    */
    static const VdbeOpList initCode[] = {
      { OP_Integer,     0, 0,        0},
      { OP_MemStore,    0, 1,        0},
    };

    /* Code that appears at the end of the integrity check.  If no error
    ** messages have been generated, output OK.  Otherwise output the
    ** error message
    */
    static const VdbeOpList endCode[] = {
      { OP_MemLoad,     0, 0,        0},
      { OP_Integer,     0, 0,        0},
      { OP_Ne,          0, 0,        0},    /* 2 */
      { OP_String8,     0, 0,        "ok"},
      { OP_Callback,    1, 0,        0},
    };

    /* Initialize the VDBE program */
    if( sqlite3ReadSchema(pParse) ) goto pragma_out;
    sqlite3VdbeSetNumCols(v, 1);
    sqlite3VdbeSetColName(v, 0, "integrity_check", P3_STATIC);
    sqlite3VdbeAddOpList(v, ArraySize(initCode), initCode);

    /* Do an integrity check on each database file */
    for(i=0; i<db->nDb; i++){
      HashElem *x;
      int cnt = 0;

<<<<<<< HEAD
=======
      if( OMIT_TEMPDB && i==1 ) continue;

>>>>>>> 8085143b
      sqlite3CodeVerifySchema(pParse, i);

      /* Do an integrity check of the B-Tree
      */
      for(x=sqliteHashFirst(&db->aDb[i].tblHash); x; x=sqliteHashNext(x)){
        Table *pTab = sqliteHashData(x);
        Index *pIdx;
        sqlite3VdbeAddOp(v, OP_Integer, pTab->tnum, 0);
        cnt++;
        for(pIdx=pTab->pIndex; pIdx; pIdx=pIdx->pNext){
          if( sqlite3CheckIndexCollSeq(pParse, pIdx) ) goto pragma_out;
          sqlite3VdbeAddOp(v, OP_Integer, pIdx->tnum, 0);
          cnt++;
        }
      }
      assert( cnt>0 );
      sqlite3VdbeAddOp(v, OP_IntegrityCk, cnt, i);
      sqlite3VdbeAddOp(v, OP_Dup, 0, 1);
      addr = sqlite3VdbeOp3(v, OP_String8, 0, 0, "ok", P3_STATIC);
      sqlite3VdbeAddOp(v, OP_Eq, 0, addr+6);
      sqlite3VdbeOp3(v, OP_String8, 0, 0,
         sqlite3MPrintf("*** in database %s ***\n", db->aDb[i].zName),
         P3_DYNAMIC);
      sqlite3VdbeAddOp(v, OP_Pull, 1, 0);
      sqlite3VdbeAddOp(v, OP_Concat, 0, 1);
      sqlite3VdbeAddOp(v, OP_Callback, 1, 0);

      /* Make sure all the indices are constructed correctly.
      */
      sqlite3CodeVerifySchema(pParse, i);
      for(x=sqliteHashFirst(&db->aDb[i].tblHash); x; x=sqliteHashNext(x)){
        Table *pTab = sqliteHashData(x);
        Index *pIdx;
        int loopTop;

        if( pTab->pIndex==0 ) continue;
        sqlite3OpenTableAndIndices(pParse, pTab, 1, OP_OpenRead);
        sqlite3VdbeAddOp(v, OP_Integer, 0, 0);
        sqlite3VdbeAddOp(v, OP_MemStore, 1, 1);
        loopTop = sqlite3VdbeAddOp(v, OP_Rewind, 1, 0);
        sqlite3VdbeAddOp(v, OP_MemIncr, 1, 0);
        for(j=0, pIdx=pTab->pIndex; pIdx; pIdx=pIdx->pNext, j++){
          int jmp2;
          static const VdbeOpList idxErr[] = {
            { OP_MemIncr,     0,  0,  0},
            { OP_String8,     0,  0,  "rowid "},
            { OP_Recno,       1,  0,  0},
            { OP_String8,     0,  0,  " missing from index "},
            { OP_String8,     0,  0,  0},    /* 4 */
            { OP_Concat,      2,  0,  0},
            { OP_Callback,    1,  0,  0},
          };
          sqlite3GenerateIndexKey(v, pIdx, 1);
          jmp2 = sqlite3VdbeAddOp(v, OP_Found, j+2, 0);
          addr = sqlite3VdbeAddOpList(v, ArraySize(idxErr), idxErr);
          sqlite3VdbeChangeP3(v, addr+4, pIdx->zName, P3_STATIC);
          sqlite3VdbeChangeP2(v, jmp2, sqlite3VdbeCurrentAddr(v));
        }
        sqlite3VdbeAddOp(v, OP_Next, 1, loopTop+1);
        sqlite3VdbeChangeP2(v, loopTop, sqlite3VdbeCurrentAddr(v));
        for(j=0, pIdx=pTab->pIndex; pIdx; pIdx=pIdx->pNext, j++){
          static const VdbeOpList cntIdx[] = {
             { OP_Integer,      0,  0,  0},
             { OP_MemStore,     2,  1,  0},
             { OP_Rewind,       0,  0,  0},  /* 2 */
             { OP_MemIncr,      2,  0,  0},
             { OP_Next,         0,  0,  0},  /* 4 */
             { OP_MemLoad,      1,  0,  0},
             { OP_MemLoad,      2,  0,  0},
             { OP_Eq,           0,  0,  0},  /* 7 */
             { OP_MemIncr,      0,  0,  0},
             { OP_String8,      0,  0,  "wrong # of entries in index "},
             { OP_String8,      0,  0,  0},  /* 10 */
             { OP_Concat,       0,  0,  0},
             { OP_Callback,     1,  0,  0},
          };
          if( pIdx->tnum==0 ) continue;
          addr = sqlite3VdbeAddOpList(v, ArraySize(cntIdx), cntIdx);
          sqlite3VdbeChangeP1(v, addr+2, j+2);
          sqlite3VdbeChangeP2(v, addr+2, addr+5);
          sqlite3VdbeChangeP1(v, addr+4, j+2);
          sqlite3VdbeChangeP2(v, addr+4, addr+3);
          sqlite3VdbeChangeP2(v, addr+7, addr+ArraySize(cntIdx));
          sqlite3VdbeChangeP3(v, addr+10, pIdx->zName, P3_STATIC);
        }
      } 
    }
    addr = sqlite3VdbeAddOpList(v, ArraySize(endCode), endCode);
    sqlite3VdbeChangeP2(v, addr+2, addr+ArraySize(endCode));
  }else
#endif /* SQLITE_OMIT_INTEGRITY_CHECK */

#ifndef SQLITE_OMIT_UTF16
  /*
  **   PRAGMA encoding
  **   PRAGMA encoding = "utf-8"|"utf-16"|"utf-16le"|"utf-16be"
  **
  ** In it's first form, this pragma returns the encoding of the main
  ** database. If the database is not initialized, it is initialized now.
  **
  ** The second form of this pragma is a no-op if the main database file
  ** has not already been initialized. In this case it sets the default
  ** encoding that will be used for the main database file if a new file
  ** is created. If an existing main database file is opened, then the
  ** default text encoding for the existing database is used.
  ** 
  ** In all cases new databases created using the ATTACH command are
  ** created to use the same default text encoding as the main database. If
  ** the main database has not been initialized and/or created when ATTACH
  ** is executed, this is done before the ATTACH operation.
  **
  ** In the second form this pragma sets the text encoding to be used in
  ** new database files created using this database handle. It is only
  ** useful if invoked immediately after the main database i
  */
  if( sqlite3StrICmp(zLeft, "encoding")==0 ){
    static struct EncName {
      char *zName;
      u8 enc;
    } encnames[] = {
      { "UTF-8",    SQLITE_UTF8        },
      { "UTF8",     SQLITE_UTF8        },
      { "UTF-16le", SQLITE_UTF16LE     },
      { "UTF16le",  SQLITE_UTF16LE     },
      { "UTF-16be", SQLITE_UTF16BE     },
      { "UTF16be",  SQLITE_UTF16BE     },
      { "UTF-16",   0 /* Filled in at run-time */ },
      { "UTF16",    0 /* Filled in at run-time */ },
      { 0, 0 }
    };
    struct EncName *pEnc;
    encnames[6].enc = encnames[7].enc = SQLITE_UTF16NATIVE;
    if( !zRight ){    /* "PRAGMA encoding" */
      if( sqlite3ReadSchema(pParse) ) goto pragma_out;
      sqlite3VdbeSetNumCols(v, 1);
      sqlite3VdbeSetColName(v, 0, "encoding", P3_STATIC);
      sqlite3VdbeAddOp(v, OP_String8, 0, 0);
      for(pEnc=&encnames[0]; pEnc->zName; pEnc++){
        if( pEnc->enc==pParse->db->enc ){
          sqlite3VdbeChangeP3(v, -1, pEnc->zName, P3_STATIC);
          break;
        }
      }
      sqlite3VdbeAddOp(v, OP_Callback, 1, 0);
    }else{                        /* "PRAGMA encoding = XXX" */
      /* Only change the value of sqlite.enc if the database handle is not
      ** initialized. If the main database exists, the new sqlite.enc value
      ** will be overwritten when the schema is next loaded. If it does not
      ** already exists, it will be created to use the new encoding value.
      */
      if( !(pParse->db->flags&SQLITE_Initialized) ){
        for(pEnc=&encnames[0]; pEnc->zName; pEnc++){
          if( 0==sqlite3StrICmp(zRight, pEnc->zName) ){
            pParse->db->enc = pEnc->enc;
            break;
          }
        }
        if( !pEnc->zName ){
          sqlite3ErrorMsg(pParse, "unsupported encoding: %s", zRight);
        }
      }
    }
  }else
#endif /* SQLITE_OMIT_UTF16 */

#ifndef SQLITE_OMIT_SCHEMA_VERSION_PRAGMAS
  /*
  **   PRAGMA [database.]schema_version
  **   PRAGMA [database.]schema_version = <integer>
  **
  **   PRAGMA [database.]user_version
  **   PRAGMA [database.]user_version = <integer>
  **
  ** The pragma's schema_version and user_version are used to set or get
  ** the value of the schema-version and user-version, respectively. Both
  ** the schema-version and the user-version are 32-bit signed integers
  ** stored in the database header.
  **
  ** The schema-cookie is usually only manipulated internally by SQLite. It
  ** is incremented by SQLite whenever the database schema is modified (by
  ** creating or dropping a table or index). The schema version is used by
  ** SQLite each time a query is executed to ensure that the internal cache
  ** of the schema used when compiling the SQL query matches the schema of
  ** the database against which the compiled query is actually executed.
  ** Subverting this mechanism by using "PRAGMA schema_version" to modify
  ** the schema-version is potentially dangerous and may lead to program
  ** crashes or database corruption. Use with caution!
  **
  ** The user-version is not used internally by SQLite. It may be used by
  ** applications for any purpose.
  */
  if( sqlite3StrICmp(zLeft, "schema_version")==0 ||
      sqlite3StrICmp(zLeft, "user_version")==0 ){

    int iCookie;   /* Cookie index. 0 for schema-cookie, 6 for user-cookie. */
    if( zLeft[0]=='s' || zLeft[0]=='S' ){
      iCookie = 0;
    }else{
      iCookie = 5;
    }

    if( zRight ){
      /* Write the specified cookie value */
      static const VdbeOpList setCookie[] = {
        { OP_Transaction,    0,  1,  0},    /* 0 */
        { OP_Integer,        0,  0,  0},    /* 1 */
        { OP_SetCookie,      0,  0,  0},    /* 2 */
      };
      int addr = sqlite3VdbeAddOpList(v, ArraySize(setCookie), setCookie);
      sqlite3VdbeChangeP1(v, addr, iDb);
      sqlite3VdbeChangeP1(v, addr+1, atoi(zRight));
      sqlite3VdbeChangeP1(v, addr+2, iDb);
      sqlite3VdbeChangeP2(v, addr+2, iCookie);
    }else{
      /* Read the specified cookie value */
      static const VdbeOpList readCookie[] = {
        { OP_ReadCookie,      0,  0,  0},    /* 0 */
        { OP_Callback,        1,  0,  0}
      };
      int addr = sqlite3VdbeAddOpList(v, ArraySize(readCookie), readCookie);
      sqlite3VdbeChangeP1(v, addr, iDb);
      sqlite3VdbeChangeP2(v, addr, iCookie);
      sqlite3VdbeSetNumCols(v, 1);
    }
  }
#endif /* SQLITE_OMIT_SCHEMA_VERSION_PRAGMAS */

#if defined(SQLITE_DEBUG) || defined(SQLITE_TEST)
  /*
  ** Report the current state of file logs for all databases
  */
  if( sqlite3StrICmp(zLeft, "lock_status")==0 ){
    static const char *const azLockName[] = {
      "unlocked", "shared", "reserved", "pending", "exclusive"
    };
    int i;
    Vdbe *v = sqlite3GetVdbe(pParse);
    sqlite3VdbeSetNumCols(v, 2);
    sqlite3VdbeSetColName(v, 0, "database", P3_STATIC);
    sqlite3VdbeSetColName(v, 1, "status", P3_STATIC);
    for(i=0; i<db->nDb; i++){
      Btree *pBt;
      Pager *pPager;
      if( db->aDb[i].zName==0 ) continue;
      sqlite3VdbeOp3(v, OP_String, 0, 0, db->aDb[i].zName, P3_STATIC);
      pBt = db->aDb[i].pBt;
      if( pBt==0 || (pPager = sqlite3BtreePager(pBt))==0 ){
        sqlite3VdbeOp3(v, OP_String, 0, 0, "closed", P3_STATIC);
      }else{
        int j = sqlite3pager_lockstate(pPager);
        sqlite3VdbeOp3(v, OP_String, 0, 0, 
            (j>=0 && j<=4) ? azLockName[j] : "unknown", P3_STATIC);
      }
      sqlite3VdbeAddOp(v, OP_Callback, 2, 0);
    }
  }else
#endif

  {}
<<<<<<< HEAD
=======

  if( v ){
    /* Code an OP_Expire at the end of each PRAGMA program to cause
    ** the VDBE implementing the pragma to expire. Most (all?) pragmas
    ** are only valid for a single execution.
    */
    sqlite3VdbeAddOp(v, OP_Expire, 1, 0);
  }
>>>>>>> 8085143b
pragma_out:
  sqliteFree(zLeft);
  sqliteFree(zRight);
}

#endif /* SQLITE_OMIT_PRAGMA */<|MERGE_RESOLUTION|>--- conflicted
+++ resolved
@@ -11,11 +11,7 @@
 *************************************************************************
 ** This file contains code used to implement the PRAGMA command.
 **
-<<<<<<< HEAD
-** $Id: pragma.c,v 1.78 2004/11/13 15:59:15 drh Exp $
-=======
 ** $Id: pragma.c,v 1.91 2005/03/29 03:10:59 danielk1977 Exp $
->>>>>>> 8085143b
 */
 #include "sqliteInt.h"
 #include "os.h"
@@ -66,10 +62,7 @@
   return getSafetyLevel(z)&1;
 }
 
-<<<<<<< HEAD
-=======
 #ifndef SQLITE_OMIT_PAGER_PRAGMAS
->>>>>>> 8085143b
 /*
 ** Interpret the given string as a temp db location. Return 1 for file
 ** backed temporary databases, 2 for the Red-Black tree in memory database
@@ -192,84 +185,6 @@
 #endif /* SQLITE_OMIT_FLAG_PRAGMAS */
 
 /*
-** If the TEMP database is open, close it and mark the database schema
-** as needing reloading.  This must be done when using the TEMP_STORE
-** or DEFAULT_TEMP_STORE pragmas.
-*/
-static int changeTempStorage(Parse *pParse, const char *zStorageType){
-  int ts = getTempStore(zStorageType);
-  sqlite3 *db = pParse->db;
-  if( db->temp_store==ts ) return SQLITE_OK;
-  if( db->aDb[1].pBt!=0 ){
-    if( db->flags & SQLITE_InTrans ){
-      sqlite3ErrorMsg(pParse, "temporary storage cannot be changed "
-        "from within a transaction");
-      return SQLITE_ERROR;
-    }
-    sqlite3BtreeClose(db->aDb[1].pBt);
-    db->aDb[1].pBt = 0;
-    sqlite3ResetInternalSchema(db, 0);
-  }
-  db->temp_store = ts;
-  return SQLITE_OK;
-}
-
-/*
-** Generate code to return a single integer value.
-*/
-static void returnSingleInt(Parse *pParse, const char *zLabel, int value){
-  Vdbe *v = sqlite3GetVdbe(pParse);
-  sqlite3VdbeAddOp(v, OP_Integer, value, 0);
-  if( pParse->explain==0 ){
-    sqlite3VdbeSetNumCols(v, 1);
-    sqlite3VdbeSetColName(v, 0, zLabel, P3_STATIC);
-  }
-  sqlite3VdbeAddOp(v, OP_Callback, 1, 0);
-}
-
-/*
-** Check to see if zRight and zLeft refer to a pragma that queries
-** or changes one of the flags in db->flags.  Return 1 if so and 0 if not.
-** Also, implement the pragma.
-*/
-static int flagPragma(Parse *pParse, const char *zLeft, const char *zRight){
-  static const struct sPragmaType {
-    const char *zName;  /* Name of the pragma */
-    int mask;           /* Mask for the db->flags value */
-  } aPragma[] = {
-    { "vdbe_trace",               SQLITE_VdbeTrace     },
-    { "sql_trace",                SQLITE_SqlTrace      },
-    { "vdbe_listing",             SQLITE_VdbeListing   },
-    { "full_column_names",        SQLITE_FullColNames  },
-    { "short_column_names",       SQLITE_ShortColNames },
-    { "count_changes",            SQLITE_CountRows     },
-    { "empty_result_callbacks",   SQLITE_NullCallback  },
-    /* The following is VERY experimental */
-    { "writable_schema",          SQLITE_WriteSchema   },
-  };
-  int i;
-  const struct sPragmaType *p;
-  for(i=0, p=aPragma; i<sizeof(aPragma)/sizeof(aPragma[0]); i++, p++){
-    if( sqlite3StrICmp(zLeft, p->zName)==0 ){
-      sqlite3 *db = pParse->db;
-      Vdbe *v;
-      if( zRight==0 ){
-        v = sqlite3GetVdbe(pParse);
-        if( v ){
-          returnSingleInt(pParse, p->zName, (db->flags & p->mask)!=0 );
-        }
-      }else if( getBoolean(zRight) ){
-        db->flags |= p->mask;
-      }else{
-        db->flags &= ~p->mask;
-      }
-      return 1;
-    }
-  }
-  return 0;
-}
-
-/*
 ** Process a pragma statement.  
 **
 ** Pragmas are of this form:
@@ -367,8 +282,6 @@
       sqlite3VdbeAddOp(v, OP_SetCookie, iDb, 2);
       pDb->cache_size = size;
       sqlite3BtreeSetCacheSize(pDb->pBt, pDb->cache_size);
-<<<<<<< HEAD
-=======
     }
   }else
 
@@ -407,56 +320,12 @@
       returnSingleInt(pParse, "auto_vacuum", auto_vacuum);
     }else{
       sqlite3BtreeSetAutoVacuum(pBt, getBoolean(zRight));
->>>>>>> 8085143b
     }
   }else
 #endif
 
 #ifndef SQLITE_OMIT_PAGER_PRAGMAS
   /*
-<<<<<<< HEAD
-  **  PRAGMA [database.]page_size
-  **  PRAGMA [database.]page_size=N
-  **
-  ** The first form reports the current setting for the
-  ** database page size in bytes.  The second form sets the
-  ** database page size value.  The value can only be set if
-  ** the database has not yet been created.
-  */
-  if( sqlite3StrICmp(zLeft,"page_size")==0 ){
-    Btree *pBt = pDb->pBt;
-    if( !zRight ){
-      int size = pBt ? sqlite3BtreeGetPageSize(pBt) : 0;
-      returnSingleInt(pParse, "page_size", size);
-    }else{
-      sqlite3BtreeSetPageSize(pBt, atoi(zRight), sqlite3BtreeGetReserve(pBt));
-    }
-  }else
-#endif /* SQLITE_OMIT_PAGER_PRAGMAS */
-
-  /*
-  **  PRAGMA [database.]auto_vacuum
-  **  PRAGMA [database.]auto_vacuum=N
-  **
-  ** Get or set the (boolean) value of the database 'auto-vacuum' parameter.
-  */
-#ifndef SQLITE_OMIT_AUTOVACUUM
-  if( sqlite3StrICmp(zLeft,"auto_vacuum")==0 ){
-    Btree *pBt = pDb->pBt;
-    if( !zRight ){
-      int auto_vacuum = 
-          pBt ? sqlite3BtreeGetAutoVacuum(pBt) : SQLITE_DEFAULT_AUTOVACUUM;
-      returnSingleInt(pParse, "auto_vacuum", auto_vacuum);
-    }else{
-      sqlite3BtreeSetAutoVacuum(pBt, getBoolean(zRight));
-    }
-  }else
-#endif
-
-#ifndef SQLITE_OMIT_PAGER_PRAGMAS
-  /*
-=======
->>>>>>> 8085143b
   **  PRAGMA [database.]cache_size
   **  PRAGMA [database.]cache_size=N
   **
@@ -479,8 +348,6 @@
       if( size<0 ) size = -size;
       pDb->cache_size = size;
       sqlite3BtreeSetCacheSize(pDb->pBt, pDb->cache_size);
-<<<<<<< HEAD
-=======
     }
   }else
 
@@ -500,28 +367,10 @@
       returnSingleInt(pParse, "temp_store", db->temp_store);
     }else{
       changeTempStorage(pParse, zRight);
->>>>>>> 8085143b
-    }
-  }else
-
-  /*
-<<<<<<< HEAD
-  **   PRAGMA temp_store
-  **   PRAGMA temp_store = "default"|"memory"|"file"
-  **
-  ** Return or set the local value of the temp_store flag.  Changing
-  ** the local value does not make changes to the disk file and the default
-  ** value will be restored the next time the database is opened.
-  **
-  ** Note that it is possible for the library compile-time options to
-  ** override this setting
-  */
-  if( sqlite3StrICmp(zLeft, "temp_store")==0 ){
-    if( !zRight ){
-      returnSingleInt(pParse, "temp_store", db->temp_store);
-    }else{
-      changeTempStorage(pParse, zRight);
-=======
+    }
+  }else
+
+  /*
   **   PRAGMA temp_store_directory
   **   PRAGMA temp_store_directory = ""|"directory_name"
   **
@@ -557,7 +406,6 @@
       }else{
         sqlite3_temp_directory = 0;
       }
->>>>>>> 8085143b
     }
   }else
 
@@ -583,20 +431,9 @@
         sqlite3BtreeSetSafetyLevel(pDb->pBt, pDb->safety_level);
       }
     }
-<<<<<<< HEAD
   }else
 #endif /* SQLITE_OMIT_PAGER_PRAGMAS */
 
-  if( flagPragma(pParse, zLeft, zRight) ){
-    /* The flagPragma() subroutine also generates any necessary code
-    ** there is nothing more to do here */
-=======
->>>>>>> 8085143b
-  }else
-#endif /* SQLITE_OMIT_PAGER_PRAGMAS */
-
-<<<<<<< HEAD
-=======
 #ifndef SQLITE_OMIT_FLAG_PRAGMAS
   if( flagPragma(pParse, zLeft, zRight) ){
     /* The flagPragma() subroutine also generates any necessary code
@@ -604,7 +441,6 @@
   }else
 #endif /* SQLITE_OMIT_FLAG_PRAGMAS */
 
->>>>>>> 8085143b
 #ifndef SQLITE_OMIT_SCHEMA_PRAGMAS
   /*
   **   PRAGMA table_info(<table>)
@@ -711,10 +547,7 @@
       sqlite3VdbeAddOp(v, OP_Callback, 3, 0);
     }
   }else
-#endif /* SQLITE_OMIT_SCHEMA_PRAGMAS */
-
-<<<<<<< HEAD
-=======
+
   if( sqlite3StrICmp(zLeft, "collation_list")==0 ){
     int i = 0;
     HashElem *p;
@@ -730,7 +563,6 @@
   }else
 #endif /* SQLITE_OMIT_SCHEMA_PRAGMAS */
 
->>>>>>> 8085143b
 #ifndef SQLITE_OMIT_FOREIGN_KEY
   if( sqlite3StrICmp(zLeft, "foreign_key_list")==0 && zRight ){
     FKey *pFK;
@@ -813,11 +645,8 @@
       HashElem *x;
       int cnt = 0;
 
-<<<<<<< HEAD
-=======
       if( OMIT_TEMPDB && i==1 ) continue;
 
->>>>>>> 8085143b
       sqlite3CodeVerifySchema(pParse, i);
 
       /* Do an integrity check of the B-Tree
@@ -1077,8 +906,6 @@
 #endif
 
   {}
-<<<<<<< HEAD
-=======
 
   if( v ){
     /* Code an OP_Expire at the end of each PRAGMA program to cause
@@ -1087,7 +914,6 @@
     */
     sqlite3VdbeAddOp(v, OP_Expire, 1, 0);
   }
->>>>>>> 8085143b
 pragma_out:
   sqliteFree(zLeft);
   sqliteFree(zRight);
