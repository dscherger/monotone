/*
** 2001 September 15
**
** The author disclaims copyright to this source code.  In place of
** a legal notice, here is a blessing:
**
**    May you do good and not evil.
**    May you find forgiveness for yourself and forgive others.
**    May you share freely, never taking more than you give.
**
*************************************************************************
** Header file for the Virtual DataBase Engine (VDBE)
**
** This header defines the interface to the virtual database engine
** or VDBE.  The VDBE implements an abstract machine that runs a
** simple program to access and modify the underlying database.
**
<<<<<<< HEAD
** $Id: vdbe.h,v 1.91 2004/09/06 17:24:13 drh Exp $
=======
** $Id: vdbe.h,v 1.94 2005/03/23 01:48:48 drh Exp $
>>>>>>> 8085143b
*/
#ifndef _SQLITE_VDBE_H_
#define _SQLITE_VDBE_H_
#include <stdio.h>

/*
** A single VDBE is an opaque structure named "Vdbe".  Only routines
** in the source file sqliteVdbe.c are allowed to see the insides
** of this structure.
*/
typedef struct Vdbe Vdbe;

/*
** A single instruction of the virtual machine has an opcode
** and as many as three operands.  The instruction is recorded
** as an instance of the following structure:
*/
struct VdbeOp {
  u8 opcode;          /* What operation to perform */
  int p1;             /* First operand */
  int p2;             /* Second parameter (often the jump destination) */
  char *p3;           /* Third parameter */
  int p3type;         /* P3_STATIC, P3_DYNAMIC or P3_POINTER */
#ifdef VDBE_PROFILE
  int cnt;            /* Number of times this instruction was executed */
  long long cycles;   /* Total time spend executing this instruction */
#endif
};
typedef struct VdbeOp VdbeOp;

/*
** A smaller version of VdbeOp used for the VdbeAddOpList() function because
** it takes up less space.
*/
struct VdbeOpList {
  u8 opcode;          /* What operation to perform */
  signed char p1;     /* First operand */
  short int p2;       /* Second parameter (often the jump destination) */
  char *p3;           /* Third parameter */
};
typedef struct VdbeOpList VdbeOpList;

/*
** Allowed values of VdbeOp.p3type
*/
#define P3_NOTUSED    0   /* The P3 parameter is not used */
#define P3_DYNAMIC  (-1)  /* Pointer to a string obtained from sqliteMalloc() */
#define P3_STATIC   (-2)  /* Pointer to a static string */
#define P3_POINTER  (-3)  /* P3 is a pointer to some structure or object */
#define P3_COLLSEQ  (-4)  /* P3 is a pointer to a CollSeq structure */
#define P3_FUNCDEF  (-5)  /* P3 is a pointer to a FuncDef structure */
#define P3_KEYINFO  (-6)  /* P3 is a pointer to a KeyInfo structure */
#define P3_VDBEFUNC (-7)  /* P3 is a pointer to a VdbeFunc structure */
<<<<<<< HEAD
=======
#define P3_MEM      (-8)  /* P3 is a pointer to a Mem*    structure */
>>>>>>> 8085143b

/* When adding a P3 argument using P3_KEYINFO, a copy of the KeyInfo structure
** is made.  That copy is freed when the Vdbe is finalized.  But if the
** argument is P3_KEYINFO_HANDOFF, the passed in pointer is used.  It still
** gets freed when the Vdbe is finalized so it still should be obtained
** from a single sqliteMalloc().  But no copy is made and the calling
** function should *not* try to free the KeyInfo.
*/
<<<<<<< HEAD
#define P3_KEYINFO_HANDOFF (-7)
=======
#define P3_KEYINFO_HANDOFF (-9)
>>>>>>> 8085143b

/*
** The following macro converts a relative address in the p2 field
** of a VdbeOp structure into a negative number so that 
** sqlite3VdbeAddOpList() knows that the address is relative.  Calling
** the macro again restores the address.
*/
#define ADDR(X)  (-1-(X))

/*
** The makefile scans the vdbe.c source file and creates the "opcodes.h"
** header file that defines a number for each opcode used by the VDBE.
*/
#include "opcodes.h"

/*
** Prototypes for the VDBE interface.  See comments on the implementation
** for a description of what each of these routines does.
*/
Vdbe *sqlite3VdbeCreate(sqlite3*);
void sqlite3VdbeCreateCallback(Vdbe*, int*);
int sqlite3VdbeAddOp(Vdbe*,int,int,int);
int sqlite3VdbeOp3(Vdbe*,int,int,int,const char *zP3,int);
int sqlite3VdbeAddOpList(Vdbe*, int nOp, VdbeOpList const *aOp);
void sqlite3VdbeChangeP1(Vdbe*, int addr, int P1);
void sqlite3VdbeChangeP2(Vdbe*, int addr, int P2);
void sqlite3VdbeChangeP3(Vdbe*, int addr, const char *zP1, int N);
void sqlite3VdbeDequoteP3(Vdbe*, int addr);
int sqlite3VdbeFindOp(Vdbe*, int, int, int);
VdbeOp *sqlite3VdbeGetOp(Vdbe*, int);
int sqlite3VdbeMakeLabel(Vdbe*);
void sqlite3VdbeDelete(Vdbe*);
<<<<<<< HEAD
void sqlite3VdbeMakeReady(Vdbe*,int,int,int,int);
=======
void sqlite3VdbeMakeReady(Vdbe*,int,int,int,int,int);
>>>>>>> 8085143b
int sqlite3VdbeFinalize(Vdbe*);
void sqlite3VdbeResolveLabel(Vdbe*, int);
int sqlite3VdbeCurrentAddr(Vdbe*);
void sqlite3VdbeTrace(Vdbe*,FILE*);
int sqlite3VdbeReset(Vdbe*);
int sqliteVdbeSetVariables(Vdbe*,int,const char**);
void sqlite3VdbeSetNumCols(Vdbe*,int);
int sqlite3VdbeSetColName(Vdbe*, int, const char *, int);
void sqlite3VdbeCountChanges(Vdbe*);
<<<<<<< HEAD
=======
sqlite3 *sqlite3VdbeDb(Vdbe*);
>>>>>>> 8085143b

#ifndef NDEBUG
  void sqlite3VdbeComment(Vdbe*, const char*, ...);
# define VdbeComment(X)  sqlite3VdbeComment X
#else
# define VdbeComment(X)
#endif

#endif<|MERGE_RESOLUTION|>--- conflicted
+++ resolved
@@ -15,11 +15,7 @@
 ** or VDBE.  The VDBE implements an abstract machine that runs a
 ** simple program to access and modify the underlying database.
 **
-<<<<<<< HEAD
-** $Id: vdbe.h,v 1.91 2004/09/06 17:24:13 drh Exp $
-=======
 ** $Id: vdbe.h,v 1.94 2005/03/23 01:48:48 drh Exp $
->>>>>>> 8085143b
 */
 #ifndef _SQLITE_VDBE_H_
 #define _SQLITE_VDBE_H_
@@ -73,10 +69,7 @@
 #define P3_FUNCDEF  (-5)  /* P3 is a pointer to a FuncDef structure */
 #define P3_KEYINFO  (-6)  /* P3 is a pointer to a KeyInfo structure */
 #define P3_VDBEFUNC (-7)  /* P3 is a pointer to a VdbeFunc structure */
-<<<<<<< HEAD
-=======
 #define P3_MEM      (-8)  /* P3 is a pointer to a Mem*    structure */
->>>>>>> 8085143b
 
 /* When adding a P3 argument using P3_KEYINFO, a copy of the KeyInfo structure
 ** is made.  That copy is freed when the Vdbe is finalized.  But if the
@@ -85,11 +78,7 @@
 ** from a single sqliteMalloc().  But no copy is made and the calling
 ** function should *not* try to free the KeyInfo.
 */
-<<<<<<< HEAD
-#define P3_KEYINFO_HANDOFF (-7)
-=======
 #define P3_KEYINFO_HANDOFF (-9)
->>>>>>> 8085143b
 
 /*
 ** The following macro converts a relative address in the p2 field
@@ -122,11 +111,7 @@
 VdbeOp *sqlite3VdbeGetOp(Vdbe*, int);
 int sqlite3VdbeMakeLabel(Vdbe*);
 void sqlite3VdbeDelete(Vdbe*);
-<<<<<<< HEAD
-void sqlite3VdbeMakeReady(Vdbe*,int,int,int,int);
-=======
 void sqlite3VdbeMakeReady(Vdbe*,int,int,int,int,int);
->>>>>>> 8085143b
 int sqlite3VdbeFinalize(Vdbe*);
 void sqlite3VdbeResolveLabel(Vdbe*, int);
 int sqlite3VdbeCurrentAddr(Vdbe*);
@@ -136,10 +121,7 @@
 void sqlite3VdbeSetNumCols(Vdbe*,int);
 int sqlite3VdbeSetColName(Vdbe*, int, const char *, int);
 void sqlite3VdbeCountChanges(Vdbe*);
-<<<<<<< HEAD
-=======
 sqlite3 *sqlite3VdbeDb(Vdbe*);
->>>>>>> 8085143b
 
 #ifndef NDEBUG
   void sqlite3VdbeComment(Vdbe*, const char*, ...);
