--- conflicted
+++ resolved
@@ -16,11 +16,7 @@
 ** sqlite3RegisterDateTimeFunctions() found at the bottom of the file.
 ** All other code has file scope.
 **
-<<<<<<< HEAD
-** $Id: date.c,v 1.42 2004/11/14 21:56:30 drh Exp $
-=======
 ** $Id: date.c,v 1.44 2005/03/21 00:43:44 drh Exp $
->>>>>>> 8085143b
 **
 ** NOTES:
 **
@@ -276,11 +272,7 @@
     return 1;
   }
   zDate += 10;
-<<<<<<< HEAD
-  while( isspace(*(u8*)zDate) ){ zDate++; }
-=======
   while( isspace(*(u8*)zDate) || 'T'==*(u8*)zDate ){ zDate++; }
->>>>>>> 8085143b
   if( parseHhMmSs(zDate, p)==0 ){
     /* We got the time */
   }else if( *zDate==0 ){
@@ -323,19 +315,10 @@
     return 0;
   }else if( sqlite3StrICmp(zDate,"now")==0){
     double r;
-<<<<<<< HEAD
-    if( sqlite3OsCurrentTime(&r)==0 ){
-      p->rJD = r;
-      p->validJD = 1;
-      return 0;
-    }
-    return 1;
-=======
     sqlite3OsCurrentTime(&r);
     p->rJD = r;
     p->validJD = 1;
     return 0;
->>>>>>> 8085143b
   }else if( sqlite3IsNumber(zDate, 0, SQLITE_UTF8) ){
     p->rJD = sqlite3AtoF(zDate, 0);
     p->validJD = 1;
@@ -894,7 +877,6 @@
     sqlite3ValueFree(pVal);
   }
 }
-<<<<<<< HEAD
 
 /*
 ** current_date()
@@ -915,28 +897,6 @@
 }
 
 /*
-=======
-
-/*
-** current_date()
-**
-** This function returns the same value as date('now').
-*/
-static void cdateFunc(
-  sqlite3_context *context,
-  int argc,
-  sqlite3_value **argv
-){
-  sqlite3_value *pVal = sqlite3ValueNew();
-  if( pVal ){
-    sqlite3ValueSetStr(pVal, -1, "now", SQLITE_UTF8, SQLITE_STATIC);
-    dateFunc(context, 1, &pVal);
-    sqlite3ValueFree(pVal);
-  }
-}
-
-/*
->>>>>>> 8085143b
 ** current_timestamp()
 **
 ** This function returns the same value as datetime('now').
