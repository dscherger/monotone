--- conflicted
+++ resolved
@@ -12,11 +12,7 @@
 ** This file contains routines used for analyzing expressions and
 ** for generating VDBE code that evaluates expressions in SQLite.
 **
-<<<<<<< HEAD
-** $Id: expr.c,v 1.170 2004/11/12 03:56:15 drh Exp $
-=======
 ** $Id: expr.c,v 1.197 2005/03/21 03:53:38 danielk1977 Exp $
->>>>>>> 8085143b
 */
 #include "sqliteInt.h"
 #include <ctype.h>
@@ -66,13 +62,8 @@
 }
 
 /*
-<<<<<<< HEAD
-** pExpr is the left operand of a comparison operator.  aff2 is the
-** type affinity of the right operand.  This routine returns the
-=======
 ** pExpr is an operand of a comparison operator.  aff2 is the
 ** type affinity of the other operand.  This routine returns the
->>>>>>> 8085143b
 ** type affinity that should be used for the comparison operator.
 */
 char sqlite3CompareAffinity(Expr *pExpr, char aff2){
@@ -188,11 +179,7 @@
 ** for this node is obtained from sqliteMalloc().  The calling function
 ** is responsible for making sure the node eventually gets freed.
 */
-<<<<<<< HEAD
-Expr *sqlite3Expr(int op, Expr *pLeft, Expr *pRight, Token *pToken){
-=======
 Expr *sqlite3Expr(int op, Expr *pLeft, Expr *pRight, const Token *pToken){
->>>>>>> 8085143b
   Expr *pNew;
   pNew = sqliteMalloc( sizeof(Expr) );
   if( pNew==0 ){
@@ -239,12 +226,9 @@
     return 0;
   }
   p = sqlite3Expr(TK_REGISTER, 0, 0, pToken);
-<<<<<<< HEAD
-=======
   if( p==0 ){
     return 0;  /* Malloc failed */
   }
->>>>>>> 8085143b
   depth = atoi(&pToken->z[1]);
   if( depth>=0 ){
     p->iTable = pParse->nMem++;
@@ -296,11 +280,7 @@
   Expr *pNew;
   pNew = sqliteMalloc( sizeof(Expr) );
   if( pNew==0 ){
-<<<<<<< HEAD
-    /* sqlite3ExprListDelete(pList); // Leak pList when malloc fails */
-=======
     sqlite3ExprListDelete(pList); /* Avoid leaking memory when malloc fails */
->>>>>>> 8085143b
     return 0;
   }
   pNew->op = TK_FUNCTION;
@@ -428,10 +408,7 @@
   pNew->pRight = sqlite3ExprDup(p->pRight);
   pNew->pList = sqlite3ExprListDup(p->pList);
   pNew->pSelect = sqlite3SelectDup(p->pSelect);
-<<<<<<< HEAD
-=======
   pNew->pTab = p->pTab;
->>>>>>> 8085143b
   return pNew;
 }
 void sqlite3TokenCopy(Token *pTo, Token *pFrom){
@@ -476,8 +453,6 @@
   }
   return pNew;
 }
-<<<<<<< HEAD
-=======
 
 /*
 ** If cursors, triggers, views and subqueries are all omitted from
@@ -487,7 +462,6 @@
 */
 #if !defined(SQLITE_OMIT_VIEW) || !defined(SQLITE_OMIT_TRIGGER) \
  || !defined(SQLITE_OMIT_SUBQUERY)
->>>>>>> 8085143b
 SrcList *sqlite3SrcListDup(SrcList *p){
   SrcList *pNew;
   int i;
@@ -505,12 +479,6 @@
     pNewItem->zAlias = sqliteStrDup(pOldItem->zAlias);
     pNewItem->jointype = pOldItem->jointype;
     pNewItem->iCursor = pOldItem->iCursor;
-<<<<<<< HEAD
-    pNewItem->pTab = 0;
-    pNewItem->pSelect = sqlite3SelectDup(pOldItem->pSelect);
-    pNewItem->pOn = sqlite3ExprDup(pOldItem->pOn);
-    pNewItem->pUsing = sqlite3IdListDup(pOldItem->pUsing);
-=======
     pNewItem->pTab = pOldItem->pTab;
     if( pNewItem->pTab ){
       pNewItem->pTab->isTransient = 0;
@@ -519,7 +487,6 @@
     pNewItem->pOn = sqlite3ExprDup(pOldItem->pOn);
     pNewItem->pUsing = sqlite3IdListDup(pOldItem->pUsing);
     pNewItem->colUsed = pOldItem->colUsed;
->>>>>>> 8085143b
   }
   return pNew;
 }
@@ -557,14 +524,6 @@
   pNew->pOrderBy = sqlite3ExprListDup(p->pOrderBy);
   pNew->op = p->op;
   pNew->pPrior = sqlite3SelectDup(p->pPrior);
-<<<<<<< HEAD
-  pNew->nLimit = p->nLimit;
-  pNew->nOffset = p->nOffset;
-  pNew->zSelect = 0;
-  pNew->iLimit = -1;
-  pNew->iOffset = -1;
-  pNew->ppOpenTemp = 0;
-=======
   pNew->pLimit = sqlite3ExprDup(p->pLimit);
   pNew->pOffset = sqlite3ExprDup(p->pOffset);
   pNew->iLimit = -1;
@@ -573,7 +532,6 @@
   pNew->pFetch = 0;
   pNew->isResolved = p->isResolved;
   pNew->isAgg = p->isAgg;
->>>>>>> 8085143b
   return pNew;
 }
 #else
@@ -592,25 +550,11 @@
   if( pList==0 ){
     pList = sqliteMalloc( sizeof(ExprList) );
     if( pList==0 ){
-<<<<<<< HEAD
-      /* sqlite3ExprDelete(pExpr); // Leak memory if malloc fails */
-      return 0;
-=======
       goto no_mem;
->>>>>>> 8085143b
     }
     assert( pList->nAlloc==0 );
   }
   if( pList->nAlloc<=pList->nExpr ){
-<<<<<<< HEAD
-    pList->nAlloc = pList->nAlloc*2 + 4;
-    pList->a = sqliteRealloc(pList->a, pList->nAlloc*sizeof(pList->a[0]));
-    if( pList->a==0 ){
-      /* sqlite3ExprDelete(pExpr); // Leak memory if malloc fails */
-      pList->nExpr = pList->nAlloc = 0;
-      return pList;
-    }
-=======
     struct ExprList_item *a;
     int n = pList->nAlloc*2 + 4;
     a = sqliteRealloc(pList->a, n*sizeof(pList->a[0]));
@@ -619,7 +563,6 @@
     }
     pList->a = a;
     pList->nAlloc = n;
->>>>>>> 8085143b
   }
   assert( pList->a!=0 );
   if( pExpr || pName ){
@@ -627,10 +570,6 @@
     memset(pItem, 0, sizeof(*pItem));
     pItem->zName = sqlite3NameFromToken(pName);
     pItem->pExpr = pExpr;
-<<<<<<< HEAD
-    pItem->zName = sqlite3NameFromToken(pName);
-=======
->>>>>>> 8085143b
   }
   return pList;
 
@@ -669,10 +608,6 @@
 ** The return value from this routine is 1 to abandon the tree walk
 ** and 0 to continue.
 */
-<<<<<<< HEAD
-int sqlite3ExprIsConstant(Expr *p){
-  switch( p->op ){
-=======
 static int walkExprList(ExprList *, int (*)(void *, Expr*), void *);
 static int walkExprTree(Expr *pExpr, int (*xFunc)(void*,Expr*), void *pArg){
   int rc;
@@ -729,7 +664,6 @@
 */
 static int exprNodeIsConstant(void *pArg, Expr *pExpr){
   switch( pExpr->op ){
->>>>>>> 8085143b
     case TK_ID:
     case TK_COLUMN:
     case TK_DOT:
@@ -743,30 +677,6 @@
       return 2;
     default:
       return 0;
-<<<<<<< HEAD
-    case TK_NULL:
-    case TK_STRING:
-    case TK_BLOB:
-    case TK_INTEGER:
-    case TK_FLOAT:
-    case TK_VARIABLE:
-    case TK_CTIME:
-    case TK_CTIMESTAMP:
-    case TK_CDATE:
-      return 1;
-    default: {
-      if( p->pLeft && !sqlite3ExprIsConstant(p->pLeft) ) return 0;
-      if( p->pRight && !sqlite3ExprIsConstant(p->pRight) ) return 0;
-      if( p->pList ){
-        int i;
-        for(i=0; i<p->pList->nExpr; i++){
-          if( !sqlite3ExprIsConstant(p->pList->a[i].pExpr) ) return 0;
-        }
-      }
-      return p->pLeft!=0 || p->pRight!=0 || (p->pList && p->pList->nExpr>0);
-    }
-=======
->>>>>>> 8085143b
   }
 }
 
@@ -794,19 +704,6 @@
   switch( p->op ){
     case TK_INTEGER: {
       if( sqlite3GetInt32(p->token.z, pValue) ){
-<<<<<<< HEAD
-        return 1;
-      }
-      break;
-    }
-    case TK_STRING: {
-      const u8 *z = (u8*)p->token.z;
-      int n = p->token.n;
-      if( n>0 && z[0]=='-' ){ z++; n--; }
-      while( n>0 && *z && isdigit(*z) ){ z++; n--; }
-      if( n==0 && sqlite3GetInt32(p->token.z, pValue) ){
-=======
->>>>>>> 8085143b
         return 1;
       }
       break;
@@ -877,61 +774,19 @@
   int cnt = 0;         /* Number of matching column names */
   int cntTab = 0;      /* Number of matching table names */
   sqlite3 *db = pParse->db;  /* The database */
-<<<<<<< HEAD
-=======
   struct SrcList_item *pItem;       /* Use for looping over pSrcList items */
   struct SrcList_item *pMatch = 0;  /* The matching pSrcList item */
   NameContext *pTopNC = pNC;        /* First namecontext in the list */
->>>>>>> 8085143b
 
   assert( pColumnToken && pColumnToken->z ); /* The Z in X.Y.Z cannot be NULL */
   zDb = sqlite3NameFromToken(pDbToken);
   zTab = sqlite3NameFromToken(pTableToken);
   zCol = sqlite3NameFromToken(pColumnToken);
   if( sqlite3_malloc_failed ){
-<<<<<<< HEAD
-    return 1;  /* Leak memory (zDb and zTab) if malloc fails */
-=======
     goto lookupname_end;
->>>>>>> 8085143b
   }
 
   pExpr->iTable = -1;
-<<<<<<< HEAD
-  for(i=0; i<pSrcList->nSrc; i++){
-    struct SrcList_item *pItem = &pSrcList->a[i];
-    Table *pTab = pItem->pTab;
-    Column *pCol;
-
-    if( pTab==0 ) continue;
-    assert( pTab->nCol>0 );
-    if( zTab ){
-      if( pItem->zAlias ){
-        char *zTabName = pItem->zAlias;
-        if( sqlite3StrICmp(zTabName, zTab)!=0 ) continue;
-      }else{
-        char *zTabName = pTab->zName;
-        if( zTabName==0 || sqlite3StrICmp(zTabName, zTab)!=0 ) continue;
-        if( zDb!=0 && sqlite3StrICmp(db->aDb[pTab->iDb].zName, zDb)!=0 ){
-          continue;
-        }
-      }
-    }
-    if( 0==(cntTab++) ){
-      pExpr->iTable = pItem->iCursor;
-      pExpr->iDb = pTab->iDb;
-    }
-    for(j=0, pCol=pTab->aCol; j<pTab->nCol; j++, pCol++){
-      if( sqlite3StrICmp(pCol->zName, zCol)==0 ){
-        cnt++;
-        pExpr->iTable = pItem->iCursor;
-        pExpr->iDb = pTab->iDb;
-        /* Substitute the rowid (column -1) for the INTEGER PRIMARY KEY */
-        pExpr->iColumn = j==pTab->iPKey ? -1 : j;
-        pExpr->affinity = pTab->aCol[j].affinity;
-        pExpr->pColl = pTab->aCol[j].pColl;
-        break;
-=======
   while( pNC && cnt==0 ){
     SrcList *pSrcList = pNC->pSrcList;
     ExprList *pEList = pNC->pEList;
@@ -993,81 +848,8 @@
         pExpr->iTable = pTriggerStack->oldIdx;
         assert( pTriggerStack->pTab );
         pTab = pTriggerStack->pTab;
->>>>>>> 8085143b
-      }
-
-<<<<<<< HEAD
-#ifndef SQLITE_OMIT_TRIGGER
-  /* If we have not already resolved the name, then maybe 
-  ** it is a new.* or old.* trigger argument reference
-  */
-  if( zDb==0 && zTab!=0 && cnt==0 && pParse->trigStack!=0 ){
-    TriggerStack *pTriggerStack = pParse->trigStack;
-    Table *pTab = 0;
-    if( pTriggerStack->newIdx != -1 && sqlite3StrICmp("new", zTab) == 0 ){
-      pExpr->iTable = pTriggerStack->newIdx;
-      assert( pTriggerStack->pTab );
-      pTab = pTriggerStack->pTab;
-    }else if( pTriggerStack->oldIdx != -1 && sqlite3StrICmp("old", zTab) == 0 ){
-      pExpr->iTable = pTriggerStack->oldIdx;
-      assert( pTriggerStack->pTab );
-      pTab = pTriggerStack->pTab;
-    }
-
-    if( pTab ){ 
-      int j;
-      Column *pCol = pTab->aCol;
-      
-      pExpr->iDb = pTab->iDb;
-      cntTab++;
-      for(j=0; j < pTab->nCol; j++, pCol++) {
-        if( sqlite3StrICmp(pCol->zName, zCol)==0 ){
-          cnt++;
-          pExpr->iColumn = j==pTab->iPKey ? -1 : j;
-          pExpr->affinity = pTab->aCol[j].affinity;
-          pExpr->pColl = pTab->aCol[j].pColl;
-          break;
-        }
-      }
-    }
-  }
-#endif /* !defined(SQLITE_OMIT_TRIGGER) */
-
-  /*
-  ** Perhaps the name is a reference to the ROWID
-  */
-  if( cnt==0 && cntTab==1 && sqlite3IsRowid(zCol) ){
-    cnt = 1;
-    pExpr->iColumn = -1;
-    pExpr->affinity = SQLITE_AFF_INTEGER;
-  }
-
-  /*
-  ** If the input is of the form Z (not Y.Z or X.Y.Z) then the name Z
-  ** might refer to an result-set alias.  This happens, for example, when
-  ** we are resolving names in the WHERE clause of the following command:
-  **
-  **     SELECT a+b AS x FROM table WHERE x<10;
-  **
-  ** In cases like this, replace pExpr with a copy of the expression that
-  ** forms the result set entry ("a+b" in the example) and return immediately.
-  ** Note that the expression in the result set should have already been
-  ** resolved by the time the WHERE clause is resolved.
-  */
-  if( cnt==0 && pEList!=0 ){
-    for(j=0; j<pEList->nExpr; j++){
-      char *zAs = pEList->a[j].zName;
-      if( zAs!=0 && sqlite3StrICmp(zAs, zCol)==0 ){
-        assert( pExpr->pLeft==0 && pExpr->pRight==0 );
-        pExpr->op = TK_AS;
-        pExpr->iColumn = j;
-        pExpr->pLeft = sqlite3ExprDup(pEList->a[j].pExpr);
-        sqliteFree(zCol);
-        assert( zTab==0 && zDb==0 );
-        return 0;
-      }
-    } 
-=======
+      }
+
       if( pTab ){ 
         int j;
         Column *pCol = pTab->aCol;
@@ -1130,7 +912,6 @@
     if( cnt==0 ){
       pNC = pNC->pNext;
     }
->>>>>>> 8085143b
   }
 
   /*
@@ -1191,9 +972,6 @@
   sqlite3ExprDelete(pExpr->pRight);
   pExpr->pRight = 0;
   pExpr->op = TK_COLUMN;
-<<<<<<< HEAD
-  sqlite3AuthRead(pParse, pExpr, pSrcList);
-=======
   if( cnt==1 ){
     assert( pNC!=0 );
     sqlite3AuthRead(pParse, pExpr, pNC->pSrcList);
@@ -1201,7 +979,6 @@
       pExpr->pTab = pMatch->pTab;
     }
   }
->>>>>>> 8085143b
   return cnt!=1;
 }
 
@@ -1213,22 +990,7 @@
 ** This routine makes *pzName point to the name of the function and 
 ** *pnName hold the number of characters in the function name.
 */
-<<<<<<< HEAD
-int sqlite3ExprResolveIds(
-  Parse *pParse,     /* The parser context */
-  SrcList *pSrcList, /* List of tables used to resolve column names */
-  ExprList *pEList,  /* List of expressions used to resolve "AS" */
-  Expr *pExpr        /* The expression to be analyzed. */
-){
-  int i;
-
-  if( pExpr==0 || pSrcList==0 ) return 0;
-  for(i=0; i<pSrcList->nSrc; i++){
-    assert( pSrcList->a[i].iCursor>=0 && pSrcList->a[i].iCursor<pParse->nTab );
-  }
-=======
 static void getFunctionName(Expr *pExpr, const char **pzName, int *pnName){
->>>>>>> 8085143b
   switch( pExpr->op ){
     case TK_FUNCTION: {
       *pzName = pExpr->token.z;
@@ -1331,23 +1093,171 @@
         pTable = &pRight->pLeft->token;
         pColumn = &pRight->pRight->token;
       }
-<<<<<<< HEAD
-      if( lookupName(pParse, pDb, pTable, pColumn, pSrcList, 0, pExpr) ){
-        return 1;
-      }
-      break;
-    }
-
+      lookupName(pParse, pDb, pTable, pColumn, pNC, pExpr);
+      return 1;
+    }
+
+    /* Resolve function names
+    */
+    case TK_CTIME:
+    case TK_CTIMESTAMP:
+    case TK_CDATE:
+    case TK_GLOB:
+    case TK_LIKE:
+    case TK_FUNCTION: {
+      ExprList *pList = pExpr->pList;    /* The argument list */
+      int n = pList ? pList->nExpr : 0;  /* Number of arguments */
+      int no_such_func = 0;       /* True if no such function exists */
+      int wrong_num_args = 0;     /* True if wrong number of arguments */
+      int is_agg = 0;             /* True if is an aggregate function */
+      int i;
+      int nId;                    /* Number of characters in function name */
+      const char *zId;            /* The function name. */
+      FuncDef *pDef;              /* Information about the function */
+      int enc = pParse->db->enc;  /* The database encoding */
+
+      getFunctionName(pExpr, &zId, &nId);
+      pDef = sqlite3FindFunction(pParse->db, zId, nId, n, enc, 0);
+      if( pDef==0 ){
+        pDef = sqlite3FindFunction(pParse->db, zId, nId, -1, enc, 0);
+        if( pDef==0 ){
+          no_such_func = 1;
+        }else{
+          wrong_num_args = 1;
+        }
+      }else{
+        is_agg = pDef->xFunc==0;
+      }
+      if( is_agg && !pNC->allowAgg ){
+        sqlite3ErrorMsg(pParse, "misuse of aggregate function %.*s()", nId,zId);
+        pNC->nErr++;
+        is_agg = 0;
+      }else if( no_such_func ){
+        sqlite3ErrorMsg(pParse, "no such function: %.*s", nId, zId);
+        pNC->nErr++;
+      }else if( wrong_num_args ){
+        sqlite3ErrorMsg(pParse,"wrong number of arguments to function %.*s()",
+             nId, zId);
+        pNC->nErr++;
+      }
+      if( is_agg ){
+        pExpr->op = TK_AGG_FUNCTION;
+        pNC->hasAgg = 1;
+      }
+      if( is_agg ) pNC->allowAgg = 0;
+      for(i=0; pNC->nErr==0 && i<n; i++){
+        walkExprTree(pList->a[i].pExpr, nameResolverStep, pNC);
+      }
+      if( is_agg ) pNC->allowAgg = 1;
+      /* FIX ME:  Compute pExpr->affinity based on the expected return
+      ** type of the function 
+      */
+      return is_agg;
+    }
+#ifndef SQLITE_OMIT_SUBQUERY
+    case TK_SELECT:
+    case TK_EXISTS:
+#endif
+    case TK_IN: {
+      if( pExpr->pSelect ){
+        int nRef = pNC->nRef;
+        sqlite3SelectResolve(pParse, pExpr->pSelect, pNC);
+        assert( pNC->nRef>=nRef );
+        if( nRef!=pNC->nRef ){
+          ExprSetProperty(pExpr, EP_VarSelect);
+        }
+      }
+    }
+  }
+  return 0;
+}
+
+/*
+** This routine walks an expression tree and resolves references to
+** table columns.  Nodes of the form ID.ID or ID resolve into an
+** index to the table in the table list and a column offset.  The 
+** Expr.opcode for such nodes is changed to TK_COLUMN.  The Expr.iTable
+** value is changed to the index of the referenced table in pTabList
+** plus the "base" value.  The base value will ultimately become the
+** VDBE cursor number for a cursor that is pointing into the referenced
+** table.  The Expr.iColumn value is changed to the index of the column 
+** of the referenced table.  The Expr.iColumn value for the special
+** ROWID column is -1.  Any INTEGER PRIMARY KEY column is tried as an
+** alias for ROWID.
+**
+** Also resolve function names and check the functions for proper
+** usage.  Make sure all function names are recognized and all functions
+** have the correct number of arguments.  Leave an error message
+** in pParse->zErrMsg if anything is amiss.  Return the number of errors.
+**
+** If the expression contains aggregate functions then set the EP_Agg
+** property on the expression.
+*/
+int sqlite3ExprResolveNames(
+  NameContext *pNC,       /* Namespace to resolve expressions in. */
+  Expr *pExpr             /* The expression to be analyzed. */
+){
+  if( pExpr==0 ) return 0;
+  walkExprTree(pExpr, nameResolverStep, pNC);
+  if( pNC->nErr>0 ){
+    ExprSetProperty(pExpr, EP_Error);
+  }
+  return ExprHasProperty(pExpr, EP_Error);
+}
+
+/*
+** A pointer instance of this structure is used to pass information
+** through walkExprTree into codeSubqueryStep().
+*/
+typedef struct QueryCoder QueryCoder;
+struct QueryCoder {
+  Parse *pParse;       /* The parsing context */
+  NameContext *pNC;    /* Namespace of first enclosing query */
+};
+
+
+/*
+** Generate code for subqueries and IN operators.
+**
+** IN operators comes in two forms:
+**
+**           expr IN (exprlist)
+** and
+**           expr IN (SELECT ...)
+**
+** The first form is handled by creating a set holding the list
+** of allowed values.  The second form causes the SELECT to generate 
+** a temporary table.
+*/
+#ifndef SQLITE_OMIT_SUBQUERY
+void sqlite3CodeSubselect(Parse *pParse, Expr *pExpr){
+  int label = 0;                         /* Address after sub-select code */
+  Vdbe *v = sqlite3GetVdbe(pParse);
+  if( v==0 ) return;
+
+  /* If this is not a variable (correlated) select, then execute
+  ** it only once. Unless this is part of a trigger program. In
+  ** that case re-execute every time (this could be optimized).
+  */
+  if( !ExprHasAnyProperty(pExpr, EP_VarSelect) && !pParse->trigStack ){
+    int mem = pParse->nMem++;
+    sqlite3VdbeAddOp(v, OP_MemLoad, mem, 0);
+    label = sqlite3VdbeMakeLabel(v);
+    sqlite3VdbeAddOp(v, OP_If, 0, label);
+    sqlite3VdbeAddOp(v, OP_Integer, 1, 0);
+    sqlite3VdbeAddOp(v, OP_MemStore, mem, 1);
+  }
+
+  if( pExpr->pSelect ){
+    sqlite3VdbeAddOp(v, OP_AggContextPush, 0, 0);
+  }
+
+  switch( pExpr->op ){
     case TK_IN: {
       char affinity;
-      Vdbe *v = sqlite3GetVdbe(pParse);
       KeyInfo keyInfo;
       int addr;        /* Address of OP_OpenTemp instruction */
 
-      if( v==0 ) return 1;
-      if( sqlite3ExprResolveIds(pParse, pSrcList, pEList, pExpr->pLeft) ){
-        return 1;
-      }
       affinity = sqlite3ExprAffinity(pExpr->pLeft);
 
       /* Whether this is an 'x IN(SELECT...)' or an 'x IN(<exprlist>)'
@@ -1406,417 +1316,6 @@
           if( !sqlite3ExprIsConstant(pE2) ){
             sqlite3ErrorMsg(pParse,
               "right-hand side of IN operator must be constant");
-            return 1;
-          }
-          if( sqlite3ExprCheck(pParse, pE2, 0, 0) ){
-            return 1;
-          }
-
-          /* Evaluate the expression and insert it into the temp table */
-          sqlite3ExprCode(pParse, pE2);
-          sqlite3VdbeOp3(v, OP_MakeRecord, 1, 0, &affinity, 1);
-          sqlite3VdbeAddOp(v, OP_String8, 0, 0);
-          sqlite3VdbeAddOp(v, OP_PutStrKey, pExpr->iTable, 0);
-        }
-      }
-      sqlite3VdbeChangeP3(v, addr, (void *)&keyInfo, P3_KEYINFO);
-
-      break;
-    }
-
-    case TK_SELECT: {
-      /* This has to be a scalar SELECT.  Generate code to put the
-      ** value of this select in a memory cell and record the number
-      ** of the memory cell in iColumn.
-      */
-      pExpr->iColumn = pParse->nMem++;
-      if(sqlite3Select(pParse, pExpr->pSelect, SRT_Mem,pExpr->iColumn,0,0,0,0)){
-        return 1;
-      }
-      break;
-    }
-
-    /* For all else, just recursively walk the tree */
-    default: {
-      if( pExpr->pLeft
-      && sqlite3ExprResolveIds(pParse, pSrcList, pEList, pExpr->pLeft) ){
-        return 1;
-      }
-      if( pExpr->pRight 
-      && sqlite3ExprResolveIds(pParse, pSrcList, pEList, pExpr->pRight) ){
-        return 1;
-      }
-      if( pExpr->pList ){
-        int i;
-        ExprList *pList = pExpr->pList;
-        for(i=0; i<pList->nExpr; i++){
-          Expr *pArg = pList->a[i].pExpr;
-          if( sqlite3ExprResolveIds(pParse, pSrcList, pEList, pArg) ){
-            return 1;
-          }
-        }
-      }
-    }
-  }
-  return 0;
-}
-
-/*
-** pExpr is a node that defines a function of some kind.  It might
-** be a syntactic function like "count(x)" or it might be a function
-** that implements an operator, like "a LIKE b".  
-**
-** This routine makes *pzName point to the name of the function and 
-** *pnName hold the number of characters in the function name.
-*/
-static void getFunctionName(Expr *pExpr, const char **pzName, int *pnName){
-  switch( pExpr->op ){
-    case TK_FUNCTION: {
-      *pzName = pExpr->token.z;
-      *pnName = pExpr->token.n;
-      break;
-    }
-    case TK_LIKE: {
-      *pzName = "like";
-      *pnName = 4;
-      break;
-    }
-    case TK_GLOB: {
-      *pzName = "glob";
-      *pnName = 4;
-      break;
-    }
-    case TK_CTIME: {
-      *pzName = "current_time";
-      *pnName = 12;
-      break;
-    }
-    case TK_CDATE: {
-      *pzName = "current_date";
-      *pnName = 12;
-      break;
-    }
-    case TK_CTIMESTAMP: {
-      *pzName = "current_timestamp";
-      *pnName = 17;
-      break;
-    }
-    default: {
-      *pzName = "can't happen";
-      *pnName = 12;
-      break;
-=======
-      lookupName(pParse, pDb, pTable, pColumn, pNC, pExpr);
-      return 1;
->>>>>>> 8085143b
-    }
-
-<<<<<<< HEAD
-/*
-** Error check the functions in an expression.  Make sure all
-** function names are recognized and all functions have the correct
-** number of arguments.  Leave an error message in pParse->zErrMsg
-** if anything is amiss.  Return the number of errors.
-**
-** if pIsAgg is not null and this expression is an aggregate function
-** (like count(*) or max(value)) then write a 1 into *pIsAgg.
-*/
-int sqlite3ExprCheck(Parse *pParse, Expr *pExpr, int allowAgg, int *pIsAgg){
-  int nErr = 0;
-  if( pExpr==0 ) return 0;
-  switch( pExpr->op ){
-    case TK_CTIME:
-    case TK_CTIMESTAMP:
-    case TK_CDATE:
-    /* Note: The above three were a seperate case in sqlmoto. Reason? */
-=======
-    /* Resolve function names
-    */
-    case TK_CTIME:
-    case TK_CTIMESTAMP:
-    case TK_CDATE:
->>>>>>> 8085143b
-    case TK_GLOB:
-    case TK_LIKE:
-    case TK_FUNCTION: {
-      ExprList *pList = pExpr->pList;    /* The argument list */
-      int n = pList ? pList->nExpr : 0;  /* Number of arguments */
-      int no_such_func = 0;       /* True if no such function exists */
-      int wrong_num_args = 0;     /* True if wrong number of arguments */
-      int is_agg = 0;             /* True if is an aggregate function */
-      int i;
-      int nId;                    /* Number of characters in function name */
-      const char *zId;            /* The function name. */
-<<<<<<< HEAD
-      FuncDef *pDef;
-      int enc = pParse->db->enc;
-=======
-      FuncDef *pDef;              /* Information about the function */
-      int enc = pParse->db->enc;  /* The database encoding */
->>>>>>> 8085143b
-
-      getFunctionName(pExpr, &zId, &nId);
-      pDef = sqlite3FindFunction(pParse->db, zId, nId, n, enc, 0);
-      if( pDef==0 ){
-        pDef = sqlite3FindFunction(pParse->db, zId, nId, -1, enc, 0);
-        if( pDef==0 ){
-          no_such_func = 1;
-        }else{
-          wrong_num_args = 1;
-        }
-      }else{
-        is_agg = pDef->xFunc==0;
-      }
-<<<<<<< HEAD
-      if( is_agg && !allowAgg ){
-        sqlite3ErrorMsg(pParse, "misuse of aggregate function %.*s()", nId, zId);
-        nErr++;
-        is_agg = 0;
-      }else if( no_such_func ){
-        sqlite3ErrorMsg(pParse, "no such function: %.*s", nId, zId);
-        nErr++;
-      }else if( wrong_num_args ){
-        sqlite3ErrorMsg(pParse,"wrong number of arguments to function %.*s()",
-             nId, zId);
-        nErr++;
-      }
-      if( is_agg ){
-        pExpr->op = TK_AGG_FUNCTION;
-        if( pIsAgg ) *pIsAgg = 1;
-      }
-      for(i=0; nErr==0 && i<n; i++){
-        nErr = sqlite3ExprCheck(pParse, pExpr->pList->a[i].pExpr,
-                               allowAgg && !is_agg, pIsAgg);
-      }
-      /* FIX ME:  Compute pExpr->affinity based on the expected return
-      ** type of the function 
-      */
-    }
-    default: {
-      if( pExpr->pLeft ){
-        nErr = sqlite3ExprCheck(pParse, pExpr->pLeft, allowAgg, pIsAgg);
-      }
-      if( nErr==0 && pExpr->pRight ){
-        nErr = sqlite3ExprCheck(pParse, pExpr->pRight, allowAgg, pIsAgg);
-      }
-      if( nErr==0 && pExpr->pList ){
-        int n = pExpr->pList->nExpr;
-        int i;
-        for(i=0; nErr==0 && i<n; i++){
-          Expr *pE2 = pExpr->pList->a[i].pExpr;
-          nErr = sqlite3ExprCheck(pParse, pE2, allowAgg, pIsAgg);
-=======
-      if( is_agg && !pNC->allowAgg ){
-        sqlite3ErrorMsg(pParse, "misuse of aggregate function %.*s()", nId,zId);
-        pNC->nErr++;
-        is_agg = 0;
-      }else if( no_such_func ){
-        sqlite3ErrorMsg(pParse, "no such function: %.*s", nId, zId);
-        pNC->nErr++;
-      }else if( wrong_num_args ){
-        sqlite3ErrorMsg(pParse,"wrong number of arguments to function %.*s()",
-             nId, zId);
-        pNC->nErr++;
-      }
-      if( is_agg ){
-        pExpr->op = TK_AGG_FUNCTION;
-        pNC->hasAgg = 1;
-      }
-      if( is_agg ) pNC->allowAgg = 0;
-      for(i=0; pNC->nErr==0 && i<n; i++){
-        walkExprTree(pList->a[i].pExpr, nameResolverStep, pNC);
-      }
-      if( is_agg ) pNC->allowAgg = 1;
-      /* FIX ME:  Compute pExpr->affinity based on the expected return
-      ** type of the function 
-      */
-      return is_agg;
-    }
-#ifndef SQLITE_OMIT_SUBQUERY
-    case TK_SELECT:
-    case TK_EXISTS:
-#endif
-    case TK_IN: {
-      if( pExpr->pSelect ){
-        int nRef = pNC->nRef;
-        sqlite3SelectResolve(pParse, pExpr->pSelect, pNC);
-        assert( pNC->nRef>=nRef );
-        if( nRef!=pNC->nRef ){
-          ExprSetProperty(pExpr, EP_VarSelect);
->>>>>>> 8085143b
-        }
-      }
-    }
-  }
-  return 0;
-}
-
-/*
-<<<<<<< HEAD
-** Call sqlite3ExprResolveIds() followed by sqlite3ExprCheck().
-**
-** This routine is provided as a convenience since it is very common
-** to call ResolveIds() and Check() back to back.
-*/
-int sqlite3ExprResolveAndCheck(
-  Parse *pParse,     /* The parser context */
-  SrcList *pSrcList, /* List of tables used to resolve column names */
-  ExprList *pEList,  /* List of expressions used to resolve "AS" */
-  Expr *pExpr,       /* The expression to be analyzed. */
-  int allowAgg,      /* True to allow aggregate expressions */
-  int *pIsAgg        /* Set to TRUE if aggregates are found */
-){
-  if( pExpr==0 ) return 0;
-  if( sqlite3ExprResolveIds(pParse,pSrcList,pEList,pExpr) ){
-    return 1;
-  }
-  return sqlite3ExprCheck(pParse, pExpr, allowAgg, pIsAgg);
-}
-
-=======
-** This routine walks an expression tree and resolves references to
-** table columns.  Nodes of the form ID.ID or ID resolve into an
-** index to the table in the table list and a column offset.  The 
-** Expr.opcode for such nodes is changed to TK_COLUMN.  The Expr.iTable
-** value is changed to the index of the referenced table in pTabList
-** plus the "base" value.  The base value will ultimately become the
-** VDBE cursor number for a cursor that is pointing into the referenced
-** table.  The Expr.iColumn value is changed to the index of the column 
-** of the referenced table.  The Expr.iColumn value for the special
-** ROWID column is -1.  Any INTEGER PRIMARY KEY column is tried as an
-** alias for ROWID.
-**
-** Also resolve function names and check the functions for proper
-** usage.  Make sure all function names are recognized and all functions
-** have the correct number of arguments.  Leave an error message
-** in pParse->zErrMsg if anything is amiss.  Return the number of errors.
-**
-** If the expression contains aggregate functions then set the EP_Agg
-** property on the expression.
-*/
-int sqlite3ExprResolveNames(
-  NameContext *pNC,       /* Namespace to resolve expressions in. */
-  Expr *pExpr             /* The expression to be analyzed. */
-){
-  if( pExpr==0 ) return 0;
-  walkExprTree(pExpr, nameResolverStep, pNC);
-  if( pNC->nErr>0 ){
-    ExprSetProperty(pExpr, EP_Error);
-  }
-  return ExprHasProperty(pExpr, EP_Error);
-}
-
-/*
-** A pointer instance of this structure is used to pass information
-** through walkExprTree into codeSubqueryStep().
-*/
-typedef struct QueryCoder QueryCoder;
-struct QueryCoder {
-  Parse *pParse;       /* The parsing context */
-  NameContext *pNC;    /* Namespace of first enclosing query */
-};
-
-
-/*
-** Generate code for subqueries and IN operators.
-**
-** IN operators comes in two forms:
-**
-**           expr IN (exprlist)
-** and
-**           expr IN (SELECT ...)
-**
-** The first form is handled by creating a set holding the list
-** of allowed values.  The second form causes the SELECT to generate 
-** a temporary table.
-*/
-#ifndef SQLITE_OMIT_SUBQUERY
-void sqlite3CodeSubselect(Parse *pParse, Expr *pExpr){
-  int label = 0;                         /* Address after sub-select code */
-  Vdbe *v = sqlite3GetVdbe(pParse);
-  if( v==0 ) return;
-
-  /* If this is not a variable (correlated) select, then execute
-  ** it only once. Unless this is part of a trigger program. In
-  ** that case re-execute every time (this could be optimized).
-  */
-  if( !ExprHasAnyProperty(pExpr, EP_VarSelect) && !pParse->trigStack ){
-    int mem = pParse->nMem++;
-    sqlite3VdbeAddOp(v, OP_MemLoad, mem, 0);
-    label = sqlite3VdbeMakeLabel(v);
-    sqlite3VdbeAddOp(v, OP_If, 0, label);
-    sqlite3VdbeAddOp(v, OP_Integer, 1, 0);
-    sqlite3VdbeAddOp(v, OP_MemStore, mem, 1);
-  }
-
-  if( pExpr->pSelect ){
-    sqlite3VdbeAddOp(v, OP_AggContextPush, 0, 0);
-  }
-
-  switch( pExpr->op ){
-    case TK_IN: {
-      char affinity;
-      KeyInfo keyInfo;
-      int addr;        /* Address of OP_OpenTemp instruction */
-
-      affinity = sqlite3ExprAffinity(pExpr->pLeft);
-
-      /* Whether this is an 'x IN(SELECT...)' or an 'x IN(<exprlist>)'
-      ** expression it is handled the same way. A temporary table is 
-      ** filled with single-field index keys representing the results
-      ** from the SELECT or the <exprlist>.
-      **
-      ** If the 'x' expression is a column value, or the SELECT...
-      ** statement returns a column value, then the affinity of that
-      ** column is used to build the index keys. If both 'x' and the
-      ** SELECT... statement are columns, then numeric affinity is used
-      ** if either column has NUMERIC or INTEGER affinity. If neither
-      ** 'x' nor the SELECT... statement are columns, then numeric affinity
-      ** is used.
-      */
-      pExpr->iTable = pParse->nTab++;
-      addr = sqlite3VdbeAddOp(v, OP_OpenTemp, pExpr->iTable, 0);
-      memset(&keyInfo, 0, sizeof(keyInfo));
-      keyInfo.nField = 1;
-      sqlite3VdbeAddOp(v, OP_SetNumColumns, pExpr->iTable, 1);
-
-      if( pExpr->pSelect ){
-        /* Case 1:     expr IN (SELECT ...)
-        **
-        ** Generate code to write the results of the select into the temporary
-        ** table allocated and opened above.
-        */
-        int iParm = pExpr->iTable +  (((int)affinity)<<16);
-        ExprList *pEList;
-        assert( (pExpr->iTable&0x0000FFFF)==pExpr->iTable );
-        sqlite3Select(pParse, pExpr->pSelect, SRT_Set, iParm, 0, 0, 0, 0);
-        pEList = pExpr->pSelect->pEList;
-        if( pEList && pEList->nExpr>0 ){ 
-          keyInfo.aColl[0] = binaryCompareCollSeq(pParse, pExpr->pLeft,
-              pEList->a[0].pExpr);
-        }
-      }else if( pExpr->pList ){
-        /* Case 2:     expr IN (exprlist)
-        **
-	** For each expression, build an index key from the evaluation and
-        ** store it in the temporary table. If <expr> is a column, then use
-        ** that columns affinity when building index keys. If <expr> is not
-        ** a column, use numeric affinity.
-        */
-        int i;
-        if( !affinity ){
-          affinity = SQLITE_AFF_NUMERIC;
-        }
-        keyInfo.aColl[0] = pExpr->pLeft->pColl;
-
-        /* Loop through each expression in <exprlist>. */
-        for(i=0; i<pExpr->pList->nExpr; i++){
-          Expr *pE2 = pExpr->pList->a[i].pExpr;
-
-          /* Check that the expression is constant and valid. */
-          if( !sqlite3ExprIsConstant(pE2) ){
-            sqlite3ErrorMsg(pParse,
-              "right-hand side of IN operator must be constant");
             return;
           }
 
@@ -1866,7 +1365,6 @@
 }
 #endif /* SQLITE_OMIT_SUBQUERY */
 
->>>>>>> 8085143b
 /*
 ** Generate an instruction that will put the integer describe by
 ** text z[0..n-1] on the stack.
@@ -1903,23 +1401,11 @@
   op = pExpr->op;
   switch( op ){
     case TK_COLUMN: {
-<<<<<<< HEAD
-      if( pParse->useAgg ){
-        sqlite3VdbeAddOp(v, OP_AggGet, 0, pExpr->iAgg);
-      }else if( pExpr->iColumn>=0 ){
-        sqlite3VdbeAddOp(v, OP_Column, pExpr->iTable, pExpr->iColumn);
-#ifndef NDEBUG
-        if( pExpr->span.z && pExpr->span.n>0 && pExpr->span.n<100 ){
-          VdbeComment((v, "# %T", &pExpr->span));
-        }
-#endif
-=======
       if( !pParse->fillAgg && pExpr->iAgg>=0 ){
         sqlite3VdbeAddOp(v, OP_AggGet, pExpr->iAggCtx, pExpr->iAgg);
       }else if( pExpr->iColumn>=0 ){
         sqlite3VdbeAddOp(v, OP_Column, pExpr->iTable, pExpr->iColumn);
         sqlite3ColumnDefault(v, pExpr->pTab, pExpr->iColumn);
->>>>>>> 8085143b
       }else{
         sqlite3VdbeAddOp(v, OP_Recno, pExpr->iTable, 0);
       }
@@ -1937,10 +1423,7 @@
       sqlite3VdbeDequoteP3(v, -1);
       break;
     }
-<<<<<<< HEAD
-=======
 #ifndef SQLITE_OMIT_BLOB_LITERAL
->>>>>>> 8085143b
     case TK_BLOB: {
       assert( TK_BLOB==OP_HexBlob );
       sqlite3VdbeOp3(v, op, 0, 0, pExpr->token.z+1, pExpr->token.n-1);
@@ -2086,10 +1569,7 @@
 #ifndef SQLITE_OMIT_SUBQUERY
     case TK_EXISTS:
     case TK_SELECT: {
-<<<<<<< HEAD
-=======
       sqlite3CodeSubselect(pParse, pExpr);
->>>>>>> 8085143b
       sqlite3VdbeAddOp(v, OP_MemLoad, pExpr->iColumn, 0);
       VdbeComment((v, "# load subquery result"));
       break;
@@ -2097,10 +1577,7 @@
     case TK_IN: {
       int addr;
       char affinity;
-<<<<<<< HEAD
-=======
       sqlite3CodeSubselect(pParse, pExpr);
->>>>>>> 8085143b
 
       /* Figure out the affinity to use to create a key from the results
       ** of the expression. affinityStr stores a static string suitable for
@@ -2244,28 +1721,6 @@
   }
 }
 #endif
-
-/*
-** Generate code that pushes the value of every element of the given
-** expression list onto the stack.
-**
-** Return the number of elements pushed onto the stack.
-*/
-int sqlite3ExprCodeExprList(
-  Parse *pParse,     /* Parsing context */
-  ExprList *pList    /* The expression list to be coded */
-){
-  struct ExprList_item *pItem;
-  int i, n;
-  Vdbe *v;
-  if( pList==0 ) return 0;
-  v = sqlite3GetVdbe(pParse);
-  n = pList->nExpr;
-  for(pItem=pList->a, i=0; i<n; i++, pItem++){
-    sqlite3ExprCode(pParse, pItem->pExpr);
-  }
-  return n;
-}
 
 /*
 ** Generate code that pushes the value of every element of the given
@@ -2545,26 +2000,13 @@
 }
 
 /*
-<<<<<<< HEAD
-** Analyze the given expression looking for aggregate functions and
-** for variables that need to be added to the pParse->aAgg[] array.
-** Make additional entries to the pParse->aAgg[] array as necessary.
-**
-** This routine should only be called after the expression has been
-** analyzed by sqlite3ExprResolveIds() and sqlite3ExprCheck().
-=======
 ** This is an xFunc for walkExprTree() used to implement 
 ** sqlite3ExprAnalyzeAggregates().  See sqlite3ExprAnalyzeAggregates
 ** for additional information.
->>>>>>> 8085143b
 **
 ** This routine analyzes the aggregate function at pExpr.
 */
-<<<<<<< HEAD
-int sqlite3ExprAnalyzeAggregates(Parse *pParse, Expr *pExpr){
-=======
 static int analyzeAggregate(void *pArg, Expr *pExpr){
->>>>>>> 8085143b
   int i;
   AggExpr *aAgg;
   NameContext *pNC = (NameContext *)pArg;
@@ -2597,40 +2039,6 @@
       return 1;
     }
     case TK_AGG_FUNCTION: {
-<<<<<<< HEAD
-      aAgg = pParse->aAgg;
-      for(i=0; i<pParse->nAgg; i++){
-        if( !aAgg[i].isAgg ) continue;
-        if( sqlite3ExprCompare(aAgg[i].pExpr, pExpr) ){
-          break;
-        }
-      }
-      if( i>=pParse->nAgg ){
-        u8 enc = pParse->db->enc;
-        i = appendAggInfo(pParse);
-        if( i<0 ) return 1;
-        pParse->aAgg[i].isAgg = 1;
-        pParse->aAgg[i].pExpr = pExpr;
-        pParse->aAgg[i].pFunc = sqlite3FindFunction(pParse->db,
-             pExpr->token.z, pExpr->token.n,
-             pExpr->pList ? pExpr->pList->nExpr : 0, enc, 0);
-      }
-      pExpr->iAgg = i;
-      break;
-    }
-    default: {
-      if( pExpr->pLeft ){
-        nErr = sqlite3ExprAnalyzeAggregates(pParse, pExpr->pLeft);
-      }
-      if( nErr==0 && pExpr->pRight ){
-        nErr = sqlite3ExprAnalyzeAggregates(pParse, pExpr->pRight);
-      }
-      if( nErr==0 && pExpr->pList ){
-        int n = pExpr->pList->nExpr;
-        int i;
-        for(i=0; nErr==0 && i<n; i++){
-          nErr = sqlite3ExprAnalyzeAggregates(pParse, pExpr->pList->a[i].pExpr);
-=======
       if( pNC->nDepth==0 ){
         aAgg = pParse->aAgg;
         for(i=0; i<pParse->nAgg; i++){
@@ -2648,7 +2056,6 @@
           pParse->aAgg[i].pFunc = sqlite3FindFunction(pParse->db,
                pExpr->token.z, pExpr->token.n,
                pExpr->pList ? pExpr->pList->nExpr : 0, enc, 0);
->>>>>>> 8085143b
         }
         pExpr->iAgg = i;
         return 1;
@@ -2769,14 +2176,10 @@
     pBest->iPrefEnc = enc;
     memcpy(pBest->zName, zName, nName);
     pBest->zName[nName] = 0;
-<<<<<<< HEAD
-    sqlite3HashInsert(&db->aFunc, pBest->zName, nName, (void*)pBest);
-=======
     if( pBest==sqlite3HashInsert(&db->aFunc,pBest->zName,nName,(void*)pBest) ){
       sqliteFree(pBest);
       return 0;
     }
->>>>>>> 8085143b
   }
 
   if( pBest && (pBest->xStep || pBest->xFunc || createFlag) ){
