/*
** 2001 September 15
**
** The author disclaims copyright to this source code.  In place of
** a legal notice, here is a blessing:
**
**    May you do good and not evil.
**    May you find forgiveness for yourself and forgive others.
**    May you share freely, never taking more than you give.
**
*************************************************************************
** This file contains C code routines that are called by the parser
** to handle UPDATE statements.
**
<<<<<<< HEAD
** $Id: update.c,v 1.95 2004/11/16 15:50:20 danielk1977 Exp $
=======
** $Id: update.c,v 1.105 2005/03/09 12:26:51 danielk1977 Exp $
>>>>>>> 8085143b
*/
#include "sqliteInt.h"

/*
** The most recently coded instruction was an OP_Column to retrieve column
** 'i' of table pTab. This routine sets the P3 parameter of the 
** OP_Column to the default value, if any.
**
** The default value of a column is specified by a DEFAULT clause in the 
** column definition. This was either supplied by the user when the table
** was created, or added later to the table definition by an ALTER TABLE
** command. If the latter, then the row-records in the table btree on disk
** may not contain a value for the column and the default value, taken
** from the P3 parameter of the OP_Column instruction, is returned instead.
** If the former, then all row-records are guaranteed to include a value
** for the column and the P3 value is not required.
**
** Column definitions created by an ALTER TABLE command may only have 
** literal default values specified: a number, null or a string. (If a more
** complicated default expression value was provided, it is evaluated 
** when the ALTER TABLE is executed and one of the literal values written
** into the sqlite_master table.)
**
** Therefore, the P3 parameter is only required if the default value for
** the column is a literal number, string or null. The sqlite3ValueFromExpr()
** function is capable of transforming these types of expressions into
** sqlite3_value objects.
*/
void sqlite3ColumnDefault(Vdbe *v, Table *pTab, int i){
  if( pTab && !pTab->pSelect ){
    sqlite3_value *pValue;
    u8 enc = sqlite3VdbeDb(v)->enc;
    Column *pCol = &pTab->aCol[i];
    sqlite3ValueFromExpr(pCol->pDflt, enc, pCol->affinity, &pValue);
    sqlite3VdbeChangeP3(v, -1, (const char *)pValue, P3_MEM);
  }
}

/*
** Process an UPDATE statement.
**
**   UPDATE OR IGNORE table_wxyz SET a=b, c=d WHERE e<5 AND f NOT NULL;
**          \_______/ \________/     \______/       \________________/
*            onError   pTabList      pChanges             pWhere
*/
void sqlite3Update(
  Parse *pParse,         /* The parser context */
  SrcList *pTabList,     /* The table in which we should change things */
  ExprList *pChanges,    /* Things to be changed */
  Expr *pWhere,          /* The WHERE clause.  May be null */
  int onError            /* How to handle constraint errors */
){
  int i, j;              /* Loop counters */
  Table *pTab;           /* The table to be updated */
  int addr = 0;          /* VDBE instruction address of the start of the loop */
  WhereInfo *pWInfo;     /* Information about the WHERE clause */
  Vdbe *v;               /* The virtual database engine */
  Index *pIdx;           /* For looping over indices */
  int nIdx;              /* Number of indices that need updating */
  int nIdxTotal;         /* Total number of indices */
  int iCur;              /* VDBE Cursor number of pTab */
  sqlite3 *db;           /* The database structure */
  Index **apIdx = 0;     /* An array of indices that need updating too */
  char *aIdxUsed = 0;    /* aIdxUsed[i]==1 if the i-th index is used */
  int *aXRef = 0;        /* aXRef[i] is the index in pChanges->a[] of the
                         ** an expression for the i-th column of the table.
                         ** aXRef[i]==-1 if the i-th column is not changed. */
  int chngRecno;         /* True if the record number is being changed */
  Expr *pRecnoExpr = 0;  /* Expression defining the new record number */
  int openAll = 0;       /* True if all indices need to be opened */
  AuthContext sContext;  /* The authorization context */
  NameContext sNC;       /* The name-context to resolve expressions in */

#ifndef SQLITE_OMIT_TRIGGER
  int isView;                  /* Trying to update a view */
<<<<<<< HEAD
  int before_triggers;         /* True if there are any BEFORE triggers */
  int after_triggers;          /* True if there are any AFTER triggers */
  int row_triggers_exist = 0;  /* True if any row triggers exist */
=======
  int triggers_exist = 0;      /* True if any row triggers exist */
>>>>>>> 8085143b
#endif

  int newIdx      = -1;  /* index of trigger "new" temp table       */
  int oldIdx      = -1;  /* index of trigger "old" temp table       */

  sContext.pParse = 0;
  if( pParse->nErr || sqlite3_malloc_failed ) goto update_cleanup;
  db = pParse->db;
  assert( pTabList->nSrc==1 );

  /* Locate the table which we want to update. 
  */
  pTab = sqlite3SrcListLookup(pParse, pTabList);
  if( pTab==0 ) goto update_cleanup;

  /* Figure out if we have any triggers and if the table being
  ** updated is a view
  */
#ifndef SQLITE_OMIT_TRIGGER
<<<<<<< HEAD
  before_triggers = sqlite3TriggersExist(pParse, pTab->pTrigger, 
                         TK_UPDATE, TK_BEFORE, TK_ROW, pChanges);
  after_triggers = sqlite3TriggersExist(pParse, pTab->pTrigger, 
                         TK_UPDATE, TK_AFTER, TK_ROW, pChanges);
  row_triggers_exist = before_triggers || after_triggers;
  isView = pTab->pSelect!=0;
#else
# define before_triggers 0
# define after_triggers 0
# define row_triggers_exist 0
=======
  triggers_exist = sqlite3TriggersExist(pParse, pTab, TK_UPDATE, pChanges);
  isView = pTab->pSelect!=0;
#else
# define triggers_exist 0
>>>>>>> 8085143b
# define isView 0
#endif
#ifdef SQLITE_OMIT_VIEW
# undef isView
# define isView 0
#endif

<<<<<<< HEAD
  if( sqlite3IsReadOnly(pParse, pTab, before_triggers) ){
=======
  if( sqlite3IsReadOnly(pParse, pTab, triggers_exist) ){
>>>>>>> 8085143b
    goto update_cleanup;
  }
  if( isView ){
    if( sqlite3ViewGetColumnNames(pParse, pTab) ){
      goto update_cleanup;
    }
  }
  aXRef = sqliteMallocRaw( sizeof(int) * pTab->nCol );
  if( aXRef==0 ) goto update_cleanup;
  for(i=0; i<pTab->nCol; i++) aXRef[i] = -1;

  /* If there are FOR EACH ROW triggers, allocate cursors for the
  ** special OLD and NEW tables
  */
  if( triggers_exist ){
    newIdx = pParse->nTab++;
    oldIdx = pParse->nTab++;
  }

  /* Allocate a cursors for the main database table and for all indices.
  ** The index cursors might not be used, but if they are used they
  ** need to occur right after the database cursor.  So go ahead and
  ** allocate enough space, just in case.
  */
  pTabList->a[0].iCursor = iCur = pParse->nTab++;
  for(pIdx=pTab->pIndex; pIdx; pIdx=pIdx->pNext){
    pParse->nTab++;
  }

  /* Initialize the name-context */
  memset(&sNC, 0, sizeof(sNC));
  sNC.pParse = pParse;
  sNC.pSrcList = pTabList;

  /* Resolve the column names in all the expressions of the
  ** of the UPDATE statement.  Also find the column index
  ** for each column to be updated in the pChanges array.  For each
  ** column to be updated, make sure we have authorization to change
  ** that column.
  */
  chngRecno = 0;
  for(i=0; i<pChanges->nExpr; i++){
<<<<<<< HEAD
    if( sqlite3ExprResolveAndCheck(pParse, pTabList, 0,
             pChanges->a[i].pExpr, 0, 0) ){
=======
    if( sqlite3ExprResolveNames(&sNC, pChanges->a[i].pExpr) ){
>>>>>>> 8085143b
      goto update_cleanup;
    }
    for(j=0; j<pTab->nCol; j++){
      if( sqlite3StrICmp(pTab->aCol[j].zName, pChanges->a[i].zName)==0 ){
        if( j==pTab->iPKey ){
          chngRecno = 1;
          pRecnoExpr = pChanges->a[i].pExpr;
        }
        aXRef[j] = i;
        break;
      }
    }
    if( j>=pTab->nCol ){
      if( sqlite3IsRowid(pChanges->a[i].zName) ){
        chngRecno = 1;
        pRecnoExpr = pChanges->a[i].pExpr;
      }else{
        sqlite3ErrorMsg(pParse, "no such column: %s", pChanges->a[i].zName);
        goto update_cleanup;
      }
    }
#ifndef SQLITE_OMIT_AUTHORIZATION
    {
      int rc;
      rc = sqlite3AuthCheck(pParse, SQLITE_UPDATE, pTab->zName,
                           pTab->aCol[j].zName, db->aDb[pTab->iDb].zName);
      if( rc==SQLITE_DENY ){
        goto update_cleanup;
      }else if( rc==SQLITE_IGNORE ){
        aXRef[j] = -1;
      }
    }
#endif
  }

  /* Allocate memory for the array apIdx[] and fill it with pointers to every
  ** index that needs to be updated.  Indices only need updating if their
  ** key includes one of the columns named in pChanges or if the record
  ** number of the original table entry is changing.
  */
  for(nIdx=nIdxTotal=0, pIdx=pTab->pIndex; pIdx; pIdx=pIdx->pNext, nIdxTotal++){
    if( chngRecno ){
      i = 0;
    }else {
      for(i=0; i<pIdx->nColumn; i++){
        if( aXRef[pIdx->aiColumn[i]]>=0 ) break;
      }
    }
    if( i<pIdx->nColumn ) nIdx++;
  }
  if( nIdxTotal>0 ){
    apIdx = sqliteMallocRaw( sizeof(Index*) * nIdx + nIdxTotal );
    if( apIdx==0 ) goto update_cleanup;
    aIdxUsed = (char*)&apIdx[nIdx];
  }
  for(nIdx=j=0, pIdx=pTab->pIndex; pIdx; pIdx=pIdx->pNext, j++){
    if( chngRecno ){
      i = 0;
    }else{
      for(i=0; i<pIdx->nColumn; i++){
        if( aXRef[pIdx->aiColumn[i]]>=0 ) break;
      }
    }
    if( i<pIdx->nColumn ){
      if( sqlite3CheckIndexCollSeq(pParse, pIdx) ) goto update_cleanup;
      apIdx[nIdx++] = pIdx;
      aIdxUsed[j] = 1;
    }else{
      aIdxUsed[j] = 0;
    }
  }

  /* Resolve the column names in all the expressions in the
  ** WHERE clause.
  */
<<<<<<< HEAD
  if( sqlite3ExprResolveAndCheck(pParse, pTabList, 0, pWhere, 0, 0) ){
=======
  if( sqlite3ExprResolveNames(&sNC, pWhere) ){
>>>>>>> 8085143b
    goto update_cleanup;
  }

  /* Start the view context
  */
  if( isView ){
    sqlite3AuthContextPush(pParse, &sContext, pTab->zName);
  }

  /* Begin generating code.
  */
  v = sqlite3GetVdbe(pParse);
  if( v==0 ) goto update_cleanup;
  if( pParse->nested==0 ) sqlite3VdbeCountChanges(v);
  sqlite3BeginWriteOperation(pParse, 1, pTab->iDb);

  /* If we are trying to update a view, construct that view into
  ** a temporary table.
  */
  if( isView ){
    Select *pView;
    pView = sqlite3SelectDup(pTab->pSelect);
    sqlite3Select(pParse, pView, SRT_TempTable, iCur, 0, 0, 0, 0);
    sqlite3SelectDelete(pView);
  }

  /* Begin the database scan
  */
<<<<<<< HEAD
  pWInfo = sqlite3WhereBegin(pParse, pTabList, pWhere, 1, 0, -1);
=======
  pWInfo = sqlite3WhereBegin(pParse, pTabList, pWhere, 0, 0);
>>>>>>> 8085143b
  if( pWInfo==0 ) goto update_cleanup;

  /* Remember the index of every item to be updated.
  */
<<<<<<< HEAD
=======
  sqlite3VdbeAddOp(v, OP_Recno, iCur, 0);
>>>>>>> 8085143b
  sqlite3VdbeAddOp(v, OP_ListWrite, 0, 0);

  /* End the database scan loop.
  */
  sqlite3WhereEnd(pWInfo);

  /* Initialize the count of updated rows
  */
  if( db->flags & SQLITE_CountRows && !pParse->trigStack ){
    sqlite3VdbeAddOp(v, OP_Integer, 0, 0);
  }

  if( triggers_exist ){
    /* Create pseudo-tables for NEW and OLD
    */
    sqlite3VdbeAddOp(v, OP_OpenPseudo, oldIdx, 0);
    sqlite3VdbeAddOp(v, OP_SetNumColumns, oldIdx, pTab->nCol);
    sqlite3VdbeAddOp(v, OP_OpenPseudo, newIdx, 0);
    sqlite3VdbeAddOp(v, OP_SetNumColumns, newIdx, pTab->nCol);

    /* The top of the update loop for when there are triggers.
    */
    sqlite3VdbeAddOp(v, OP_ListRewind, 0, 0);
    addr = sqlite3VdbeAddOp(v, OP_ListRead, 0, 0);
    sqlite3VdbeAddOp(v, OP_Dup, 0, 0);

    /* Open a cursor and make it point to the record that is
    ** being updated.
    */
    sqlite3VdbeAddOp(v, OP_Dup, 0, 0);
    if( !isView ){
      sqlite3OpenTableForReading(v, iCur, pTab);
    }
    sqlite3VdbeAddOp(v, OP_MoveGe, iCur, 0);

    /* Generate the OLD table
    */
    sqlite3VdbeAddOp(v, OP_Recno, iCur, 0);
    sqlite3VdbeAddOp(v, OP_RowData, iCur, 0);
    sqlite3VdbeAddOp(v, OP_PutIntKey, oldIdx, 0);

    /* Generate the NEW table
    */
    if( chngRecno ){
<<<<<<< HEAD
      sqlite3ExprCode(pParse, pRecnoExpr);
=======
      sqlite3ExprCodeAndCache(pParse, pRecnoExpr);
>>>>>>> 8085143b
    }else{
      sqlite3VdbeAddOp(v, OP_Recno, iCur, 0);
    }
    for(i=0; i<pTab->nCol; i++){ /* TODO: Factor out this loop as common code */
      if( i==pTab->iPKey ){
        sqlite3VdbeAddOp(v, OP_String8, 0, 0);
        continue;
      }
      j = aXRef[i];
      if( j<0 ){
        sqlite3VdbeAddOp(v, OP_Column, iCur, i);
<<<<<<< HEAD
      }else{
        sqlite3ExprCode(pParse, pChanges->a[j].pExpr);
      }
    }
    sqlite3VdbeAddOp(v, OP_MakeRecord, pTab->nCol, 0);
    if( !isView ){
      sqlite3TableAffinityStr(v, pTab);
    }
    if( pParse->nErr ) goto update_cleanup;
    sqlite3VdbeAddOp(v, OP_PutIntKey, newIdx, 0);
    if( !isView ){
=======
        sqlite3ColumnDefault(v, pTab, i);
      }else{
        sqlite3ExprCodeAndCache(pParse, pChanges->a[j].pExpr);
      }
    }
    sqlite3VdbeAddOp(v, OP_MakeRecord, pTab->nCol, 0);
    if( !isView ){
      sqlite3TableAffinityStr(v, pTab);
    }
    if( pParse->nErr ) goto update_cleanup;
    sqlite3VdbeAddOp(v, OP_PutIntKey, newIdx, 0);
    if( !isView ){
>>>>>>> 8085143b
      sqlite3VdbeAddOp(v, OP_Close, iCur, 0);
    }

    /* Fire the BEFORE and INSTEAD OF triggers
    */
<<<<<<< HEAD
    if( sqlite3CodeRowTrigger(pParse, TK_UPDATE, pChanges, TK_BEFORE, pTab, 
=======
    if( sqlite3CodeRowTrigger(pParse, TK_UPDATE, pChanges, TRIGGER_BEFORE, pTab,
>>>>>>> 8085143b
          newIdx, oldIdx, onError, addr) ){
      goto update_cleanup;
    }
  }

  if( !isView ){
    /* 
    ** Open every index that needs updating.  Note that if any
    ** index could potentially invoke a REPLACE conflict resolution 
    ** action, then we need to open all indices because we might need
    ** to be deleting some records.
    */
    sqlite3VdbeAddOp(v, OP_Integer, pTab->iDb, 0);
    sqlite3VdbeAddOp(v, OP_OpenWrite, iCur, pTab->tnum);
    sqlite3VdbeAddOp(v, OP_SetNumColumns, iCur, pTab->nCol);
    if( onError==OE_Replace ){
      openAll = 1;
    }else{
      openAll = 0;
      for(pIdx=pTab->pIndex; pIdx; pIdx=pIdx->pNext){
        if( pIdx->onError==OE_Replace ){
          openAll = 1;
          break;
        }
      }
    }
    for(i=0, pIdx=pTab->pIndex; pIdx; pIdx=pIdx->pNext, i++){
      if( openAll || aIdxUsed[i] ){
        sqlite3VdbeAddOp(v, OP_Integer, pIdx->iDb, 0);
        sqlite3VdbeOp3(v, OP_OpenWrite, iCur+i+1, pIdx->tnum,
                       (char*)&pIdx->keyInfo, P3_KEYINFO);
        assert( pParse->nTab>iCur+i+1 );
      }
    }

    /* Loop over every record that needs updating.  We have to load
    ** the old data for each record to be updated because some columns
    ** might not change and we will need to copy the old value.
    ** Also, the old data is needed to delete the old index entires.
    ** So make the cursor point at the old record.
    */
<<<<<<< HEAD
    if( !row_triggers_exist ){
=======
    if( !triggers_exist ){
>>>>>>> 8085143b
      sqlite3VdbeAddOp(v, OP_ListRewind, 0, 0);
      addr = sqlite3VdbeAddOp(v, OP_ListRead, 0, 0);
      sqlite3VdbeAddOp(v, OP_Dup, 0, 0);
    }
    sqlite3VdbeAddOp(v, OP_NotExists, iCur, addr);

    /* If the record number will change, push the record number as it
    ** will be after the update. (The old record number is currently
    ** on top of the stack.)
    */
    if( chngRecno ){
      sqlite3ExprCode(pParse, pRecnoExpr);
      sqlite3VdbeAddOp(v, OP_MustBeInt, 0, 0);
    }

    /* Compute new data for this record.  
    */
    for(i=0; i<pTab->nCol; i++){
      if( i==pTab->iPKey ){
        sqlite3VdbeAddOp(v, OP_String8, 0, 0);
        continue;
      }
      j = aXRef[i];
      if( j<0 ){
        sqlite3VdbeAddOp(v, OP_Column, iCur, i);
<<<<<<< HEAD
=======
        sqlite3ColumnDefault(v, pTab, i);
>>>>>>> 8085143b
      }else{
        sqlite3ExprCode(pParse, pChanges->a[j].pExpr);
      }
    }

    /* Do constraint checks
    */
    sqlite3GenerateConstraintChecks(pParse, pTab, iCur, aIdxUsed, chngRecno, 1,
                                   onError, addr);

    /* Delete the old indices for the current record.
    */
    sqlite3GenerateRowIndexDelete(db, v, pTab, iCur, aIdxUsed);

    /* If changing the record number, delete the old record.
    */
    if( chngRecno ){
      sqlite3VdbeAddOp(v, OP_Delete, iCur, 0);
    }

    /* Create the new index entries and the new record.
    */
    sqlite3CompleteInsertion(pParse, pTab, iCur, aIdxUsed, chngRecno, 1, -1);
  }

  /* Increment the row counter 
  */
  if( db->flags & SQLITE_CountRows && !pParse->trigStack){
    sqlite3VdbeAddOp(v, OP_AddImm, 1, 0);
  }

  /* If there are triggers, close all the cursors after each iteration
  ** through the loop.  The fire the after triggers.
  */
  if( triggers_exist ){
    if( !isView ){
      for(i=0, pIdx=pTab->pIndex; pIdx; pIdx=pIdx->pNext, i++){
        if( openAll || aIdxUsed[i] )
          sqlite3VdbeAddOp(v, OP_Close, iCur+i+1, 0);
      }
      sqlite3VdbeAddOp(v, OP_Close, iCur, 0);
    }
<<<<<<< HEAD
    if( sqlite3CodeRowTrigger(pParse, TK_UPDATE, pChanges, TK_AFTER, pTab, 
=======
    if( sqlite3CodeRowTrigger(pParse, TK_UPDATE, pChanges, TRIGGER_AFTER, pTab, 
>>>>>>> 8085143b
          newIdx, oldIdx, onError, addr) ){
      goto update_cleanup;
    }
  }

  /* Repeat the above with the next record to be updated, until
  ** all record selected by the WHERE clause have been updated.
  */
  sqlite3VdbeAddOp(v, OP_Goto, 0, addr);
  sqlite3VdbeChangeP2(v, addr, sqlite3VdbeCurrentAddr(v));
  sqlite3VdbeAddOp(v, OP_ListReset, 0, 0);

  /* Close all tables if there were no FOR EACH ROW triggers */
  if( !triggers_exist ){
    for(i=0, pIdx=pTab->pIndex; pIdx; pIdx=pIdx->pNext, i++){
      if( openAll || aIdxUsed[i] ){
        sqlite3VdbeAddOp(v, OP_Close, iCur+i+1, 0);
      }
    }
    sqlite3VdbeAddOp(v, OP_Close, iCur, 0);
  }else{
    sqlite3VdbeAddOp(v, OP_Close, newIdx, 0);
    sqlite3VdbeAddOp(v, OP_Close, oldIdx, 0);
  }

  /*
  ** Return the number of rows that were changed. If this routine is 
  ** generating code because of a call to sqlite3NestedParse(), do not
  ** invoke the callback function.
  */
  if( db->flags & SQLITE_CountRows && !pParse->trigStack && pParse->nested==0 ){
    sqlite3VdbeAddOp(v, OP_Callback, 1, 0);
    sqlite3VdbeSetNumCols(v, 1);
    sqlite3VdbeSetColName(v, 0, "rows updated", P3_STATIC);
  }

update_cleanup:
  sqlite3AuthContextPop(&sContext);
  sqliteFree(apIdx);
  sqliteFree(aXRef);
  sqlite3SrcListDelete(pTabList);
  sqlite3ExprListDelete(pChanges);
  sqlite3ExprDelete(pWhere);
  return;
}<|MERGE_RESOLUTION|>--- conflicted
+++ resolved
@@ -12,11 +12,7 @@
 ** This file contains C code routines that are called by the parser
 ** to handle UPDATE statements.
 **
-<<<<<<< HEAD
-** $Id: update.c,v 1.95 2004/11/16 15:50:20 danielk1977 Exp $
-=======
 ** $Id: update.c,v 1.105 2005/03/09 12:26:51 danielk1977 Exp $
->>>>>>> 8085143b
 */
 #include "sqliteInt.h"
 
@@ -92,13 +88,7 @@
 
 #ifndef SQLITE_OMIT_TRIGGER
   int isView;                  /* Trying to update a view */
-<<<<<<< HEAD
-  int before_triggers;         /* True if there are any BEFORE triggers */
-  int after_triggers;          /* True if there are any AFTER triggers */
-  int row_triggers_exist = 0;  /* True if any row triggers exist */
-=======
   int triggers_exist = 0;      /* True if any row triggers exist */
->>>>>>> 8085143b
 #endif
 
   int newIdx      = -1;  /* index of trigger "new" temp table       */
@@ -118,23 +108,10 @@
   ** updated is a view
   */
 #ifndef SQLITE_OMIT_TRIGGER
-<<<<<<< HEAD
-  before_triggers = sqlite3TriggersExist(pParse, pTab->pTrigger, 
-                         TK_UPDATE, TK_BEFORE, TK_ROW, pChanges);
-  after_triggers = sqlite3TriggersExist(pParse, pTab->pTrigger, 
-                         TK_UPDATE, TK_AFTER, TK_ROW, pChanges);
-  row_triggers_exist = before_triggers || after_triggers;
-  isView = pTab->pSelect!=0;
-#else
-# define before_triggers 0
-# define after_triggers 0
-# define row_triggers_exist 0
-=======
   triggers_exist = sqlite3TriggersExist(pParse, pTab, TK_UPDATE, pChanges);
   isView = pTab->pSelect!=0;
 #else
 # define triggers_exist 0
->>>>>>> 8085143b
 # define isView 0
 #endif
 #ifdef SQLITE_OMIT_VIEW
@@ -142,11 +119,7 @@
 # define isView 0
 #endif
 
-<<<<<<< HEAD
-  if( sqlite3IsReadOnly(pParse, pTab, before_triggers) ){
-=======
   if( sqlite3IsReadOnly(pParse, pTab, triggers_exist) ){
->>>>>>> 8085143b
     goto update_cleanup;
   }
   if( isView ){
@@ -189,12 +162,7 @@
   */
   chngRecno = 0;
   for(i=0; i<pChanges->nExpr; i++){
-<<<<<<< HEAD
-    if( sqlite3ExprResolveAndCheck(pParse, pTabList, 0,
-             pChanges->a[i].pExpr, 0, 0) ){
-=======
     if( sqlite3ExprResolveNames(&sNC, pChanges->a[i].pExpr) ){
->>>>>>> 8085143b
       goto update_cleanup;
     }
     for(j=0; j<pTab->nCol; j++){
@@ -270,11 +238,7 @@
   /* Resolve the column names in all the expressions in the
   ** WHERE clause.
   */
-<<<<<<< HEAD
-  if( sqlite3ExprResolveAndCheck(pParse, pTabList, 0, pWhere, 0, 0) ){
-=======
   if( sqlite3ExprResolveNames(&sNC, pWhere) ){
->>>>>>> 8085143b
     goto update_cleanup;
   }
 
@@ -303,19 +267,12 @@
 
   /* Begin the database scan
   */
-<<<<<<< HEAD
-  pWInfo = sqlite3WhereBegin(pParse, pTabList, pWhere, 1, 0, -1);
-=======
   pWInfo = sqlite3WhereBegin(pParse, pTabList, pWhere, 0, 0);
->>>>>>> 8085143b
   if( pWInfo==0 ) goto update_cleanup;
 
   /* Remember the index of every item to be updated.
   */
-<<<<<<< HEAD
-=======
   sqlite3VdbeAddOp(v, OP_Recno, iCur, 0);
->>>>>>> 8085143b
   sqlite3VdbeAddOp(v, OP_ListWrite, 0, 0);
 
   /* End the database scan loop.
@@ -360,15 +317,11 @@
     /* Generate the NEW table
     */
     if( chngRecno ){
-<<<<<<< HEAD
-      sqlite3ExprCode(pParse, pRecnoExpr);
-=======
       sqlite3ExprCodeAndCache(pParse, pRecnoExpr);
->>>>>>> 8085143b
     }else{
       sqlite3VdbeAddOp(v, OP_Recno, iCur, 0);
     }
-    for(i=0; i<pTab->nCol; i++){ /* TODO: Factor out this loop as common code */
+    for(i=0; i<pTab->nCol; i++){
       if( i==pTab->iPKey ){
         sqlite3VdbeAddOp(v, OP_String8, 0, 0);
         continue;
@@ -376,9 +329,9 @@
       j = aXRef[i];
       if( j<0 ){
         sqlite3VdbeAddOp(v, OP_Column, iCur, i);
-<<<<<<< HEAD
+        sqlite3ColumnDefault(v, pTab, i);
       }else{
-        sqlite3ExprCode(pParse, pChanges->a[j].pExpr);
+        sqlite3ExprCodeAndCache(pParse, pChanges->a[j].pExpr);
       }
     }
     sqlite3VdbeAddOp(v, OP_MakeRecord, pTab->nCol, 0);
@@ -388,30 +341,12 @@
     if( pParse->nErr ) goto update_cleanup;
     sqlite3VdbeAddOp(v, OP_PutIntKey, newIdx, 0);
     if( !isView ){
-=======
-        sqlite3ColumnDefault(v, pTab, i);
-      }else{
-        sqlite3ExprCodeAndCache(pParse, pChanges->a[j].pExpr);
-      }
-    }
-    sqlite3VdbeAddOp(v, OP_MakeRecord, pTab->nCol, 0);
-    if( !isView ){
-      sqlite3TableAffinityStr(v, pTab);
-    }
-    if( pParse->nErr ) goto update_cleanup;
-    sqlite3VdbeAddOp(v, OP_PutIntKey, newIdx, 0);
-    if( !isView ){
->>>>>>> 8085143b
       sqlite3VdbeAddOp(v, OP_Close, iCur, 0);
     }
 
     /* Fire the BEFORE and INSTEAD OF triggers
     */
-<<<<<<< HEAD
-    if( sqlite3CodeRowTrigger(pParse, TK_UPDATE, pChanges, TK_BEFORE, pTab, 
-=======
     if( sqlite3CodeRowTrigger(pParse, TK_UPDATE, pChanges, TRIGGER_BEFORE, pTab,
->>>>>>> 8085143b
           newIdx, oldIdx, onError, addr) ){
       goto update_cleanup;
     }
@@ -453,11 +388,7 @@
     ** Also, the old data is needed to delete the old index entires.
     ** So make the cursor point at the old record.
     */
-<<<<<<< HEAD
-    if( !row_triggers_exist ){
-=======
     if( !triggers_exist ){
->>>>>>> 8085143b
       sqlite3VdbeAddOp(v, OP_ListRewind, 0, 0);
       addr = sqlite3VdbeAddOp(v, OP_ListRead, 0, 0);
       sqlite3VdbeAddOp(v, OP_Dup, 0, 0);
@@ -483,10 +414,7 @@
       j = aXRef[i];
       if( j<0 ){
         sqlite3VdbeAddOp(v, OP_Column, iCur, i);
-<<<<<<< HEAD
-=======
         sqlite3ColumnDefault(v, pTab, i);
->>>>>>> 8085143b
       }else{
         sqlite3ExprCode(pParse, pChanges->a[j].pExpr);
       }
@@ -529,11 +457,7 @@
       }
       sqlite3VdbeAddOp(v, OP_Close, iCur, 0);
     }
-<<<<<<< HEAD
-    if( sqlite3CodeRowTrigger(pParse, TK_UPDATE, pChanges, TK_AFTER, pTab, 
-=======
     if( sqlite3CodeRowTrigger(pParse, TK_UPDATE, pChanges, TRIGGER_AFTER, pTab, 
->>>>>>> 8085143b
           newIdx, oldIdx, onError, addr) ){
       goto update_cleanup;
     }
