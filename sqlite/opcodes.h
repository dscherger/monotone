--- conflicted
+++ resolved
@@ -1,132 +1,5 @@
 /* Automatically generated.  Do not edit */
 /* See the mkopcodeh.awk script for details */
-<<<<<<< HEAD
-#define OP_MemLoad                     1
-#define OP_HexBlob                     131
-#define OP_Column                      2
-#define OP_SetCookie                   3
-#define OP_Real                        130
-#define OP_MoveGt                      4
-#define OP_Ge                          77
-#define OP_AggFocus                    5
-#define OP_RowKey                      6
-#define OP_IdxRecno                    7
-#define OP_AggNext                     8
-#define OP_Eq                          73
-#define OP_OpenWrite                   9
-#define OP_NotNull                     71
-#define OP_If                          10
-#define OP_PutStrKey                   11
-#define OP_String8                     92
-#define OP_Pop                         12
-#define OP_SortPut                     13
-#define OP_CollSeq                     14
-#define OP_OpenRead                    15
-#define OP_SortReset                   16
-#define OP_AutoCommit                  17
-#define OP_Gt                          74
-#define OP_Sort                        18
-#define OP_ListRewind                  19
-#define OP_IntegrityCk                 20
-#define OP_Function                    21
-#define OP_Subtract                    84
-#define OP_And                         65
-#define OP_Noop                        22
-#define OP_Return                      23
-#define OP_Remainder                   87
-#define OP_Multiply                    85
-#define OP_Variable                    24
-#define OP_String                      25
-#define OP_ParseSchema                 26
-#define OP_PutIntKey                   27
-#define OP_AggFunc                     28
-#define OP_Close                       29
-#define OP_ListWrite                   30
-#define OP_CreateIndex                 31
-#define OP_IsUnique                    32
-#define OP_IdxIsNull                   33
-#define OP_NotFound                    34
-#define OP_MustBeInt                   35
-#define OP_Halt                        36
-#define OP_IdxLT                       37
-#define OP_AddImm                      38
-#define OP_Statement                   39
-#define OP_RowData                     40
-#define OP_MemMax                      41
-#define OP_Push                        42
-#define OP_Or                          64
-#define OP_KeyAsData                   43
-#define OP_NotExists                   44
-#define OP_OpenTemp                    45
-#define OP_MemIncr                     46
-#define OP_Gosub                       47
-#define OP_Divide                      86
-#define OP_AggSet                      48
-#define OP_Integer                     49
-#define OP_SortNext                    50
-#define OP_Prev                        51
-#define OP_Concat                      88
-#define OP_BitAnd                      79
-#define OP_CreateTable                 52
-#define OP_Last                        53
-#define OP_IsNull                      70
-#define OP_ShiftRight                  82
-#define OP_ResetCount                  54
-#define OP_Callback                    55
-#define OP_ContextPush                 56
-#define OP_DropTrigger                 57
-#define OP_DropIndex                   58
-#define OP_FullKey                     59
-#define OP_IdxGE                       60
-#define OP_IdxDelete                   61
-#define OP_Vacuum                      62
-#define OP_MoveLe                      63
-#define OP_IfNot                       67
-#define OP_DropTable                   68
-#define OP_MakeRecord                  69
-#define OP_Delete                      78
-#define OP_ListRead                    90
-#define OP_ListReset                   93
-#define OP_ShiftLeft                   81
-#define OP_Dup                         94
-#define OP_Goto                        95
-#define OP_Clear                       96
-#define OP_IdxGT                       97
-#define OP_MoveLt                      98
-#define OP_Le                          75
-#define OP_VerifyCookie                99
-#define OP_Pull                        100
-#define OP_Not                         66
-#define OP_SetNumColumns               101
-#define OP_AbsValue                    102
-#define OP_Transaction                 103
-#define OP_Negative                    89
-#define OP_Ne                          72
-#define OP_AggGet                      104
-#define OP_ContextPop                  105
-#define OP_BitOr                       80
-#define OP_Next                        106
-#define OP_AggInit                     107
-#define OP_Distinct                    108
-#define OP_NewRecno                    109
-#define OP_Lt                          76
-#define OP_AggReset                    110
-#define OP_Destroy                     111
-#define OP_ReadCookie                  112
-#define OP_ForceInt                    113
-#define OP_IdxColumn                   114
-#define OP_Recno                       115
-#define OP_OpenPseudo                  116
-#define OP_Blob                        117
-#define OP_Add                         83
-#define OP_MemStore                    118
-#define OP_Rewind                      119
-#define OP_MoveGe                      120
-#define OP_IdxPut                      121
-#define OP_BitNot                      91
-#define OP_Found                       122
-#define OP_NullRow                     123
-=======
 #define OP_MemLoad                              1
 #define OP_HexBlob                            131   /* same as TK_BLOB     */
 #define OP_Column                               2
@@ -270,5 +143,4 @@
 #define NOPUSH_MASK_6 60410
 #define NOPUSH_MASK_7 32421
 #define NOPUSH_MASK_8 0
-#define NOPUSH_MASK_9 0
->>>>>>> 8085143b
+#define NOPUSH_MASK_9 0