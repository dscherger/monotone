/*
** 2001 September 15
**
** The author disclaims copyright to this source code.  In place of
** a legal notice, here is a blessing:
**
**    May you do good and not evil.
**    May you find forgiveness for yourself and forgive others.
**    May you share freely, never taking more than you give.
**
*************************************************************************
** This header file defines the interface that the sqlite page cache
** subsystem.  The page cache subsystem reads and writes a file a page
** at a time and provides a journal for rollback.
**
<<<<<<< HEAD
** @(#) $Id: pager.h,v 1.40 2004/11/05 16:37:03 danielk1977 Exp $
=======
** @(#) $Id: pager.h,v 1.42 2005/03/21 04:04:03 danielk1977 Exp $
>>>>>>> 8085143b
*/

/*
** The default size of a database page.
*/
#ifndef SQLITE_DEFAULT_PAGE_SIZE
# define SQLITE_DEFAULT_PAGE_SIZE 1024
#endif

/* Maximum page size.  The upper bound on this value is 65536 (a limit
** imposed by the 2-byte size of cell array pointers.)  The
** maximum page size determines the amount of stack space allocated
** by many of the routines in pager.c and btree.c  On embedded architectures
** or any machine where memory and especially stack memory is limited,
** one may wish to chose a smaller value for the maximum page size.
*/
#ifndef SQLITE_MAX_PAGE_SIZE
# define SQLITE_MAX_PAGE_SIZE 8192
#endif

/*
** Maximum number of pages in one database.
*/
#define SQLITE_MAX_PAGE 1073741823

/*
** The type used to represent a page number.  The first page in a file
** is called page 1.  0 is used to represent "not a page".
*/
typedef unsigned int Pgno;

/*
** Each open file is managed by a separate instance of the "Pager" structure.
*/
typedef struct Pager Pager;


/*
** Allowed values for the flags parameter to sqlite3pager_open().
**
** NOTE: This values must match the corresponding BTREE_ values in btree.h.
*/
#define PAGER_OMIT_JOURNAL  0x0001    /* Do not use a rollback journal */
#define PAGER_NO_READLOCK   0x0002    /* Omit readlocks on readonly files */


/*
** See source code comments for a detailed description of the following
** routines:
*/
int sqlite3pager_open(Pager **ppPager, const char *zFilename,
<<<<<<< HEAD
                     int nExtra, int useJournal);
=======
                     int nExtra, int flags);
>>>>>>> 8085143b
void sqlite3pager_set_busyhandler(Pager*, BusyHandler *pBusyHandler);
void sqlite3pager_set_destructor(Pager*, void(*)(void*,int));
void sqlite3pager_set_reiniter(Pager*, void(*)(void*,int));
void sqlite3pager_set_pagesize(Pager*, int);
void sqlite3pager_read_fileheader(Pager*, int, unsigned char*);
void sqlite3pager_set_cachesize(Pager*, int);
int sqlite3pager_close(Pager *pPager);
int sqlite3pager_get(Pager *pPager, Pgno pgno, void **ppPage);
void *sqlite3pager_lookup(Pager *pPager, Pgno pgno);
int sqlite3pager_ref(void*);
int sqlite3pager_unref(void*);
Pgno sqlite3pager_pagenumber(void*);
int sqlite3pager_write(void*);
int sqlite3pager_iswriteable(void*);
int sqlite3pager_overwrite(Pager *pPager, Pgno pgno, void*);
int sqlite3pager_pagecount(Pager*);
int sqlite3pager_truncate(Pager*,Pgno);
int sqlite3pager_begin(void*, int exFlag);
int sqlite3pager_commit(Pager*);
int sqlite3pager_sync(Pager*,const char *zMaster, Pgno);
int sqlite3pager_rollback(Pager*);
int sqlite3pager_isreadonly(Pager*);
int sqlite3pager_stmt_begin(Pager*);
int sqlite3pager_stmt_commit(Pager*);
int sqlite3pager_stmt_rollback(Pager*);
void sqlite3pager_dont_rollback(void*);
void sqlite3pager_dont_write(Pager*, Pgno);
int *sqlite3pager_stats(Pager*);
void sqlite3pager_set_safety_level(Pager*,int);
const char *sqlite3pager_filename(Pager*);
const char *sqlite3pager_dirname(Pager*);
const char *sqlite3pager_journalname(Pager*);
int sqlite3pager_rename(Pager*, const char *zNewName);
void sqlite3pager_set_codec(Pager*,void(*)(void*,void*,Pgno,int),void*);
int sqlite3pager_movepage(Pager*,void*,Pgno);
<<<<<<< HEAD
=======
int sqlite3pager_reset(Pager*);
>>>>>>> 8085143b

#if defined(SQLITE_DEBUG) || defined(SQLITE_TEST)
int sqlite3pager_lockstate(Pager*);
#endif

#ifdef SQLITE_TEST
void sqlite3pager_refdump(Pager*);
int pager3_refinfo_enable;
#endif<|MERGE_RESOLUTION|>--- conflicted
+++ resolved
@@ -13,11 +13,7 @@
 ** subsystem.  The page cache subsystem reads and writes a file a page
 ** at a time and provides a journal for rollback.
 **
-<<<<<<< HEAD
-** @(#) $Id: pager.h,v 1.40 2004/11/05 16:37:03 danielk1977 Exp $
-=======
 ** @(#) $Id: pager.h,v 1.42 2005/03/21 04:04:03 danielk1977 Exp $
->>>>>>> 8085143b
 */
 
 /*
@@ -54,7 +50,6 @@
 */
 typedef struct Pager Pager;
 
-
 /*
 ** Allowed values for the flags parameter to sqlite3pager_open().
 **
@@ -69,11 +64,7 @@
 ** routines:
 */
 int sqlite3pager_open(Pager **ppPager, const char *zFilename,
-<<<<<<< HEAD
-                     int nExtra, int useJournal);
-=======
                      int nExtra, int flags);
->>>>>>> 8085143b
 void sqlite3pager_set_busyhandler(Pager*, BusyHandler *pBusyHandler);
 void sqlite3pager_set_destructor(Pager*, void(*)(void*,int));
 void sqlite3pager_set_reiniter(Pager*, void(*)(void*,int));
@@ -109,10 +100,7 @@
 int sqlite3pager_rename(Pager*, const char *zNewName);
 void sqlite3pager_set_codec(Pager*,void(*)(void*,void*,Pgno,int),void*);
 int sqlite3pager_movepage(Pager*,void*,Pgno);
-<<<<<<< HEAD
-=======
 int sqlite3pager_reset(Pager*);
->>>>>>> 8085143b
 
 #if defined(SQLITE_DEBUG) || defined(SQLITE_TEST)
 int sqlite3pager_lockstate(Pager*);
