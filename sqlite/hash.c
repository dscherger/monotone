--- conflicted
+++ resolved
@@ -12,11 +12,7 @@
 ** This is the implementation of generic hash-tables
 ** used in SQLite.
 **
-<<<<<<< HEAD
-** $Id: hash.c,v 1.15 2004/08/20 14:08:51 drh Exp $
-=======
 ** $Id: hash.c,v 1.16 2005/01/31 12:56:44 danielk1977 Exp $
->>>>>>> 8085143b
 */
 #include "sqliteInt.h"
 #include <assert.h>
@@ -102,9 +98,6 @@
 ** Hash and comparison functions when the mode is SQLITE_HASH_STRING
 */
 static int strHash(const void *pKey, int nKey){
-<<<<<<< HEAD
-  return sqlite3HashNoCase((const char*)pKey, nKey); 
-=======
   const char *z = (const char *)pKey;
   int h = 0;
   if( nKey<=0 ) nKey = strlen(z);
@@ -113,7 +106,6 @@
     nKey--;
   }
   return h & 0x7fffffff;
->>>>>>> 8085143b
 }
 static int strCompare(const void *pKey1, int n1, const void *pKey2, int n2){
   if( n1!=n2 ) return 1;
