--- conflicted
+++ resolved
@@ -13,11 +13,7 @@
 ** subsystem.  See comments in the source code for a detailed description
 ** of what each interface routine does.
 **
-<<<<<<< HEAD
-** @(#) $Id: btree.h,v 1.60 2004/11/05 15:45:10 danielk1977 Exp $
-=======
 ** @(#) $Id: btree.h,v 1.63 2005/03/21 04:04:03 danielk1977 Exp $
->>>>>>> 8085143b
 */
 #ifndef _BTREE_H_
 #define _BTREE_H_
@@ -47,35 +43,6 @@
   Btree **,                /* Return open Btree* here */
   int flags                /* Flags */
 );
-<<<<<<< HEAD
-
-/* The flags parameter to sqlite3BtreeOpen can be the bitwise or of the
-** following values.
-*/
-#define BTREE_OMIT_JOURNAL  1  /* Do not use journal.  No argument */
-#define BTREE_MEMORY        2  /* In-memory DB.  No argument */
-
-int sqlite3BtreeClose(Btree*);
-int sqlite3BtreeSetBusyHandler(Btree*,BusyHandler*);
-int sqlite3BtreeSetCacheSize(Btree*,int);
-int sqlite3BtreeSetSafetyLevel(Btree*,int);
-int sqlite3BtreeSetPageSize(Btree*,int,int);
-int sqlite3BtreeGetPageSize(Btree*);
-int sqlite3BtreeGetReserve(Btree*);
-int sqlite3BtreeSetAutoVacuum(Btree *, int);
-int sqlite3BtreeGetAutoVacuum(Btree *);
-int sqlite3BtreeBeginTrans(Btree*,int);
-int sqlite3BtreeCommit(Btree*);
-int sqlite3BtreeRollback(Btree*);
-int sqlite3BtreeBeginStmt(Btree*);
-int sqlite3BtreeCommitStmt(Btree*);
-int sqlite3BtreeRollbackStmt(Btree*);
-int sqlite3BtreeCreateTable(Btree*, int*, int flags);
-int sqlite3BtreeIsInTrans(Btree*);
-int sqlite3BtreeIsInStmt(Btree*);
-int sqlite3BtreeSync(Btree*, const char *zMaster);
-
-=======
 
 /* The flags parameter to sqlite3BtreeOpen can be the bitwise or of the
 ** following values.
@@ -108,7 +75,6 @@
 int sqlite3BtreeSync(Btree*, const char *zMaster);
 int sqlite3BtreeReset(Btree *);
 
->>>>>>> 8085143b
 const char *sqlite3BtreeGetFilename(Btree *);
 const char *sqlite3BtreeGetDirname(Btree *);
 const char *sqlite3BtreeGetJournalname(Btree *);
@@ -166,10 +132,6 @@
 #ifdef SQLITE_TEST
 int sqlite3BtreeCursorInfo(BtCursor*, int*, int);
 void sqlite3BtreeCursorList(Btree*);
-<<<<<<< HEAD
-int sqlite3BtreePageDump(Btree*, int, int recursive);
-=======
->>>>>>> 8085143b
 #endif
 
 #ifdef SQLITE_DEBUG
