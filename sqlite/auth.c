--- conflicted
+++ resolved
@@ -14,11 +14,7 @@
 ** systems that do not need this facility may omit it by recompiling
 ** the library with -DSQLITE_OMIT_AUTHORIZATION=1
 **
-<<<<<<< HEAD
-** $Id: auth.c,v 1.19 2004/09/30 13:43:13 drh Exp $
-=======
 ** $Id: auth.c,v 1.21 2005/01/29 08:32:44 danielk1977 Exp $
->>>>>>> 8085143b
 */
 #include "sqliteInt.h"
 
