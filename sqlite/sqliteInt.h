/*
** 2001 September 15
**
** The author disclaims copyright to this source code.  In place of
** a legal notice, here is a blessing:
**
**    May you do good and not evil.
**    May you find forgiveness for yourself and forgive others.
**    May you share freely, never taking more than you give.
**
*************************************************************************
** Internal interface definitions for SQLite.
**
<<<<<<< HEAD
** @(#) $Id: sqliteInt.h,v 1.340 2004/11/16 15:50:20 danielk1977 Exp $
=======
** @(#) $Id: sqliteInt.h,v 1.375 2005/03/29 03:10:59 danielk1977 Exp $
>>>>>>> 8085143b
*/
#ifndef _SQLITEINT_H_
#define _SQLITEINT_H_

/*
** These #defines should enable >2GB file support on Posix if the
** underlying operating system supports it.  If the OS lacks
** large file support, or if the OS is windows, these should be no-ops.
**
** Large file support can be disabled using the -DSQLITE_DISABLE_LFS switch
** on the compiler command line.  This is necessary if you are compiling
** on a recent machine (ex: RedHat 7.2) but you want your code to work
** on an older machine (ex: RedHat 6.0).  If you compile on RedHat 7.2
** without this option, LFS is enable.  But LFS does not exist in the kernel
** in RedHat 6.0, so the code won't work.  Hence, for maximum binary
** portability you should omit LFS.
**
** Similar is true for MacOS.  LFS is only supported on MacOS 9 and later.
*/
#ifndef SQLITE_DISABLE_LFS
# define _LARGE_FILE       1
# ifndef _FILE_OFFSET_BITS
#   define _FILE_OFFSET_BITS 64
# endif
# define _LARGEFILE_SOURCE 1
#endif

#include "config.h"
#include "sqlite3.h"
#include "hash.h"
#include "parse.h"
#include <stdio.h>
#include <stdlib.h>
#include <string.h>
#include <assert.h>
#include <stddef.h>

/*
** The maximum number of in-memory pages to use for the main database
** table and for temporary tables. Internally, the MAX_PAGES and 
** TEMP_PAGES macros are used. To override the default values at
** compilation time, the SQLITE_DEFAULT_CACHE_SIZE and 
** SQLITE_DEFAULT_TEMP_CACHE_SIZE macros should be set.
*/
#ifdef SQLITE_DEFAULT_CACHE_SIZE
# define MAX_PAGES SQLITE_DEFAULT_CACHE_SIZE
#else
# define MAX_PAGES   2000
#endif
#ifdef SQLITE_DEFAULT_TEMP_CACHE_SIZE
# define TEMP_PAGES SQLITE_DEFAULT_TEMP_CACHE_SIZE
#else
# define TEMP_PAGES   500
#endif

/*
** OMIT_TEMPDB is set to 1 if SQLITE_OMIT_TEMPDB is defined, or 0
** afterward. Having this macro allows us to cause the C compiler 
** to omit code used by TEMP tables without messy #ifndef statements.
*/
#ifdef SQLITE_OMIT_TEMPDB
#define OMIT_TEMPDB 1
#else
#define OMIT_TEMPDB 0
#endif

/*
** If the following macro is set to 1, then NULL values are considered
** distinct for the SELECT DISTINCT statement and for UNION or EXCEPT
** compound queries.  No other SQL database engine (among those tested) 
** works this way except for OCELOT.  But the SQL92 spec implies that
** this is how things should work.
**
** If the following macro is set to 0, then NULLs are indistinct for
** SELECT DISTINCT and for UNION.
*/
#define NULL_ALWAYS_DISTINCT 0

/*
** If the following macro is set to 1, then NULL values are considered
** distinct when determining whether or not two entries are the same
** in a UNIQUE index.  This is the way PostgreSQL, Oracle, DB2, MySQL,
** OCELOT, and Firebird all work.  The SQL92 spec explicitly says this
** is the way things are suppose to work.
**
** If the following macro is set to 0, the NULLs are indistinct for
** a UNIQUE index.  In this mode, you can only have a single NULL entry
** for a column declared UNIQUE.  This is the way Informix and SQL Server
** work.
*/
#define NULL_DISTINCT_FOR_UNIQUE 1

/*
** The maximum number of attached databases.  This must be at least 2
** in order to support the main database file (0) and the file used to
** hold temporary tables (1).  And it must be less than 32 because
** we use a bitmask of databases with a u32 in places (for example
** the Parse.cookieMask field).
*/
#define MAX_ATTACHED 10

/*
** The maximum value of a ?nnn wildcard that the parser will accept.
*/
#define SQLITE_MAX_VARIABLE_NUMBER 999

/*
** When building SQLite for embedded systems where memory is scarce,
** you can define one or more of the following macros to omit extra
** features of the library and thus keep the size of the library to
** a minimum.
*/
/* #define SQLITE_OMIT_AUTHORIZATION  1 */
/* #define SQLITE_OMIT_MEMORYDB     1 */
/* #define SQLITE_OMIT_VACUUM         1 */
/* #define SQLITE_OMIT_DATETIME_FUNCS 1 */
/* #define SQLITE_OMIT_PROGRESS_CALLBACK 1 */
/* #define SQLITE_OMIT_AUTOVACUUM */
/* #define SQLITE_OMIT_ALTERTABLE */

/*
<<<<<<< HEAD
=======
** Provide a default value for TEMP_STORE in case it is not specified
** on the command-line
*/
#ifndef TEMP_STORE
# define TEMP_STORE 1
#endif

/*
>>>>>>> 8085143b
** GCC does not define the offsetof() macro so we'll have to do it
** ourselves.
*/
#ifndef offsetof
#define offsetof(STRUCTURE,FIELD) ((int)((char*)&((STRUCTURE*)0)->FIELD))
#endif

/*
** Integers of known sizes.  These typedefs might change for architectures
** where the sizes very.  Preprocessor macros are available so that the
** types can be conveniently redefined at compile-type.  Like this:
**
**         cc '-DUINTPTR_TYPE=long long int' ...
*/
#ifndef UINT64_TYPE
# if defined(_MSC_VER) || defined(__BORLANDC__)
#   define UINT64_TYPE unsigned __int64
# else
#   define UINT64_TYPE unsigned long long int
# endif
#endif
#ifndef UINT32_TYPE
# define UINT32_TYPE unsigned int
#endif
#ifndef UINT16_TYPE
# define UINT16_TYPE unsigned short int
#endif
#ifndef INT16_TYPE
# define INT16_TYPE short int
#endif
#ifndef UINT8_TYPE
# define UINT8_TYPE unsigned char
#endif
#ifndef INT8_TYPE
# define INT8_TYPE signed char
#endif
#ifndef LONGDOUBLE_TYPE
# define LONGDOUBLE_TYPE long double
#endif
#ifndef INTPTR_TYPE
# if SQLITE_PTR_SZ==4
#   define INTPTR_TYPE int
# else
#   define INTPTR_TYPE sqlite_int64
<<<<<<< HEAD
# endif
#endif
#ifndef UINTPTR_TYPE
# if SQLITE_PTR_SZ==4
#   define UINTPTR_TYPE unsigned int
# else
#   define UINTPTR_TYPE sqlite_uint64
# endif
#endif
=======
# endif
#endif
#ifndef UINTPTR_TYPE
# if SQLITE_PTR_SZ==4
#   define UINTPTR_TYPE unsigned int
# else
#   define UINTPTR_TYPE sqlite_uint64
# endif
#endif
>>>>>>> 8085143b
typedef sqlite_int64 i64;          /* 8-byte signed integer */
typedef UINT64_TYPE u64;           /* 8-byte unsigned integer */
typedef UINT32_TYPE u32;           /* 4-byte unsigned integer */
typedef UINT16_TYPE u16;           /* 2-byte unsigned integer */
typedef INT16_TYPE i16;            /* 2-byte signed integer */
typedef UINT8_TYPE u8;             /* 1-byte unsigned integer */
typedef UINT8_TYPE i8;             /* 1-byte signed integer */
typedef INTPTR_TYPE ptr;           /* Big enough to hold a pointer */
typedef UINTPTR_TYPE uptr;         /* Big enough to hold a pointer */

/*
** Macros to determine whether the machine is big or little endian,
** evaluated at runtime.
*/
extern const int sqlite3one;
#define SQLITE_BIGENDIAN    (*(char *)(&sqlite3one)==0)
#define SQLITE_LITTLEENDIAN (*(char *)(&sqlite3one)==1)

/*
** An instance of the following structure is used to store the busy-handler
** callback for a given sqlite handle. 
**
** The sqlite.busyHandler member of the sqlite struct contains the busy
** callback for the database handle. Each pager opened via the sqlite
** handle is passed a pointer to sqlite.busyHandler. The busy-handler
** callback is currently invoked only from within pager.c.
*/
typedef struct BusyHandler BusyHandler;
struct BusyHandler {
  int (*xFunc)(void *,int);  /* The busy callback */
  void *pArg;                /* First arg to busy callback */
};

/*
** Defer sourcing vdbe.h and btree.h until after the "u8" and 
** "BusyHandler typedefs.
*/
#include "vdbe.h"
#include "btree.h"

/*
** This macro casts a pointer to an integer.  Useful for doing
** pointer arithmetic.
*/
#define Addr(X)  ((uptr)X)

/*
** If memory allocation problems are found, recompile with
**
**      -DSQLITE_DEBUG=1
**
** to enable some sanity checking on malloc() and free().  To
** check for memory leaks, recompile with
**
**      -DSQLITE_DEBUG=2
**
** and a line of text will be written to standard error for
** each malloc() and free().  This output can be analyzed
** by an AWK script to determine if there are any leaks.
*/
<<<<<<< HEAD
#ifdef SQLITE_DEBUG
=======
#ifdef SQLITE_MEMDEBUG
>>>>>>> 8085143b
# define sqliteMalloc(X)    sqlite3Malloc_(X,1,__FILE__,__LINE__)
# define sqliteMallocRaw(X) sqlite3Malloc_(X,0,__FILE__,__LINE__)
# define sqliteFree(X)      sqlite3Free_(X,__FILE__,__LINE__)
# define sqliteRealloc(X,Y) sqlite3Realloc_(X,Y,__FILE__,__LINE__)
# define sqliteStrDup(X)    sqlite3StrDup_(X,__FILE__,__LINE__)
# define sqliteStrNDup(X,Y) sqlite3StrNDup_(X,Y,__FILE__,__LINE__)
#else
# define sqliteFree          sqlite3FreeX
# define sqliteMalloc        sqlite3Malloc
# define sqliteMallocRaw     sqlite3MallocRaw
# define sqliteRealloc       sqlite3Realloc
# define sqliteStrDup        sqlite3StrDup
# define sqliteStrNDup       sqlite3StrNDup
#endif

/*
** This variable gets set if malloc() ever fails.  After it gets set,
** the SQLite library shuts down permanently.
*/
extern int sqlite3_malloc_failed;

/*
** The following global variables are used for testing and debugging
** only.  They only work if SQLITE_DEBUG is defined.
*/
<<<<<<< HEAD
#ifdef SQLITE_DEBUG
extern int sqlite3_nMalloc;       /* Number of sqliteMalloc() calls */
extern int sqlite3_nFree;         /* Number of sqliteFree() calls */
extern int sqlite3_iMallocFail;   /* Fail sqliteMalloc() after this many calls */
=======
#ifdef SQLITE_MEMDEBUG
extern int sqlite3_nMalloc;      /* Number of sqliteMalloc() calls */
extern int sqlite3_nFree;        /* Number of sqliteFree() calls */
extern int sqlite3_iMallocFail;  /* Fail sqliteMalloc() after this many calls */
extern int sqlite3_iMallocReset; /* Set iMallocFail to this when it reaches 0 */
>>>>>>> 8085143b
#endif

/*
** Name of the master database table.  The master database table
** is a special table that holds the names and attributes of all
** user tables and indices.
*/
#define MASTER_NAME       "sqlite_master"
#define TEMP_MASTER_NAME  "sqlite_temp_master"

/*
** The root-page of the master database table.
*/
#define MASTER_ROOT       1

/*
** The name of the schema table.
*/
<<<<<<< HEAD
#define SCHEMA_TABLE(x)  (x==1?TEMP_MASTER_NAME:MASTER_NAME)
=======
#define SCHEMA_TABLE(x)  ((!OMIT_TEMPDB)&&(x==1)?TEMP_MASTER_NAME:MASTER_NAME)
>>>>>>> 8085143b

/*
** A convenience macro that returns the number of elements in
** an array.
*/
#define ArraySize(X)    (sizeof(X)/sizeof(X[0]))

/*
** Forward references to structures
*/
typedef struct Column Column;
typedef struct Table Table;
typedef struct Index Index;
typedef struct Instruction Instruction;
typedef struct Expr Expr;
typedef struct ExprList ExprList;
typedef struct Parse Parse;
typedef struct Token Token;
typedef struct IdList IdList;
typedef struct SrcList SrcList;
typedef struct WhereInfo WhereInfo;
typedef struct WhereLevel WhereLevel;
typedef struct Select Select;
typedef struct AggExpr AggExpr;
typedef struct FuncDef FuncDef;
typedef struct Trigger Trigger;
typedef struct TriggerStep TriggerStep;
typedef struct TriggerStack TriggerStack;
typedef struct FKey FKey;
typedef struct Db Db;
typedef struct AuthContext AuthContext;
typedef struct KeyClass KeyClass;
typedef struct CollSeq CollSeq;
typedef struct KeyInfo KeyInfo;
<<<<<<< HEAD
=======
typedef struct NameContext NameContext;
typedef struct Fetch Fetch;
>>>>>>> 8085143b

/*
** Each database file to be accessed by the system is an instance
** of the following structure.  There are normally two of these structures
** in the sqlite.aDb[] array.  aDb[0] is the main database file and
** aDb[1] is the database file used to hold temporary tables.  Additional
** databases may be attached.
*/
struct Db {
  char *zName;         /* Name of this database */
  Btree *pBt;          /* The B*Tree structure for this database file */
  int schema_cookie;   /* Database schema version number for this file */
  Hash tblHash;        /* All tables indexed by name */
  Hash idxHash;        /* All (named) indices indexed by name */
  Hash trigHash;       /* All triggers indexed by name */
  Hash aFKey;          /* Foreign keys indexed by to-table */
  u16 flags;           /* Flags associated with this database */
  u8 inTrans;          /* 0: not writable.  1: Transaction.  2: Checkpoint */
  u8 safety_level;     /* How aggressive at synching data to disk */
  int cache_size;      /* Number of pages to use in the cache */
  Table *pSeqTab;      /* The sqlite_sequence table used by AUTOINCREMENT */
  void *pAux;               /* Auxiliary data.  Usually NULL */
  void (*xFreeAux)(void*);  /* Routine to free pAux */
};

/*
** These macros can be used to test, set, or clear bits in the 
** Db.flags field.
*/
#define DbHasProperty(D,I,P)     (((D)->aDb[I].flags&(P))==(P))
#define DbHasAnyProperty(D,I,P)  (((D)->aDb[I].flags&(P))!=0)
#define DbSetProperty(D,I,P)     (D)->aDb[I].flags|=(P)
#define DbClearProperty(D,I,P)   (D)->aDb[I].flags&=~(P)

/*
** Allowed values for the DB.flags field.
**
** The DB_SchemaLoaded flag is set after the database schema has been
** read into internal hash tables.
**
** DB_UnresetViews means that one or more views have column names that
** have been filled out.  If the schema changes, these column names might
** changes and so the view will need to be reset.
*/
#define DB_SchemaLoaded    0x0001  /* The schema has been loaded */
#define DB_UnresetViews    0x0002  /* Some views have defined column names */

#define SQLITE_UTF16NATIVE (SQLITE_BIGENDIAN?SQLITE_UTF16BE:SQLITE_UTF16LE)

/*
** Each database is an instance of the following structure.
**
** The sqlite.lastRowid records the last insert rowid generated by an
** insert statement.  Inserts on views do not affect its value.  Each
** trigger has its own context, so that lastRowid can be updated inside
** triggers as usual.  The previous value will be restored once the trigger
** exits.  Upon entering a before or instead of trigger, lastRowid is no
** longer (since after version 2.8.12) reset to -1.
**
** The sqlite.nChange does not count changes within triggers and keeps no
** context.  It is reset at start of sqlite3_exec.
** The sqlite.lsChange represents the number of changes made by the last
** insert, update, or delete statement.  It remains constant throughout the
** length of a statement and is then updated by OP_SetCounts.  It keeps a
** context stack just like lastRowid so that the count of changes
** within a trigger is not seen outside the trigger.  Changes to views do not
** affect the value of lsChange.
** The sqlite.csChange keeps track of the number of current changes (since
** the last statement) and is used to update sqlite_lsChange.
**
** The member variables sqlite.errCode, sqlite.zErrMsg and sqlite.zErrMsg16
** store the most recent error code and, if applicable, string. The
** internal function sqlite3Error() is used to set these variables
** consistently.
*/
struct sqlite3 {
  int nDb;                      /* Number of backends currently in use */
  Db *aDb;                      /* All backends */
  Db aDbStatic[2];              /* Static space for the 2 default backends */
  int flags;                    /* Miscellanous flags. See below */
  u8 file_format;               /* What file format version is this database? */
  u8 temp_store;                /* 1: file 2: memory 0: default */
  int nTable;                   /* Number of tables in the database */
  BusyHandler busyHandler;      /* Busy callback */
  void *pCommitArg;             /* Argument to xCommitCallback() */   
  int (*xCommitCallback)(void*);/* Invoked at every commit. */
  Hash aFunc;                   /* All functions that can be in SQL exprs */
  Hash aCollSeq;                /* All collating sequences */
  CollSeq *pDfltColl;           /* The default collating sequence (BINARY) */
  i64 lastRowid;                /* ROWID of most recent insert (see above) */
  i64 priorNewRowid;            /* Last randomly generated ROWID */
  int magic;                    /* Magic number for detect library misuse */
  int nChange;                  /* Value returned by sqlite3_changes() */
  int nTotalChange;             /* Value returned by sqlite3_total_changes() */
  struct sqlite3InitInfo {      /* Information used during initialization */
    int iDb;                    /* When back is being initialized */
    int newTnum;                /* Rootpage of table being initialized */
    u8 busy;                    /* TRUE if currently initializing */
  } init;
  struct Vdbe *pVdbe;           /* List of active virtual machines */
  int activeVdbeCnt;            /* Number of vdbes currently executing */
  void (*xTrace)(void*,const char*);     /* Trace function */
  void *pTraceArg;                       /* Argument to the trace function */
#ifndef SQLITE_OMIT_AUTHORIZATION
  int (*xAuth)(void*,int,const char*,const char*,const char*,const char*);
                                /* Access authorization function */
  void *pAuthArg;               /* 1st argument to the access auth function */
#endif
#ifndef SQLITE_OMIT_PROGRESS_CALLBACK
  int (*xProgress)(void *);     /* The progress callback */
  void *pProgressArg;           /* Argument to the progress callback */
  int nProgressOps;             /* Number of opcodes for progress callback */
#endif
<<<<<<< HEAD

=======
>>>>>>> 8085143b
  int errCode;                  /* Most recent error code (SQLITE_*) */
  u8 enc;                       /* Text encoding for this database. */
  u8 autoCommit;                /* The auto-commit flag. */
  void(*xCollNeeded)(void*,sqlite3*,int eTextRep,const char*);
  void(*xCollNeeded16)(void*,sqlite3*,int eTextRep,const void*);
  void *pCollNeededArg;
  sqlite3_value *pValue;        /* Value used for transient conversions */
  sqlite3_value *pErr;          /* Most recent error message */
<<<<<<< HEAD

  char *zErrMsg;                /* Most recent error message (UTF-8 encoded) */
  char *zErrMsg16;              /* Most recent error message (UTF-8 encoded) */
=======
  char *zErrMsg;                /* Most recent error message (UTF-8 encoded) */
  char *zErrMsg16;              /* Most recent error message (UTF-16 encoded) */
#ifndef SQLITE_OMIT_GLOBALRECOVER
  sqlite3 *pNext;               /* Linked list of open db handles. */
#endif
>>>>>>> 8085143b
};

/*
** Possible values for the sqlite.flags and or Db.flags fields.
**
** On sqlite.flags, the SQLITE_InTrans value means that we have
** executed a BEGIN.  On Db.flags, SQLITE_InTrans means a statement
** transaction is active on that particular database file.
*/
#define SQLITE_VdbeTrace      0x00000001  /* True to trace VDBE execution */
#define SQLITE_Initialized    0x00000002  /* True after initialization */
#define SQLITE_Interrupt      0x00000004  /* Cancel current operation */
#define SQLITE_InTrans        0x00000008  /* True if in a transaction */
#define SQLITE_InternChanges  0x00000010  /* Uncommitted Hash table changes */
#define SQLITE_FullColNames   0x00000020  /* Show full column names on SELECT */
#define SQLITE_ShortColNames  0x00000040  /* Show short columns names */
#define SQLITE_CountRows      0x00000080  /* Count rows changed by INSERT, */
                                          /*   DELETE, or UPDATE and return */
                                          /*   the count using a callback. */
#define SQLITE_NullCallback   0x00000100  /* Invoke the callback once if the */
                                          /*   result set is empty */
#define SQLITE_SqlTrace       0x00000200  /* Debug print SQL as it executes */
#define SQLITE_VdbeListing    0x00000400  /* Debug listings of VDBE programs */
#define SQLITE_WriteSchema    0x00000800  /* OK to update SQLITE_MASTER */
<<<<<<< HEAD
=======
#define SQLITE_NoReadlock     0x00001000  /* Readlocks are omitted when 
                                          ** accessing read-only databases */
>>>>>>> 8085143b

/*
** Possible values for the sqlite.magic field.
** The numbers are obtained at random and have no special meaning, other
** than being distinct from one another.
*/
#define SQLITE_MAGIC_OPEN     0xa029a697  /* Database is open */
#define SQLITE_MAGIC_CLOSED   0x9f3c2d33  /* Database is closed */
#define SQLITE_MAGIC_BUSY     0xf03b7906  /* Database currently in use */
#define SQLITE_MAGIC_ERROR    0xb5357930  /* An SQLITE_MISUSE error occurred */

/*
** Each SQL function is defined by an instance of the following
** structure.  A pointer to this structure is stored in the sqlite.aFunc
** hash table.  When multiple functions have the same name, the hash table
** points to a linked list of these structures.
*/
struct FuncDef {
  char *zName;         /* SQL name of the function */
  int nArg;            /* Number of arguments.  -1 means unlimited */
  u8 iPrefEnc;         /* Preferred text encoding (SQLITE_UTF8, 16LE, 16BE) */
  void *pUserData;     /* User data parameter */
  FuncDef *pNext;      /* Next function with same name */
  void (*xFunc)(sqlite3_context*,int,sqlite3_value**); /* Regular function */
  void (*xStep)(sqlite3_context*,int,sqlite3_value**); /* Aggregate step */
  void (*xFinalize)(sqlite3_context*);                /* Aggregate finializer */
  u8 needCollSeq;      /* True if sqlite3GetFuncCollSeq() might be called */
};

/*
** information about each column of an SQL table is held in an instance
** of this structure.
*/
struct Column {
  char *zName;     /* Name of this column */
  Expr *pDflt;     /* Default value of this column */
  char *zType;     /* Data type for this column */
  CollSeq *pColl;  /* Collating sequence.  If NULL, use the default */
  u8 notNull;      /* True if there is a NOT NULL constraint */
  u8 isPrimKey;    /* True if this column is part of the PRIMARY KEY */
  char affinity;   /* One of the SQLITE_AFF_... values */
};

/*
** A "Collating Sequence" is defined by an instance of the following
** structure. Conceptually, a collating sequence consists of a name and
** a comparison routine that defines the order of that sequence.
<<<<<<< HEAD
**
** There may two seperate implementations of the collation function, one
** that processes text in UTF-8 encoding (CollSeq.xCmp) and another that
** processes text encoded in UTF-16 (CollSeq.xCmp16), using the machine
** native byte order. When a collation sequence is invoked, SQLite selects
** the version that will require the least expensive encoding
** transalations, if any.
**
=======
**
** There may two seperate implementations of the collation function, one
** that processes text in UTF-8 encoding (CollSeq.xCmp) and another that
** processes text encoded in UTF-16 (CollSeq.xCmp16), using the machine
** native byte order. When a collation sequence is invoked, SQLite selects
** the version that will require the least expensive encoding
** transalations, if any.
**
>>>>>>> 8085143b
** The CollSeq.pUser member variable is an extra parameter that passed in
** as the first argument to the UTF-8 comparison function, xCmp.
** CollSeq.pUser16 is the equivalent for the UTF-16 comparison function,
** xCmp16.
**
** If both CollSeq.xCmp and CollSeq.xCmp16 are NULL, it means that the
** collating sequence is undefined.  Indices built on an undefined
** collating sequence may not be read or written.
*/
struct CollSeq {
  char *zName;         /* Name of the collating sequence, UTF-8 encoded */
  u8 enc;              /* Text encoding handled by xCmp() */
  void *pUser;         /* First argument to xCmp() */
  int (*xCmp)(void*,int, const void*, int, const void*);
};

/*
** A sort order can be either ASC or DESC.
*/
#define SQLITE_SO_ASC       0  /* Sort in ascending order */
#define SQLITE_SO_DESC      1  /* Sort in ascending order */

/*
** Column affinity types.
*/
#define SQLITE_AFF_INTEGER  'i'
#define SQLITE_AFF_NUMERIC  'n'
#define SQLITE_AFF_TEXT     't'
#define SQLITE_AFF_NONE     'o'


/*
** Each SQL table is represented in memory by an instance of the
** following structure.
**
** Table.zName is the name of the table.  The case of the original
** CREATE TABLE statement is stored, but case is not significant for
** comparisons.
**
** Table.nCol is the number of columns in this table.  Table.aCol is a
** pointer to an array of Column structures, one for each column.
**
** If the table has an INTEGER PRIMARY KEY, then Table.iPKey is the index of
** the column that is that key.   Otherwise Table.iPKey is negative.  Note
** that the datatype of the PRIMARY KEY must be INTEGER for this field to
** be set.  An INTEGER PRIMARY KEY is used as the rowid for each row of
** the table.  If a table has no INTEGER PRIMARY KEY, then a random rowid
** is generated for each row of the table.  Table.hasPrimKey is true if
** the table has any PRIMARY KEY, INTEGER or otherwise.
**
** Table.tnum is the page number for the root BTree page of the table in the
** database file.  If Table.iDb is the index of the database table backend
** in sqlite.aDb[].  0 is for the main database and 1 is for the file that
** holds temporary tables and indices.  If Table.isTransient
** is true, then the table is stored in a file that is automatically deleted
** when the VDBE cursor to the table is closed.  In this case Table.tnum 
** refers VDBE cursor number that holds the table open, not to the root
** page number.  Transient tables are used to hold the results of a
** sub-query that appears instead of a real table name in the FROM clause 
** of a SELECT statement.
*/
struct Table {
  char *zName;     /* Name of the table */
  int nCol;        /* Number of columns in this table */
  Column *aCol;    /* Information about each column */
  int iPKey;       /* If not less then 0, use aCol[iPKey] as the primary key */
  Index *pIndex;   /* List of SQL indexes on this table. */
  int tnum;        /* Root BTree node for this table (see note above) */
  Select *pSelect; /* NULL for tables.  Points to definition if a view. */
  u8 readOnly;     /* True if this table should not be written by the user */
  u8 iDb;          /* Index into sqlite.aDb[] of the backend for this table */
  u8 isTransient;  /* True if automatically deleted when VDBE finishes */
  u8 hasPrimKey;   /* True if there exists a primary key */
  u8 keyConf;      /* What to do in case of uniqueness conflict on iPKey */
  u8 autoInc;      /* True if the integer primary key is autoincrement */
  Trigger *pTrigger; /* List of SQL triggers on this table */
  FKey *pFKey;       /* Linked list of all foreign keys in this table */
  char *zColAff;     /* String defining the affinity of each column */
<<<<<<< HEAD
=======
#ifndef SQLITE_OMIT_ALTERTABLE
  int addColOffset;  /* Offset in CREATE TABLE statement to add a new column */
#endif
>>>>>>> 8085143b
};

/*
** Each foreign key constraint is an instance of the following structure.
**
** A foreign key is associated with two tables.  The "from" table is
** the table that contains the REFERENCES clause that creates the foreign
** key.  The "to" table is the table that is named in the REFERENCES clause.
** Consider this example:
**
**     CREATE TABLE ex1(
**       a INTEGER PRIMARY KEY,
**       b INTEGER CONSTRAINT fk1 REFERENCES ex2(x)
**     );
**
** For foreign key "fk1", the from-table is "ex1" and the to-table is "ex2".
**
** Each REFERENCES clause generates an instance of the following structure
** which is attached to the from-table.  The to-table need not exist when
** the from-table is created.  The existance of the to-table is not checked
** until an attempt is made to insert data into the from-table.
**
** The sqlite.aFKey hash table stores pointers to this structure
** given the name of a to-table.  For each to-table, all foreign keys
** associated with that table are on a linked list using the FKey.pNextTo
** field.
*/
struct FKey {
  Table *pFrom;     /* The table that constains the REFERENCES clause */
  FKey *pNextFrom;  /* Next foreign key in pFrom */
  char *zTo;        /* Name of table that the key points to */
  FKey *pNextTo;    /* Next foreign key that points to zTo */
  int nCol;         /* Number of columns in this key */
  struct sColMap {  /* Mapping of columns in pFrom to columns in zTo */
    int iFrom;         /* Index of column in pFrom */
    char *zCol;        /* Name of column in zTo.  If 0 use PRIMARY KEY */
  } *aCol;          /* One entry for each of nCol column s */
  u8 isDeferred;    /* True if constraint checking is deferred till COMMIT */
  u8 updateConf;    /* How to resolve conflicts that occur on UPDATE */
  u8 deleteConf;    /* How to resolve conflicts that occur on DELETE */
  u8 insertConf;    /* How to resolve conflicts that occur on INSERT */
};

/*
** SQLite supports many different ways to resolve a contraint
** error.  ROLLBACK processing means that a constraint violation
** causes the operation in process to fail and for the current transaction
** to be rolled back.  ABORT processing means the operation in process
** fails and any prior changes from that one operation are backed out,
** but the transaction is not rolled back.  FAIL processing means that
** the operation in progress stops and returns an error code.  But prior
** changes due to the same operation are not backed out and no rollback
** occurs.  IGNORE means that the particular row that caused the constraint
** error is not inserted or updated.  Processing continues and no error
** is returned.  REPLACE means that preexisting database rows that caused
** a UNIQUE constraint violation are removed so that the new insert or
** update can proceed.  Processing continues and no error is reported.
**
** RESTRICT, SETNULL, and CASCADE actions apply only to foreign keys.
** RESTRICT is the same as ABORT for IMMEDIATE foreign keys and the
** same as ROLLBACK for DEFERRED keys.  SETNULL means that the foreign
** key is set to NULL.  CASCADE means that a DELETE or UPDATE of the
** referenced table row is propagated into the row that holds the
** foreign key.
** 
** The following symbolic values are used to record which type
** of action to take.
*/
#define OE_None     0   /* There is no constraint to check */
#define OE_Rollback 1   /* Fail the operation and rollback the transaction */
#define OE_Abort    2   /* Back out changes but do no rollback transaction */
#define OE_Fail     3   /* Stop the operation but leave all prior changes */
#define OE_Ignore   4   /* Ignore the error. Do not do the INSERT or UPDATE */
#define OE_Replace  5   /* Delete existing record, then do INSERT or UPDATE */

#define OE_Restrict 6   /* OE_Abort for IMMEDIATE, OE_Rollback for DEFERRED */
#define OE_SetNull  7   /* Set the foreign key value to NULL */
#define OE_SetDflt  8   /* Set the foreign key value to its default */
#define OE_Cascade  9   /* Cascade the changes */

#define OE_Default  99  /* Do whatever the default action is */


/*
** An instance of the following structure is passed as the first
** argument to sqlite3VdbeKeyCompare and is used to control the 
** comparison of the two index keys.
**
** If the KeyInfo.incrKey value is true and the comparison would
** otherwise be equal, then return a result as if the second key larger.
*/
struct KeyInfo {
  u8 enc;             /* Text encoding - one of the TEXT_Utf* values */
  u8 incrKey;         /* Increase 2nd key by epsilon before comparison */
  int nField;         /* Number of entries in aColl[] */
  u8 *aSortOrder;     /* If defined an aSortOrder[i] is true, sort DESC */
  CollSeq *aColl[1];  /* Collating sequence for each term of the key */
};

/*
** Each SQL index is represented in memory by an
** instance of the following structure.
**
** The columns of the table that are to be indexed are described
** by the aiColumn[] field of this structure.  For example, suppose
** we have the following table and index:
**
**     CREATE TABLE Ex1(c1 int, c2 int, c3 text);
**     CREATE INDEX Ex2 ON Ex1(c3,c1);
**
** In the Table structure describing Ex1, nCol==3 because there are
** three columns in the table.  In the Index structure describing
** Ex2, nColumn==2 since 2 of the 3 columns of Ex1 are indexed.
** The value of aiColumn is {2, 0}.  aiColumn[0]==2 because the 
** first column to be indexed (c3) has an index of 2 in Ex1.aCol[].
** The second column to be indexed (c1) has an index of 0 in
** Ex1.aCol[], hence Ex2.aiColumn[1]==0.
**
** The Index.onError field determines whether or not the indexed columns
** must be unique and what to do if they are not.  When Index.onError=OE_None,
** it means this is not a unique index.  Otherwise it is a unique index
** and the value of Index.onError indicate the which conflict resolution 
** algorithm to employ whenever an attempt is made to insert a non-unique
** element.
*/
struct Index {
  char *zName;     /* Name of this index */
  int nColumn;     /* Number of columns in the table used by this index */
  int *aiColumn;   /* Which columns are used by this index.  1st is 0 */
  Table *pTable;   /* The SQL table being indexed */
  int tnum;        /* Page containing root of this index in database file */
  u8 onError;      /* OE_Abort, OE_Ignore, OE_Replace, or OE_None */
  u8 autoIndex;    /* True if is automatically created (ex: by UNIQUE) */
  u8 iDb;          /* Index in sqlite.aDb[] of where this index is stored */
  char *zColAff;   /* String defining the affinity of each column */
  Index *pNext;    /* The next index associated with the same table */
  KeyInfo keyInfo; /* Info on how to order keys.  MUST BE LAST */
};

/*
** Each token coming out of the lexer is an instance of
** this structure.  Tokens are also used as part of an expression.
**
** Note if Token.z==0 then Token.dyn and Token.n are undefined and
** may contain random values.  Do not make any assuptions about Token.dyn
** and Token.n when Token.z==0.
*/
struct Token {
  const unsigned char *z; /* Text of the token.  Not NULL-terminated! */
  unsigned dyn  : 1;      /* True for malloced memory, false for static */
  unsigned n    : 31;     /* Number of characters in this token */
};

/*
** Each node of an expression in the parse tree is an instance
** of this structure.
**
** Expr.op is the opcode.  The integer parser token codes are reused
** as opcodes here.  For example, the parser defines TK_GE to be an integer
** code representing the ">=" operator.  This same integer code is reused
** to represent the greater-than-or-equal-to operator in the expression
** tree.
**
** Expr.pRight and Expr.pLeft are subexpressions.  Expr.pList is a list
** of argument if the expression is a function.
**
** Expr.token is the operator token for this node.  For some expressions
** that have subexpressions, Expr.token can be the complete text that gave
** rise to the Expr.  In the latter case, the token is marked as being
** a compound token.
**
** An expression of the form ID or ID.ID refers to a column in a table.
** For such expressions, Expr.op is set to TK_COLUMN and Expr.iTable is
** the integer cursor number of a VDBE cursor pointing to that table and
** Expr.iColumn is the column number for the specific column.  If the
** expression is used as a result in an aggregate SELECT, then the
** value is also stored in the Expr.iAgg column in the aggregate so that
** it can be accessed after all aggregates are computed.
**
** If the expression is a function, the Expr.iTable is an integer code
** representing which function.  If the expression is an unbound variable
** marker (a question mark character '?' in the original SQL) then the
** Expr.iTable holds the index number for that variable.
**
** If the expression is a subquery then Expr.iColumn holds an integer
** register number containing the result of the subquery.  If the
** subquery gives a constant result, then iTable is -1.  If the subquery
** gives a different answer at different times during statement processing
** then iTable is the address of a subroutine that computes the subquery.
**
** The Expr.pSelect field points to a SELECT statement.  The SELECT might
** be the right operand of an IN operator.  Or, if a scalar SELECT appears
** in an expression the opcode is TK_SELECT and Expr.pSelect is the only
** operand.
**
** If the Expr is of type OP_Column, and the table it is selecting from
** is a disk table or the "old.*" pseudo-table, then pTab points to the
** corresponding table definition.
*/
struct Expr {
  u8 op;                 /* Operation performed by this node */
  char affinity;         /* The affinity of the column or 0 if not a column */
  u8 iDb;                /* Database referenced by this expression */
  u8 flags;              /* Various flags.  See below */
  CollSeq *pColl;        /* The collation type of the column or 0 */
  Expr *pLeft, *pRight;  /* Left and right subnodes */
  ExprList *pList;       /* A list of expressions used as function arguments
                         ** or in "<expr> IN (<expr-list)" */
  Token token;           /* An operand token */
  Token span;            /* Complete text of the expression */
  int iTable, iColumn;   /* When op==TK_COLUMN, then this expr node means the
                         ** iColumn-th field of the iTable-th table. */
  int iAgg;              /* When op==TK_COLUMN and pParse->fillAgg==FALSE, pull
                         ** result from the iAgg-th element of the aggregator */
  int iAggCtx;           /* The value to pass as P1 of OP_AggGet. */
  Select *pSelect;       /* When the expression is a sub-select.  Also the
                         ** right side of "<expr> IN (<select>)" */
  Table *pTab;           /* Table for OP_Column expressions. */
};

/*
** The following are the meanings of bits in the Expr.flags field.
*/
#define EP_FromJoin     0x0001  /* Originated in ON or USING clause of a join */
#define EP_Agg          0x0002  /* Contains one or more aggregate functions */
#define EP_Resolved     0x0004  /* IDs have been resolved to COLUMNs */
#define EP_Error        0x0008  /* Expression contains one or more errors */
#define EP_Not          0x0010  /* Operator preceeded by NOT */
#define EP_VarSelect    0x0020  /* pSelect is correlated, not constant */

/*
** These macros can be used to test, set, or clear bits in the 
** Expr.flags field.
*/
#define ExprHasProperty(E,P)     (((E)->flags&(P))==(P))
#define ExprHasAnyProperty(E,P)  (((E)->flags&(P))!=0)
#define ExprSetProperty(E,P)     (E)->flags|=(P)
#define ExprClearProperty(E,P)   (E)->flags&=~(P)

/*
** A list of expressions.  Each expression may optionally have a
** name.  An expr/name combination can be used in several ways, such
** as the list of "expr AS ID" fields following a "SELECT" or in the
** list of "ID = expr" items in an UPDATE.  A list of expressions can
** also be used as the argument to a function, in which case the a.zName
** field is not used.
*/
struct ExprList {
  int nExpr;             /* Number of expressions on the list */
  int nAlloc;            /* Number of entries allocated below */
  struct ExprList_item {
    Expr *pExpr;           /* The list of expressions */
    char *zName;           /* Token associated with this expression */
    u8 sortOrder;          /* 1 for DESC or 0 for ASC */
    u8 isAgg;              /* True if this is an aggregate like count(*) */
    u8 done;               /* A flag to indicate when processing is finished */
  } *a;                  /* One entry for each expression */
};

/*
** An instance of this structure can hold a simple list of identifiers,
** such as the list "a,b,c" in the following statements:
**
**      INSERT INTO t(a,b,c) VALUES ...;
**      CREATE INDEX idx ON t(a,b,c);
**      CREATE TRIGGER trig BEFORE UPDATE ON t(a,b,c) ...;
**
** The IdList.a.idx field is used when the IdList represents the list of
** column names after a table name in an INSERT statement.  In the statement
**
**     INSERT INTO t(a,b,c) ...
**
** If "a" is the k-th column of table "t", then IdList.a[0].idx==k.
*/
struct IdList {
  int nId;         /* Number of identifiers on the list */
  int nAlloc;      /* Number of entries allocated for a[] below */
  struct IdList_item {
    char *zName;      /* Name of the identifier */
    int idx;          /* Index in some Table.aCol[] of a column named zName */
  } *a;
};

/*
** The bitmask datatype defined below is used for various optimizations.
*/
typedef unsigned int Bitmask;

/*
** The following structure describes the FROM clause of a SELECT statement.
** Each table or subquery in the FROM clause is a separate element of
** the SrcList.a[] array.
**
** With the addition of multiple database support, the following structure
** can also be used to describe a particular table such as the table that
** is modified by an INSERT, DELETE, or UPDATE statement.  In standard SQL,
** such a table must be a simple name: ID.  But in SQLite, the table can
** now be identified by a database name, a dot, then the table name: ID.ID.
*/
struct SrcList {
  i16 nSrc;        /* Number of tables or subqueries in the FROM clause */
  i16 nAlloc;      /* Number of entries allocated in a[] below */
  struct SrcList_item {
    char *zDatabase;  /* Name of database holding this table */
    char *zName;      /* Name of the table */
    char *zAlias;     /* The "B" part of a "A AS B" phrase.  zName is the "A" */
    Table *pTab;      /* An SQL table corresponding to zName */
    Select *pSelect;  /* A SELECT statement used in place of a table name */
    int jointype;     /* Type of join between this table and the next */
    int iCursor;      /* The VDBE cursor number used to access this table */
    Expr *pOn;        /* The ON clause of a join */
    IdList *pUsing;   /* The USING clause of a join */
    Bitmask colUsed;  /* Bit N (1<<N) set if column N or pTab is used */
  } a[1];             /* One entry for each identifier on the list */
};

/*
** Permitted values of the SrcList.a.jointype field
*/
#define JT_INNER     0x0001    /* Any kind of inner or cross join */
#define JT_NATURAL   0x0002    /* True for a "natural" join */
#define JT_LEFT      0x0004    /* Left outer join */
#define JT_RIGHT     0x0008    /* Right outer join */
#define JT_OUTER     0x0010    /* The "OUTER" keyword is present */
#define JT_ERROR     0x0020    /* unknown or unsupported join type */

/*
** For each nested loop in a WHERE clause implementation, the WhereInfo
** structure contains a single instance of this structure.  This structure
** is intended to be private the the where.c module and should not be
** access or modified by other modules.
*/
struct WhereLevel {
  int iMem;            /* Memory cell used by this level */
  Index *pIdx;         /* Index used.  NULL if no index */
  int iTabCur;         /* The VDBE cursor used to access the table */
  int iIdxCur;         /* The VDBE cursor used to acesss pIdx */
  int score;           /* How well this index scored */
  int brk;             /* Jump here to break out of the loop */
  int cont;            /* Jump here to continue with the next loop cycle */
  int op, p1, p2;      /* Opcode used to terminate the loop */
  int iLeftJoin;       /* Memory cell used to implement LEFT OUTER JOIN */
  int top;             /* First instruction of interior of the loop */
  int inOp, inP1, inP2;/* Opcode used to implement an IN operator */
  int bRev;            /* Do the scan in the reverse direction */
};

/*
** The WHERE clause processing routine has two halves.  The
** first part does the start of the WHERE loop and the second
** half does the tail of the WHERE loop.  An instance of
** this structure is returned by the first half and passed
** into the second half to give some continuity.
*/
struct WhereInfo {
  Parse *pParse;
  SrcList *pTabList;   /* List of tables in the join */
  int iTop;            /* The very beginning of the WHERE loop */
  int iContinue;       /* Jump here to continue with next record */
  int iBreak;          /* Jump here to break out of the loop */
  int nLevel;          /* Number of nested loop */
  WhereLevel a[1];     /* Information about each nest loop in the WHERE */
};

/*
** A NameContext defines a context in which to resolve table and column
** names.  The context consists of a list of tables (the pSrcList) field and
** a list of named expression (pEList).  The named expression list may
** be NULL.  The pSrc corresponds to the FROM clause of a SELECT or
** to the table being operated on by INSERT, UPDATE, or DELETE.  The
** pEList corresponds to the result set of a SELECT and is NULL for
** other statements.
**
** NameContexts can be nested.  When resolving names, the inner-most 
** context is searched first.  If no match is found, the next outer
** context is checked.  If there is still no match, the next context
** is checked.  This process continues until either a match is found
** or all contexts are check.  When a match is found, the nRef member of
** the context containing the match is incremented. 
**
** Each subquery gets a new NameContext.  The pNext field points to the
** NameContext in the parent query.  Thus the process of scanning the
** NameContext list corresponds to searching through successively outer
** subqueries looking for a match.
*/
struct NameContext {
  Parse *pParse;       /* The parser */
  SrcList *pSrcList;   /* One or more tables used to resolve names */
  ExprList *pEList;    /* Optional list of named expressions */
  int nRef;            /* Number of names resolved by this context */
  int nErr;            /* Number of errors encountered while resolving names */
  u8 allowAgg;         /* Aggregate functions allowed here */
  u8 hasAgg;
  int nDepth;          /* Depth of subquery recursion. 1 for no recursion */
  NameContext *pNext;  /* Next outer name context.  NULL for outermost */
};

/*
** An instance of the following structure contains all information
** needed to generate code for a single SELECT statement.
**
** nLimit is set to -1 if there is no LIMIT clause.  nOffset is set to 0.
** If there is a LIMIT clause, the parser sets nLimit to the value of the
** limit and nOffset to the value of the offset (or 0 if there is not
** offset).  But later on, nLimit and nOffset become the memory locations
** in the VDBE that record the limit and offset counters.
*/
struct Select {
  ExprList *pEList;      /* The fields of the result */
  u8 op;                 /* One of: TK_UNION TK_ALL TK_INTERSECT TK_EXCEPT */
  u8 isDistinct;         /* True if the DISTINCT keyword is present */
  SrcList *pSrc;         /* The FROM clause */
  Expr *pWhere;          /* The WHERE clause */
  ExprList *pGroupBy;    /* The GROUP BY clause */
  Expr *pHaving;         /* The HAVING clause */
  ExprList *pOrderBy;    /* The ORDER BY clause */
  Select *pPrior;        /* Prior select in a compound select statement */
  Expr *pLimit;          /* LIMIT expression. NULL means not used. */
  Expr *pOffset;         /* OFFSET expression. NULL means not used. */
  int iLimit, iOffset;   /* Memory registers holding LIMIT & OFFSET counters */
<<<<<<< HEAD
  char *zSelect;         /* Complete text of the SELECT command */
  IdList **ppOpenTemp;   /* OP_OpenTemp addresses used by multi-selects */
=======
  IdList **ppOpenTemp;   /* OP_OpenTemp addresses used by multi-selects */
  Fetch *pFetch;         /* If this stmt is part of a FETCH command */
  u8 isResolved;         /* True once sqlite3SelectResolve() has run. */
  u8 isAgg;              /* True if this is an aggregate query */
>>>>>>> 8085143b
};

/*
** The results of a select can be distributed in several ways.
*/
#define SRT_Callback     1  /* Invoke a callback with each row of result */
#define SRT_Mem          2  /* Store result in a memory cell */
#define SRT_Set          3  /* Store result as unique keys in a table */
#define SRT_Union        5  /* Store result as keys in a table */
#define SRT_Except       6  /* Remove result from a UNION table */
#define SRT_Table        7  /* Store result as data with a unique key */
#define SRT_TempTable    8  /* Store result in a trasient table */
#define SRT_Discard      9  /* Do not save the results anywhere */
#define SRT_Sorter      10  /* Store results in the sorter */
#define SRT_Subroutine  11  /* Call a subroutine to handle results */
#define SRT_Exists      12  /* Put 0 or 1 in a memory cell */

/*
** When a SELECT uses aggregate functions (like "count(*)" or "avg(f1)")
** we have to do some additional analysis of expressions.  An instance
** of the following structure holds information about a single subexpression
** somewhere in the SELECT statement.  An array of these structures holds
** all the information we need to generate code for aggregate
** expressions.
**
** Note that when analyzing a SELECT containing aggregates, both
** non-aggregate field variables and aggregate functions are stored
** in the AggExpr array of the Parser structure.
**
** The pExpr field points to an expression that is part of either the
** field list, the GROUP BY clause, the HAVING clause or the ORDER BY
** clause.  The expression will be freed when those clauses are cleaned
** up.  Do not try to delete the expression attached to AggExpr.pExpr.
**
** If AggExpr.pExpr==0, that means the expression is "count(*)".
*/
struct AggExpr {
  int isAgg;        /* if TRUE contains an aggregate function */
  Expr *pExpr;      /* The expression */
  FuncDef *pFunc;   /* Information about the aggregate function */
};

/*
** An SQL parser context.  A copy of this structure is passed through
** the parser and down into all the parser action routine in order to
** carry around information that is global to the entire parse.
**
** The structure is divided into two parts.  When the parser and code
** generate call themselves recursively, the first part of the structure
** is constant but the second part is reset at the beginning and end of
** each recursion.
*/
struct Parse {
  sqlite3 *db;         /* The main database structure */
  int rc;              /* Return code from execution */
  char *zErrMsg;       /* An error message */
  Vdbe *pVdbe;         /* An engine for executing database bytecode */
  u8 colNamesSet;      /* TRUE after OP_ColumnName has been issued to pVdbe */
  u8 nameClash;        /* A permanent table name clashes with temp table name */
  u8 checkSchema;      /* Causes schema cookie check after an error */
  u8 nested;           /* Number of nested calls to the parser/code generator */
  int nErr;            /* Number of errors seen */
  int nTab;            /* Number of previously allocated VDBE cursors */
  int nMem;            /* Number of memory cells used so far */
  int nSet;            /* Number of sets used so far */
  u32 cookieMask;      /* Bitmask of schema verified databases */
  int cookieValue[MAX_ATTACHED+2];  /* Values of cookies to verify */
  int cookieGoto;      /* Address of OP_Goto to cookie verifier subroutine */
  u32 writeMask;       /* Start a write transaction on these databases */
<<<<<<< HEAD
=======
  u8 fillAgg;          /* If true, ignore the Expr.iAgg field. Normally false */
>>>>>>> 8085143b

  /* Above is constant between recursions.  Below is reset before and after
  ** each recursion */

  int nVar;            /* Number of '?' variables seen in the SQL so far */
  int nVarExpr;        /* Number of used slots in apVarExpr[] */
  int nVarExprAlloc;   /* Number of allocated slots in apVarExpr[] */
  Expr **apVarExpr;    /* Pointers to :aaa and $aaaa wildcard expressions */
  u8 explain;          /* True if the EXPLAIN flag is found on the query */
<<<<<<< HEAD
  u8 useAgg;           /* If true, extract field values from the aggregator
                       ** while generating expressions.  Normally false */
  int nAgg;            /* Number of aggregate expressions */
  AggExpr *aAgg;       /* An array of aggregate expressions */
=======
>>>>>>> 8085143b
  Token sErrToken;     /* The token at which the error occurred */
  Token sNameToken;    /* Token with unqualified schema object name */
  Token sLastToken;    /* The last token parsed */
  const char *zSql;    /* All SQL text */
  const char *zTail;   /* All SQL text past the last semicolon parsed */
  Table *pNewTable;    /* A table being constructed by CREATE TABLE */
  Trigger *pNewTrigger;     /* Trigger under construct by a CREATE TRIGGER */
  TriggerStack *trigStack;  /* Trigger actions being coded */
  const char *zAuthContext; /* The 6th parameter to db->xAuth callbacks */
<<<<<<< HEAD
=======
  int nAgg;            /* Number of aggregate expressions */
  AggExpr *aAgg;       /* An array of aggregate expressions */
  int nMaxDepth;       /* Maximum depth of subquery recursion */
>>>>>>> 8085143b
};

/*
** An instance of the following structure can be declared on a stack and used
** to save the Parse.zAuthContext value so that it can be restored later.
*/
struct AuthContext {
  const char *zAuthContext;   /* Put saved Parse.zAuthContext here */
  Parse *pParse;              /* The Parse structure */
};

/*
** Bitfield flags for P2 value in OP_PutIntKey and OP_Delete
*/
#define OPFLAG_NCHANGE   1    /* Set to update db->nChange */
#define OPFLAG_LASTROWID 2    /* Set to update db->lastRowid */

/*
 * Each trigger present in the database schema is stored as an instance of
 * struct Trigger. 
 *
 * Pointers to instances of struct Trigger are stored in two ways.
 * 1. In the "trigHash" hash table (part of the sqlite3* that represents the 
 *    database). This allows Trigger structures to be retrieved by name.
 * 2. All triggers associated with a single table form a linked list, using the
 *    pNext member of struct Trigger. A pointer to the first element of the
 *    linked list is stored as the "pTrigger" member of the associated
 *    struct Table.
 *
 * The "step_list" member points to the first element of a linked list
 * containing the SQL statements specified as the trigger program.
 */
struct Trigger {
  char *name;             /* The name of the trigger                        */
  char *table;            /* The table or view to which the trigger applies */
  u8 iDb;                 /* Database containing this trigger               */
  u8 iTabDb;              /* Database containing Trigger.table              */
  u8 op;                  /* One of TK_DELETE, TK_UPDATE, TK_INSERT         */
  u8 tr_tm;               /* One of TRIGGER_BEFORE, TRIGGER_AFTER */
  Expr *pWhen;            /* The WHEN clause of the expresion (may be NULL) */
  IdList *pColumns;       /* If this is an UPDATE OF <column-list> trigger,
                             the <column-list> is stored here */
  int foreach;            /* One of TK_ROW or TK_STATEMENT */
  Token nameToken;        /* Token containing zName. Use during parsing only */

  TriggerStep *step_list; /* Link list of trigger program steps             */
  Trigger *pNext;         /* Next trigger associated with the table */
};

/*
** A trigger is either a BEFORE or an AFTER trigger.  The following constants
** determine which. 
**
** If there are multiple triggers, you might of some BEFORE and some AFTER.
** In that cases, the constants below can be ORed together.
*/
#define TRIGGER_BEFORE  1
#define TRIGGER_AFTER   2

/*
 * An instance of struct TriggerStep is used to store a single SQL statement
 * that is a part of a trigger-program. 
 *
 * Instances of struct TriggerStep are stored in a singly linked list (linked
 * using the "pNext" member) referenced by the "step_list" member of the 
 * associated struct Trigger instance. The first element of the linked list is
 * the first step of the trigger-program.
 * 
 * The "op" member indicates whether this is a "DELETE", "INSERT", "UPDATE" or
 * "SELECT" statement. The meanings of the other members is determined by the 
 * value of "op" as follows:
 *
 * (op == TK_INSERT)
 * orconf    -> stores the ON CONFLICT algorithm
 * pSelect   -> If this is an INSERT INTO ... SELECT ... statement, then
 *              this stores a pointer to the SELECT statement. Otherwise NULL.
 * target    -> A token holding the name of the table to insert into.
 * pExprList -> If this is an INSERT INTO ... VALUES ... statement, then
 *              this stores values to be inserted. Otherwise NULL.
 * pIdList   -> If this is an INSERT INTO ... (<column-names>) VALUES ... 
 *              statement, then this stores the column-names to be
 *              inserted into.
 *
 * (op == TK_DELETE)
 * target    -> A token holding the name of the table to delete from.
 * pWhere    -> The WHERE clause of the DELETE statement if one is specified.
 *              Otherwise NULL.
 * 
 * (op == TK_UPDATE)
 * target    -> A token holding the name of the table to update rows of.
 * pWhere    -> The WHERE clause of the UPDATE statement if one is specified.
 *              Otherwise NULL.
 * pExprList -> A list of the columns to update and the expressions to update
 *              them to. See sqlite3Update() documentation of "pChanges"
 *              argument.
 * 
 */
struct TriggerStep {
  int op;              /* One of TK_DELETE, TK_UPDATE, TK_INSERT, TK_SELECT */
  int orconf;          /* OE_Rollback etc. */
  Trigger *pTrig;      /* The trigger that this step is a part of */

  Select *pSelect;     /* Valid for SELECT and sometimes 
			  INSERT steps (when pExprList == 0) */
  Token target;        /* Valid for DELETE, UPDATE, INSERT steps */
  Expr *pWhere;        /* Valid for DELETE, UPDATE steps */
  ExprList *pExprList; /* Valid for UPDATE statements and sometimes 
			   INSERT steps (when pSelect == 0)         */
  IdList *pIdList;     /* Valid for INSERT statements only */

  TriggerStep * pNext; /* Next in the link-list */
};

/*
 * An instance of struct TriggerStack stores information required during code
 * generation of a single trigger program. While the trigger program is being
 * coded, its associated TriggerStack instance is pointed to by the
 * "pTriggerStack" member of the Parse structure.
 *
 * The pTab member points to the table that triggers are being coded on. The 
 * newIdx member contains the index of the vdbe cursor that points at the temp
 * table that stores the new.* references. If new.* references are not valid
 * for the trigger being coded (for example an ON DELETE trigger), then newIdx
 * is set to -1. The oldIdx member is analogous to newIdx, for old.* references.
 *
 * The ON CONFLICT policy to be used for the trigger program steps is stored 
 * as the orconf member. If this is OE_Default, then the ON CONFLICT clause 
 * specified for individual triggers steps is used.
 *
 * struct TriggerStack has a "pNext" member, to allow linked lists to be
 * constructed. When coding nested triggers (triggers fired by other triggers)
 * each nested trigger stores its parent trigger's TriggerStack as the "pNext" 
 * pointer. Once the nested trigger has been coded, the pNext value is restored
 * to the pTriggerStack member of the Parse stucture and coding of the parent
 * trigger continues.
 *
 * Before a nested trigger is coded, the linked list pointed to by the 
 * pTriggerStack is scanned to ensure that the trigger is not about to be coded
 * recursively. If this condition is detected, the nested trigger is not coded.
 */
struct TriggerStack {
  Table *pTab;         /* Table that triggers are currently being coded on */
  int newIdx;          /* Index of vdbe cursor to "new" temp table */
  int oldIdx;          /* Index of vdbe cursor to "old" temp table */
  int orconf;          /* Current orconf policy */
  int ignoreJump;      /* where to jump to for a RAISE(IGNORE) */
  Trigger *pTrigger;   /* The trigger currently being coded */
  TriggerStack *pNext; /* Next trigger down on the trigger stack */
};

/*
** The following structure contains information used by the sqliteFix...
** routines as they walk the parse tree to make database references
** explicit.  
*/
typedef struct DbFixer DbFixer;
struct DbFixer {
  Parse *pParse;      /* The parsing context.  Error messages written here */
  const char *zDb;    /* Make sure all objects are contained in this database */
  const char *zType;  /* Type of the container - used for error messages */
  const Token *pName; /* Name of the container - used for error messages */
};

/*
** A pointer to this structure is used to communicate information
** from sqlite3Init and OP_ParseSchema into the sqlite3InitCallback.
*/
typedef struct {
  sqlite3 *db;        /* The database being initialized */
  char **pzErrMsg;    /* Error message stored here */
} InitData;

<<<<<<< HEAD

=======
>>>>>>> 8085143b
/*
 * This global flag is set for performance testing of triggers. When it is set
 * SQLite will perform the overhead of building new and old trigger references 
 * even when no triggers exist
 */
extern int sqlite3_always_code_trigger_setup;

/*
** Internal function prototypes
*/
int sqlite3StrICmp(const char *, const char *);
int sqlite3StrNICmp(const char *, const char *, int);
int sqlite3HashNoCase(const char *, int);
int sqlite3IsNumber(const char*, int*, u8);
int sqlite3Compare(const char *, const char *);
int sqlite3SortCompare(const char *, const char *);
void sqlite3RealToSortable(double r, char *);
<<<<<<< HEAD
#ifdef SQLITE_DEBUG
=======
#ifdef SQLITE_MEMDEBUG
>>>>>>> 8085143b
  void *sqlite3Malloc_(int,int,char*,int);
  void sqlite3Free_(void*,char*,int);
  void *sqlite3Realloc_(void*,int,char*,int);
  char *sqlite3StrDup_(const char*,char*,int);
  char *sqlite3StrNDup_(const char*, int,char*,int);
  void sqlite3CheckMemory(void*,int);
#else
  void *sqlite3Malloc(int);
  void *sqlite3MallocRaw(int);
  void sqlite3Free(void*);
  void *sqlite3Realloc(void*,int);
  char *sqlite3StrDup(const char*);
  char *sqlite3StrNDup(const char*, int);
# define sqlite3CheckMemory(a,b)
#endif
void sqlite3FreeX(void*);
char *sqlite3MPrintf(const char*, ...);
char *sqlite3VMPrintf(const char*, va_list);
void sqlite3DebugPrintf(const char*, ...);
void *sqlite3TextToPtr(const char*);
void sqlite3SetString(char **, const char *, ...);
void sqlite3ErrorMsg(Parse*, const char*, ...);
void sqlite3Dequote(char*);
int sqlite3KeywordCode(const char*, int);
int sqlite3RunParser(Parse*, const char*, char **);
void sqlite3FinishCoding(Parse*);
<<<<<<< HEAD
Expr *sqlite3Expr(int, Expr*, Expr*, Token*);
=======
Expr *sqlite3Expr(int, Expr*, Expr*, const Token*);
>>>>>>> 8085143b
Expr *sqlite3RegisterExpr(Parse*,Token*);
Expr *sqlite3ExprAnd(Expr*, Expr*);
void sqlite3ExprSpan(Expr*,Token*,Token*);
Expr *sqlite3ExprFunction(ExprList*, Token*);
void sqlite3ExprAssignVarNumber(Parse*, Expr*);
void sqlite3ExprDelete(Expr*);
ExprList *sqlite3ExprListAppend(ExprList*,Expr*,Token*);
void sqlite3ExprListDelete(ExprList*);
int sqlite3Init(sqlite3*, char**);
int sqlite3InitCallback(void*, int, char**, char**);
void sqlite3Pragma(Parse*,Token*,Token*,Token*,int);
void sqlite3ResetInternalSchema(sqlite3*, int);
void sqlite3BeginParse(Parse*,int);
void sqlite3RollbackInternalChanges(sqlite3*);
void sqlite3CommitInternalChanges(sqlite3*);
Table *sqlite3ResultSetOfSelect(Parse*,char*,Select*);
void sqlite3OpenMasterTable(Vdbe *v, int);
void sqlite3StartTable(Parse*,Token*,Token*,Token*,int,int);
void sqlite3AddColumn(Parse*,Token*);
void sqlite3AddNotNull(Parse*, int);
void sqlite3AddPrimaryKey(Parse*, ExprList*, int, int);
void sqlite3AddColumnType(Parse*,Token*,Token*);
void sqlite3AddDefaultValue(Parse*,Expr*);
void sqlite3AddCollateType(Parse*, const char*, int);
<<<<<<< HEAD
void sqlite3EndTable(Parse*,Token*,Select*);
=======
void sqlite3EndTable(Parse*,Token*,Token*,Select*);
>>>>>>> 8085143b

#ifndef SQLITE_OMIT_VIEW
  void sqlite3CreateView(Parse*,Token*,Token*,Token*,Select*,int);
  int sqlite3ViewGetColumnNames(Parse*,Table*);
#else
# define sqlite3ViewGetColumnNames(A,B) 0
#endif

void sqlite3DropTable(Parse*, SrcList*, int);
void sqlite3DeleteTable(sqlite3*, Table*);
void sqlite3Insert(Parse*, SrcList*, ExprList*, Select*, IdList*, int);
IdList *sqlite3IdListAppend(IdList*, Token*);
int sqlite3IdListIndex(IdList*,const char*);
SrcList *sqlite3SrcListAppend(SrcList*, Token*, Token*);
void sqlite3SrcListAddAlias(SrcList*, Token*);
void sqlite3SrcListAssignCursors(Parse*, SrcList*);
void sqlite3IdListDelete(IdList*);
void sqlite3SrcListDelete(SrcList*);
void sqlite3CreateIndex(Parse*,Token*,Token*,SrcList*,ExprList*,int,Token*,
                        Token*);
void sqlite3DropIndex(Parse*, SrcList*);
void sqlite3AddKeyType(Vdbe*, ExprList*);
void sqlite3AddIdxKeyType(Vdbe*, Index*);
int sqlite3Select(Parse*, Select*, int, int, Select*, int, int*, char *aff);
Select *sqlite3SelectNew(ExprList*,SrcList*,Expr*,ExprList*,Expr*,ExprList*,
<<<<<<< HEAD
                        int,int,int);
=======
                        int,Expr*,Expr*);
>>>>>>> 8085143b
void sqlite3SelectDelete(Select*);
void sqlite3SelectUnbind(Select*);
Table *sqlite3SrcListLookup(Parse*, SrcList*);
int sqlite3IsReadOnly(Parse*, Table*, int);
void sqlite3OpenTableForReading(Vdbe*, int iCur, Table*);
void sqlite3OpenTable(Vdbe*, int iCur, Table*, int);
void sqlite3DeleteFrom(Parse*, SrcList*, Expr*);
void sqlite3Update(Parse*, SrcList*, ExprList*, Expr*, int);
<<<<<<< HEAD
WhereInfo *sqlite3WhereBegin(Parse*, SrcList*, Expr*, int, ExprList**, int);
void sqlite3WhereEnd(WhereInfo*);
void sqlite3ExprCode(Parse*, Expr*);
=======
WhereInfo *sqlite3WhereBegin(Parse*, SrcList*, Expr*, ExprList**, Fetch*);
void sqlite3WhereEnd(WhereInfo*);
void sqlite3ExprCode(Parse*, Expr*);
void sqlite3ExprCodeAndCache(Parse*, Expr*);
>>>>>>> 8085143b
int sqlite3ExprCodeExprList(Parse*, ExprList*);
void sqlite3ExprIfTrue(Parse*, Expr*, int, int);
void sqlite3ExprIfFalse(Parse*, Expr*, int, int);
void sqlite3NextedParse(Parse*, const char*, ...);
Table *sqlite3FindTable(sqlite3*,const char*, const char*);
Table *sqlite3LocateTable(Parse*,const char*, const char*);
Index *sqlite3FindIndex(sqlite3*,const char*, const char*);
void sqlite3UnlinkAndDeleteTable(sqlite3*,int,const char*);
void sqlite3UnlinkAndDeleteIndex(sqlite3*,int,const char*);
void sqlite3Vacuum(Parse*, Token*);
int sqlite3RunVacuum(char**, sqlite3*);
char *sqlite3NameFromToken(Token*);
int sqlite3ExprCheck(Parse*, Expr*, int, int*);
int sqlite3ExprCompare(Expr*, Expr*);
int sqliteFuncId(Token*);
<<<<<<< HEAD
int sqlite3ExprResolveIds(Parse*, SrcList*, ExprList*, Expr*);
int sqlite3ExprResolveAndCheck(Parse*,SrcList*,ExprList*,Expr*,int,int*);
int sqlite3ExprAnalyzeAggregates(Parse*, Expr*);
=======
int sqlite3ExprResolveNames(NameContext *, Expr *);
int sqlite3ExprAnalyzeAggregates(NameContext*, Expr*);
>>>>>>> 8085143b
Vdbe *sqlite3GetVdbe(Parse*);
void sqlite3Randomness(int, void*);
void sqlite3RollbackAll(sqlite3*);
void sqlite3CodeVerifySchema(Parse*, int);
void sqlite3BeginTransaction(Parse*, int);
void sqlite3CommitTransaction(Parse*);
void sqlite3RollbackTransaction(Parse*);
int sqlite3ExprIsConstant(Expr*);
int sqlite3ExprIsInteger(Expr*, int*);
int sqlite3IsRowid(const char*);
void sqlite3GenerateRowDelete(sqlite3*, Vdbe*, Table*, int, int);
void sqlite3GenerateRowIndexDelete(sqlite3*, Vdbe*, Table*, int, char*);
void sqlite3GenerateIndexKey(Vdbe*, Index*, int);
void sqlite3GenerateConstraintChecks(Parse*,Table*,int,char*,int,int,int,int);
void sqlite3CompleteInsertion(Parse*, Table*, int, char*, int, int, int);
void sqlite3OpenTableAndIndices(Parse*, Table*, int, int);
void sqlite3BeginWriteOperation(Parse*, int, int);
Expr *sqlite3ExprDup(Expr*);
void sqlite3TokenCopy(Token*, Token*);
ExprList *sqlite3ExprListDup(ExprList*);
SrcList *sqlite3SrcListDup(SrcList*);
IdList *sqlite3IdListDup(IdList*);
Select *sqlite3SelectDup(Select*);
FuncDef *sqlite3FindFunction(sqlite3*,const char*,int,int,u8,int);
void sqlite3RegisterBuiltinFunctions(sqlite3*);
void sqlite3RegisterDateTimeFunctions(sqlite3*);
int sqlite3SafetyOn(sqlite3*);
int sqlite3SafetyOff(sqlite3*);
int sqlite3SafetyCheck(sqlite3*);
void sqlite3ChangeCookie(sqlite3*, Vdbe*, int);

#ifndef SQLITE_OMIT_TRIGGER
  void sqlite3BeginTrigger(Parse*, Token*,Token*,int,int,IdList*,SrcList*,
                           int,Expr*,int);
  void sqlite3FinishTrigger(Parse*, TriggerStep*, Token*);
  void sqlite3DropTrigger(Parse*, SrcList*);
  void sqlite3DropTriggerPtr(Parse*, Trigger*, int);
<<<<<<< HEAD
  int sqlite3TriggersExist(Parse* , Trigger* , int , int , int, ExprList*);
=======
  int sqlite3TriggersExist(Parse*, Table*, int, ExprList*);
>>>>>>> 8085143b
  int sqlite3CodeRowTrigger(Parse*, int, ExprList*, int, Table *, int, int, 
                           int, int);
  void sqliteViewTriggers(Parse*, Table*, Expr*, int, ExprList*);
  void sqlite3DeleteTriggerStep(TriggerStep*);
  TriggerStep *sqlite3TriggerSelectStep(Select*);
  TriggerStep *sqlite3TriggerInsertStep(Token*, IdList*, ExprList*,Select*,int);
  TriggerStep *sqlite3TriggerUpdateStep(Token*, ExprList*, Expr*, int);
  TriggerStep *sqlite3TriggerDeleteStep(Token*, Expr*);
  void sqlite3DeleteTrigger(Trigger*);
  void sqlite3UnlinkAndDeleteTrigger(sqlite3*,int,const char*);
#else
# define sqlite3TriggersExist(A,B,C,D,E,F) 0
# define sqlite3DeleteTrigger(A)
# define sqlite3DropTriggerPtr(A,B,C)
# define sqlite3UnlinkAndDeleteTrigger(A,B,C)
# define sqlite3CodeRowTrigger(A,B,C,D,E,F,G,H,I) 0
#endif

int sqlite3JoinType(Parse*, Token*, Token*, Token*);
void sqlite3CreateForeignKey(Parse*, ExprList*, Token*, ExprList*, int);
void sqlite3DeferForeignKey(Parse*, int);
#ifndef SQLITE_OMIT_AUTHORIZATION
  void sqlite3AuthRead(Parse*,Expr*,SrcList*);
  int sqlite3AuthCheck(Parse*,int, const char*, const char*, const char*);
  void sqlite3AuthContextPush(Parse*, AuthContext*, const char*);
  void sqlite3AuthContextPop(AuthContext*);
#else
# define sqlite3AuthRead(a,b,c)
# define sqlite3AuthCheck(a,b,c,d,e)    SQLITE_OK
# define sqlite3AuthContextPush(a,b,c)
# define sqlite3AuthContextPop(a)  ((void)(a))
#endif
void sqlite3Attach(Parse*, Token*, Token*, int, Token*);
void sqlite3Detach(Parse*, Token*);
int sqlite3BtreeFactory(const sqlite3 *db, const char *zFilename,
                       int omitJournal, int nCache, Btree **ppBtree);
int sqlite3FixInit(DbFixer*, Parse*, int, const char*, const Token*);
int sqlite3FixSrcList(DbFixer*, SrcList*);
int sqlite3FixSelect(DbFixer*, Select*);
int sqlite3FixExpr(DbFixer*, Expr*);
int sqlite3FixExprList(DbFixer*, ExprList*);
int sqlite3FixTriggerStep(DbFixer*, TriggerStep*);
double sqlite3AtoF(const char *z, const char **);
char *sqlite3_snprintf(int,char*,const char*,...);
int sqlite3GetInt32(const char *, int*);
int sqlite3FitsIn64Bits(const char *);
int sqlite3utf16ByteLen(const void *pData, int nChar);
int sqlite3utf8CharLen(const char *pData, int nByte);
int sqlite3ReadUtf8(const unsigned char *);
int sqlite3PutVarint(unsigned char *, u64);
int sqlite3GetVarint(const unsigned char *, u64 *);
int sqlite3GetVarint32(const unsigned char *, u32 *);
int sqlite3VarintLen(u64 v);
<<<<<<< HEAD
char sqlite3AffinityType(const char *, int);
=======
>>>>>>> 8085143b
void sqlite3IndexAffinityStr(Vdbe *, Index *);
void sqlite3TableAffinityStr(Vdbe *, Table *);
char sqlite3CompareAffinity(Expr *pExpr, char aff2);
int sqlite3IndexAffinityOk(Expr *pExpr, char idx_affinity);
char sqlite3ExprAffinity(Expr *pExpr);
int sqlite3atoi64(const char*, i64*);
void sqlite3Error(sqlite3*, int, const char*,...);
void *sqlite3HexToBlob(const char *z);
int sqlite3TwoPartName(Parse *, Token *, Token *, Token **);
const char *sqlite3ErrStr(int);
int sqlite3ReadUniChar(const char *zStr, int *pOffset, u8 *pEnc, int fold);
int sqlite3ReadSchema(Parse *pParse);
CollSeq *sqlite3FindCollSeq(sqlite3*,u8 enc, const char *,int,int);
CollSeq *sqlite3LocateCollSeq(Parse *pParse, const char *zName, int nName);
CollSeq *sqlite3ExprCollSeq(Parse *pParse, Expr *pExpr);
int sqlite3CheckCollSeq(Parse *, CollSeq *);
int sqlite3CheckIndexCollSeq(Parse *, Index *);
int sqlite3CheckObjectName(Parse *, const char *);
void sqlite3VdbeSetChanges(sqlite3 *, int);
void sqlite3utf16Substr(sqlite3_context *,int,sqlite3_value **);

const void *sqlite3ValueText(sqlite3_value*, u8);
int sqlite3ValueBytes(sqlite3_value*, u8);
void sqlite3ValueSetStr(sqlite3_value*, int, const void *,u8, void(*)(void*));
void sqlite3ValueFree(sqlite3_value*);
sqlite3_value *sqlite3ValueNew();
sqlite3_value *sqlite3GetTransientValue(sqlite3*db);
<<<<<<< HEAD
extern const unsigned char sqlite3UpperToLower[];
void sqlite3RootPageMoved(Db*, int, int);
void sqlite3Reindex(Parse*, Token*, Token*);
void sqlite3AlterRenameTable(Parse*, SrcList*, Token*);
int sqlite3GetToken(const unsigned char *, int *);
void sqlite3NestedParse(Parse*, const char*, ...);
=======
int sqlite3ValueFromExpr(Expr *, u8, u8, sqlite3_value **);
void sqlite3ValueApplyAffinity(sqlite3_value *, u8, u8);
extern const unsigned char sqlite3UpperToLower[];
void sqlite3RootPageMoved(Db*, int, int);
void sqlite3Reindex(Parse*, Token*, Token*);
void sqlite3AlterFunctions(sqlite3*);
void sqlite3AlterRenameTable(Parse*, SrcList*, Token*);
int sqlite3GetToken(const unsigned char *, int *);
void sqlite3NestedParse(Parse*, const char*, ...);
void sqlite3ExpirePreparedStatements(sqlite3*);
void sqlite3CodeSubselect(Parse *, Expr *);
int sqlite3SelectResolve(Parse *, Select *, NameContext *);
void sqlite3ColumnDefault(Vdbe *, Table *, int);
void sqlite3AlterFinishAddColumn(Parse *, Token *);
void sqlite3AlterBeginAddColumn(Parse *, SrcList *);
>>>>>>> 8085143b

#endif<|MERGE_RESOLUTION|>--- conflicted
+++ resolved
@@ -11,11 +11,7 @@
 *************************************************************************
 ** Internal interface definitions for SQLite.
 **
-<<<<<<< HEAD
-** @(#) $Id: sqliteInt.h,v 1.340 2004/11/16 15:50:20 danielk1977 Exp $
-=======
 ** @(#) $Id: sqliteInt.h,v 1.375 2005/03/29 03:10:59 danielk1977 Exp $
->>>>>>> 8085143b
 */
 #ifndef _SQLITEINT_H_
 #define _SQLITEINT_H_
@@ -137,8 +133,6 @@
 /* #define SQLITE_OMIT_ALTERTABLE */
 
 /*
-<<<<<<< HEAD
-=======
 ** Provide a default value for TEMP_STORE in case it is not specified
 ** on the command-line
 */
@@ -147,7 +141,6 @@
 #endif
 
 /*
->>>>>>> 8085143b
 ** GCC does not define the offsetof() macro so we'll have to do it
 ** ourselves.
 */
@@ -192,7 +185,6 @@
 #   define INTPTR_TYPE int
 # else
 #   define INTPTR_TYPE sqlite_int64
-<<<<<<< HEAD
 # endif
 #endif
 #ifndef UINTPTR_TYPE
@@ -202,17 +194,6 @@
 #   define UINTPTR_TYPE sqlite_uint64
 # endif
 #endif
-=======
-# endif
-#endif
-#ifndef UINTPTR_TYPE
-# if SQLITE_PTR_SZ==4
-#   define UINTPTR_TYPE unsigned int
-# else
-#   define UINTPTR_TYPE sqlite_uint64
-# endif
-#endif
->>>>>>> 8085143b
 typedef sqlite_int64 i64;          /* 8-byte signed integer */
 typedef UINT64_TYPE u64;           /* 8-byte unsigned integer */
 typedef UINT32_TYPE u32;           /* 4-byte unsigned integer */
@@ -273,11 +254,7 @@
 ** each malloc() and free().  This output can be analyzed
 ** by an AWK script to determine if there are any leaks.
 */
-<<<<<<< HEAD
-#ifdef SQLITE_DEBUG
-=======
 #ifdef SQLITE_MEMDEBUG
->>>>>>> 8085143b
 # define sqliteMalloc(X)    sqlite3Malloc_(X,1,__FILE__,__LINE__)
 # define sqliteMallocRaw(X) sqlite3Malloc_(X,0,__FILE__,__LINE__)
 # define sqliteFree(X)      sqlite3Free_(X,__FILE__,__LINE__)
@@ -303,18 +280,11 @@
 ** The following global variables are used for testing and debugging
 ** only.  They only work if SQLITE_DEBUG is defined.
 */
-<<<<<<< HEAD
-#ifdef SQLITE_DEBUG
-extern int sqlite3_nMalloc;       /* Number of sqliteMalloc() calls */
-extern int sqlite3_nFree;         /* Number of sqliteFree() calls */
-extern int sqlite3_iMallocFail;   /* Fail sqliteMalloc() after this many calls */
-=======
 #ifdef SQLITE_MEMDEBUG
 extern int sqlite3_nMalloc;      /* Number of sqliteMalloc() calls */
 extern int sqlite3_nFree;        /* Number of sqliteFree() calls */
 extern int sqlite3_iMallocFail;  /* Fail sqliteMalloc() after this many calls */
 extern int sqlite3_iMallocReset; /* Set iMallocFail to this when it reaches 0 */
->>>>>>> 8085143b
 #endif
 
 /*
@@ -333,11 +303,7 @@
 /*
 ** The name of the schema table.
 */
-<<<<<<< HEAD
-#define SCHEMA_TABLE(x)  (x==1?TEMP_MASTER_NAME:MASTER_NAME)
-=======
 #define SCHEMA_TABLE(x)  ((!OMIT_TEMPDB)&&(x==1)?TEMP_MASTER_NAME:MASTER_NAME)
->>>>>>> 8085143b
 
 /*
 ** A convenience macro that returns the number of elements in
@@ -372,11 +338,8 @@
 typedef struct KeyClass KeyClass;
 typedef struct CollSeq CollSeq;
 typedef struct KeyInfo KeyInfo;
-<<<<<<< HEAD
-=======
 typedef struct NameContext NameContext;
 typedef struct Fetch Fetch;
->>>>>>> 8085143b
 
 /*
 ** Each database file to be accessed by the system is an instance
@@ -490,10 +453,6 @@
   void *pProgressArg;           /* Argument to the progress callback */
   int nProgressOps;             /* Number of opcodes for progress callback */
 #endif
-<<<<<<< HEAD
-
-=======
->>>>>>> 8085143b
   int errCode;                  /* Most recent error code (SQLITE_*) */
   u8 enc;                       /* Text encoding for this database. */
   u8 autoCommit;                /* The auto-commit flag. */
@@ -502,17 +461,11 @@
   void *pCollNeededArg;
   sqlite3_value *pValue;        /* Value used for transient conversions */
   sqlite3_value *pErr;          /* Most recent error message */
-<<<<<<< HEAD
-
-  char *zErrMsg;                /* Most recent error message (UTF-8 encoded) */
-  char *zErrMsg16;              /* Most recent error message (UTF-8 encoded) */
-=======
   char *zErrMsg;                /* Most recent error message (UTF-8 encoded) */
   char *zErrMsg16;              /* Most recent error message (UTF-16 encoded) */
 #ifndef SQLITE_OMIT_GLOBALRECOVER
   sqlite3 *pNext;               /* Linked list of open db handles. */
 #endif
->>>>>>> 8085143b
 };
 
 /*
@@ -537,11 +490,8 @@
 #define SQLITE_SqlTrace       0x00000200  /* Debug print SQL as it executes */
 #define SQLITE_VdbeListing    0x00000400  /* Debug listings of VDBE programs */
 #define SQLITE_WriteSchema    0x00000800  /* OK to update SQLITE_MASTER */
-<<<<<<< HEAD
-=======
 #define SQLITE_NoReadlock     0x00001000  /* Readlocks are omitted when 
                                           ** accessing read-only databases */
->>>>>>> 8085143b
 
 /*
 ** Possible values for the sqlite.magic field.
@@ -589,7 +539,6 @@
 ** A "Collating Sequence" is defined by an instance of the following
 ** structure. Conceptually, a collating sequence consists of a name and
 ** a comparison routine that defines the order of that sequence.
-<<<<<<< HEAD
 **
 ** There may two seperate implementations of the collation function, one
 ** that processes text in UTF-8 encoding (CollSeq.xCmp) and another that
@@ -598,16 +547,6 @@
 ** the version that will require the least expensive encoding
 ** transalations, if any.
 **
-=======
-**
-** There may two seperate implementations of the collation function, one
-** that processes text in UTF-8 encoding (CollSeq.xCmp) and another that
-** processes text encoded in UTF-16 (CollSeq.xCmp16), using the machine
-** native byte order. When a collation sequence is invoked, SQLite selects
-** the version that will require the least expensive encoding
-** transalations, if any.
-**
->>>>>>> 8085143b
 ** The CollSeq.pUser member variable is an extra parameter that passed in
 ** as the first argument to the UTF-8 comparison function, xCmp.
 ** CollSeq.pUser16 is the equivalent for the UTF-16 comparison function,
@@ -686,12 +625,9 @@
   Trigger *pTrigger; /* List of SQL triggers on this table */
   FKey *pFKey;       /* Linked list of all foreign keys in this table */
   char *zColAff;     /* String defining the affinity of each column */
-<<<<<<< HEAD
-=======
 #ifndef SQLITE_OMIT_ALTERTABLE
   int addColOffset;  /* Offset in CREATE TABLE statement to add a new column */
 #endif
->>>>>>> 8085143b
 };
 
 /*
@@ -1112,15 +1048,10 @@
   Expr *pLimit;          /* LIMIT expression. NULL means not used. */
   Expr *pOffset;         /* OFFSET expression. NULL means not used. */
   int iLimit, iOffset;   /* Memory registers holding LIMIT & OFFSET counters */
-<<<<<<< HEAD
-  char *zSelect;         /* Complete text of the SELECT command */
-  IdList **ppOpenTemp;   /* OP_OpenTemp addresses used by multi-selects */
-=======
   IdList **ppOpenTemp;   /* OP_OpenTemp addresses used by multi-selects */
   Fetch *pFetch;         /* If this stmt is part of a FETCH command */
   u8 isResolved;         /* True once sqlite3SelectResolve() has run. */
   u8 isAgg;              /* True if this is an aggregate query */
->>>>>>> 8085143b
 };
 
 /*
@@ -1190,10 +1121,7 @@
   int cookieValue[MAX_ATTACHED+2];  /* Values of cookies to verify */
   int cookieGoto;      /* Address of OP_Goto to cookie verifier subroutine */
   u32 writeMask;       /* Start a write transaction on these databases */
-<<<<<<< HEAD
-=======
   u8 fillAgg;          /* If true, ignore the Expr.iAgg field. Normally false */
->>>>>>> 8085143b
 
   /* Above is constant between recursions.  Below is reset before and after
   ** each recursion */
@@ -1203,13 +1131,6 @@
   int nVarExprAlloc;   /* Number of allocated slots in apVarExpr[] */
   Expr **apVarExpr;    /* Pointers to :aaa and $aaaa wildcard expressions */
   u8 explain;          /* True if the EXPLAIN flag is found on the query */
-<<<<<<< HEAD
-  u8 useAgg;           /* If true, extract field values from the aggregator
-                       ** while generating expressions.  Normally false */
-  int nAgg;            /* Number of aggregate expressions */
-  AggExpr *aAgg;       /* An array of aggregate expressions */
-=======
->>>>>>> 8085143b
   Token sErrToken;     /* The token at which the error occurred */
   Token sNameToken;    /* Token with unqualified schema object name */
   Token sLastToken;    /* The last token parsed */
@@ -1219,12 +1140,9 @@
   Trigger *pNewTrigger;     /* Trigger under construct by a CREATE TRIGGER */
   TriggerStack *trigStack;  /* Trigger actions being coded */
   const char *zAuthContext; /* The 6th parameter to db->xAuth callbacks */
-<<<<<<< HEAD
-=======
   int nAgg;            /* Number of aggregate expressions */
   AggExpr *aAgg;       /* An array of aggregate expressions */
   int nMaxDepth;       /* Maximum depth of subquery recursion */
->>>>>>> 8085143b
 };
 
 /*
@@ -1397,10 +1315,6 @@
   char **pzErrMsg;    /* Error message stored here */
 } InitData;
 
-<<<<<<< HEAD
-
-=======
->>>>>>> 8085143b
 /*
  * This global flag is set for performance testing of triggers. When it is set
  * SQLite will perform the overhead of building new and old trigger references 
@@ -1418,11 +1332,7 @@
 int sqlite3Compare(const char *, const char *);
 int sqlite3SortCompare(const char *, const char *);
 void sqlite3RealToSortable(double r, char *);
-<<<<<<< HEAD
-#ifdef SQLITE_DEBUG
-=======
 #ifdef SQLITE_MEMDEBUG
->>>>>>> 8085143b
   void *sqlite3Malloc_(int,int,char*,int);
   void sqlite3Free_(void*,char*,int);
   void *sqlite3Realloc_(void*,int,char*,int);
@@ -1449,11 +1359,7 @@
 int sqlite3KeywordCode(const char*, int);
 int sqlite3RunParser(Parse*, const char*, char **);
 void sqlite3FinishCoding(Parse*);
-<<<<<<< HEAD
-Expr *sqlite3Expr(int, Expr*, Expr*, Token*);
-=======
 Expr *sqlite3Expr(int, Expr*, Expr*, const Token*);
->>>>>>> 8085143b
 Expr *sqlite3RegisterExpr(Parse*,Token*);
 Expr *sqlite3ExprAnd(Expr*, Expr*);
 void sqlite3ExprSpan(Expr*,Token*,Token*);
@@ -1478,11 +1384,7 @@
 void sqlite3AddColumnType(Parse*,Token*,Token*);
 void sqlite3AddDefaultValue(Parse*,Expr*);
 void sqlite3AddCollateType(Parse*, const char*, int);
-<<<<<<< HEAD
-void sqlite3EndTable(Parse*,Token*,Select*);
-=======
 void sqlite3EndTable(Parse*,Token*,Token*,Select*);
->>>>>>> 8085143b
 
 #ifndef SQLITE_OMIT_VIEW
   void sqlite3CreateView(Parse*,Token*,Token*,Token*,Select*,int);
@@ -1508,11 +1410,7 @@
 void sqlite3AddIdxKeyType(Vdbe*, Index*);
 int sqlite3Select(Parse*, Select*, int, int, Select*, int, int*, char *aff);
 Select *sqlite3SelectNew(ExprList*,SrcList*,Expr*,ExprList*,Expr*,ExprList*,
-<<<<<<< HEAD
-                        int,int,int);
-=======
                         int,Expr*,Expr*);
->>>>>>> 8085143b
 void sqlite3SelectDelete(Select*);
 void sqlite3SelectUnbind(Select*);
 Table *sqlite3SrcListLookup(Parse*, SrcList*);
@@ -1521,16 +1419,10 @@
 void sqlite3OpenTable(Vdbe*, int iCur, Table*, int);
 void sqlite3DeleteFrom(Parse*, SrcList*, Expr*);
 void sqlite3Update(Parse*, SrcList*, ExprList*, Expr*, int);
-<<<<<<< HEAD
-WhereInfo *sqlite3WhereBegin(Parse*, SrcList*, Expr*, int, ExprList**, int);
-void sqlite3WhereEnd(WhereInfo*);
-void sqlite3ExprCode(Parse*, Expr*);
-=======
 WhereInfo *sqlite3WhereBegin(Parse*, SrcList*, Expr*, ExprList**, Fetch*);
 void sqlite3WhereEnd(WhereInfo*);
 void sqlite3ExprCode(Parse*, Expr*);
 void sqlite3ExprCodeAndCache(Parse*, Expr*);
->>>>>>> 8085143b
 int sqlite3ExprCodeExprList(Parse*, ExprList*);
 void sqlite3ExprIfTrue(Parse*, Expr*, int, int);
 void sqlite3ExprIfFalse(Parse*, Expr*, int, int);
@@ -1546,14 +1438,8 @@
 int sqlite3ExprCheck(Parse*, Expr*, int, int*);
 int sqlite3ExprCompare(Expr*, Expr*);
 int sqliteFuncId(Token*);
-<<<<<<< HEAD
-int sqlite3ExprResolveIds(Parse*, SrcList*, ExprList*, Expr*);
-int sqlite3ExprResolveAndCheck(Parse*,SrcList*,ExprList*,Expr*,int,int*);
-int sqlite3ExprAnalyzeAggregates(Parse*, Expr*);
-=======
 int sqlite3ExprResolveNames(NameContext *, Expr *);
 int sqlite3ExprAnalyzeAggregates(NameContext*, Expr*);
->>>>>>> 8085143b
 Vdbe *sqlite3GetVdbe(Parse*);
 void sqlite3Randomness(int, void*);
 void sqlite3RollbackAll(sqlite3*);
@@ -1591,11 +1477,7 @@
   void sqlite3FinishTrigger(Parse*, TriggerStep*, Token*);
   void sqlite3DropTrigger(Parse*, SrcList*);
   void sqlite3DropTriggerPtr(Parse*, Trigger*, int);
-<<<<<<< HEAD
-  int sqlite3TriggersExist(Parse* , Trigger* , int , int , int, ExprList*);
-=======
   int sqlite3TriggersExist(Parse*, Table*, int, ExprList*);
->>>>>>> 8085143b
   int sqlite3CodeRowTrigger(Parse*, int, ExprList*, int, Table *, int, int, 
                            int, int);
   void sqliteViewTriggers(Parse*, Table*, Expr*, int, ExprList*);
@@ -1649,10 +1531,6 @@
 int sqlite3GetVarint(const unsigned char *, u64 *);
 int sqlite3GetVarint32(const unsigned char *, u32 *);
 int sqlite3VarintLen(u64 v);
-<<<<<<< HEAD
-char sqlite3AffinityType(const char *, int);
-=======
->>>>>>> 8085143b
 void sqlite3IndexAffinityStr(Vdbe *, Index *);
 void sqlite3TableAffinityStr(Vdbe *, Table *);
 char sqlite3CompareAffinity(Expr *pExpr, char aff2);
@@ -1680,14 +1558,6 @@
 void sqlite3ValueFree(sqlite3_value*);
 sqlite3_value *sqlite3ValueNew();
 sqlite3_value *sqlite3GetTransientValue(sqlite3*db);
-<<<<<<< HEAD
-extern const unsigned char sqlite3UpperToLower[];
-void sqlite3RootPageMoved(Db*, int, int);
-void sqlite3Reindex(Parse*, Token*, Token*);
-void sqlite3AlterRenameTable(Parse*, SrcList*, Token*);
-int sqlite3GetToken(const unsigned char *, int *);
-void sqlite3NestedParse(Parse*, const char*, ...);
-=======
 int sqlite3ValueFromExpr(Expr *, u8, u8, sqlite3_value **);
 void sqlite3ValueApplyAffinity(sqlite3_value *, u8, u8);
 extern const unsigned char sqlite3UpperToLower[];
@@ -1703,6 +1573,5 @@
 void sqlite3ColumnDefault(Vdbe *, Table *, int);
 void sqlite3AlterFinishAddColumn(Parse *, Token *);
 void sqlite3AlterBeginAddColumn(Parse *, SrcList *);
->>>>>>> 8085143b
 
 #endif