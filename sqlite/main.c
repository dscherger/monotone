--- conflicted
+++ resolved
@@ -14,11 +14,7 @@
 ** other files are for internal use by SQLite and should not be
 ** accessed by users of the library.
 **
-<<<<<<< HEAD
-** $Id: main.c,v 1.265 2004/11/14 21:56:30 drh Exp $
-=======
 ** $Id: main.c,v 1.284 2005/03/29 03:10:59 danielk1977 Exp $
->>>>>>> 8085143b
 */
 #include "sqliteInt.h"
 #include "os.h"
@@ -29,8 +25,6 @@
 ** SQLITE_LITTLEENDIAN macros.
 */
 const int sqlite3one = 1;
-<<<<<<< HEAD
-=======
 
 #ifndef SQLITE_OMIT_GLOBALRECOVER
 /*
@@ -41,7 +35,6 @@
 static sqlite3 *pDbList = 0;
 #endif
 
->>>>>>> 8085143b
 
 /*
 ** Fill the InitData structure with an error message that indicates
@@ -140,11 +133,7 @@
   int meta[10];
   InitData initData;
   char const *zMasterSchema;
-<<<<<<< HEAD
-  char const *zMasterName;
-=======
   char const *zMasterName = SCHEMA_TABLE(iDb);
->>>>>>> 8085143b
 
   /*
   ** The master database table has a structure like this
@@ -158,10 +147,7 @@
      "  sql text\n"
      ")"
   ;
-<<<<<<< HEAD
-=======
 #ifndef SQLITE_OMIT_TEMPDB
->>>>>>> 8085143b
   static const char temp_master_schema[] = 
      "CREATE TEMP TABLE sqlite_temp_master(\n"
      "  type text,\n"
@@ -181,22 +167,12 @@
   ** and initialisation script appropriate for the database being
   ** initialised. zMasterName is the name of the master table.
   */
-<<<<<<< HEAD
-  if( iDb==1 ){
-    zMasterSchema = temp_master_schema;
-    zMasterName = TEMP_MASTER_NAME;
-  }else{
-    zMasterSchema = master_schema;
-    zMasterName = MASTER_NAME;
-  }
-=======
   if( !OMIT_TEMPDB && iDb==1 ){
     zMasterSchema = temp_master_schema;
   }else{
     zMasterSchema = master_schema;
   }
   zMasterName = SCHEMA_TABLE(iDb);
->>>>>>> 8085143b
 
   /* Construct the schema tables.  */
   sqlite3SafetyOff(db);
@@ -222,11 +198,7 @@
   /* Create a cursor to hold the database open
   */
   if( db->aDb[iDb].pBt==0 ){
-<<<<<<< HEAD
-    if( iDb==1 ) DbSetProperty(db, 1, DB_SchemaLoaded);
-=======
     if( !OMIT_TEMPDB && iDb==1 ) DbSetProperty(db, 1, DB_SchemaLoaded);
->>>>>>> 8085143b
     return SQLITE_OK;
   }
   rc = sqlite3BtreeCursor(db->aDb[iDb].pBt, MASTER_ROOT, 0, 0, 0, &curMain);
@@ -297,15 +269,6 @@
     if( db->file_format==0 ){
       /* This happens if the database was initially empty */
       db->file_format = 1;
-<<<<<<< HEAD
-    }
-  }
-
-  /*
-  **  file_format==1    Version 3.0.0.
-  */
-  if( meta[1]>1 ){
-=======
     }
 
     if( db->file_format==2 || db->file_format==3 ){
@@ -326,7 +289,6 @@
   ** Version 3.1.4 can read and write file formats 1, 2 and 3.
   */
   if( meta[1]>3 ){
->>>>>>> 8085143b
     sqlite3BtreeCloseCursor(curMain);
     sqlite3SetString(pzErrMsg, "unsupported file format", (char*)0);
     return SQLITE_ERROR;
@@ -343,11 +305,7 @@
   }else{
     char *zSql;
     zSql = sqlite3MPrintf(
-<<<<<<< HEAD
-        "SELECT name, rootpage, sql, %s FROM '%q'.%s",
-=======
         "SELECT name, rootpage, sql, '%s' FROM '%q'.%s",
->>>>>>> 8085143b
         zDbNum, db->aDb[iDb].zName, zMasterName);
     sqlite3SafetyOff(db);
     rc = sqlite3_exec(db, zSql, sqlite3InitCallback, &initData, 0);
@@ -396,20 +354,14 @@
   ** for the TEMP database. This is loaded last, as the TEMP database
   ** schema may contain references to objects in other databases.
   */
-<<<<<<< HEAD
-=======
 #ifndef SQLITE_OMIT_TEMPDB
->>>>>>> 8085143b
   if( rc==SQLITE_OK && db->nDb>1 && !DbHasProperty(db, 1, DB_SchemaLoaded) ){
     rc = sqlite3InitOne(db, 1, pzErrMsg);
     if( rc ){
       sqlite3ResetInternalSchema(db, 1);
     }
   }
-<<<<<<< HEAD
-=======
 #endif
->>>>>>> 8085143b
 
   db->init.busy = 0;
   if( rc==SQLITE_OK ){
@@ -449,20 +401,13 @@
 const char rcsid3[] = "@(#) \044Id: SQLite version " SQLITE_VERSION " $";
 const char sqlite3_version[] = SQLITE_VERSION;
 const char *sqlite3_libversion(void){ return sqlite3_version; }
-<<<<<<< HEAD
-=======
 int sqlite3_libversion_number(void){ return SQLITE_VERSION_NUMBER; }
->>>>>>> 8085143b
 
 /*
 ** This is the default collating function named "BINARY" which is always
 ** available.
 */
-<<<<<<< HEAD
-static int binaryCollatingFunc(
-=======
 static int binCollFunc(
->>>>>>> 8085143b
   void *NotUsed,
   int nKey1, const void *pKey1,
   int nKey2, const void *pKey2
@@ -568,7 +513,6 @@
       sqliteFree(pFunc);
     }
   }
-<<<<<<< HEAD
 
   for(i=sqliteHashFirst(&db->aCollSeq); i; i=sqliteHashNext(i)){
     CollSeq *pColl = (CollSeq *)sqliteHashData(i);
@@ -584,6 +528,23 @@
   if( db->pErr ){
     sqlite3ValueFree(db->pErr);
   }
+
+#ifndef SQLITE_OMIT_GLOBALRECOVER
+  {
+    sqlite3 *pPrev = pDbList;
+    sqlite3OsEnterMutex();
+    while( pPrev && pPrev->pNext!=db ){
+      pPrev = pPrev->pNext;
+    }
+    if( pPrev ){
+      pPrev->pNext = db->pNext;
+    }else{
+      assert( pDbList==db );
+      pDbList = db->pNext;
+    }
+    sqlite3OsLeaveMutex();
+  }
+#endif
 
   db->magic = SQLITE_MAGIC_ERROR;
   sqliteFree(db);
@@ -601,57 +562,6 @@
       db->aDb[i].inTrans = 0;
     }
   }
-=======
-
-  for(i=sqliteHashFirst(&db->aCollSeq); i; i=sqliteHashNext(i)){
-    CollSeq *pColl = (CollSeq *)sqliteHashData(i);
-    sqliteFree(pColl);
-  }
-  sqlite3HashClear(&db->aCollSeq);
-
-  sqlite3HashClear(&db->aFunc);
-  sqlite3Error(db, SQLITE_OK, 0); /* Deallocates any cached error strings. */
-  if( db->pValue ){
-    sqlite3ValueFree(db->pValue);
-  }
-  if( db->pErr ){
-    sqlite3ValueFree(db->pErr);
-  }
-
-#ifndef SQLITE_OMIT_GLOBALRECOVER
-  {
-    sqlite3 *pPrev = pDbList;
-    sqlite3OsEnterMutex();
-    while( pPrev && pPrev->pNext!=db ){
-      pPrev = pPrev->pNext;
-    }
-    if( pPrev ){
-      pPrev->pNext = db->pNext;
-    }else{
-      assert( pDbList==db );
-      pDbList = db->pNext;
-    }
-    sqlite3OsLeaveMutex();
-  }
-#endif
-
-  db->magic = SQLITE_MAGIC_ERROR;
-  sqliteFree(db);
-  return SQLITE_OK;
-}
-
-/*
-** Rollback all database files.
-*/
-void sqlite3RollbackAll(sqlite3 *db){
-  int i;
-  for(i=0; i<db->nDb; i++){
-    if( db->aDb[i].pBt ){
-      sqlite3BtreeRollback(db->aDb[i].pBt);
-      db->aDb[i].inTrans = 0;
-    }
-  }
->>>>>>> 8085143b
   sqlite3ResetInternalSchema(db, 0);
 }
 
@@ -689,11 +599,7 @@
     case SQLITE_NOLFS:      z = "kernel lacks large file support";       break;
     case SQLITE_AUTH:       z = "authorization denied";                  break;
     case SQLITE_FORMAT:     z = "auxiliary database format error";       break;
-<<<<<<< HEAD
-    case SQLITE_RANGE:      z = "bind index out of range";               break;
-=======
     case SQLITE_RANGE:      z = "bind or column index out of range";     break;
->>>>>>> 8085143b
     case SQLITE_NOTADB:     z = "file is encrypted or is not a database";break;
     default:                z = "unknown error";                         break;
   }
@@ -846,10 +752,7 @@
     return SQLITE_ERROR;
   }
   
-<<<<<<< HEAD
-=======
 #ifndef SQLITE_OMIT_UTF16
->>>>>>> 8085143b
   /* If SQLITE_UTF16 is specified as the encoding type, transform this
   ** to one of SQLITE_UTF16LE or SQLITE_UTF16BE using the
   ** SQLITE_UTF16NATIVE macro. SQLITE_UTF16 is not used internally.
@@ -869,8 +772,6 @@
     if( rc!=SQLITE_OK ) return rc;
     enc = SQLITE_UTF16BE;
   }
-<<<<<<< HEAD
-=======
 #else
   enc = SQLITE_UTF8;
 #endif
@@ -890,7 +791,6 @@
       sqlite3ExpirePreparedStatements(db);
     }
   }
->>>>>>> 8085143b
 
   p = sqlite3FindFunction(db, zFunctionName, nName, nArg, enc, 1);
   if( p==0 ) return SQLITE_NOMEM;
@@ -900,10 +800,7 @@
   p->pUserData = pUserData;
   return SQLITE_OK;
 }
-<<<<<<< HEAD
-=======
 #ifndef SQLITE_OMIT_UTF16
->>>>>>> 8085143b
 int sqlite3_create_function16(
   sqlite3 *db,
   const void *zFunctionName,
@@ -1006,15 +903,6 @@
   if( omitJournal ){
     btree_flags |= BTREE_OMIT_JOURNAL;
   }
-<<<<<<< HEAD
-  if( zFilename==0 ){
-#ifndef TEMP_STORE
-# define TEMP_STORE 1
-#endif
-#if TEMP_STORE==0
-    /* Do nothing */
-#endif
-=======
   if( db->flags & SQLITE_NoReadlock ){
     btree_flags |= BTREE_NO_READLOCK;
   }
@@ -1023,7 +911,6 @@
     /* Do nothing */
 #endif
 #ifndef SQLITE_OMIT_MEMORYDB
->>>>>>> 8085143b
 #if TEMP_STORE==1
     if( db->temp_store==2 ) zFilename = ":memory:";
 #endif
@@ -1033,10 +920,7 @@
 #if TEMP_STORE==3
     zFilename = ":memory:";
 #endif
-<<<<<<< HEAD
-=======
 #endif /* SQLITE_OMIT_MEMORYDB */
->>>>>>> 8085143b
   }
 
   rc = sqlite3BtreeOpen(zFilename, ppBtree, btree_flags);
@@ -1144,404 +1028,6 @@
       }
       sqlite3BtreeCloseCursor(curTemp);
     }
-<<<<<<< HEAD
-  }
-  return allOk;
-}
-
-/*
-** Compile the UTF-8 encoded SQL statement zSql into a statement handle.
-*/
-int sqlite3_prepare(
-  sqlite3 *db,              /* Database handle. */
-  const char *zSql,         /* UTF-8 encoded SQL statement. */
-  int nBytes,               /* Length of zSql in bytes. */
-  sqlite3_stmt **ppStmt,    /* OUT: A pointer to the prepared statement */
-  const char** pzTail       /* OUT: End of parsed string */
-){
-  Parse sParse;
-  char *zErrMsg = 0;
-  int rc = SQLITE_OK;
-
-  if( sqlite3_malloc_failed ){
-    return SQLITE_NOMEM;
-  }
-
-  assert( ppStmt );
-  *ppStmt = 0;
-  if( sqlite3SafetyOn(db) ){
-    return SQLITE_MISUSE;
-  }
-
-  memset(&sParse, 0, sizeof(sParse));
-  sParse.db = db;
-  sqlite3RunParser(&sParse, zSql, &zErrMsg);
-
-  if( sqlite3_malloc_failed ){
-    rc = SQLITE_NOMEM;
-    sqlite3RollbackAll(db);
-    sqlite3ResetInternalSchema(db, 0);
-    db->flags &= ~SQLITE_InTrans;
-    goto prepare_out;
-  }
-  if( sParse.rc==SQLITE_DONE ) sParse.rc = SQLITE_OK;
-  if( sParse.rc!=SQLITE_OK && sParse.checkSchema && !schemaIsValid(db) ){
-    sParse.rc = SQLITE_SCHEMA;
-  }
-  if( sParse.rc==SQLITE_SCHEMA ){
-    sqlite3ResetInternalSchema(db, 0);
-  }
-  if( pzTail ) *pzTail = sParse.zTail;
-  rc = sParse.rc;
-
-  if( rc==SQLITE_OK && sParse.pVdbe && sParse.explain ){
-    sqlite3VdbeSetNumCols(sParse.pVdbe, 5);
-    sqlite3VdbeSetColName(sParse.pVdbe, 0, "addr", P3_STATIC);
-    sqlite3VdbeSetColName(sParse.pVdbe, 1, "opcode", P3_STATIC);
-    sqlite3VdbeSetColName(sParse.pVdbe, 2, "p1", P3_STATIC);
-    sqlite3VdbeSetColName(sParse.pVdbe, 3, "p2", P3_STATIC);
-    sqlite3VdbeSetColName(sParse.pVdbe, 4, "p3", P3_STATIC);
-  } 
-
-prepare_out:
-  if( sqlite3SafetyOff(db) ){
-    rc = SQLITE_MISUSE;
-  }
-  if( rc==SQLITE_OK ){
-    *ppStmt = (sqlite3_stmt*)sParse.pVdbe;
-  }else if( sParse.pVdbe ){
-    sqlite3_finalize((sqlite3_stmt*)sParse.pVdbe);
-  }
-
-  if( zErrMsg ){
-    sqlite3Error(db, rc, "%s", zErrMsg);
-    sqliteFree(zErrMsg);
-  }else{
-    sqlite3Error(db, rc, 0);
-  }
-  return rc;
-}
-
-#ifndef SQLITE_OMIT_UTF16
-/*
-** Compile the UTF-16 encoded SQL statement zSql into a statement handle.
-*/
-int sqlite3_prepare16(
-  sqlite3 *db,              /* Database handle. */ 
-  const void *zSql,         /* UTF-8 encoded SQL statement. */
-  int nBytes,               /* Length of zSql in bytes. */
-  sqlite3_stmt **ppStmt,    /* OUT: A pointer to the prepared statement */
-  const void **pzTail       /* OUT: End of parsed string */
-){
-  /* This function currently works by first transforming the UTF-16
-  ** encoded string to UTF-8, then invoking sqlite3_prepare(). The
-  ** tricky bit is figuring out the pointer to return in *pzTail.
-  */
-  char const *zSql8 = 0;
-  char const *zTail8 = 0;
-  int rc;
-  sqlite3_value *pTmp;
-
-  if( sqlite3SafetyCheck(db) ){
-    return SQLITE_MISUSE;
-  }
-  pTmp = sqlite3GetTransientValue(db);
-  sqlite3ValueSetStr(pTmp, -1, zSql, SQLITE_UTF16NATIVE, SQLITE_STATIC);
-  zSql8 = sqlite3ValueText(pTmp, SQLITE_UTF8);
-  if( !zSql8 ){
-    sqlite3Error(db, SQLITE_NOMEM, 0);
-    return SQLITE_NOMEM;
-  }
-  rc = sqlite3_prepare(db, zSql8, -1, ppStmt, &zTail8);
-
-  if( zTail8 && pzTail ){
-    /* If sqlite3_prepare returns a tail pointer, we calculate the
-    ** equivalent pointer into the UTF-16 string by counting the unicode
-    ** characters between zSql8 and zTail8, and then returning a pointer
-    ** the same number of characters into the UTF-16 string.
-    */
-    int chars_parsed = sqlite3utf8CharLen(zSql8, zTail8-zSql8);
-    *pzTail = (u8 *)zSql + sqlite3utf16ByteLen(zSql, chars_parsed);
-  }
- 
-  return rc;
-}
-#endif /* SQLITE_OMIT_UTF16 */
-
-/*
-** This routine does the work of opening a database on behalf of
-** sqlite3_open() and sqlite3_open16(). The database filename "zFilename"  
-** is UTF-8 encoded. The fourth argument, "def_enc" is one of the TEXT_*
-** macros from sqliteInt.h. If we end up creating a new database file
-** (not opening an existing one), the text encoding of the database
-** will be set to this value.
-*/
-static int openDatabase(
-  const char *zFilename, /* Database filename UTF-8 encoded */
-  sqlite3 **ppDb         /* OUT: Returned database handle */
-){
-  sqlite3 *db;
-  int rc, i;
-  char *zErrMsg = 0;
-
-  /* Allocate the sqlite data structure */
-  db = sqliteMalloc( sizeof(sqlite3) );
-  if( db==0 ) goto opendb_out;
-  db->priorNewRowid = 0;
-  db->magic = SQLITE_MAGIC_BUSY;
-  db->nDb = 2;
-  db->aDb = db->aDbStatic;
-  db->enc = SQLITE_UTF8;
-  db->autoCommit = 1;
-  /* db->flags |= SQLITE_ShortColNames; */
-  sqlite3HashInit(&db->aFunc, SQLITE_HASH_STRING, 0);
-  sqlite3HashInit(&db->aCollSeq, SQLITE_HASH_STRING, 0);
-  for(i=0; i<db->nDb; i++){
-    sqlite3HashInit(&db->aDb[i].tblHash, SQLITE_HASH_STRING, 0);
-    sqlite3HashInit(&db->aDb[i].idxHash, SQLITE_HASH_STRING, 0);
-    sqlite3HashInit(&db->aDb[i].trigHash, SQLITE_HASH_STRING, 0);
-    sqlite3HashInit(&db->aDb[i].aFKey, SQLITE_HASH_STRING, 1);
-  }
-  
-  /* Add the default collation sequence BINARY. BINARY works for both UTF-8
-  ** and UTF-16, so add a version for each to avoid any unnecessary
-  ** conversions. The only error that can occur here is a malloc() failure.
-  */
-  sqlite3_create_collation(db, "BINARY", SQLITE_UTF8, 0,binaryCollatingFunc);
-  sqlite3_create_collation(db, "BINARY", SQLITE_UTF16LE, 0,binaryCollatingFunc);
-  sqlite3_create_collation(db, "BINARY", SQLITE_UTF16BE, 0,binaryCollatingFunc);
-  db->pDfltColl = sqlite3FindCollSeq(db, db->enc, "BINARY", 6, 0);
-  if( !db->pDfltColl ){
-    rc = db->errCode;
-    assert( rc!=SQLITE_OK );
-    db->magic = SQLITE_MAGIC_CLOSED;
-    goto opendb_out;
-  }
-
-  /* Also add a UTF-8 case-insensitive collation sequence. */
-  sqlite3_create_collation(db, "NOCASE", SQLITE_UTF8, 0, nocaseCollatingFunc);
-
-  /* Open the backend database driver */
-  rc = sqlite3BtreeFactory(db, zFilename, 0, MAX_PAGES, &db->aDb[0].pBt);
-  if( rc!=SQLITE_OK ){
-    sqlite3Error(db, rc, 0);
-    db->magic = SQLITE_MAGIC_CLOSED;
-    goto opendb_out;
-  }
-  db->aDb[0].zName = "main";
-  db->aDb[1].zName = "temp";
-
-  /* The default safety_level for the main database is 'full' for the temp
-  ** database it is 'NONE'. This matches the pager layer defaults.  */
-  db->aDb[0].safety_level = 3;
-  db->aDb[1].safety_level = 1;
-
-  /* Register all built-in functions, but do not attempt to read the
-  ** database schema yet. This is delayed until the first time the database
-  ** is accessed.
-  */
-  sqlite3RegisterBuiltinFunctions(db);
-  if( rc==SQLITE_OK ){
-    sqlite3Error(db, SQLITE_OK, 0);
-    db->magic = SQLITE_MAGIC_OPEN;
-  }else{
-    sqlite3Error(db, rc, "%s", zErrMsg, 0);
-    if( zErrMsg ) sqliteFree(zErrMsg);
-    db->magic = SQLITE_MAGIC_CLOSED;
-  }
-
-opendb_out:
-  if( sqlite3_errcode(db)==SQLITE_OK && sqlite3_malloc_failed ){
-    sqlite3Error(db, SQLITE_NOMEM, 0);
-  }
-  *ppDb = db;
-  return sqlite3_errcode(db);
-}
-
-/*
-** Open a new database handle.
-*/
-int sqlite3_open(
-  const char *zFilename, 
-  sqlite3 **ppDb 
-){
-  return openDatabase(zFilename, ppDb);
-}
-
-#ifndef SQLITE_OMIT_UTF16
-/*
-** Open a new database handle.
-*/
-int sqlite3_open16(
-  const void *zFilename, 
-  sqlite3 **ppDb
-){
-  char const *zFilename8;   /* zFilename encoded in UTF-8 instead of UTF-16 */
-  int rc = SQLITE_NOMEM;
-  sqlite3_value *pVal;
-
-  assert( ppDb );
-  *ppDb = 0;
-  pVal = sqlite3ValueNew();
-  sqlite3ValueSetStr(pVal, -1, zFilename, SQLITE_UTF16NATIVE, SQLITE_STATIC);
-  zFilename8 = sqlite3ValueText(pVal, SQLITE_UTF8);
-  if( zFilename8 ){
-    rc = openDatabase(zFilename8, ppDb);
-    if( rc==SQLITE_OK && *ppDb ){
-      sqlite3_exec(*ppDb, "PRAGMA encoding = 'UTF-16'", 0, 0, 0);
-    }
-  }
-  if( pVal ){
-    sqlite3ValueFree(pVal);
-  }
-
-  return rc;
-}
-#endif /* SQLITE_OMIT_UTF16 */
-
-/*
-** The following routine destroys a virtual machine that is created by
-** the sqlite3_compile() routine. The integer returned is an SQLITE_
-** success/failure code that describes the result of executing the virtual
-** machine.
-**
-** This routine sets the error code and string returned by
-** sqlite3_errcode(), sqlite3_errmsg() and sqlite3_errmsg16().
-*/
-int sqlite3_finalize(sqlite3_stmt *pStmt){
-  int rc;
-  if( pStmt==0 ){
-    rc = SQLITE_OK;
-  }else{
-    rc = sqlite3VdbeFinalize((Vdbe*)pStmt);
-  }
-  return rc;
-}
-
-/*
-** Terminate the current execution of an SQL statement and reset it
-** back to its starting state so that it can be reused. A success code from
-** the prior execution is returned.
-**
-** This routine sets the error code and string returned by
-** sqlite3_errcode(), sqlite3_errmsg() and sqlite3_errmsg16().
-*/
-int sqlite3_reset(sqlite3_stmt *pStmt){
-  int rc;
-  if( pStmt==0 ){
-    rc = SQLITE_OK;
-  }else{
-    rc = sqlite3VdbeReset((Vdbe*)pStmt);
-    sqlite3VdbeMakeReady((Vdbe*)pStmt, -1, 0, 0, 0);
-  }
-  return rc;
-}
-
-/*
-** Register a new collation sequence with the database handle db.
-*/
-int sqlite3_create_collation(
-  sqlite3* db, 
-  const char *zName, 
-  int enc, 
-  void* pCtx,
-  int(*xCompare)(void*,int,const void*,int,const void*)
-){
-  CollSeq *pColl;
-  int rc = SQLITE_OK;
-  
-  if( sqlite3SafetyCheck(db) ){
-    return SQLITE_MISUSE;
-  }
-
-  /* If SQLITE_UTF16 is specified as the encoding type, transform this
-  ** to one of SQLITE_UTF16LE or SQLITE_UTF16BE using the
-  ** SQLITE_UTF16NATIVE macro. SQLITE_UTF16 is not used internally.
-  */
-  if( enc==SQLITE_UTF16 ){
-    enc = SQLITE_UTF16NATIVE;
-  }
-
-  if( enc!=SQLITE_UTF8 && enc!=SQLITE_UTF16LE && enc!=SQLITE_UTF16BE ){
-    sqlite3Error(db, SQLITE_ERROR, 
-        "Param 3 to sqlite3_create_collation() must be one of "
-        "SQLITE_UTF8, SQLITE_UTF16, SQLITE_UTF16LE or SQLITE_UTF16BE"
-    );
-    return SQLITE_ERROR;
-  }
-  pColl = sqlite3FindCollSeq(db, (u8)enc, zName, strlen(zName), 1);
-  if( 0==pColl ){
-   rc = SQLITE_NOMEM;
-  }else{
-    pColl->xCmp = xCompare;
-    pColl->pUser = pCtx;
-    pColl->enc = enc;
-  }
-  sqlite3Error(db, rc, 0);
-  return rc;
-}
-
-#ifndef SQLITE_OMIT_UTF16
-/*
-** Register a new collation sequence with the database handle db.
-*/
-int sqlite3_create_collation16(
-  sqlite3* db, 
-  const char *zName, 
-  int enc, 
-  void* pCtx,
-  int(*xCompare)(void*,int,const void*,int,const void*)
-){
-  char const *zName8;
-  sqlite3_value *pTmp;
-  if( sqlite3SafetyCheck(db) ){
-    return SQLITE_MISUSE;
-  }
-  pTmp = sqlite3GetTransientValue(db);
-  sqlite3ValueSetStr(pTmp, -1, zName, SQLITE_UTF16NATIVE, SQLITE_STATIC);
-  zName8 = sqlite3ValueText(pTmp, SQLITE_UTF8);
-  return sqlite3_create_collation(db, zName8, enc, pCtx, xCompare);
-}
-#endif /* SQLITE_OMIT_UTF16 */
-
-/*
-** Register a collation sequence factory callback with the database handle
-** db. Replace any previously installed collation sequence factory.
-*/
-int sqlite3_collation_needed(
-  sqlite3 *db, 
-  void *pCollNeededArg, 
-  void(*xCollNeeded)(void*,sqlite3*,int eTextRep,const char*)
-){
-  if( sqlite3SafetyCheck(db) ){
-    return SQLITE_MISUSE;
-  }
-  db->xCollNeeded = xCollNeeded;
-  db->xCollNeeded16 = 0;
-  db->pCollNeededArg = pCollNeededArg;
-  return SQLITE_OK;
-}
-
-#ifndef SQLITE_OMIT_UTF16
-/*
-** Register a collation sequence factory callback with the database handle
-** db. Replace any previously installed collation sequence factory.
-*/
-int sqlite3_collation_needed16(
-  sqlite3 *db, 
-  void *pCollNeededArg, 
-  void(*xCollNeeded16)(void*,sqlite3*,int eTextRep,const void*)
-){
-  if( sqlite3SafetyCheck(db) ){
-    return SQLITE_MISUSE;
-  }
-  db->xCollNeeded = 0;
-  db->xCollNeeded16 = xCollNeeded16;
-  db->pCollNeededArg = pCollNeededArg;
-  return SQLITE_OK;
-}
-#endif /* SQLITE_OMIT_UTF16 */
-=======
   }
   return allOk;
 }
@@ -1993,5 +1479,4 @@
   }
   return rc;
 }
-#endif
->>>>>>> 8085143b
+#endif