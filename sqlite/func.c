--- conflicted
+++ resolved
@@ -16,21 +16,13 @@
 ** sqliteRegisterBuildinFunctions() found at the bottom of the file.
 ** All other code has file scope.
 **
-<<<<<<< HEAD
-** $Id: func.c,v 1.88 2004/11/17 16:41:30 danielk1977 Exp $
-=======
 ** $Id: func.c,v 1.96 2005/02/15 21:36:18 drh Exp $
->>>>>>> 8085143b
 */
 #include "sqliteInt.h"
 #include <ctype.h>
 #include <math.h>
 #include <stdlib.h>
 #include <assert.h>
-<<<<<<< HEAD
-#include "sqliteInt.h"
-=======
->>>>>>> 8085143b
 #include "vdbeInt.h"
 #include "os.h"
 
@@ -270,7 +262,6 @@
 /*
 ** Implementation of the last_insert_rowid() SQL function.  The return
 ** value is the same as the sqlite3_last_insert_rowid() API function.
-<<<<<<< HEAD
 */
 static void last_insert_rowid(
   sqlite3_context *context, 
@@ -295,32 +286,6 @@
 }
 
 /*
-=======
-*/
-static void last_insert_rowid(
-  sqlite3_context *context, 
-  int arg, 
-  sqlite3_value **argv
-){
-  sqlite3 *db = sqlite3_user_data(context);
-  sqlite3_result_int64(context, sqlite3_last_insert_rowid(db));
-}
-
-/*
-** Implementation of the changes() SQL function.  The return value is the
-** same as the sqlite3_changes() API function.
-*/
-static void changes(
-  sqlite3_context *context,
-  int arg,
-  sqlite3_value **argv
-){
-  sqlite3 *db = sqlite3_user_data(context);
-  sqlite3_result_int(context, sqlite3_changes(db));
-}
-
-/*
->>>>>>> 8085143b
 ** Implementation of the total_changes() SQL function.  The return value is
 ** the same as the sqlite3_total_changes() API function.
 */
@@ -407,11 +372,7 @@
         }
         zPattern++;
       }
-<<<<<<< HEAD
-      if( c && sqlite3ReadUtf8(&zPattern[1])==esc ){
-=======
       if( c && esc && sqlite3ReadUtf8(&zPattern[1])==esc ){
->>>>>>> 8085143b
         u8 const *zTemp = &zPattern[1];
         sqliteNextChar(zTemp);
         c = *zTemp;
@@ -472,11 +433,7 @@
       if( c2==0 || (seen ^ invert)==0 ) return 0;
       sqliteNextChar(zString);
       zPattern++;
-<<<<<<< HEAD
-    }else if( !prevEscape && sqlite3ReadUtf8(zPattern)==esc){
-=======
     }else if( esc && !prevEscape && sqlite3ReadUtf8(zPattern)==esc){
->>>>>>> 8085143b
       prevEscape = 1;
       sqliteNextChar(zPattern);
     }else{
@@ -574,53 +531,7 @@
   sqlite3_value **argv
 ){
   sqlite3_result_text(context, sqlite3_version, -1, SQLITE_STATIC);
-<<<<<<< HEAD
-}
-
-#ifndef SQLITE_OMIT_ALTERTABLE
-/*
-** This function is used by SQL generated to implement the 
-** ALTER TABLE command. The first argument is the text of a CREATE TABLE or
-** CREATE INDEX command. The second is a table name. The table name in 
-** the CREATE TABLE or CREATE INDEX statement is replaced with the second
-** argument and the result returned. Examples:
-**
-** sqlite_alter_table('CREATE TABLE abc(a, b, c)', 'def')
-**     -> 'CREATE TABLE def(a, b, c)'
-**
-** sqlite_alter_table('CREATE INDEX i ON abc(a)', 'def')
-**     -> 'CREATE INDEX i ON def(a, b, c)'
-*/
-static void altertableFunc(
-  sqlite3_context *context,
-  int argc,
-  sqlite3_value **argv
-){
-  char const *zSql = sqlite3_value_text(argv[0]);
-  char const *zTableName = sqlite3_value_text(argv[1]);
-
-  char const *zCsr = zSql;
-  char const *zPrev;
-  char *zRet = 0;
-  int tokenType = 0;
-  int len;
-
-  assert( argc==2 );
-  if( zSql ){
-    while( tokenType!=TK_LP ){
-      zPrev = zCsr-len;
-      len = sqlite3GetToken(zCsr, &tokenType);
-      zCsr += len;
-    }
-
-    zRet = sqlite3MPrintf("%.*s%Q(%s", zPrev-zSql, zSql, zTableName, zCsr);
-    sqlite3_result_text(context, zRet, -1, SQLITE_TRANSIENT);
-    sqliteFree(zRet);
-  }
-=======
->>>>>>> 8085143b
-}
-#endif
+}
 
 
 /*
@@ -670,7 +581,6 @@
         zText[1] = '\'';
         sqlite3_result_text(context, zText, -1, SQLITE_TRANSIENT);
         sqliteFree(zText);
-<<<<<<< HEAD
       }
       break;
     }
@@ -689,26 +599,6 @@
           z[j++] = '\'';
         }
       }
-=======
-      }
-      break;
-    }
-    case SQLITE_TEXT: {
-      int i,j,n;
-      const char *zArg = sqlite3_value_text(argv[0]);
-      char *z;
-
-      for(i=n=0; zArg[i]; i++){ if( zArg[i]=='\'' ) n++; }
-      z = sqliteMalloc( i+n+3 );
-      if( z==0 ) return;
-      z[0] = '\'';
-      for(i=0, j=1; zArg[i]; i++){
-        z[j++] = zArg[i];
-        if( zArg[i]=='\'' ){
-          z[j++] = '\'';
-        }
-      }
->>>>>>> 8085143b
       z[j++] = '\'';
       z[j] = 0;
       sqlite3_result_text(context, z, j, SQLITE_TRANSIENT);
@@ -900,8 +790,6 @@
   sqlite3_result_text(pCtx, zRet, 2*nArg-1, free_test_auxdata);
 }
 #endif /* SQLITE_TEST */
-<<<<<<< HEAD
-=======
 
 #ifdef SQLITE_TEST
 /*
@@ -916,7 +804,6 @@
   sqlite3_result_error(pCtx, sqlite3_value_text(argv[0]), 0);
 }
 #endif /* SQLITE_TEST */
->>>>>>> 8085143b
 
 /*
 ** An instance of the following structure holds the context of a
@@ -964,36 +851,6 @@
   int cnt;        /* Number of terms counted */
 };
 
-<<<<<<< HEAD
-#if 0   /* Omit because math library is required */
-/*
-** Routines used to compute the standard deviation as an aggregate.
-*/
-static void stdDevStep(sqlite3_context *context, int argc, const char **argv){
-  StdDevCtx *p;
-  double x;
-  if( argc<1 ) return;
-  p = sqlite3_aggregate_context(context, sizeof(*p));
-  if( p && argv[0] ){
-    x = sqlite3AtoF(argv[0], 0);
-    p->sum += x;
-    p->sum2 += x*x;
-    p->cnt++;
-  }
-}
-static void stdDevFinalize(sqlite3_context *context){
-  double rN = sqlite3_aggregate_count(context);
-  StdDevCtx *p = sqlite3_aggregate_context(context, sizeof(*p));
-  if( p && p->cnt>1 ){
-    double rCnt = cnt;
-    sqlite3_set_result_double(context, 
-       sqrt((p->sum2 - p->sum*p->sum/rCnt)/(rCnt-1.0)));
-  }
-}
-#endif
-
-=======
->>>>>>> 8085143b
 /*
 ** The following structure keeps track of state information for the
 ** count() aggregate function.
@@ -1114,12 +971,6 @@
     { "last_insert_rowid",  0, 1, SQLITE_UTF8,    0, last_insert_rowid },
     { "changes",            0, 1, SQLITE_UTF8,    0, changes    },
     { "total_changes",      0, 1, SQLITE_UTF8,    0, total_changes },
-<<<<<<< HEAD
-#ifndef SQLITE_OMIT_ALTERTABLE
-    { "sqlite_alter_table", 2, 0, SQLITE_UTF8,    0, altertableFunc},
-#endif
-=======
->>>>>>> 8085143b
 #ifdef SQLITE_SOUNDEX
     { "soundex",            1, 0, SQLITE_UTF8, 0, soundexFunc},
 #endif
@@ -1128,10 +979,7 @@
     { "test_destructor",       1, 1, SQLITE_UTF8, 0, test_destructor},
     { "test_destructor_count", 0, 0, SQLITE_UTF8, 0, test_destructor_count},
     { "test_auxdata",         -1, 0, SQLITE_UTF8, 0, test_auxdata},
-<<<<<<< HEAD
-=======
     { "test_error",            1, 0, SQLITE_UTF8, 0, test_error},
->>>>>>> 8085143b
 #endif
   };
   static const struct {
@@ -1148,12 +996,6 @@
     { "avg",    1, 0, 0, sumStep,      avgFinalize    },
     { "count",  0, 0, 0, countStep,    countFinalize  },
     { "count",  1, 0, 0, countStep,    countFinalize  },
-<<<<<<< HEAD
-#if 0
-    { "stddev", 1, 0, stdDevStep,   stdDevFinalize },
-#endif
-=======
->>>>>>> 8085143b
   };
   int i;
 
@@ -1173,12 +1015,9 @@
       }
     }
   }
-<<<<<<< HEAD
-=======
 #ifndef SQLITE_OMIT_ALTERTABLE
   sqlite3AlterFunctions(db);
 #endif
->>>>>>> 8085143b
   for(i=0; i<sizeof(aAggs)/sizeof(aAggs[0]); i++){
     void *pArg = 0;
     switch( aAggs[i].argType ){
