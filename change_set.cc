--- conflicted
+++ resolved
@@ -2439,7 +2439,6 @@
           bookkeeping_path dst =
             temporary_root / boost::lexical_cast<std::string>(child);
           
-<<<<<<< HEAD
           switch (path_item_type(item))
             {
             case ptype_file:
@@ -2455,18 +2454,6 @@
                   P(F("moving dir %s -> %s\n") % src % dst);
                   move_dir(src, dst);
                 }
-=======
-          P(F("moving %s -> %s\n") % path % dst);
-          switch (path_item_type(item))
-            {
-            case ptype_file:
-              if (file_exists(path))
-                move_file(path, dst);
-              break;
-            case ptype_directory:
-              if (directory_exists(path))
-                move_dir(path, dst);
->>>>>>> d2e0fa74
               break;
             }
         }
