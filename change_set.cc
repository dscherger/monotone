// -*- mode: C++; c-file-style: "gnu"; indent-tabs-mode: nil -*-
// copyright (C) 2004 graydon hoare <graydon@pobox.com>
// all rights reserved.
// licensed to the public under the terms of the GNU GPL (>= 2)
// see the file COPYING for details

// this is how you "ask for" the C99 constant constructor macros.  *and*
// you have to do so before any other files accidentally include
// stdint.h. awesome.
#define __STDC_CONSTANT_MACROS

#include <algorithm>
#include <iterator>
#include <iostream>
#include <list>
#include <vector>

#include <boost/filesystem/path.hpp>
#include <boost/shared_ptr.hpp>
#include <boost/lexical_cast.hpp>
#include <boost/dynamic_bitset.hpp>

#include "basic_io.hh"
#include "change_set.hh"
#include "constants.hh"
#include "diff_patch.hh"
#include "file_io.hh"
#include "numeric_vocab.hh"
#include "sanity.hh"
#include "smap.hh"
#include "paths.hh"

// our analyses in this file happen on one of two families of
// related structures: a path_analysis or a directory_map.
//
// a path_analysis corresponds exactly to a normalized 
// path_rearrangement; they are two ways of writing the
// same information
//
// the path_analysis stores two path_states. each path_state is a map from
// transient identifiers (tids) to items. each item represents a semantic
// element of a filesystem which has a type (file or directory), a name,
// and a parent link (another tid). tids should be unique across a
// path_analysis.

typedef enum { ptype_directory, ptype_file } ptype;
typedef u32 tid;
static tid root_tid = 0;

struct
tid_source
{
  tid ctr;
  tid_source() : ctr(root_tid + 1) {}
  tid next() { I(ctr != UINT32_C(0xffffffff)); return ctr++; }
};

struct
path_item
{
  tid parent;
  ptype ty;
  path_component name;      
  inline path_item() {}
  inline path_item(tid p, ptype t, path_component n);
  inline path_item(path_item const & other);
  inline path_item const & operator=(path_item const & other);
  inline bool operator==(path_item const & other) const;
};


template<typename T> struct identity 
{
  size_t operator()(T const & v) const 
  { 
    return static_cast<size_t>(v);
  }
};

typedef smap<tid, path_item> path_state;
typedef smap<tid, tid> state_renumbering;
typedef std::pair<path_state, path_state> path_analysis;

// nulls and tests

static file_id null_ident;

// a directory_map is a more "normal" representation of a directory tree,
// which you can traverse more conveniently from root to tip
//
//     tid ->  [ name -> (ptype, tid),
//               name -> (ptype, tid),
//               ...                  ]
//
//     tid ->  [ name -> (ptype, tid),
//               name -> (ptype, tid),
//               ...                  ]

// There is a bug in handling directory_nodes; the problem is that it is legal
// to have multiple files named "", and, worse, to have both a file named ""
// and a directory named "".  Currently, we make this a map instead of an
// smap, so whichever ""-named file is added first simply wins, and the rest
// are ignored.  FIXME: teach the code that uses directory_map's not to expect
// there to be any entry at all for ""-named files.
typedef std::map< path_component, std::pair<ptype,tid> > directory_node;

typedef smap<tid, boost::shared_ptr<directory_node> > directory_map;

static path_component
directory_entry_name(directory_node::const_iterator const & i)
{
  return i->first;
}

static ptype
directory_entry_type(directory_node::const_iterator const & i)
{
  return i->second.first;
}

static tid
directory_entry_tid(directory_node::const_iterator const & i)
{
  return i->second.second;
}

void 
change_set::add_file(file_path const & a)
{
  I(rearrangement.added_files.find(a) == rearrangement.added_files.end());
  rearrangement.added_files.insert(a);
}

void 
change_set::add_file(file_path const & a, file_id const & ident)
{
  I(rearrangement.added_files.find(a) == rearrangement.added_files.end());
  I(deltas.find(a) == deltas.end());
  rearrangement.added_files.insert(a);
  deltas.insert(std::make_pair(a, std::make_pair(null_ident, ident)));
}

void 
change_set::apply_delta(file_path const & path, 
                        file_id const & src, 
                        file_id const & dst)
{
  I(deltas.find(path) == deltas.end());
  deltas.insert(std::make_pair(path, std::make_pair(src, dst)));
}

void 
change_set::delete_file(file_path const & d)
{
  I(rearrangement.deleted_files.find(d) == rearrangement.deleted_files.end());
  rearrangement.deleted_files.insert(d);
}

void 
change_set::delete_dir(file_path const & d)
{
  I(rearrangement.deleted_dirs.find(d) == rearrangement.deleted_dirs.end());
  rearrangement.deleted_dirs.insert(d);
}

void 
change_set::rename_file(file_path const & a, file_path const & b)
{
  I(rearrangement.renamed_files.find(a) == rearrangement.renamed_files.end());
  rearrangement.renamed_files.insert(std::make_pair(a,b));
}

void 
change_set::rename_dir(file_path const & a, file_path const & b)
{
  I(rearrangement.renamed_dirs.find(a) == rearrangement.renamed_dirs.end());
  rearrangement.renamed_dirs.insert(std::make_pair(a,b));
}


bool 
change_set::path_rearrangement::operator==(path_rearrangement const & other) const
{
  return deleted_files == other.deleted_files &&
    deleted_dirs == other.deleted_dirs &&
    renamed_files == other.renamed_files &&
    renamed_dirs == other.renamed_dirs &&
    added_files == other.added_files;
}

bool 
change_set::path_rearrangement::empty() const
{
  return deleted_files.empty() &&
    deleted_dirs.empty() &&
    renamed_files.empty() &&
    renamed_dirs.empty() &&
    added_files.empty();
}

bool
change_set::path_rearrangement::has_added_file(file_path const & file) const
{
  return added_files.find(file) != added_files.end();
}

bool
change_set::path_rearrangement::has_deleted_file(file_path const & file) const
{
  return deleted_files.find(file) != deleted_files.end();
}

bool
change_set::path_rearrangement::has_renamed_file_dst(file_path const & file) const
{
  // FIXME: this is inefficient, but improvements would require a different
  // structure for renamed_files (or perhaps a second reverse map). For now
  // we'll assume that few files will be renamed per changeset.
  for (std::map<file_path,file_path>::const_iterator rf = renamed_files.begin();
       rf != renamed_files.end(); ++rf)
    if (rf->second == file)
      return true;
  return false;
}

bool
change_set::path_rearrangement::has_renamed_file_src(file_path const & file) const
{
  return renamed_files.find(file) != renamed_files.end();
}

bool 
change_set::empty() const
{
  return deltas.empty() && rearrangement.empty();
}

bool 
change_set::operator==(change_set const & other) const
{
  return rearrangement == other.rearrangement &&
    deltas == other.deltas;    
}


// simple accessors

inline tid const & 
path_item_parent(path_item const & p) 
{ 
  return p.parent; 
}

inline ptype const & 
path_item_type(path_item const & p) 
{ 
  return p.ty; 
}

inline path_component
path_item_name(path_item const & p) 
{ 
  return p.name; 
}

inline tid
path_state_tid(path_state::const_iterator i)
{
  return i->first;
}

inline path_item const &
path_state_item(path_state::const_iterator i)
{
  return i->second;
}



void
dump(path_state const & st, std::string & out)
{
  for (path_state::const_iterator i = st.begin();
       i != st.end(); ++i)
    {
      std::vector<path_component> tmp_v;
      tmp_v.push_back(path_item_name(path_state_item(i)));
      file_path tmp_fp(tmp_v);
      out += (F("tid %d: parent %d, type %s, name %s\n")
              % path_state_tid(i) 
              % path_item_parent(path_state_item(i))
              % (path_item_type(path_state_item(i)) == ptype_directory ? "dir" : "file")
              % tmp_fp).str();
    }
}

void
dump(path_analysis const & analysis, std::string & out)
{
  out = "pre-state:\n";
  std::string tmp;
  dump(analysis.first, tmp);
  out += tmp;
  out += "post-state:\n";
  tmp.clear();
  dump(analysis.second, tmp);
  out += tmp;
}

void
dump(state_renumbering const & r, std::string & out)
{
  for (state_renumbering::const_iterator i = r.begin();
       i != r.end(); ++i)
    out += (F("%d -> %d\n") % i->first % i->second).str();
}

// structure dumping 
/*

static void
dump_renumbering(std::string const & s,
                 state_renumbering const & r)
{
  L(F("BEGIN dumping renumbering '%s'\n") % s);
  for (state_renumbering::const_iterator i = r.begin();
       i != r.end(); ++i)
    {
      L(F("%d -> %d\n") % i->first % i->second);
    }
  L(F("END dumping renumbering '%s'\n") % s);
}

static void
dump_state(std::string const & s,
           path_state const & st)
{
  L(F("BEGIN dumping state '%s'\n") % s);
  for (path_state::const_iterator i = st.begin();
       i != st.end(); ++i)
    {
      std::vector<path_component> tmp_v;
      tmp_v.push_back(path_item_name(path_state_item(i)));
      file_path tmp_fp(tmp_v);
      L(F("state '%s': tid %d, parent %d, type %s, name %s\n")
        % s
        % path_state_tid(i) 
        % path_item_parent(path_state_item(i))
        % (path_item_type(path_state_item(i)) == ptype_directory ? "dir" : "file")
        % tmp_fp);
    }
  L(F("END dumping state '%s'\n") % s);
}

static void
dump_analysis(std::string const & s,
              path_analysis const & t)
{
  L(F("BEGIN dumping tree '%s'\n") % s);
  dump_state(s + " first", t.first);
  dump_state(s + " second", t.second);
  L(F("END dumping tree '%s'\n") % s);
}

*/


//  sanity checking 

static void 
check_sets_disjoint(std::set<file_path> const & a,
                    std::set<file_path> const & b)
{
  std::set<file_path> isect;
  std::set_intersection(a.begin(), a.end(),
                        b.begin(), b.end(),
                        std::inserter(isect, isect.begin()));
  if (!global_sanity.relaxed)
    {
      I(isect.empty());
    }
}

change_set::path_rearrangement::path_rearrangement(path_rearrangement const & other)
{
  other.check_sane();
  deleted_files = other.deleted_files;
  deleted_dirs = other.deleted_dirs;
  renamed_files = other.renamed_files;
  renamed_dirs = other.renamed_dirs;
  added_files = other.added_files;
}

change_set::path_rearrangement const &
change_set::path_rearrangement::operator=(path_rearrangement const & other)
{
  other.check_sane();
  deleted_files = other.deleted_files;
  deleted_dirs = other.deleted_dirs;
  renamed_files = other.renamed_files;
  renamed_dirs = other.renamed_dirs;
  added_files = other.added_files;
  return *this;
}

static void
extract_pairs_and_insert(std::map<file_path, file_path> const & in,
                         std::set<file_path> & firsts,
                         std::set<file_path> & seconds)
{
  for (std::map<file_path, file_path>::const_iterator i = in.begin();
       i != in.end(); ++i)
    {
      firsts.insert(i->first);
      seconds.insert(i->second);
    }
}

template <typename A, typename B>
static void
extract_first(std::map<A, B> const & m, std::set<A> & s)
{
  s.clear();
  for (typename std::map<A, B>::const_iterator i = m.begin();
       i != m.end(); ++i)
    {
      s.insert(i->first);
    }
}

static void
extract_killed(path_analysis const & a,
               std::set<file_path> & killed);


static void
check_no_deltas_on_killed_files(path_analysis const & pa,
                                change_set::delta_map const & del)
{
  std::set<file_path> killed;
  std::set<file_path> delta_paths;

  extract_killed(pa, killed);
  extract_first(del, delta_paths);
  check_sets_disjoint(killed, delta_paths);
}

static void
check_delta_entries_not_directories(path_analysis const & pa,
                                    change_set::delta_map const & dels);

void 
analyze_rearrangement(change_set::path_rearrangement const & pr,
                      path_analysis & pa,
                      tid_source & ts);

void
sanity_check_path_analysis(path_analysis const & pr);

void 
change_set::path_rearrangement::check_sane() const
{
  delta_map del;
  this->check_sane(del);
}

void 
change_set::path_rearrangement::check_sane(delta_map const & deltas) const
{
  tid_source ts;
  path_analysis pa;
  analyze_rearrangement(*this, pa, ts);
  sanity_check_path_analysis (pa);

  check_no_deltas_on_killed_files(pa, deltas);
  check_delta_entries_not_directories(pa, deltas);

  // FIXME: extend this as you manage to think of more invariants
  // which are cheap enough to check at this level.
  std::set<file_path> renamed_srcs, renamed_dsts;
  extract_pairs_and_insert(renamed_files, renamed_srcs, renamed_dsts);
  extract_pairs_and_insert(renamed_dirs, renamed_srcs, renamed_dsts);

  // Files cannot be split nor joined by renames.
  I(renamed_files.size() + renamed_dirs.size() == renamed_srcs.size());
  I(renamed_files.size() + renamed_dirs.size() == renamed_dsts.size());

  check_sets_disjoint(deleted_files, deleted_dirs);
  check_sets_disjoint(deleted_files, renamed_srcs);
  check_sets_disjoint(deleted_dirs, renamed_srcs);

  check_sets_disjoint(added_files, renamed_dsts);
}

change_set::change_set(change_set const & other)
{
  other.check_sane();
  rearrangement = other.rearrangement;
  deltas = other.deltas;
}

change_set const &change_set::operator=(change_set const & other)
{
  other.check_sane();
  rearrangement = other.rearrangement;
  deltas = other.deltas;
  return *this;
}

void 
change_set::check_sane() const
{
  // FIXME: extend this as you manage to think of more invariants
  // which are cheap enough to check at this level.
  MM(*this);

  rearrangement.check_sane(this->deltas);

  for (std::set<file_path>::const_iterator i = rearrangement.added_files.begin(); 
       i != rearrangement.added_files.end(); ++i)
    {
      delta_map::const_iterator j = deltas.find(*i);
      if (!global_sanity.relaxed)
        {
          I(j != deltas.end());
          I(null_id(delta_entry_src(j)));
          I(!null_id(delta_entry_dst(j)));
        }
    }

  for (delta_map::const_iterator i = deltas.begin(); 
       i != deltas.end(); ++i)
    {
      if (!global_sanity.relaxed)
        {
          I(!null_name(delta_entry_path(i)));
          I(!null_id(delta_entry_dst(i)));
          I(!(delta_entry_src(i) == delta_entry_dst(i)));
          if (null_id(delta_entry_src(i)))
            I(rearrangement.added_files.find(delta_entry_path(i))
              != rearrangement.added_files.end());
        }
    }

}

inline static void
sanity_check_path_item(path_item const & pi)
{
}

// recursive helper for confirm_proper_tree.
// traverse up the tree from p, return true if the root tid is hit
// in finite (ttl) time.
static bool check_depth(path_state const & ps, path_item const & p,
                        size_t ttl,
                        boost::dynamic_bitset<> & checked, tid min_tid)
{
  if (ttl == 0)
      return false;

  if (path_item_parent(p) == root_tid)
      return true;

  // can only use the checked cache if the name isn't null.
  // null names' parents need to be checked further on.
  if (!null_name(path_item_name(p)) 
      && checked[path_item_parent(p) - min_tid])
      return true;

  path_state::const_iterator par = ps.find(path_item_parent(p));
  I(par != ps.end());
  I(path_item_type(path_state_item(par)) == ptype_directory);

  // if we're null, our parent must also be null
  if (null_name(path_item_name(p)))
      I(null_name(path_item_name(path_state_item(par))));

  // recurse
  bool ret = check_depth(ps, path_state_item(par), ttl - 1, checked, min_tid);
  checked[path_item_parent(p) - min_tid] = ret;
  return ret;
}

// Check that there are no loops in the path_state.
// This can be done by recursing up the tree, and ensuring that the root
// tid is hit in finite steps.
static void
confirm_proper_tree(path_state const & ps)
{
  if (ps.empty())
      return;

  I(ps.find(root_tid) == ps.end()); // Note that this find() also ensures
                                    // sortedness of ps...
  tid min_tid = ps.begin()->first;  // ... which matters here
  tid max_tid = ps.rbegin()->first;
  size_t tid_range = max_tid - min_tid + 1;
  boost::dynamic_bitset<> checked(tid_range);

  for (path_state::const_iterator p = ps.begin(); p != ps.end(); p++)
    {
      // the path to the top must be finite, otherwise there are loops.
      I(check_depth(ps, path_state_item(p), 
                    constants::max_path_depth, checked, min_tid) == true);
    }
}

static void
confirm_unique_entries_in_directories(path_state const & ps)
{
  std::vector<std::pair<tid,path_component> > entries;
  for (path_state::const_iterator i = ps.begin(); i != ps.end(); ++i)
    {
      if (null_name(path_item_name(i->second)))
        {
          I(path_item_parent(i->second) == root_tid);
          continue;
        }
          
      std::pair<tid,path_component> p = std::make_pair(path_item_parent(i->second), 
                                                       path_item_name(i->second));
      entries.push_back(p);
    }

  // Now we check that entries is unique
  if (entries.empty())
      return;

  std::sort(entries.begin(), entries.end());

  std::vector<std::pair<tid,path_component> >::const_iterator leader, lagged;
  leader = entries.begin();
  lagged = entries.begin();

  I(leader != entries.end());
  ++leader;
  while (leader != entries.end())
  {
    I(*leader != *lagged);
    ++leader;
    ++lagged;
  }
}

static void
sanity_check_path_state(path_state const & ps)
{
  MM(ps);
  confirm_proper_tree(ps);
  confirm_unique_entries_in_directories(ps);
}

path_item::path_item(tid p, ptype t, path_component n) 
  : parent(p), ty(t), name(n) 
{
  sanity_check_path_item(*this);
}

path_item::path_item(path_item const & other) 
  : parent(other.parent), ty(other.ty), name(other.name) 
{
  sanity_check_path_item(*this);
}

path_item const & path_item::operator=(path_item const & other)
{
  parent = other.parent;
  ty = other.ty;
  name = other.name;
  sanity_check_path_item(*this);
  return *this;
}

bool path_item::operator==(path_item const & other) const
{
  return this->parent == other.parent &&
    this->ty == other.ty &&
    this->name == other.name;
}


static void
check_states_agree(path_state const & p1,
                   path_state const & p2)
{
  path_analysis pa;
  pa.first = p1;
  pa.second = p2;
  // dump_analysis("agreement", pa);
  for (path_state::const_iterator i = p1.begin(); i != p1.end(); ++i)
    {
      path_state::const_iterator j = p2.find(i->first);
      I(j != p2.end());
      I(path_item_type(i->second) == path_item_type(j->second));
      //       I(! (null_name(path_item_name(i->second))
      //           &&
      //           null_name(path_item_name(j->second))));
    }
}

void
sanity_check_path_analysis(path_analysis const & pr)
{
  sanity_check_path_state(pr.first);
  sanity_check_path_state(pr.second);
  check_states_agree(pr.first, pr.second);
  check_states_agree(pr.second, pr.first);
}


// construction helpers

static boost::shared_ptr<directory_node>
new_dnode()
{
  return boost::shared_ptr<directory_node>(new directory_node());
}

static boost::shared_ptr<directory_node>
dnode(directory_map & dir, tid t)
{
  boost::shared_ptr<directory_node> node;
  directory_map::const_iterator dirent = dir.find(t);
  if (dirent == dir.end())
    {      
      node = new_dnode();
      dir.insert(std::make_pair(t, node));
    }
  else
    node = dirent->second;
  return node;
}

static void
get_full_path(path_state const & state,
              tid t,
              std::vector<path_component> & pth)
{
  std::vector<path_component> tmp;
  while(t != root_tid)
    {
      path_state::const_iterator i = state.find(t);
      I(i != state.end());
      tmp.push_back(path_item_name(i->second));
      t = path_item_parent(i->second);
    }
  pth.clear();
  std::copy(tmp.rbegin(), tmp.rend(), inserter(pth, pth.begin()));
}

static void
get_full_path(path_state const & state,
              tid t,
              file_path & pth)
{
  std::vector<path_component> tmp;
  get_full_path(state, t, tmp);
  // L(F("got %d-entry path for tid %d\n") % tmp.size() % t);
  pth = file_path(tmp);
}

static void
clear_rearrangement(change_set::path_rearrangement & pr)
{
  pr.deleted_files.clear();
  pr.deleted_dirs.clear();
  pr.renamed_files.clear();
  pr.renamed_dirs.clear();
  pr.added_files.clear();
}

static void
clear_change_set(change_set & cs)
{
  clear_rearrangement(cs.rearrangement);
  cs.deltas.clear();
}

static void 
compose_rearrangement(path_analysis const & pa,
                      change_set::path_rearrangement & pr)
{
  clear_rearrangement(pr);

  for (path_state::const_iterator i = pa.first.begin();
       i != pa.first.end(); ++i)
    {      
      tid curr(path_state_tid(i));
      std::vector<path_component> old_name, new_name;
      file_path old_path, new_path;
     
      path_state::const_iterator j = pa.second.find(curr);
      I(j != pa.second.end());
      path_item old_item(path_state_item(i));
      path_item new_item(path_state_item(j));

      // compose names
      if (!null_name(path_item_name(old_item)))
        {
          get_full_path(pa.first, curr, old_name);
          old_path = file_path(old_name);
        }

      if (!null_name(path_item_name(new_item)))      
        {
          get_full_path(pa.second, curr, new_name);
          new_path = file_path(new_name);
        }

      if (old_path == new_path)
        {
          /*
          L(F("skipping preserved %s %d : '%s'\n")
            % (path_item_type(old_item) == ptype_directory ? "directory" : "file")
            % curr % old_path);
          */
          continue;
        }
      
      /*
      L(F("analyzing %s %d : '%s' -> '%s'\n")
        % (path_item_type(old_item) == ptype_directory ? "directory" : "file")
        % curr % old_path % new_path);
      */
      
      if (null_name(path_item_name(old_item)))
        {
          // an addition (which must be a file, not a directory)
          I(! null_name(path_item_name(new_item)));
          I(path_item_type(new_item) != ptype_directory);
          pr.added_files.insert(new_path);
        }
      else if (null_name(path_item_name(new_item)))
        {
          // a deletion
          I(! null_name(path_item_name(old_item)));
          switch (path_item_type(new_item))
            {
            case ptype_directory:
              pr.deleted_dirs.insert(old_path);
              break;
            case ptype_file:
              pr.deleted_files.insert(old_path);
              break;
            }     
        }
      else
        {
          // a generic rename
          switch (path_item_type(new_item))
            {
            case ptype_directory:
              pr.renamed_dirs.insert(std::make_pair(old_path, new_path));
              break;
            case ptype_file:
              pr.renamed_files.insert(std::make_pair(old_path, new_path));
              break;
            }
        }
    }
}



static bool
lookup_path(std::vector<path_component> const & pth,
            directory_map const & dir,
            tid & t)
{
  t = root_tid;
  for (std::vector<path_component>::const_iterator i = pth.begin();
       i != pth.end(); ++i)
    {
      directory_map::const_iterator dirent = dir.find(t);
      if (dirent != dir.end())
        {
          boost::shared_ptr<directory_node> node = dirent->second;
          directory_node::const_iterator entry = node->find(*i);
          if (entry == node->end())
            return false;
          t = directory_entry_tid(entry);
        }
      else
        return false;
    }
  return true;
}

static bool
lookup_path(file_path const & pth,
            directory_map const & dir,
            tid & t)
{
  std::vector<path_component> vec;
  pth.split(vec);
  return lookup_path(vec, dir, t);
}

static tid
ensure_entry(directory_map & dmap,
             path_state & state,             
             tid dir_tid,
             ptype entry_ty,
             path_component entry,
             tid_source & ts)
{
  I(! null_name(entry));

  if (dir_tid != root_tid)
    {
      path_state::const_iterator parent = state.find(dir_tid);      
      I( parent != state.end());

      // if our parent is null, we immediately become null too, and attach to
      // the root node (where all null entries reside)
      if (null_name(path_item_name(path_state_item(parent))))
        {
          tid new_tid = ts.next();
          state.insert(std::make_pair(new_tid, path_item(root_tid, entry_ty, the_null_component)));
          return new_tid;
        }        
    }

  boost::shared_ptr<directory_node> node = dnode(dmap, dir_tid);
  directory_node::const_iterator node_entry = node->find(entry);

  if (node_entry != node->end())
    {
      I(node_entry->second.first == entry_ty);
      return node_entry->second.second;
    }
  else
    {
      tid new_tid = ts.next();
      state.insert(std::make_pair(new_tid, path_item(dir_tid, entry_ty, entry)));
      node->insert(std::make_pair(entry, std::make_pair(entry_ty, new_tid)));
      return new_tid;
    }
}

static tid
ensure_dir_in_map (std::vector<path_component> pth,
                   directory_map & dmap,
                   path_state & state,
                   tid_source & ts)
{
  tid dir_tid = root_tid;
  for (std::vector<path_component>::const_iterator p = pth.begin();
       p != pth.end(); ++p)
    {
      dir_tid = ensure_entry(dmap, state, dir_tid, 
                             ptype_directory, *p, ts);
    }
  return dir_tid;
}

static tid
ensure_dir_in_map (file_path const & path,
                   directory_map & dmap,
                   path_state & state,
                   tid_source & ts)
{
  std::vector<path_component> components;
  path.split(components);
  return ensure_dir_in_map(components, dmap, state, ts);
}

static tid
ensure_file_in_map (file_path const & path,
                    directory_map & dmap,
                    path_state & state,
                    tid_source & ts)
{
  std::vector<path_component> prefix;  
  path_component leaf_path;
  path.split(prefix);
  leaf_path = prefix.back();
  prefix.pop_back();
  
  I(! null_name(leaf_path));
  tid dir_tid = ensure_dir_in_map(prefix, dmap, state, ts);
  return ensure_entry(dmap, state, dir_tid, ptype_file, leaf_path, ts);
}

static void
ensure_entries_exist (path_state const & self_state,
                      directory_map & other_dmap,
                      path_state & other_state,
                      tid_source & ts)
{
  for (path_state::const_iterator i = self_state.begin(); 
       i != self_state.end(); ++i)
    {
      if (other_state.find(path_state_tid(i)) != other_state.end())
        continue;

      if (null_name(path_item_name(path_state_item(i))))
        continue;

      file_path full;
      get_full_path(self_state, path_state_tid(i), full);
      switch (path_item_type(path_state_item(i)))
        {
        case ptype_directory:
          ensure_dir_in_map(full, other_dmap, other_state, ts);
          break;

        case ptype_file:
          ensure_file_in_map(full, other_dmap, other_state, ts);
          break;
        }
    }
}


static void
apply_state_renumbering(state_renumbering const & renumbering,
                        path_state & state)
{
  sanity_check_path_state(state);  
  path_state tmp(state);
  state.clear();

  for (path_state::const_iterator i = tmp.begin(); i != tmp.end(); ++i)
    {
      path_item item = path_state_item(i);
      tid t = path_state_tid(i);

      state_renumbering::const_iterator j = renumbering.find(t);
      if (j != renumbering.end())
        t = j->second;

      j = renumbering.find(item.parent);
      if (j != renumbering.end())
        item.parent = j->second;

      state.insert(std::make_pair(t, item));
    }
  sanity_check_path_state(state);
}

static void
apply_state_renumbering(state_renumbering const & renumbering,
                        path_analysis & pa)
{
  apply_state_renumbering(renumbering, pa.first);
  apply_state_renumbering(renumbering, pa.second);
}
                        

// this takes a path in the path space defined by input_dir and rebuilds it
// in the path space defined by output_space, including any changes to
// parents in the path (rather than directly to the path leaf name).  it
// therefore *always* succeeds; sometimes it does nothing if there's no
// affected parent, but you always get a rebuilt path in the output space.

static void
reconstruct_path(file_path const & input,
                 directory_map const & input_dir,
                 path_state const & output_space,
                 file_path & output)
{
  std::vector<path_component> vec;
  std::vector<path_component> rebuilt;

  // L(F("reconstructing path '%s' under analysis\n") % input);
  
  input.split(vec);

  tid t = root_tid;
  std::vector<path_component>::const_iterator pth = vec.begin();
  while (pth != vec.end())
    {     
      directory_map::const_iterator dirent = input_dir.find(t);
      if (dirent == input_dir.end())
        break;
      
      boost::shared_ptr<directory_node> node = dirent->second;
      directory_node::const_iterator entry = node->find(*pth);
      if (entry == node->end())
        break;

      {
        // check to see if this is the image of an added or deleted entry
        // (i.e. null name in output space), if so it terminates our
        // search.
        path_state::const_iterator i = output_space.find(directory_entry_tid(entry));
        I(i != output_space.end());
        if (null_name(path_item_name(path_state_item(i))))
          {
            // L(F("input path element '%s' is null in output space, mapping truncated\n") % *pth);
            break;
          }
      }
 
      // L(F("resolved entry '%s' in reconstruction\n") % *pth);
      ++pth;
      t = directory_entry_tid(entry);

      if (directory_entry_type(entry) != ptype_directory)
        break;
    }
      
  get_full_path(output_space, t, rebuilt);
  
  while(pth != vec.end())
    {
      // L(F("copying tail entry '%s' in reconstruction\n") % *pth);
      rebuilt.push_back(*pth);
      ++pth;
    }

  output = file_path(rebuilt);
  // L(F("reconstructed path '%s' as '%s'\n") % input % output);
}


static void
build_directory_map(path_state const & state,
                    directory_map & dir)
{
  sanity_check_path_state(state);
  dir.clear();
  // L(F("building directory map for %d entries\n") % state.size());
  for (path_state::const_iterator i = state.begin(); i != state.end(); ++i)
    {
      tid curr = path_state_tid(i);
      path_item item = path_state_item(i);
      tid parent = path_item_parent(item);
      path_component name = path_item_name(item);
      ptype type = path_item_type(item);            
      //       L(F("adding entry %s (%s %d) to directory node %d\n") 
      //        % name % (type == ptype_directory ? "dir" : "file") % curr % parent);
      dnode(dir, parent)->insert(std::make_pair(name,std::make_pair(type, curr)));

      // also, make sure to add current node if it's a directory, even if
      // there are no entries in it
      if (type == ptype_directory)
        dnode(dir, curr);        
    }
}


void 
analyze_rearrangement(change_set::path_rearrangement const & pr,
                      path_analysis & pa,
                      tid_source & ts)
{
  directory_map first_map, second_map;
  state_renumbering renumbering;
  std::set<tid> damaged_in_second;

  pa.first.clear();
  pa.second.clear();

  for (std::set<file_path>::const_iterator f = pr.deleted_files.begin();
       f != pr.deleted_files.end(); ++f)
    {
      tid x = ensure_file_in_map(*f, first_map, pa.first, ts);
      pa.second.insert(std::make_pair(x, path_item(root_tid, ptype_file, the_null_component)));
    }

  for (std::set<file_path>::const_iterator d = pr.deleted_dirs.begin();
       d != pr.deleted_dirs.end(); ++d)
    {
      tid x = ensure_dir_in_map(*d, first_map, pa.first, ts);
      pa.second.insert(std::make_pair(x, path_item(root_tid, ptype_directory, the_null_component)));
    }

  for (std::map<file_path,file_path>::const_iterator rf = pr.renamed_files.begin();
       rf != pr.renamed_files.end(); ++rf)
    {
      tid a = ensure_file_in_map(rf->first, first_map, pa.first, ts);
      tid b = ensure_file_in_map(rf->second, second_map, pa.second, ts);
      I(renumbering.find(a) == renumbering.end());
      renumbering.insert(std::make_pair(b,a));
      damaged_in_second.insert(b);
    }

  for (std::map<file_path,file_path>::const_iterator rd = pr.renamed_dirs.begin();
       rd != pr.renamed_dirs.end(); ++rd)
    {
      tid a = ensure_dir_in_map(rd->first, first_map, pa.first, ts);
      tid b = ensure_dir_in_map(rd->second, second_map, pa.second, ts);
      I(renumbering.find(a) == renumbering.end());
      renumbering.insert(std::make_pair(b,a));
      damaged_in_second.insert(b);
    }

  for (std::set<file_path>::const_iterator a = pr.added_files.begin();
       a != pr.added_files.end(); ++a)
    {
      tid x = ensure_file_in_map(*a, second_map, pa.second, ts);
      pa.first.insert(std::make_pair(x, path_item(root_tid, ptype_file, the_null_component)));
      damaged_in_second.insert(x);
    }

  // we now have two states which probably have a number of entries in
  // common. we know already of an interesting set of entries they have in
  // common: all the renamed_foo entries. for each such renamed_foo(a,b)
  // entry, we made an entry in our state_renumbering of the form b->a,
  // while building the states.

  // dump_analysis("analyzed", pa);
  // dump_renumbering("first", renumbering);
  apply_state_renumbering(renumbering, pa.second);
  build_directory_map(pa.first, first_map);
  build_directory_map(pa.second, second_map);
  renumbering.clear();
  // dump_analysis("renumbered once", pa);
  
  // that only gets us half way, though:
  //
  // - every object which was explicitly moved (thus stayed alive) has been
  //   renumbered in re.second to have the same tid as in re.first
  //
  // - every object which was merely mentionned in passing -- say due to
  //   being an intermediate directory in a path -- and was not moved, still 
  //   has differing tids in re.first and re.second (or worse, may only
  //   even have an *entry* in one of them)
  //
  // the second point here is what we need to correct: if a path didn't
  // move, wasn't destroyed, and wasn't added, we want it to have the same
  // tid. but that's a relatively easy condition to check; we've been
  // keeping sets of all the objects which were damaged on each side of
  // this business anyways.


  // pass #1 makes sure that all the entries in each state *exist* within
  // the other state, even if they have the wrong numbers

  ensure_entries_exist (pa.first, second_map, pa.second, ts);
  ensure_entries_exist (pa.second, first_map, pa.first, ts);

  // pass #2 identifies common un-damaged elements from 2->1 and inserts
  // renumberings

  for (path_state::const_iterator i = pa.second.begin(); 
       i != pa.second.end(); ++i)
    {
      tid first_tid, second_tid;
      second_tid = path_state_tid(i);
      file_path full;
      if (pa.first.find(second_tid) != pa.first.end())
        continue;
      get_full_path(pa.second, second_tid, full);
      if (damaged_in_second.find(second_tid) != damaged_in_second.end())
        continue;
      if (null_name(path_item_name(path_state_item(i))))
        continue;
      I(lookup_path(full, first_map, first_tid));
      renumbering.insert(std::make_pair(second_tid, first_tid));
    }

  // dump_renumbering("second", renumbering);
  apply_state_renumbering(renumbering, pa.second);
  // dump_analysis("renumbered again", pa);

  // that should be the whole deal; if we don't have consensus at this
  // point we have done something wrong.
  sanity_check_path_analysis (pa);
}

void
normalize_path_rearrangement(change_set::path_rearrangement & norm)
{
  path_analysis tmp;
  tid_source ts;

  analyze_rearrangement(norm, tmp, ts);
  clear_rearrangement(norm);
  compose_rearrangement(tmp, norm);
}

void
normalize_change_set(change_set & norm)
{  
  normalize_path_rearrangement(norm.rearrangement);
  change_set::delta_map tmp = norm.deltas;
  for (change_set::delta_map::const_iterator i = tmp.begin();
       i != tmp.end(); ++i)
    {
      if (delta_entry_src(i) == delta_entry_dst(i))
        norm.deltas.erase(delta_entry_path(i));
    }
}


// begin stuff related to concatenation

static void 
index_entries(path_state const & state, 
              std::map<file_path, tid> & files, 
              std::map<file_path, tid> & dirs)
{
  for (path_state::const_iterator i = state.begin(); 
       i != state.end(); ++i)
    {
      file_path full;
      path_item item = path_state_item(i);
      get_full_path(state, path_state_tid(i), full);

      if (null_name(path_item_name(item))) 
        continue;

      switch (path_item_type(item))
        {
        case ptype_directory:
          dirs.insert(std::make_pair(full, path_state_tid(i)));
          break;

        case ptype_file:
          files.insert(std::make_pair(full, path_state_tid(i)));
          break;
        }
    }  
}

// this takes every (p1,t1) entry in b and, if (p1,t2) it exists in a, 
// inserts (t1,t2) in the rename set. in other words, it constructs the
// renumbering from b->a
static void 
extend_renumbering_from_path_identities(std::map<file_path, tid> const & a,
                                        std::map<file_path, tid> const & b,
                                        state_renumbering & renumbering)
{
  for (std::map<file_path, tid>::const_iterator i = b.begin();
       i != b.end(); ++i)
    {
      I(! null_name(i->first));
      std::map<file_path, tid>::const_iterator j = a.find(i->first);
      if (j == a.end())
        continue;
      I(renumbering.find(i->second) == renumbering.end());
      renumbering.insert(std::make_pair(i->second, j->second));
    }
}

static void
extend_state(path_state const & src, 
             path_state & dst)
{
  std::vector< std::pair<tid, path_item> > tmp;
  for (path_state::const_iterator i = src.begin();
       i != src.end(); ++i)
    {
      if (dst.find(path_state_tid(i)) == dst.end())
        tmp.push_back(*i);
    }

  for (std::vector<std::pair<tid, path_item> >::const_iterator i = tmp.begin();
      i != tmp.end(); i++)
    dst.insert(*i);
}

static void
ensure_tids_disjoint(path_analysis const & a, 
                     path_analysis const & b)
{
  for (path_state::const_iterator i = a.first.begin();
       i != a.first.end(); ++i)
    {
      I(b.first.find(path_state_tid(i)) == b.first.end());
    }  
  for (path_state::const_iterator i = b.first.begin();
       i != b.first.end(); ++i)
    {
      I(a.first.find(path_state_tid(i)) == a.first.end());
    }  
}

static void
extract_killed(path_analysis const & a,
               std::set<file_path> & killed)

{
  killed.clear();
  directory_map first_map, second_map;

  build_directory_map(a.first, first_map);
  build_directory_map(a.second, second_map);

  for (directory_map::const_iterator i = first_map.begin();
       i != first_map.end(); ++i)
    {
      tid dir_tid = i->first;
      directory_map::const_iterator j = second_map.find(dir_tid);
      I(j != second_map.end());

      // a path P = DIR/LEAF is "killed" by a path_analysis iff the
      // directory node named DIR in the post-state contains LEAF in the
      // pre-state, and does not contain LEAF in the post-state

      boost::shared_ptr<directory_node> first_node = i->second;
      boost::shared_ptr<directory_node> second_node = j->second;

      for (directory_node::const_iterator p = first_node->begin();
           p != first_node->end(); ++p)
        {
          path_component first_name = directory_entry_name(p);
          directory_node::const_iterator q = second_node->find(first_name);
          if (q == second_node->end())
            {
              // found a killed entry
              std::vector<path_component> killed_name;
              file_path killed_path;
              get_full_path(a.second, dir_tid, killed_name);
              killed_name.push_back(first_name);
              killed_path = file_path(killed_name);
              killed.insert(killed_path);
            }
        }
    }
}

static void
check_delta_entries_not_directories(path_analysis const & pa,
                                    change_set::delta_map const & dels)
{
  directory_map dmap;
  build_directory_map(pa.second, dmap);
  for (change_set::delta_map::const_iterator i = dels.begin();
       i != dels.end(); ++i)
    {
      tid delta_tid;
      if (lookup_path(delta_entry_path(i), dmap, delta_tid))
        {
          path_state::const_iterator j = pa.second.find(delta_tid);
          I(j != pa.second.end());
          I(path_item_type(path_state_item(j)) == ptype_file);
        }
    }
}

static void
concatenate_disjoint_analyses(path_analysis const & a,
                              path_analysis const & b,
                              std::set<file_path> const & a_killed,
                              path_analysis & concatenated)
{
  std::map<file_path, tid> a_second_files, a_second_dirs;
  std::map<file_path, tid> b_first_files, b_first_dirs;
  path_analysis a_tmp(a), b_tmp(b);
  state_renumbering renumbering;
  
  // the trick here is that a.second and b.first supposedly refer to the
  // same state-of-the-world, so all we need to do is:
  //
  // - confirm that both analyses have disjoint tids
  // - work out which tids in b to identify with tids in a
  // - renumber b
  //
  // - copy a.first -> concatenated.first
  // - insert all elements of b.first not already in concatenated.first
  // - copy b.second -> concatenated.second
  // - insert all elements of a.second not already in concatenated.second

  ensure_tids_disjoint(a_tmp, b_tmp);

  index_entries(a_tmp.second, a_second_files, a_second_dirs);
  index_entries(b_tmp.first, b_first_files, b_first_dirs);

  {
    std::set<file_path> 
      a_second_file_set, a_second_dir_set, 
      b_first_file_set, b_first_dir_set;
    
    extract_first(a_second_files, a_second_file_set);
    extract_first(a_second_dirs, a_second_dir_set);
    extract_first(b_first_files, b_first_file_set);
    extract_first(b_first_dirs, b_first_dir_set);
    
    // check that there are no entry-type mismatches
    check_sets_disjoint(a_second_file_set, b_first_dir_set);
    check_sets_disjoint(a_second_dir_set, b_first_file_set);

    // check that there's no use of killed entries
    check_sets_disjoint(a_killed, b_first_dir_set);
    check_sets_disjoint(a_killed, b_first_file_set);
  }

  extend_renumbering_from_path_identities(a_second_files, b_first_files, renumbering);
  extend_renumbering_from_path_identities(a_second_dirs, b_first_dirs, renumbering);

  //   dump_analysis("state A", a_tmp);
  //   dump_analysis("state B", b_tmp);
  //   dump_renumbering("concatenation", renumbering);
  apply_state_renumbering(renumbering, b_tmp);

  concatenated.first = a_tmp.first;
  concatenated.second = b_tmp.second;

  extend_state(b_tmp.first, concatenated.first);
  extend_state(a_tmp.second, concatenated.second);

  sanity_check_path_analysis(concatenated);
}

void
concatenate_rearrangements(change_set::path_rearrangement const & a,
                           change_set::path_rearrangement const & b,
                           change_set::path_rearrangement & concatenated)
{
  a.check_sane();
  b.check_sane();
  concatenated = change_set::path_rearrangement();
  
  tid_source ts;
  path_analysis a_analysis, b_analysis, concatenated_analysis;

  analyze_rearrangement(a, a_analysis, ts);
  analyze_rearrangement(b, b_analysis, ts);

  std::set<file_path> a_killed;
  extract_killed(a_analysis, a_killed);

  concatenate_disjoint_analyses(a_analysis, 
                                b_analysis,
                                a_killed,
                                concatenated_analysis);

  compose_rearrangement(concatenated_analysis, 
                        concatenated);

  concatenated.check_sane();
}

void
concatenate_change_sets(change_set const & a,
                        change_set const & b,
                        change_set & concatenated)
{
  MM(a);
  MM(b);
  MM(concatenated);
  a.check_sane();
  b.check_sane();

  L(F("concatenating change sets\n"));

  tid_source ts;
  path_analysis a_analysis, b_analysis, concatenated_analysis;

  analyze_rearrangement(a.rearrangement, a_analysis, ts);
  analyze_rearrangement(b.rearrangement, b_analysis, ts);

  std::set<file_path> a_killed;
  extract_killed(a_analysis, a_killed);

  concatenate_disjoint_analyses(a_analysis, 
                                b_analysis,
                                a_killed,
                                concatenated_analysis);

  compose_rearrangement(concatenated_analysis, 
                        concatenated.rearrangement);

  // now process the deltas

  concatenated.deltas.clear();
  directory_map a_dst_map, b_src_map;
  L(F("concatenating %d and %d deltas\n")
    % a.deltas.size() % b.deltas.size());
  build_directory_map(a_analysis.second, a_dst_map);
  build_directory_map(b_analysis.first, b_src_map);

  // first rename a's deltas under the rearrangement of b
  for (change_set::delta_map::const_iterator del = a.deltas.begin();
       del != a.deltas.end(); ++del)
    {
      file_path new_pth;
      L(F("processing delta on %s\n") % delta_entry_path(del));

      // work out the name of entry in b.first
      reconstruct_path(delta_entry_path(del), b_src_map, b_analysis.second, new_pth);
      L(F("delta on %s in first changeset renamed to %s\n")
        % delta_entry_path(del) % new_pth);

      if (b.rearrangement.has_deleted_file(delta_entry_path(del)))
        // the delta should be removed if the file is going to be deleted
        L(F("discarding delta [%s]->[%s] for deleted file '%s'\n")
          % delta_entry_src(del) % delta_entry_dst(del) % delta_entry_path(del));
      else
        concatenated.deltas.insert(std::make_pair(new_pth,
                                                  std::make_pair(delta_entry_src(del),
                                                                 delta_entry_dst(del))));
    }

  // next fuse any deltas id1->id2 and id2->id3 to id1->id3
  for (change_set::delta_map::const_iterator del = b.deltas.begin();
       del != b.deltas.end(); ++del)
    {

      file_path del_pth = delta_entry_path(del);
      change_set::delta_map::const_iterator existing = 
        concatenated.deltas.find(del_pth);
      if (existing != concatenated.deltas.end())
        {
          L(F("fusing deltas on %s : %s -> %s and %s -> %s\n")
            % del_pth
            % delta_entry_src(existing) 
            % delta_entry_dst(existing)
            % delta_entry_src(del)
            % delta_entry_dst(del));
          I(delta_entry_dst(existing) == delta_entry_src(del));
          std::pair<file_id, file_id> fused = std::make_pair(delta_entry_src(existing),
                                                             delta_entry_dst(del));      
          concatenated.deltas.erase(del_pth);
          concatenated.deltas.insert(std::make_pair((del_pth), fused));
        }
      else
        {
          L(F("delta on %s in second changeset copied forward\n") % del_pth);
          // in general don't want deltas on deleted files. however if a
          // file has been deleted then re-added, then a delta is valid
          // (it applies to the newly-added file)
          if (!b.rearrangement.has_deleted_file(del_pth)
              || b.rearrangement.has_added_file(del_pth)
              || b.rearrangement.has_renamed_file_dst(del_pth))
            concatenated.deltas.insert(*del);
        }
    }
  
  normalize_change_set(concatenated);
  concatenated.check_sane();
  
  L(F("finished concatenation\n")); 
}

// end stuff related to concatenation


// begin stuff related to merging


static void
extend_renumbering_via_added_files(path_analysis const & a, 
                                   path_analysis const & b, 
                                   state_renumbering & existing_renumbering,
                                   state_renumbering & renumbering)
{
  directory_map a_second_map;
  build_directory_map(a.second, a_second_map);
  
  for (path_state::const_iterator i = b.first.begin(); 
       i != b.first.end(); ++i)
    {
      path_item item = path_state_item(i);
      if (path_item_type(item) == ptype_file && null_name(path_item_name(item)))
        {
          path_state::const_iterator j = b.second.find(path_state_tid(i));
          I(j != b.second.end());
          path_component leaf_name = path_item_name(path_state_item(j));

          I(path_item_type(path_state_item(j)) == ptype_file);
          if (! null_name(leaf_name))
            {
              tid added_parent_tid = path_item_parent(path_state_item(j));
              state_renumbering::const_iterator ren = existing_renumbering.find(added_parent_tid);
              if (ren != existing_renumbering.end())
                added_parent_tid = ren->second;
              directory_map::const_iterator dirent = a_second_map.find(added_parent_tid);
              if (dirent != a_second_map.end())
                {
                  boost::shared_ptr<directory_node> node = dirent->second;
                  directory_node::const_iterator entry = node->find(leaf_name);
                  if (entry != node->end() && directory_entry_type(entry) == ptype_file)
                    {
                      I(renumbering.find(path_state_tid(i)) == renumbering.end());
                      renumbering.insert(std::make_pair(path_state_tid(i), 
                                                        directory_entry_tid(entry)));
                    }
                }
            }
        }
    }
}

static bool
find_item(tid t, path_state const & ps, 
          path_item & item)
{
  path_state::const_iterator i = ps.find(t);
  if (i == ps.end())
    return false;
  item = path_state_item(i);
  return true;
}

static bool
find_items(tid t, path_analysis const & pa, 
           path_item & first, path_item & second)
{
  if (find_item(t, pa.first, first))
    {
      I(find_item(t, pa.second, second));
      I(path_item_type(first) == path_item_type(second));
      return true;
    }
  else
    {
      I(!find_item(t, pa.second, second));
      return false;
    }
}

static void
resolve_conflict(tid t, ptype ty,
                 path_analysis const & a_tmp, 
                 path_analysis const & b_tmp, 
                 path_item & resolved,
                 path_state & resolved_conflicts,
                 app_state & app)
{
  path_state::const_iterator i = resolved_conflicts.find(t);

  path_item a_item, b_item;
  find_item(t, a_tmp.second, a_item);
  find_item(t, b_tmp.second, b_item);

  file_path anc, a, b, res;
  get_full_path(a_tmp.first, t, anc);
  get_full_path(a_tmp.second, t, a);
  get_full_path(b_tmp.second, t, b);
  
  if (i != resolved_conflicts.end())
    {
      resolved = path_state_item(i);
    }
  else if (null_name(path_item_name(a_item)) &&
           ! null_name(path_item_name(b_item)))
    {
      L(F("delete of %s dominates rename to %s\n") % anc % b);
      resolved = a_item;
      resolved_conflicts.insert(std::make_pair(t, resolved));
    }
  else if (null_name(path_item_name(b_item)) &&
           ! null_name(path_item_name(a_item)))
    {
      L(F("delete of %s dominates rename to %s\n") % anc % a);
      resolved = b_item;
      resolved_conflicts.insert(std::make_pair(t, resolved));
    }
  else
    {
      switch (ty) 
        {
        case ptype_file:
          N(app.lua.hook_resolve_file_conflict(anc, a, b, res),
            F("unable to resolve file conflict '%s' -> '%s' vs. '%s'") % anc % a % b);
          break;
        case ptype_directory:
          N(app.lua.hook_resolve_dir_conflict(anc, a, b, res),
            F("unable to resolve dir conflict '%s' -> '%s' vs. '%s'") % anc % a % b);
          break;
        }

      N((res == a || res == b), 
        F("illegal conflict resolution '%s', wanted '%s' or '%s'\n") % res % a % b);

      if (res == a)
        I(find_item(t, a_tmp.second, resolved));
      else
        I(find_item(t, b_tmp.second, resolved));
      
      resolved_conflicts.insert(std::make_pair(t, resolved));
    }      
}

static void
ensure_no_rename_clobbers(path_analysis const & a, 
                          path_analysis const & b)
{
  // there is a special non-mergable pair of changes which we need
  // to identify here: 
  //
  //   tid i : x -> y   in change A
  //   tid j : z -> x   in change B
  //
  // on the surface it looks like it ought to be mergable, since there is
  // no conflict in the tids. except for one problem: B effectively
  // clobbered i with j. there is nothing you can append to change B to
  // revive the identity of i; in fact you risk having i and j identified
  // if you form the naive merge concatenation BA. indeed, since A and B
  // both supposedly start in the same state (in which i occupies name x),
  // it really ought not to be possible to form B; you should have to
  // accompany it with some sort of statement about the fate of i.
  //
  // as it stands, we're going to fault when we see this. if it turns out
  // that there's a legal way of constructing such changes, one option is
  // to synthesize a delete of i in B; essentially read "z->x" as an
  // implicit "delete x first if it exists in post-state".
  //
  // however, for the time being this is a fault because we believe they
  // should be globally illegal clobbers.

  directory_map b_first_map, b_second_map;
  build_directory_map (b.first, b_first_map);
  build_directory_map (b.second, b_second_map);
  tid a_tid, b_tid;

  for (path_state::const_iterator i = a.first.begin(); 
       i != a.first.end(); ++i)
    {
      file_path anc_path, a_second_path;
      a_tid = path_state_tid(i);
      get_full_path(a.first, a_tid, anc_path);

      if (! lookup_path(anc_path, b_first_map, b_tid))
        {
          file_path b_second_path;
          reconstruct_path(anc_path, b_first_map, b.second, b_second_path);

          N(! lookup_path(b_second_path, b_second_map, b_tid),
            (F("tid %d (%s) clobbered tid %d (%s)\n")
             % b_tid % b_second_path 
             % a_tid % anc_path));
        }
    }

}

static void
project_missing_changes(path_analysis const & a_tmp, 
                        path_analysis const & b_tmp, 
                        path_analysis & b_merged, 
                        path_state & resolved_conflicts,
                        app_state & app)
{

  // for each tid t adjusted in a:
  //   - if t exists in b:
  //     - if the change to t in b == change in a, skip
  //     - else resolve conflict
  //       - if conflict resolved in favour of a, append to merged
  //       - if resolved in favour of b, skip
  //   - else (no t in b) insert a's change to t in merged

  for (path_state::const_iterator i = a_tmp.first.begin();
       i != a_tmp.first.end(); ++i)
    {
      tid t = path_state_tid(i);
      path_item a_first_item, a_second_item;
      path_item b_first_item, b_second_item;
      I(find_items(t, a_tmp, a_first_item, a_second_item));
      if (find_items(t, b_tmp, b_first_item, b_second_item))
        {
          I(a_first_item == b_first_item);
          if (a_second_item == b_second_item)
            {
              L(F("skipping common change on %s (tid %d)\n") 
                % path_item_name(a_first_item) % t);
            }
          else if (a_first_item == a_second_item)
            {
              L(F("skipping neutral change of %s -> %s (tid %d)\n") 
                % path_item_name(a_first_item) 
                % path_item_name(a_second_item)
                % t);         
            }
          else if (b_first_item == b_second_item)
            {
              L(F("propagating change on %s -> %s (tid %d)\n") 
                % path_item_name(b_first_item) 
                % path_item_name(b_second_item)
                % t);
              b_merged.first.insert(std::make_pair(t, b_second_item));
              b_merged.second.insert(std::make_pair(t, a_second_item));
            }
          else
            {
              // conflict
              path_item resolved;
              resolve_conflict(t, path_item_type(a_first_item), a_tmp, b_tmp, 
                               resolved, resolved_conflicts, app);
              
              if (resolved == a_second_item)
                {
                  L(F("conflict detected, resolved in A's favour\n"));
                  b_merged.first.insert(std::make_pair(t, b_second_item));
                  b_merged.second.insert(std::make_pair(t, a_second_item));
                }
              else
                {
                  L(F("conflict detected, resolved in B's favour\n"));
                }
            }
        }
      else
        {
          // there was no entry in b at all for this tid, copy it
          b_merged.first.insert(std::make_pair(t, a_first_item));
          b_merged.second.insert(std::make_pair(t, a_second_item));
        }
    }

  // now drive through b.second's view of the directory structure, in case
  // some intermediate b-only directories showed up the preimages of
  // A-favoured conflicts.
  extend_state(b_tmp.second, b_merged.first);
  extend_state(b_merged.first, b_merged.second);
}

static void
rebuild_analysis(path_analysis const & src,
                 path_analysis & dst,
                 tid_source & ts)
{
  state_renumbering renumbering;
  
  for (path_state::const_iterator i = src.first.begin(); 
       i != src.first.end(); ++i)
    renumbering.insert(std::make_pair(path_state_tid(i), ts.next()));

  dst = src;
  apply_state_renumbering(renumbering, dst);
}

static void
merge_disjoint_analyses(path_analysis const & a,
                        path_analysis const & b,
                        path_analysis & a_renumbered,
                        path_analysis & b_renumbered,
                        path_analysis & a_merged,
                        path_analysis & b_merged,
                        tid_source & ts,
                        app_state & app)
{
  // we have anc->a and anc->b and we want to construct a->merged and
  // b->merged, leading to the eventual identity concatenate(a,a_merged) ==
  // concatenate(b,b_merged).  
  
  path_analysis a_tmp(a), b_tmp(b);
  state_renumbering renumbering;
  MM(renumbering);

  ensure_tids_disjoint(a_tmp, b_tmp);

  // fault on a particular class of mal-formed changesets
  ensure_no_rename_clobbers(a_tmp, b_tmp);
  ensure_no_rename_clobbers(b_tmp, a_tmp);

  // a.first and b.first refer to the same state-of-the-world. 
  //
  // we begin by driving all the entries in a.first into b.first and vice
  // versa.

  {
    directory_map a_first_map, b_first_map;
    build_directory_map(a_tmp.first, a_first_map);
    build_directory_map(b_tmp.first, b_first_map);
    ensure_entries_exist(a_tmp.first, b_first_map, b_tmp.first, ts);
    ensure_entries_exist(b_tmp.first, a_first_map, a_tmp.first, ts);
  }

  // we then drive any of the new arrivals in a.first to a.second, and
  // likewise on b

  {
    directory_map a_second_map, b_second_map;
    build_directory_map(a_tmp.second, a_second_map);
    build_directory_map(b_tmp.second, b_second_map);
    ensure_entries_exist(a_tmp.first, a_second_map, a_tmp.second, ts);
    ensure_entries_exist(b_tmp.first, b_second_map, b_tmp.second, ts);
  }

  // we then index, identify, and renumber all the immediately apparant
  // entries in each side.

  {
    std::map<file_path, tid> a_first_files, a_first_dirs;
    std::map<file_path, tid> b_first_files, b_first_dirs;
    index_entries(a_tmp.first, a_first_files, a_first_dirs);
    index_entries(b_tmp.first, b_first_files, b_first_dirs);    
    extend_renumbering_from_path_identities(a_first_files, b_first_files, renumbering);
    extend_renumbering_from_path_identities(a_first_dirs, b_first_dirs, renumbering);
  }

  // once renamed, b_tmp will have moved a fair bit closer to a_tmp, in
  // terms of tids. there is still one set of files we haven't accounted
  // for, however: files added in a and b.

  {
    state_renumbering aux_renumbering;
    extend_renumbering_via_added_files(a_tmp, b_tmp, renumbering, aux_renumbering);
    for (state_renumbering::const_iterator i = aux_renumbering.begin(); 
         i != aux_renumbering.end(); ++i)
      {
        I(renumbering.find(i->first) == renumbering.end());
        renumbering.insert(*i);
      }
  }

  // renumbering now contains a *complete* renumbering of b->a,
  // so we reset a_tmp and b_tmp, and renumber b_tmp under this
  // scheme. 

  a_tmp = a;
  b_tmp = b;
  apply_state_renumbering(renumbering, b_tmp);

  a_renumbered = a_tmp;
  b_renumbered = b_tmp;

  // now we're ready to merge (and resolve conflicts)
  path_state resolved_conflicts;
  project_missing_changes(a_tmp, b_tmp, b_merged, resolved_conflicts, app);
  project_missing_changes(b_tmp, a_tmp, a_merged, resolved_conflicts, app);

  {
    // now check: the merge analyses, when concatenated with their
    // predecessors, should lead to the same composite rearrangement

    tid_source ts_tmp;
    path_analysis anc_a_check, a_merge_check, a_check;
    path_analysis anc_b_check, b_merge_check, b_check;
    change_set::path_rearrangement a_re, b_re;

    rebuild_analysis(a, anc_a_check, ts_tmp);
    rebuild_analysis(b, anc_b_check, ts_tmp);
    rebuild_analysis(a_merged, a_merge_check, ts_tmp);
    rebuild_analysis(b_merged, b_merge_check, ts_tmp);

    std::set<file_path> anc_a_killed, anc_b_killed;
    extract_killed(anc_a_check, anc_a_killed);
    extract_killed(anc_b_check, anc_b_killed);

    concatenate_disjoint_analyses(anc_a_check, a_merge_check, anc_a_killed, a_check);
    concatenate_disjoint_analyses(anc_b_check, b_merge_check, anc_b_killed, b_check);
    compose_rearrangement(a_check, a_re);
    compose_rearrangement(b_check, b_re);
    I(a_re == b_re);
  }

}

static void
merge_deltas(file_path const & anc_path, 
             file_path const & left_path, 
             file_path const & right_path, 
             file_path const & path_in_merged, 
             std::map<file_path, file_id> & merge_finalists,
             file_id const & anc,
             file_id const & left,
             file_id const & right,
             file_id & finalist, 
             merge_provider & merger)
{
  std::map<file_path, file_id>::const_iterator i = merge_finalists.find(path_in_merged);
  if (i != merge_finalists.end())
    {
      L(F("reusing merge resolution '%s' : '%s' -> '%s'\n")
        % path_in_merged % anc % i->second);
      finalist = i->second;
    }
  else
    {
      if (null_id(anc))
        {
          N(merger.try_to_merge_files(left_path, right_path, path_in_merged, left, right, finalist),
            F("merge of '%s' : '%s' vs. '%s' (no common ancestor) failed")
            % path_in_merged % left % right);
        }
      else
        {
          N(merger.try_to_merge_files(anc_path, left_path, right_path, path_in_merged, 
                                      anc, left, right, finalist),
            F("merge of '%s' : '%s' -> '%s' vs '%s' failed") 
            % path_in_merged % anc % left % right);
        }

      L(F("merge of '%s' : '%s' -> '%s' vs '%s' resolved to '%s'\n") 
        % path_in_merged % anc % left % right % finalist);

      merge_finalists.insert(std::make_pair(path_in_merged, finalist));
    }
}

static void
project_missing_deltas(change_set const & a,
                       change_set const & b,
                       path_analysis const & a_analysis,                       
                       path_analysis const & b_analysis,                       
                       path_analysis const & a_merged_analysis,                
                       change_set & b_merged,
                       merge_provider & merger,
                       std::map<file_path, file_id> & merge_finalists)
{
  directory_map a_second_map, b_first_map, a_merged_first_map;
  build_directory_map(a_analysis.second, a_second_map);
  build_directory_map(b_analysis.first, b_first_map);
  build_directory_map(a_merged_analysis.first, a_merged_first_map);

  for (change_set::delta_map::const_iterator i = a.deltas.begin(); 
       i != a.deltas.end(); ++i)
    {
      file_path path_in_merged, path_in_anc, path_in_b_second;

      // we have a fork like this:
      //
      //
      //            +--> [a2]
      //     [a1==b1]
      //            +--> [b2]
      //
      // and we have a delta applied to a file in a2. we want to
      // figure out what to call this delta's path in b2. this means
      // reconstructing it in a1==b1, then reconstructing it *again*
      // in b2.

      // first work out what the path in a.first == b.first is
      reconstruct_path(delta_entry_path(i), a_second_map, 
                       a_analysis.first, path_in_anc);

      // first work out what the path in b.second is
      reconstruct_path(path_in_anc, b_first_map, 
                       b_analysis.second, path_in_b_second);

      // then work out what the path in merged is
      reconstruct_path(delta_entry_path(i), a_merged_first_map, 
                       a_merged_analysis.second, path_in_merged);

      // now check to see if there was a delta on the b.second name in b
      change_set::delta_map::const_iterator j = b.deltas.find(path_in_b_second);

      // if the file was deleted in b, we don't want to copy this delta.
      if (b.rearrangement.has_deleted_file(path_in_anc)
          && !(a.rearrangement.has_added_file(path_in_merged)))
        {
          L(F("skipping delta '%s'->'%s' on deleted file '%s'\n")
                % delta_entry_src(i) % delta_entry_dst(i) % path_in_anc);
          continue;
        }

      if (j == b.deltas.end())
        {
          // if no deltas in b, copy ours over using the merged name
          L(F("merge is copying delta '%s' : '%s' -> '%s'\n") 
            % path_in_merged % delta_entry_src(i) % delta_entry_dst(i));
          I(b.deltas.find(path_in_merged) == b.deltas.end());
          b_merged.apply_delta(path_in_merged, delta_entry_src(i), delta_entry_dst(i));
        }
      else 
        {
          // if so, either... 

          if (!(delta_entry_src(i) == delta_entry_src(j)))
            {
              // This is a bit of a corner case where a file was added then deleted on one
              // of the forks. The src for the addition fork will be null_id, but the src
              // for the other fork will be the ancestor file's id.

              // if neither of the forks involved a file addition delta (null_id to something)
              // then something bad happened.
              I(null_id(delta_entry_src(i)) || null_id(delta_entry_src(j)));

              if (null_id(delta_entry_src(i)))
                {
                  // ... use the delta from 'a'
                  // 'a' change_set included a delta []->[...], ie file added. We want to
                  // follow this fork so it gets added to the b_merged changeset
                  L(F("propagating new file addition delta on '%s' : '%s' -> '%s'\n")
                    % path_in_merged
                    % delta_entry_src(j) 
                    % delta_entry_dst(i));        
                  b_merged.apply_delta(path_in_merged, delta_entry_src(i), delta_entry_dst(i));
                }
              else if (null_id(delta_entry_src(j)))
                {
                  // ... ignore the delta
                  // 'b' change_set included a delta []->[...], ie file added. We don't need
                  // to add it to the b_merged changeset, since any delta in 'a' will be
                  // ignored (as 'b' includes deletions).
                  L(F("skipping new file addition delta on '%s' : '' -> '%s'\n")
                    % path_in_merged
                    % delta_entry_dst(j));        
                }
            }
          else if (delta_entry_dst(i) == delta_entry_dst(j))
            {
              // ... absorb identical deltas
              L(F("skipping common delta '%s' : '%s' -> '%s'\n") 
                % path_in_merged % delta_entry_src(i) % delta_entry_dst(i));
            }

          else if (delta_entry_src(i) == delta_entry_dst(i))
            {
              L(F("skipping neutral delta on '%s' : %s -> %s\n") 
                % delta_entry_path(i) 
                % delta_entry_src(i) 
                % delta_entry_dst(i));        
            }

          else if (delta_entry_src(j) == delta_entry_dst(j))
            {
              L(F("propagating unperturbed delta on '%s' : '%s' -> '%s'\n") 
                % delta_entry_path(i) 
                % delta_entry_src(i) 
                % delta_entry_dst(i));        
              b_merged.apply_delta(path_in_merged, delta_entry_dst(j), delta_entry_dst(i));
            }

          else
            {
              // ... or resolve conflict
              L(F("merging delta '%s' : '%s' -> '%s' vs. '%s'\n") 
                % path_in_merged % delta_entry_src(i) % delta_entry_dst(i) % delta_entry_dst(j));
              file_id finalist;

              merge_deltas(path_in_anc,
                           delta_entry_path(i), // left_path
                           delta_entry_path(j), // right_path
                           path_in_merged, 
                           merge_finalists,
                           delta_entry_src(i), // anc
                           delta_entry_dst(i), // left
                           delta_entry_dst(j), // right
                           finalist, merger);
              L(F("resolved merge to '%s' : '%s' -> '%s'\n")
                % path_in_merged % delta_entry_src(i) % finalist);

              // if the conflict resolved to something other than the
              // existing post-state of b, add a new entry to the deltas of
              // b finishing the job.
              if (! (finalist == delta_entry_dst(j)))
                b_merged.apply_delta(path_in_merged, delta_entry_dst(j), finalist);
            }
        }
    }
}


void
merge_change_sets(change_set const & a,
                  change_set const & b,
                  change_set & a_merged,
                  change_set & b_merged,
                  merge_provider & merger,
                  app_state & app)
{
  MM(a);
  MM(b);
  MM(a_merged);
  MM(b_merged);
  a.check_sane();
  b.check_sane();

  L(F("merging change sets\n"));

  tid_source ts;
  path_analysis 
    a_analysis, b_analysis, 
    a_renumbered, b_renumbered, 
    a_merged_analysis, b_merged_analysis;
  MM(a_analysis);
  MM(b_analysis);
  MM(a_renumbered);
  MM(b_renumbered);
  MM(a_merged_analysis);
  MM(b_merged_analysis);

  analyze_rearrangement(a.rearrangement, a_analysis, ts);
  analyze_rearrangement(b.rearrangement, b_analysis, ts);

  merge_disjoint_analyses(a_analysis, b_analysis,
                          a_renumbered, b_renumbered,
                          a_merged_analysis, b_merged_analysis, 
                          ts, app);

  compose_rearrangement(a_merged_analysis, 
                        a_merged.rearrangement);

  compose_rearrangement(b_merged_analysis, 
                        b_merged.rearrangement);

  std::map<file_path, file_id> merge_finalists;

  project_missing_deltas(a, b, 
                         a_renumbered, b_renumbered,
                         a_merged_analysis, 
                         b_merged,
                         merger, merge_finalists);

  project_missing_deltas(b, a, 
                         b_renumbered, a_renumbered,
                         b_merged_analysis, 
                         a_merged,
                         merger, merge_finalists);

  {
    // confirmation step
    change_set a_check, b_check;
    //     dump_change_set("a", a);
    //     dump_change_set("a_merged", a_merged);
    //     dump_change_set("b", b);
    //     dump_change_set("b_merged", b_merged);
    concatenate_change_sets(a, a_merged, a_check);
    concatenate_change_sets(b, b_merged, b_check);
    //     dump_change_set("a_check", a_check);
    //     dump_change_set("b_check", b_check);
    I(a_check == b_check);
  }

  normalize_change_set(a_merged);
  normalize_change_set(b_merged);

  a_merged.check_sane();
  b_merged.check_sane();

  L(F("finished merge\n"));  
}

// end stuff related to merging

void 
invert_change_set(change_set const & a2b,
                  manifest_map const & a_map,
                  change_set & b2a)
{
  MM(a2b);
  MM(a_map);
  MM(b2a);
  a2b.check_sane();
  tid_source ts;
  path_analysis a2b_analysis, b2a_analysis;

  analyze_rearrangement(a2b.rearrangement, a2b_analysis, ts);

  L(F("inverting change set\n"));
  b2a_analysis.first = a2b_analysis.second;
  b2a_analysis.second = a2b_analysis.first;
  compose_rearrangement(b2a_analysis, b2a.rearrangement);

  b2a.deltas.clear();

  std::set<file_path> moved_deltas;

  // existing deltas are in "b space"
  for (path_state::const_iterator b = b2a_analysis.first.begin();
       b != b2a_analysis.first.end(); ++b)
    {
      path_state::const_iterator a = b2a_analysis.second.find(path_state_tid(b));
      I(a != b2a_analysis.second.end());
      if (path_item_type(path_state_item(b)) == ptype_file)
        {
          file_path b_pth, a_pth;
          get_full_path(b2a_analysis.first, path_state_tid(b), b_pth);

          if (null_name(path_item_name(path_state_item(b))) &&
              ! null_name(path_item_name(path_state_item(a))))
            {
              // b->a represents an add in "a space"
              get_full_path(b2a_analysis.second, path_state_tid(a), a_pth);
              manifest_map::const_iterator i = a_map.find(a_pth);
              I(i != a_map.end());
              b2a.deltas.insert(std::make_pair(a_pth, 
                                               std::make_pair(file_id(), 
                                                              manifest_entry_id(i))));
              L(F("converted 'delete %s' to 'add as %s' in inverse\n")
                % a_pth 
                % manifest_entry_id(i));
            }
          else if (! null_name(path_item_name(path_state_item(b))) &&
                   null_name(path_item_name(path_state_item(a))))
            {
              // b->a represents a del from "b space"
              get_full_path(b2a_analysis.first, path_state_tid(b), b_pth);
              L(F("converted add %s to delete in inverse\n") % b_pth );
            }
          else
            {
              get_full_path(b2a_analysis.first, path_state_tid(b), b_pth);
              get_full_path(b2a_analysis.second, path_state_tid(a), a_pth);
              change_set::delta_map::const_iterator del = a2b.deltas.find(b_pth);
               if (del == a2b.deltas.end())
                continue;
              file_id src_id(delta_entry_src(del)), dst_id(delta_entry_dst(del));
              L(F("converting delta %s -> %s on %s\n")
                % src_id % dst_id % b_pth);
              L(F("inverse is delta %s -> %s on %s\n")
                % dst_id % src_id % a_pth);
              b2a.deltas.insert(std::make_pair(a_pth, std::make_pair(dst_id, src_id)));
              moved_deltas.insert(b_pth);
            }
        }
    }

  // some deltas might not have been renamed, however. these we just invert the
  // direction on
  for (change_set::delta_map::const_iterator del = a2b.deltas.begin();
       del != a2b.deltas.end(); ++del)
    {
      // check to make sure this isn't the image of an add (now a delete)
      if (null_id(delta_entry_src(del)))
        continue;
      // check to make sure this isn't one of the already-moved deltas
      if (moved_deltas.find(delta_entry_path(del)) != moved_deltas.end())
        continue;
      // we shouldn't have created a delta earlier, if this file really is
      // untouched...
      I(b2a.deltas.find(delta_entry_path(del)) == b2a.deltas.end());
      b2a.deltas.insert(std::make_pair(delta_entry_path(del),
                                       std::make_pair(delta_entry_dst(del),
                                                      delta_entry_src(del))));
    }
  normalize_change_set(b2a);
  b2a.check_sane();
}

void 
move_files_to_tmp_bottom_up(tid t,
                            bookkeeping_path const & temporary_root,
                            path_state const & state,
                            directory_map const & dmap)
{
  directory_map::const_iterator dirent = dmap.find(t);
  if (dirent != dmap.end())
    {
      boost::shared_ptr<directory_node> node = dirent->second;  
      for (directory_node::const_iterator entry = node->begin();
           entry != node->end(); ++entry)
        {
          tid child = directory_entry_tid(entry);
          file_path src;
          path_item item;
              
          find_item(child, state, item);

          if (null_name(path_item_name(item)))
            continue;

          // recursively move all sub-entries
          if (path_item_type(item) == ptype_directory)
            move_files_to_tmp_bottom_up(child, temporary_root, state, dmap);

          get_full_path(state, child, src);
          
          bookkeeping_path dst =
            temporary_root / boost::lexical_cast<std::string>(child);
          
          switch (path_item_type(item))
            {
            case ptype_file:
              if (file_exists(src))
                {
                   P(F("moving file %s -> %s\n") % src % dst);
                   move_file(src, dst);
                }
              break;
            case ptype_directory:
              if (directory_exists(src))
                {
                  P(F("moving dir %s -> %s\n") % src % dst);
                  move_dir(src, dst);
                }
              break;
            }
        }
    }
}

void 
move_files_from_tmp_top_down(tid t,
                             bookkeeping_path const & temporary_root,
                             path_state const & state,
                             directory_map const & dmap)
{
  directory_map::const_iterator dirent = dmap.find(t);
  if (dirent != dmap.end())
    {
      boost::shared_ptr<directory_node> node = dirent->second;  
      for (directory_node::const_iterator entry = node->begin();
           entry != node->end(); ++entry)
        {
          tid child = directory_entry_tid(entry);
          file_path dst;
          path_item item;
              
          find_item(child, state, item);

          if (null_name(path_item_name(item)))
            continue;

          get_full_path(state, child, dst);
          
          bookkeeping_path src =
            temporary_root / boost::lexical_cast<std::string>(child);
          
          switch (path_item_type(item))
            {
            case ptype_file:
              if (file_exists(src))
                {
                  P(F("moving file %s -> %s\n") % src % dst);
                  make_dir_for(dst);
                  move_file(src, dst);
                }
              break;
            case ptype_directory:
              if (directory_exists(src))
                {
                  P(F("moving dir %s -> %s\n") % src % dst);
                  make_dir_for(dst);
                  move_dir(src, dst);
                }
              break;
            }

          // recursively move all sub-entries
          if (path_item_type(item) == ptype_directory)
            move_files_from_tmp_top_down(child, temporary_root, state, dmap);
        }
    }
}


void
apply_rearrangement_to_filesystem(change_set::path_rearrangement const & re,
                                  bookkeeping_path const & temporary_root)
{
  re.check_sane();
  tid_source ts;
  path_analysis analysis;
  directory_map first_dmap, second_dmap;

  analyze_rearrangement(re, analysis, ts);
  build_directory_map(analysis.first, first_dmap);
  build_directory_map(analysis.second, second_dmap);

  if (analysis.first.empty())
    return;

  move_files_to_tmp_bottom_up(root_tid, temporary_root,
                              analysis.first, first_dmap);

  move_files_from_tmp_top_down(root_tid, temporary_root,
                               analysis.second, second_dmap);
}

// application stuff

void
build_pure_addition_change_set(manifest_map const & man,
                               change_set & cs)
{
  for (manifest_map::const_iterator i = man.begin(); i != man.end(); ++i)
    cs.add_file(manifest_entry_path(i), manifest_entry_id(i));
  cs.check_sane();
}

// this function takes the rearrangement sitting in cs and "completes" the
// changeset by filling in all the deltas

void 
complete_change_set(manifest_map const & m_old,
                    manifest_map const & m_new,
                    change_set & cs)
{
  cs.rearrangement.check_sane();
  tid_source ts;
  path_analysis analysis;
  directory_map first_dmap, second_dmap;

  analyze_rearrangement(cs.rearrangement, analysis, ts);
  build_directory_map(analysis.first, first_dmap);
  build_directory_map(analysis.second, second_dmap);

  std::set<file_path> paths;
  extract_path_set(m_new, paths);

  for (std::set<file_path>::const_iterator i = cs.rearrangement.added_files.begin();
       i != cs.rearrangement.added_files.end(); ++i)
    {
      manifest_map::const_iterator j = m_new.find(*i);
      I(j != m_new.end());
      cs.deltas.insert(std::make_pair(*i,
                                      std::make_pair(null_ident,
                                                     manifest_entry_id(j))));
      paths.erase(*i);
    }

  for (std::set<file_path>::const_iterator i = paths.begin();
       i != paths.end(); ++i)
    {
      file_path old_path;
      reconstruct_path(*i, second_dmap, analysis.first, old_path);
      manifest_map::const_iterator j = m_old.find(old_path);
      manifest_map::const_iterator k = m_new.find(*i);
      I(j != m_old.end());
      I(k != m_new.end());
      if (!(manifest_entry_id(j) == manifest_entry_id(k)))
        cs.deltas.insert(std::make_pair(*i, std::make_pair(manifest_entry_id(j),
                                                           manifest_entry_id(k))));
    }

  cs.check_sane();    
}


void
apply_change_set(manifest_map const & old_man,
                 change_set const & cs,
                 manifest_map & new_man)
{
  cs.check_sane();
  change_set a, b;
  build_pure_addition_change_set(old_man, a);
  concatenate_change_sets(a, cs, b);

  // If the composed change_set still has renames or deletions in it, then
  // they referred to things that weren't in the original manifest, and this
  // change_set should never have been applied to this manifest in the first
  // place.
  I(b.rearrangement.deleted_files.empty());
  I(b.rearrangement.renamed_files.empty());
  // Furthermore, all deltas should be add deltas
  for (change_set::delta_map::const_iterator i = b.deltas.begin();
      i != b.deltas.end(); ++i)
    {
      I(null_id(delta_entry_src(i)));
      I(b.rearrangement.added_files.find(delta_entry_path(i))
        != b.rearrangement.added_files.end());
    }

  new_man.clear();
  for (std::set<file_path>::const_iterator i = b.rearrangement.added_files.begin();
       i != b.rearrangement.added_files.end(); ++i)
    {
      change_set::delta_map::const_iterator d = b.deltas.find(*i);
      I(d != b.deltas.end());
      new_man.insert(std::make_pair(*i, delta_entry_dst(d)));
    }
}

static inline bool
apply_path_rearrangement_can_fastpath(change_set::path_rearrangement const & pr)
{
  return pr.added_files.empty()
    && pr.renamed_files.empty()
    && pr.renamed_dirs.empty()
    && pr.deleted_dirs.empty();
}

static inline void
apply_path_rearrangement_fastpath(change_set::path_rearrangement const & pr,
                                  path_set & ps)
{
  pr.check_sane();
  // fast path for simple drop-or-nothing file operations
  for (std::set<file_path>::const_iterator i = pr.deleted_files.begin();
       i != pr.deleted_files.end(); ++i)
    {
      I(ps.find(*i) != ps.end());
      ps.erase(*i);
    }
}

static inline void
apply_path_rearrangement_slowpath(path_set const & old_ps,
                                  change_set::path_rearrangement const & pr,
                                  path_set & new_ps)
{
  pr.check_sane();
  change_set::path_rearrangement a, b;
  a.added_files = old_ps;
  concatenate_rearrangements(a, pr, b);
  new_ps = b.added_files;
}

void
apply_path_rearrangement(path_set const & old_ps,
                         change_set::path_rearrangement const & pr,
                         path_set & new_ps)
{
  if (apply_path_rearrangement_can_fastpath(pr))
    {
      new_ps = old_ps;
      apply_path_rearrangement_fastpath(pr, new_ps);
    }
  else
    {
      apply_path_rearrangement_slowpath(old_ps, pr, new_ps);
    }
}

// destructive version
void
apply_path_rearrangement(change_set::path_rearrangement const & pr,
                         path_set & ps)
{
  if (apply_path_rearrangement_can_fastpath(pr))
    {
      apply_path_rearrangement_fastpath(pr, ps);
    }
  else
    {
      path_set tmp = ps;
      apply_path_rearrangement_slowpath(ps, pr, tmp);
      ps = tmp;
    }
}

// quick, optimistic and destructive version
file_path
apply_change_set_inverse(change_set const & cs,
                         file_path const & file_in_second)
{
  cs.check_sane();
  tid_source ts;
  path_analysis analysis;
  directory_map second_dmap;
  file_path file_in_first;

  analyze_rearrangement(cs.rearrangement, analysis, ts);
  build_directory_map(analysis.second, second_dmap);
  reconstruct_path(file_in_second, second_dmap, analysis.first, file_in_first);
  return file_in_first;
}

// quick, optimistic and destructive version 
void
apply_change_set(change_set const & cs,
                 manifest_map & man)
{
  cs.check_sane();
  if (cs.rearrangement.added_files.empty() 
      && cs.rearrangement.renamed_files.empty() 
      && cs.rearrangement.renamed_dirs.empty()
      && cs.rearrangement.deleted_dirs.empty())
    {
      // fast path for simple drop/delta file operations
      for (std::set<file_path>::const_iterator i = cs.rearrangement.deleted_files.begin();
           i != cs.rearrangement.deleted_files.end(); ++i)
        {
          man.erase(*i);
        }
      for (change_set::delta_map::const_iterator i = cs.deltas.begin(); 
           i != cs.deltas.end(); ++i)
        {
          if (!null_id(delta_entry_dst(i)))
            man[delta_entry_path(i)] = delta_entry_dst(i);
        }
    }
  else
    {
      // fall back to the slow way
      manifest_map tmp;
      apply_change_set(man, cs, tmp);
      man = tmp;
    }
}


// i/o stuff

namespace
{
  namespace syms
  {
    std::string const patch("patch");
    std::string const from("from");
    std::string const to("to");
    std::string const add_file("add_file");
    std::string const delete_file("delete_file");
    std::string const delete_dir("delete_dir");
    std::string const rename_file("rename_file");
    std::string const rename_dir("rename_dir");
  }
}

static void 
parse_path_rearrangement(basic_io::parser & parser,
                         change_set & cs)
{
  while (parser.symp())
    {
      std::string t1, t2;
      if (parser.symp(syms::add_file)) 
        { 
          parser.sym();
          parser.str(t1);
          cs.add_file(file_path_internal(t1));
        }
      else if (parser.symp(syms::delete_file)) 
        { 
          parser.sym();
          parser.str(t1);
          cs.delete_file(file_path_internal(t1));
        }
      else if (parser.symp(syms::delete_dir)) 
        { 
          parser.sym();
          parser.str(t1);
          cs.delete_dir(file_path_internal(t1));
        }
      else if (parser.symp(syms::rename_file)) 
        { 
          parser.sym();
          parser.str(t1);
          parser.esym(syms::to);
          parser.str(t2);
          cs.rename_file(file_path_internal(t1),
                         file_path_internal(t2));
        }
      else if (parser.symp(syms::rename_dir)) 
        { 
          parser.sym();
          parser.str(t1);
          parser.esym(syms::to);
          parser.str(t2);
          cs.rename_dir(file_path_internal(t1),
                        file_path_internal(t2));
        }
      else
        break;
    }
  cs.rearrangement.check_sane();
}


void 
print_insane_path_rearrangement(basic_io::printer & printer,
                                change_set::path_rearrangement const & pr)
{

  for (std::set<file_path>::const_iterator i = pr.deleted_files.begin();
       i != pr.deleted_files.end(); ++i)
    {
      basic_io::stanza st;
      st.push_file_pair(syms::delete_file, *i);
      printer.print_stanza(st);
    }

  for (std::set<file_path>::const_iterator i = pr.deleted_dirs.begin();
       i != pr.deleted_dirs.end(); ++i)
    {
      basic_io::stanza st;
      st.push_file_pair(syms::delete_dir, *i);
      printer.print_stanza(st);
    }

  for (std::map<file_path,file_path>::const_iterator i = pr.renamed_files.begin();
       i != pr.renamed_files.end(); ++i)
    {
      basic_io::stanza st;
      st.push_file_pair(syms::rename_file, i->first);
      st.push_file_pair(syms::to, i->second);
      printer.print_stanza(st);
    }

  for (std::map<file_path,file_path>::const_iterator i = pr.renamed_dirs.begin();
       i != pr.renamed_dirs.end(); ++i)
    {
      basic_io::stanza st;
      st.push_file_pair(syms::rename_dir, i->first);
      st.push_file_pair(syms::to, i->second);
      printer.print_stanza(st);
    }

  for (std::set<file_path>::const_iterator i = pr.added_files.begin();
       i != pr.added_files.end(); ++i)
    {
      basic_io::stanza st;
      st.push_file_pair(syms::add_file, *i);
      printer.print_stanza(st);
    }
}

void 
print_path_rearrangement(basic_io::printer & printer,
                         change_set::path_rearrangement const & pr)
{
  pr.check_sane();
  print_insane_path_rearrangement(printer, pr);
}

void 
parse_change_set(basic_io::parser & parser,
                 change_set & cs)
{
  clear_change_set(cs);

  parse_path_rearrangement(parser, cs);    

  while (parser.symp(syms::patch))
    {
      std::string path, src, dst;
      parser.sym();
      parser.str(path);
      parser.esym(syms::from);
      parser.hex(src);
      parser.esym(syms::to);
      parser.hex(dst);
      cs.deltas.insert(std::make_pair(file_path_internal(path),
                                      std::make_pair(file_id(src),
                                                     file_id(dst))));
    }
  cs.check_sane();
}

void 
print_insane_change_set(basic_io::printer & printer,
                        change_set const & cs)
{
  print_insane_path_rearrangement(printer, cs.rearrangement);
  
  for (change_set::delta_map::const_iterator i = cs.deltas.begin();
       i != cs.deltas.end(); ++i)
    {
      basic_io::stanza st;
      st.push_file_pair(syms::patch, i->first);
      st.push_hex_pair(syms::from, i->second.first.inner()());
      st.push_hex_pair(syms::to, i->second.second.inner()());
      printer.print_stanza(st);
    }
}

void 
print_change_set(basic_io::printer & printer,
                 change_set const & cs)
{
  cs.check_sane();
  print_insane_change_set(printer, cs);
}

void
read_path_rearrangement(data const & dat,
                        change_set::path_rearrangement & re)
{
  std::istringstream iss(dat());
  basic_io::input_source src(iss, "path_rearrangement");
  basic_io::tokenizer tok(src);
  basic_io::parser pars(tok);
  change_set cs;
  parse_path_rearrangement(pars, cs);
  re = cs.rearrangement;
  I(src.lookahead == EOF);
  re.check_sane();
}

void
read_change_set(data const & dat,
                change_set & cs)
{
  std::istringstream iss(dat());
  basic_io::input_source src(iss, "change_set");
  basic_io::tokenizer tok(src);
  basic_io::parser pars(tok);
  parse_change_set(pars, cs);
  I(src.lookahead == EOF);
  cs.check_sane();
}

void
write_insane_change_set(change_set const & cs,
                        data & dat)
{
  std::ostringstream oss;
  basic_io::printer pr(oss);
  print_insane_change_set(pr, cs);
  dat = data(oss.str());  
}

void
write_change_set(change_set const & cs,
                 data & dat)
{
  cs.check_sane();
  write_insane_change_set(cs, dat);
}

void
write_path_rearrangement(change_set::path_rearrangement const & re,
                         data & dat)
{
  re.check_sane();
  std::ostringstream oss;
  basic_io::printer pr(oss);
  print_path_rearrangement(pr, re);
  dat = data(oss.str());  
}

void
dump(change_set const & cs, std::string & out)
{
  data tmp;
  write_insane_change_set(cs, tmp);
//  write_change_set(cs, tmp);
  out = tmp();
}

// changes_summary

changes_summary::changes_summary() : 
  empty(true)
{
}

void
changes_summary::add_change_set(change_set const & cs)
{
  if (cs.empty())
    return;
  empty = false;

  change_set::path_rearrangement const & pr = cs.rearrangement;

  for (std::set<file_path>::const_iterator i = pr.deleted_files.begin();
       i != pr.deleted_files.end(); i++)
    deleted_files.insert(*i);

  for (std::set<file_path>::const_iterator i = pr.deleted_dirs.begin();
       i != pr.deleted_dirs.end(); i++)
    deleted_dirs.insert(*i);

  for (std::map<file_path, file_path>::const_iterator
       i = pr.renamed_files.begin(); i != pr.renamed_files.end(); i++)
    renamed_files.insert(*i);

  for (std::map<file_path, file_path>::const_iterator
       i = pr.renamed_dirs.begin(); i != pr.renamed_dirs.end(); i++)
    renamed_dirs.insert(*i);

  for (std::set<file_path>::const_iterator i = pr.added_files.begin();
       i != pr.added_files.end(); i++)
    added_files.insert(*i);

  for (change_set::delta_map::const_iterator i = cs.deltas.begin();
       i != cs.deltas.end(); i++)
    {
<<<<<<< HEAD
      if (pr.added_files.find(i->first()) == pr.added_files.end())
        modified_files.insert(i->first());
=======
      if (pr.added_files.find(i->first) == pr.added_files.end())
        modified_files.insert(i->first);
>>>>>>> 3bc830b1
    }
}

void
changes_summary::print_indented_set(std::ostream & os, size_t max_cols, const std::set<file_path> &sfp) const
{
  size_t cols = 8;
  os << "       ";
  for (std::set<file_path>::const_iterator i = sfp.begin(); i != sfp.end(); ++i)
    {
<<<<<<< HEAD
      const std::string str = (*i)();
=======
      const std::string str = boost::lexical_cast<std::string>(*i);
>>>>>>> 3bc830b1
      if (cols > 8 && cols + str.size() + 1 >= max_cols)
        {
          cols = 8;
          os << std::endl << "       ";
        }
      os << " " << str;
      cols += str.size() + 1;
    }
  os << std::endl;
}

void
changes_summary::print(std::ostream & os, size_t max_cols) const
{
  if (! deleted_files.empty())
    {
      os << "Deleted files:" << std::endl;
      print_indented_set(os, max_cols, deleted_files);
    }

  if (! deleted_dirs.empty())
    {
      os << "Deleted directories:" << std::endl;
      print_indented_set(os, max_cols, deleted_dirs);
    }

  if (! renamed_files.empty())
    {
      os << "Renamed files:" << std::endl;
      for (std::map<file_path, file_path>::const_iterator
           i = renamed_files.begin();
           i != renamed_files.end(); i++)
        os << "        " << i->first << " to " << i->second << std::endl;
    }

  if (! renamed_dirs.empty())
    {
      os << "Renamed directories:" << std::endl;
      for (std::map<file_path, file_path>::const_iterator
           i = renamed_dirs.begin();
           i != renamed_dirs.end(); i++)
        os << "        " << i->first << " to " << i->second << std::endl;
    }

  if (! added_files.empty())
    {
      os << "Added files:" << std::endl;
      print_indented_set(os, max_cols, added_files);
    }

  if (! modified_files.empty())
    {
      os << "Modified files:" << std::endl;
      print_indented_set(os, max_cols, modified_files);
    }
}


#ifdef BUILD_UNIT_TESTS
#include "unit_tests.hh"
#include "sanity.hh"
#include "transforms.hh"

static void dump_change_set(std::string const & ctx,
                            change_set const & cs)
{
  data tmp;
  write_change_set(cs, tmp);
  L(boost::format("[begin changeset %s]\n") % ctx);
  std::vector<std::string> lines;
  split_into_lines(tmp(), lines);
  for (std::vector<std::string>::const_iterator i = lines.begin();
       i != lines.end(); ++i)
    L(boost::format("%s") % *i);
  L(boost::format("[end changeset %s]\n") % ctx);
}

static void
spin_change_set(change_set const & cs)
{
  data tmp1;
  change_set cs1;
  write_change_set(cs, tmp1);
  dump_change_set("normalized", cs);
  read_change_set(tmp1, cs1);
  for (int i = 0; i < 5; ++i)
    {
      data tmp2;
      change_set cs2;
      write_change_set(cs1, tmp2);
      BOOST_CHECK(tmp1 == tmp2);
      read_change_set(tmp2, cs2);
      BOOST_CHECK(cs1.rearrangement == cs2.rearrangement);
      BOOST_CHECK(cs1.deltas == cs2.deltas);
      cs1 = cs2;      
    }
}

static void
disjoint_merge_test(std::string const & ab_str,
                    std::string const & ac_str)
{
  change_set ab, ac, bm, cm;

  app_state app;

  L(boost::format("beginning disjoint_merge_test\n"));

  read_change_set(data(ab_str), ab);
  read_change_set(data(ac_str), ac);

  manifest_map dummy;

  merge_provider merger(app, dummy, dummy, dummy);
  merge_change_sets(ab, ac, bm, cm, merger, app);

  dump_change_set("ab", ab);
  dump_change_set("ac", ac);
  dump_change_set("bm", bm);
  dump_change_set("cm", cm);

  BOOST_CHECK(bm.rearrangement == ac.rearrangement);
  BOOST_CHECK(cm.rearrangement == ab.rearrangement);

  L(boost::format("finished disjoint_merge_test\n"));
}

static void
disjoint_merge_tests()
{
  disjoint_merge_test
    ("rename_file \"foo\"\n"
     "         to \"bar\"\n",

     "rename_file \"apple\"\n"
     "         to \"orange\"\n");

  disjoint_merge_test
    ("rename_file \"foo/a.txt\"\n"
     "         to \"bar/b.txt\"\n",

     "rename_file \"bar/c.txt\"\n"
     "         to \"baz/d.txt\"\n");

  disjoint_merge_test
    ("patch \"foo/file.txt\"\n"
     " from [c6a4a6196bb4a744207e1a6e90273369b8c2e925]\n"
     "   to [fe18ec0c55cbc72e4e51c58dc13af515a2f3a892]\n",

     "rename_file \"foo/file.txt\"\n"
     "         to \"foo/apple.txt\"\n");

  disjoint_merge_test
    (
     "rename_file \"apple.txt\"\n"
     "         to \"pear.txt\"\n"
     "\n"
     "patch \"foo.txt\"\n"
     " from [c6a4a6196bb4a744207e1a6e90273369b8c2e925]\n"
     "   to [fe18ec0c55cbc72e4e51c58dc13af515a2f3a892]\n",
     
     "rename_file \"foo.txt\"\n"
     "         to \"bar.txt\"\n"
     "\n"
     "patch \"apple.txt\"\n"
     " from [fe18ec0c55cbc72e4e51c58dc13af515a2f3a892]\n"
     "   to [435e816c30263c9184f94e7c4d5aec78ea7c028a]\n");  
}

static void 
basic_change_set_test()
{
  try
    {
      
      change_set cs;
      cs.delete_file(file_path_internal("usr/lib/zombie"));
      cs.add_file(file_path_internal("usr/bin/cat"),
                  file_id(hexenc<id>("adc83b19e793491b1c6ea0fd8b46cd9f32e592fc")));
      cs.add_file(file_path_internal("usr/local/bin/dog"),
                  file_id(hexenc<id>("adc83b19e793491b1c6ea0fd8b46cd9f32e592fc")));
      cs.rename_file(file_path_internal("usr/local/bin/dog"),
                     file_path_internal("usr/bin/dog"));
      cs.rename_file(file_path_internal("usr/bin/cat"),
                     file_path_internal("usr/local/bin/chicken"));
      cs.add_file(file_path_internal("usr/lib/libc.so"),
                  file_id(hexenc<id>("435e816c30263c9184f94e7c4d5aec78ea7c028a")));
      // FIXME: this should be valid, but our directory semantics are broken.  Re-add
      // tests for things like this when fixing directory semantics!  (see bug tracker)
      // cs.rename_dir(file_path_internal("usr/lib"),
      //               file_path_internal("usr/local/lib"));
      cs.rename_dir(file_path_internal("some/dir"),
                    file_path_internal("some/other/dir"));
      cs.apply_delta(file_path_internal("usr/local/bin/chicken"), 
                     file_id(hexenc<id>("c6a4a6196bb4a744207e1a6e90273369b8c2e925")),
                     file_id(hexenc<id>("fe18ec0c55cbc72e4e51c58dc13af515a2f3a892")));
      spin_change_set(cs);
    }
  catch (informative_failure & exn)
    {
      L(boost::format("informative failure: %s\n") % exn.what);
    }
  catch (std::runtime_error & exn)
    {
      L(boost::format("runtime error: %s\n") % exn.what());
    }
}

static void
invert_change_test()
{
  L(boost::format("STARTING invert_change_test\n"));
  change_set cs;
  manifest_map a;

  a.insert(std::make_pair(file_path_internal("usr/lib/zombie"),
                          file_id(hexenc<id>("92ceb3cd922db36e48d5c30764e0f5488cdfca28"))));
  cs.delete_file(file_path_internal("usr/lib/zombie"));
  cs.add_file(file_path_internal("usr/bin/cat"),
              file_id(hexenc<id>("adc83b19e793491b1c6ea0fd8b46cd9f32e592fc")));
  cs.add_file(file_path_internal("usr/local/dog"),
              file_id(hexenc<id>("adc83b19e793491b1c6ea0fd8b46cd9f32e592fc")));
  a.insert(std::make_pair(file_path_internal("usr/foo"),
                          file_id(hexenc<id>("9a4d3ae90b0cc26758e17e1f80229a13f57cad6e"))));
  cs.rename_file(file_path_internal("usr/foo"),
                 file_path_internal("usr/bar"));
  cs.apply_delta(file_path_internal("usr/bar"),
                 file_id(hexenc<id>("9a4d3ae90b0cc26758e17e1f80229a13f57cad6e")),
                 file_id(hexenc<id>("fe18ec0c55cbc72e4e51c58dc13af515a2f3a892")));
  a.insert(std::make_pair(file_path_internal("usr/quuux"),
                          file_id(hexenc<id>("fe18ec0c55cbc72e4e51c58dc13af515a2f3a892"))));
  cs.apply_delta(file_path_internal("usr/quuux"),
                 file_id(hexenc<id>("fe18ec0c55cbc72e4e51c58dc13af515a2f3a892")),
                 file_id(hexenc<id>("c6a4a6196bb4a744207e1a6e90273369b8c2e925")));

  manifest_map b;
  apply_change_set(a, cs, b);

  dump_change_set("invert_change_test, cs", cs);
  change_set cs2, cs3;
  invert_change_set(cs, a, cs2);
  dump_change_set("invert_change_test, cs2", cs2);
  invert_change_set(cs2, b, cs3);
  dump_change_set("invert_change_test, cs3", cs3);
  BOOST_CHECK(cs.rearrangement == cs3.rearrangement);
  BOOST_CHECK(cs.deltas == cs3.deltas);
  L(boost::format("ENDING invert_change_test\n"));
}

static void 
neutralize_change_test()
{
  try
    {
      
      change_set cs1, cs2, csa;
      cs1.add_file(file_path_internal("usr/lib/zombie"),
                   file_id(hexenc<id>("adc83b19e793491b1c6ea0fd8b46cd9f32e592fc")));
      cs1.rename_file(file_path_internal("usr/lib/apple"),
                      file_path_internal("usr/lib/orange"));
      cs1.rename_dir(file_path_internal("usr/lib/moose"),
                     file_path_internal("usr/lib/squirrel"));

      dump_change_set("neutralize target", cs1);

      cs2.delete_file(file_path_internal("usr/lib/zombie"));
      cs2.rename_file(file_path_internal("usr/lib/orange"),
                      file_path_internal("usr/lib/apple"));
      cs2.rename_dir(file_path_internal("usr/lib/squirrel"),
                     file_path_internal("usr/lib/moose"));

      dump_change_set("neutralizer", cs2);
      
      concatenate_change_sets(cs1, cs2, csa);

      dump_change_set("neutralized", csa);

      tid_source ts;
      path_analysis analysis;
      analyze_rearrangement(csa.rearrangement, analysis, ts);

      BOOST_CHECK(analysis.first.empty());
      BOOST_CHECK(analysis.second.empty());
    }
  catch (informative_failure & exn)
    {
      L(boost::format("informative failure: %s\n") % exn.what);
    }
  catch (std::runtime_error & exn)
    {
      L(boost::format("runtime error: %s\n") % exn.what());
    }
}

static void 
non_interfering_change_test()
{
  try
    {
      
      change_set cs1, cs2, csa;
      cs1.delete_file(file_path_internal("usr/lib/zombie"));
      cs1.rename_file(file_path_internal("usr/lib/orange"),
                      file_path_internal("usr/lib/apple"));
      cs1.rename_dir(file_path_internal("usr/lib/squirrel"),
                     file_path_internal("usr/lib/moose"));

      dump_change_set("non-interference A", cs1);

      cs2.add_file(file_path_internal("usr/lib/zombie"),
                   file_id(hexenc<id>("adc83b19e793491b1c6ea0fd8b46cd9f32e592fc")));
      cs2.rename_file(file_path_internal("usr/lib/pear"),
                      file_path_internal("usr/lib/orange"));
      cs2.rename_dir(file_path_internal("usr/lib/spy"),
                     file_path_internal("usr/lib/squirrel"));
      
      dump_change_set("non-interference B", cs2);

      concatenate_change_sets(cs1, cs2, csa);

      dump_change_set("non-interference combined", csa);

      tid_source ts;
      path_analysis analysis;
      analyze_rearrangement(csa.rearrangement, analysis, ts);

      BOOST_CHECK(analysis.first.size() == 8);
      BOOST_CHECK(analysis.second.size() == 8);
    }
  catch (informative_failure & exn)
    {
      L(boost::format("informative failure: %s\n") % exn.what);
    }
  catch (std::runtime_error & exn)
    {
      L(boost::format("runtime error: %s\n") % exn.what());
    }
}

static const file_id fid_null;
static const file_id fid1 = file_id(hexenc<id>("aaaa3831e5eb74e6cd50b94f9e99e6a14d98d702"));
static const file_id fid2 = file_id(hexenc<id>("bbbb3831e5eb74e6cd50b94f9e99e6a14d98d702"));
static const file_id fid3 = file_id(hexenc<id>("cccc3831e5eb74e6cd50b94f9e99e6a14d98d702"));

typedef enum { in_a, in_b } which_t;
struct bad_concatenate_change_test
{
  change_set a;
  change_set b;
  change_set combined;
  change_set concat;
  bool do_combine;
  std::string ident;
  bad_concatenate_change_test(char const *file, int line) : 
    do_combine(false),
    ident((boost::format("%s:%d") % file % line).str())
  {    
    L(boost::format("BEGINNING concatenation test %s\n") % ident);
  }

  ~bad_concatenate_change_test()
  {
    L(boost::format("FINISHING concatenation test %s\n") % ident);
  }

  change_set & getit(which_t which)
  {
    if (which == in_a)
      return a;
    return b;
  }
  // Call combine() if you want to make sure that the things that are bad when
  // concatenated are also bad when all stuck together into a single
  // changeset.
  void combine() { do_combine = true; }
  void add_file(which_t which, std::string const & path, file_id fid = fid1)
  {
    getit(which).add_file(file_path_internal(path), fid);
    if (do_combine)
      combined.add_file(file_path_internal(path), fid);
  }
  void apply_delta(which_t which, std::string const & path,
                   file_id from_fid,
                   file_id to_fid)
  {
    getit(which).apply_delta(file_path_internal(path), from_fid, to_fid);
    if (do_combine)
      combined.apply_delta(file_path_internal(path), from_fid, to_fid);
  }
  void delete_file(which_t which, std::string const & path)
  {
    getit(which).delete_file(file_path_internal(path));
    if (do_combine)
      combined.delete_file(file_path_internal(path));
  }
  void delete_dir(which_t which, std::string const & path)
  {
    getit(which).delete_dir(file_path_internal(path));
    if (do_combine)
      combined.delete_dir(file_path_internal(path));
  }
  void rename_file(which_t which,
                   std::string const & path1, std::string const & path2)
  {
    getit(which).rename_file(file_path_internal(path1),
                             file_path_internal(path2));
    if (do_combine)
      combined.rename_file(file_path_internal(path1),
                           file_path_internal(path2));
  }
  void rename_dir(which_t which,
                  std::string const & path1, std::string const & path2)
  {
    getit(which).rename_dir(file_path_internal(path1),
                            file_path_internal(path2));
    if (do_combine)
      combined.rename_dir(file_path_internal(path1),
                          file_path_internal(path2));
  }
  void run()
  {
    L(boost::format("RUNNING bad_concatenate_change_test %s\n") % ident);
    try
      {
        dump_change_set("a", a);
        dump_change_set("b", b);
      }
    catch (std::logic_error e)
      {
        L(boost::format("skipping change_set printing, one or both are not sane\n"));
      }
    BOOST_CHECK_THROW(concatenate_change_sets(a, b, concat),
                      std::logic_error);
    try { dump_change_set("concat", concat); }
    catch (std::logic_error e) { L(boost::format("concat change_set is insane\n")); }
    if (do_combine)
      {
        L(boost::format("Checking combined change set\n"));
        change_set empty_cs, combined_concat;
        BOOST_CHECK_THROW(concatenate_change_sets(combined,
                                                  empty_cs,
                                                  combined_concat),
                          std::logic_error);
        try { dump_change_set("combined_concat", combined_concat); }
        catch (std::logic_error e) { L(boost::format("combined_concat is insane\n")); }
      }
  }
  void run_both()
  {
    run();
    L(boost::format("RUNNING bad_concatenate_change_test %s again backwards\n") % ident);
    BOOST_CHECK_THROW(concatenate_change_sets(a, b, concat),
                      std::logic_error);
  }
};

// We also do a number of just "bad change set" tests here, leaving one of
// them empty; this is because our main line of defense against bad
// change_sets, check_sane_history, does its checking by doing
// concatenations, so it's doing concatenations that we want to be sure does
// sanity checking.
static void
bad_concatenate_change_tests()
{
  // Files/directories can't be dropped on top of each other:
  BOOST_CHECKPOINT("on top");
  {
    bad_concatenate_change_test t(__FILE__, __LINE__);
    t.add_file(in_a, "target");
    t.add_file(in_b, "target");
    t.run();
  }
  {
    bad_concatenate_change_test t(__FILE__, __LINE__);
    t.combine();
    t.rename_file(in_a, "foo", "target");
    t.rename_file(in_b, "bar", "target");
    t.run();
  }
  {
    bad_concatenate_change_test t(__FILE__, __LINE__);
    t.combine();
    t.rename_dir(in_a, "foo", "target");
    t.rename_dir(in_b, "bar", "target");
    t.run();
  }
  {
    bad_concatenate_change_test t(__FILE__, __LINE__);
    t.combine();
    t.rename_file(in_a, "foo", "target");
    t.rename_dir(in_b, "bar", "target");
    t.run_both();
  }
  {
    bad_concatenate_change_test t(__FILE__, __LINE__);
    t.combine();
    t.add_file(in_a, "target");
    t.rename_file(in_b, "foo", "target");
    t.run_both();
  }
  {
    bad_concatenate_change_test t(__FILE__, __LINE__);
    t.combine();
    t.add_file(in_a, "target");
    t.rename_dir(in_b, "foo", "target");
    t.run_both();
  }
  {
    bad_concatenate_change_test t(__FILE__, __LINE__);
    t.combine();
    t.add_file(in_a, "target/subfile");
    t.add_file(in_b, "target");
    t.run_both();
  }
  {
    bad_concatenate_change_test t(__FILE__, __LINE__);
    t.combine();
    t.add_file(in_a, "target/subfile");
    t.rename_file(in_b, "foo", "target");
    t.run_both();
  }
  {
    bad_concatenate_change_test t(__FILE__, __LINE__);
    t.add_file(in_a, "target/subfile");
    t.rename_dir(in_b, "foo", "target");
    t.run_both();
  }
  // You can only delete something once
  BOOST_CHECKPOINT("delete once");
  {
    bad_concatenate_change_test t(__FILE__, __LINE__);
    t.delete_file(in_a, "target");
    t.delete_file(in_b, "target");
    t.run();
  }
  {
    bad_concatenate_change_test t(__FILE__, __LINE__);
    t.combine();
    t.delete_file(in_a, "target");
    t.delete_dir(in_b, "target");
    t.run_both();
  }
  {
    bad_concatenate_change_test t(__FILE__, __LINE__);
    t.delete_dir(in_a, "target");
    t.delete_dir(in_b, "target");
    t.run();
  }
  // You can't delete something that's not there anymore
  BOOST_CHECKPOINT("delete after rename");
  {
    bad_concatenate_change_test t(__FILE__, __LINE__);
    t.combine();
    t.delete_file(in_a, "target");
    t.rename_file(in_b, "target", "foo");
    t.run_both();
  }
  {
    bad_concatenate_change_test t(__FILE__, __LINE__);
    t.combine();
    t.delete_dir(in_a, "target");
    t.rename_file(in_b, "target", "foo");
    t.run_both();
  }
  {
    bad_concatenate_change_test t(__FILE__, __LINE__);
    t.combine();
    t.delete_dir(in_a, "target");
    t.rename_dir(in_b, "target", "foo");
    t.run_both();
  }
  {
    bad_concatenate_change_test t(__FILE__, __LINE__);
    t.combine();
    t.delete_file(in_a, "target");
    t.rename_dir(in_b, "target", "foo");
    t.run_both();
  }
  // Files/directories can't be split in two
  BOOST_CHECKPOINT("splitting files/dirs");
  {
    bad_concatenate_change_test t(__FILE__, __LINE__);
    t.rename_file(in_a, "target", "foo");
    t.rename_file(in_b, "target", "bar");
    t.run();
  }
  {
    bad_concatenate_change_test t(__FILE__, __LINE__);
    t.rename_dir(in_a, "target", "foo");
    t.rename_dir(in_b, "target", "bar");
    t.run();
  }
  {
    bad_concatenate_change_test t(__FILE__, __LINE__);
    t.combine();
    t.rename_dir(in_a, "target", "foo");
    t.rename_file(in_b, "target", "bar");
    t.run_both();
  }
  // Files and directories are different
  BOOST_CHECKPOINT("files != dirs");
  {
    bad_concatenate_change_test t(__FILE__, __LINE__);
    t.add_file(in_a, "target");
    t.delete_dir(in_b, "target");
    t.run();
  }
  {
    bad_concatenate_change_test t(__FILE__, __LINE__);
    t.add_file(in_a, "target/subfile");
    t.delete_file(in_b, "target");
    t.run();
  }
  {
    bad_concatenate_change_test t(__FILE__, __LINE__);
    t.add_file(in_a, "target/subfile");
    t.rename_file(in_b, "target", "foo");
    t.run();
  }
  {
    bad_concatenate_change_test t(__FILE__, __LINE__);
    t.rename_file(in_a, "foo", "target");
    t.delete_dir(in_b, "target");
    t.run();
  }
  {
    bad_concatenate_change_test t(__FILE__, __LINE__);
    t.combine();
    t.apply_delta(in_a, "target", fid1, fid2);
    t.delete_dir(in_b, "target");
    t.run_both();
  }
  {
    bad_concatenate_change_test t(__FILE__, __LINE__);
    t.rename_dir(in_a, "foo", "target");
    t.delete_file(in_b, "target");
    t.run();
  }
  {
    bad_concatenate_change_test t(__FILE__, __LINE__);
    t.combine();
    t.rename_dir(in_a, "foo", "target");
    t.apply_delta(in_b, "target", fid1, fid2);
    t.run_both();
  }
  {
    bad_concatenate_change_test t(__FILE__, __LINE__);
    t.combine();
    t.apply_delta(in_a, "target", fid1, fid2);
    t.rename_dir(in_b, "target", "bar");
    t.run_both();
  }
  {
    bad_concatenate_change_test t(__FILE__, __LINE__);
    t.rename_file(in_a, "foo", "target");
    t.rename_dir(in_b, "target", "bar");
    t.run();
  }
  {
    bad_concatenate_change_test t(__FILE__, __LINE__);
    t.rename_dir(in_a, "foo", "target");
    t.rename_file(in_b, "target", "bar");
    t.run();
  }
  // Directories can't be patched, and patches can't be directoried...
  BOOST_CHECKPOINT("can't patch dirs or vice versa");
  {
    bad_concatenate_change_test t(__FILE__, __LINE__);
    t.combine();
    t.add_file(in_a, "target/subfile");
    t.apply_delta(in_b, "target", fid_null, fid1);
    t.run_both();
  }
  {
    bad_concatenate_change_test t(__FILE__, __LINE__);
    t.combine();
    t.add_file(in_a, "target/subfile");
    t.apply_delta(in_b, "target", fid1, fid2);
    t.run_both();
  }
  // Deltas must be consistent
  BOOST_CHECKPOINT("consistent deltas");
  {
    bad_concatenate_change_test t(__FILE__, __LINE__);
    t.apply_delta(in_a, "target", fid1, fid2);
    t.apply_delta(in_b, "target", fid3, fid1);
    t.run();
  }
  {
    bad_concatenate_change_test t(__FILE__, __LINE__);
    t.add_file(in_a, "target", fid1);
    t.apply_delta(in_b, "target", fid2, fid3);
    t.run();
  }
  // Can't have a null source id if it's not an add
  BOOST_CHECKPOINT("null id on non-add");
  {
    bad_concatenate_change_test t(__FILE__, __LINE__);
    t.apply_delta(in_a, "target", fid_null, fid1);
    t.run();
  }
  // Can't have drop + delta with no add
  {
    bad_concatenate_change_test t(__FILE__, __LINE__);
    t.combine();
    t.delete_file(in_a, "target");
    t.apply_delta(in_b, "target", fid1, fid2);
    t.run();
  }
  // Can't have a null destination id, ever, with or without a delete_file
  BOOST_CHECKPOINT("no null destinations");
  {
    bad_concatenate_change_test t(__FILE__, __LINE__);
    t.delete_file(in_a, "target");
    t.apply_delta(in_a, "target", fid1, fid_null);
    t.run();
  }
  {
    bad_concatenate_change_test t(__FILE__, __LINE__);
    t.apply_delta(in_a, "target", fid1, fid_null);
    t.run();
  }
  // Can't have a patch with src == dst
  {
    bad_concatenate_change_test t(__FILE__, __LINE__);
    t.apply_delta(in_a, "target", fid1, fid1);
    t.run();
  }
}

// FIXME: Things that should be added, but can't be trivially because they
// assert too early:
//   anything repeated -- multiple adds, multiple deletes, multiple deltas
//   including <rename a b, rename a c> in one changeset, for both files and dirs
// (probably should put these in strings, and do BOOST_CHECK_THROWS in the
// parser?)

// FIXME: also need tests for the invariants in apply_manifest (and any
// invariants that should be there but aren't, of course)

void 
add_change_set_tests(test_suite * suite)
{
  I(suite);
  suite->add(BOOST_TEST_CASE(&basic_change_set_test));
  suite->add(BOOST_TEST_CASE(&neutralize_change_test));
  suite->add(BOOST_TEST_CASE(&non_interfering_change_test));
  suite->add(BOOST_TEST_CASE(&disjoint_merge_tests));
  suite->add(BOOST_TEST_CASE(&bad_concatenate_change_tests));
  suite->add(BOOST_TEST_CASE(&invert_change_test));
}


#endif // BUILD_UNIT_TESTS<|MERGE_RESOLUTION|>--- conflicted
+++ resolved
@@ -3029,13 +3029,8 @@
   for (change_set::delta_map::const_iterator i = cs.deltas.begin();
        i != cs.deltas.end(); i++)
     {
-<<<<<<< HEAD
-      if (pr.added_files.find(i->first()) == pr.added_files.end())
-        modified_files.insert(i->first());
-=======
       if (pr.added_files.find(i->first) == pr.added_files.end())
         modified_files.insert(i->first);
->>>>>>> 3bc830b1
     }
 }
 
@@ -3046,11 +3041,7 @@
   os << "       ";
   for (std::set<file_path>::const_iterator i = sfp.begin(); i != sfp.end(); ++i)
     {
-<<<<<<< HEAD
-      const std::string str = (*i)();
-=======
       const std::string str = boost::lexical_cast<std::string>(*i);
->>>>>>> 3bc830b1
       if (cols > 8 && cols + str.size() + 1 >= max_cols)
         {
           cols = 8;
