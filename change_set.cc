--- conflicted
+++ resolved
@@ -2812,12 +2812,6 @@
 void
 write_insane_change_set(change_set const & cs,
                         data & dat)
-<<<<<<< HEAD
-{
-  std::ostringstream oss;
-  basic_io::printer pr(oss);
-  print_insane_change_set(pr, cs);
-=======
 {
   std::ostringstream oss;
   basic_io::printer pr(oss);
@@ -2840,16 +2834,7 @@
   std::ostringstream oss;
   basic_io::printer pr(oss);
   print_insane_path_rearrangement(pr, re);
->>>>>>> 2a7646c1
   dat = data(oss.str());  
-}
-
-void
-write_change_set(change_set const & cs,
-                 data & dat)
-{
-  cs.check_sane();
-  write_insane_change_set(cs, dat);
 }
 
 void
@@ -2865,9 +2850,6 @@
 {
   data tmp;
   write_insane_change_set(cs, tmp);
-<<<<<<< HEAD
-//  write_change_set(cs, tmp);
-=======
   out = tmp();
 }
 
@@ -2876,7 +2858,6 @@
 {
   data tmp;
   write_insane_path_rearrangement(pr, tmp);
->>>>>>> 2a7646c1
   out = tmp();
 }
 
@@ -2932,6 +2913,77 @@
       BOOST_CHECK(cs1.deltas == cs2.deltas);
       cs1 = cs2;      
     }
+}
+
+static void
+disjoint_merge_test(std::string const & ab_str,
+                    std::string const & ac_str)
+{
+  change_set ab, ac, bm, cm;
+
+  app_state app;
+
+  L(F("beginning disjoint_merge_test\n"));
+
+  read_change_set(data(ab_str), ab);
+  read_change_set(data(ac_str), ac);
+
+  manifest_map dummy;
+
+  merge_provider merger(app, dummy, dummy, dummy);
+  merge_change_sets(ab, ac, bm, cm, merger, app);
+
+  dump_change_set("ab", ab);
+  dump_change_set("ac", ac);
+  dump_change_set("bm", bm);
+  dump_change_set("cm", cm);
+
+  BOOST_CHECK(bm.rearrangement == ac.rearrangement);
+  BOOST_CHECK(cm.rearrangement == ab.rearrangement);
+
+  L(F("finished disjoint_merge_test\n"));
+}
+
+static void
+disjoint_merge_tests()
+{
+  disjoint_merge_test
+    ("rename_file \"foo\"\n"
+     "         to \"bar\"\n",
+
+     "rename_file \"apple\"\n"
+     "         to \"orange\"\n");
+
+  disjoint_merge_test
+    ("rename_file \"foo/a.txt\"\n"
+     "         to \"bar/b.txt\"\n",
+
+     "rename_file \"bar/c.txt\"\n"
+     "         to \"baz/d.txt\"\n");
+
+  disjoint_merge_test
+    ("patch \"foo/file.txt\"\n"
+     " from [c6a4a6196bb4a744207e1a6e90273369b8c2e925]\n"
+     "   to [fe18ec0c55cbc72e4e51c58dc13af515a2f3a892]\n",
+
+     "rename_file \"foo/file.txt\"\n"
+     "         to \"foo/apple.txt\"\n");
+
+  disjoint_merge_test
+    (
+     "rename_file \"apple.txt\"\n"
+     "         to \"pear.txt\"\n"
+     "\n"
+     "patch \"foo.txt\"\n"
+     " from [c6a4a6196bb4a744207e1a6e90273369b8c2e925]\n"
+     "   to [fe18ec0c55cbc72e4e51c58dc13af515a2f3a892]\n",
+     
+     "rename_file \"foo.txt\"\n"
+     "         to \"bar.txt\"\n"
+     "\n"
+     "patch \"apple.txt\"\n"
+     " from [fe18ec0c55cbc72e4e51c58dc13af515a2f3a892]\n"
+     "   to [435e816c30263c9184f94e7c4d5aec78ea7c028a]\n");  
 }
 
 static void 
