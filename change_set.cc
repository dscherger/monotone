--- conflicted
+++ resolved
@@ -1571,15 +1571,6 @@
 }
 
 static void
-<<<<<<< HEAD
-merge_deltas(file_path const & path_in_merged, 
-             std::map<file_path, file_id> & merge_finalists,
-             file_id const & anc,
-             file_id const & left,
-             file_id const & right,
-             file_id & finalist, 
-             merge_provider & merger)
-=======
 merge_deltas(file_path const & anc_path, 
 	     file_path const & left_path, 
 	     file_path const & right_path, 
@@ -1590,7 +1581,6 @@
 	     file_id const & right,
 	     file_id & finalist, 
 	     merge_provider & merger)
->>>>>>> f89200ef
 {
   std::map<file_path, file_id>::const_iterator i = merge_finalists.find(path_in_merged);
   if (i != merge_finalists.end())
@@ -1601,7 +1591,6 @@
     }
   else
     {
-<<<<<<< HEAD
       if (null_id(anc))
         {
           N(merger.try_to_merge_files(path_in_merged, left, right, finalist),
@@ -1614,14 +1603,6 @@
             F("merge of '%s' : '%s' -> '%s' vs '%s' failed") 
             % path_in_merged % anc % left % right);
         }
-=======
-      N(merger.try_to_merge_files(anc_path, left_path, right_path,
-				  path_in_merged, 
-				  anc, left, right, 
-				  finalist),
-	F("merge of '%s' : '%s' -> '%s' vs '%s' failed") 
-	% path_in_merged % anc % left % right);
->>>>>>> f89200ef
 
       L(F("merge of '%s' : '%s' -> '%s' vs '%s' resolved to '%s'\n") 
         % path_in_merged % anc % left % right % finalist);
@@ -1675,7 +1656,6 @@
           b_merged.apply_delta(path_in_merged, delta_entry_src(i), delta_entry_dst(i));
         }
       else 
-<<<<<<< HEAD
         {
           I(delta_entry_src(i) == delta_entry_src(j));
           // if so, either... 
@@ -1726,68 +1706,6 @@
                 b_merged.apply_delta(path_in_merged, delta_entry_dst(j), finalist);
             }
         }
-=======
-	{
-	  I(delta_entry_src(i) == delta_entry_src(j));
-	  // if so, either... 
-
-	  if (delta_entry_dst(i) == delta_entry_dst(j))
-	    {
-	      // ... absorb identical deltas
-	      L(F("skipping common delta '%s' : '%s' -> '%s'\n") 
-		% path_in_merged % delta_entry_src(i) % delta_entry_dst(i));
-	    }
-
-	  else if (delta_entry_src(i) == delta_entry_dst(i))
-	    {
-	      L(F("skipping neutral delta on '%s' : %s -> %s\n") 
-		% delta_entry_path(i) 
-		% delta_entry_src(i) 
-		% delta_entry_dst(i));	      
-	    }
-
-	  else if (delta_entry_src(j) == delta_entry_dst(j))
-	    {
-	      L(F("propagating unperturbed delta on '%s' : '%s' -> '%s'\n") 
-		% delta_entry_path(i) 
-		% delta_entry_src(i) 
-		% delta_entry_dst(i));	      
-	      b_merged.apply_delta(path_in_merged, delta_entry_dst(j), delta_entry_dst(i));
-	    }
-
-	  else
-	    {
-	      // ... or resolve conflict
-	      L(F("merging delta '%s' : '%s' -> '%s' vs. '%s'\n") 
-		% path_in_merged % delta_entry_src(i) % delta_entry_dst(i) % delta_entry_dst(j));
-	      file_id finalist;
-
-	      file_path anc_path;
-	      if (lookup_path(delta_entry_path(i), a_second_map, t))
-		get_full_path(a_analysis.first, t, anc_path);
-	      else
-		anc_path = delta_entry_path(i);
-
-	      merge_deltas(anc_path,
-			   delta_entry_path(i), // left_path
-			   delta_entry_path(j), // right_path
-			   path_in_merged, 
-			   merge_finalists,
-			   delta_entry_src(i), // anc
-			   delta_entry_dst(i), // left
-			   delta_entry_dst(j), // right
-			   finalist, merger);
-	      L(F("resolved merge to '%s' : '%s' -> '%s'\n")
-		% path_in_merged % delta_entry_src(i) % finalist);
-
-	      // if the conflict resolved to something other than the
-	      // existing post-state of b, add a new entry to the deltas of
-	      // b finishing the job.
-	      if (! (finalist == delta_entry_dst(j)))
-		b_merged.apply_delta(path_in_merged, delta_entry_dst(j), finalist);
-	    }
-	}
->>>>>>> f89200ef
     }
 }
 
