// Copyright (C) 2002 Graydon Hoare <graydon@pobox.com>
//
// This program is made available under the GNU GPL version 2.0 or
// greater. See the accompanying file COPYING for details.
//
// This program is distributed WITHOUT ANY WARRANTY; without even the
// implied warranty of MERCHANTABILITY or FITNESS FOR A PARTICULAR
// PURPOSE.


#include "base.hh"
#include <iterator>
#include <iostream>
#include <fstream>
#include <sstream>
#include <locale.h>
#include <stdlib.h>

#include "botan/botan.h"
#include "i18n.h"
#include "app_state.hh"
#include "commands.hh"
#include "sanity.hh"
#include "cleanup.hh"
#include "file_io.hh"
#include "charset.hh"
#include "ui.hh"
#include "mt_version.hh"
#include "option.hh"
#include "paths.hh"
#include "sha1.hh"
#include "simplestring_xform.hh"
#include "platform.hh"


using std::cout;
using std::cerr;
using std::string;
using std::ios_base;
using std::ostringstream;
using std::set;
using std::string;
using std::vector;
using std::ios_base;

// main option processing and exception handling code

// options are split into two categories.  the first covers global options,
// which globally affect program behaviour.  the second covers options
// specific to one or more commands.  these command-specific options are
// defined in a single group, with the intent that any command-specific
// option means the same thing for any command that uses it.
//
// "ui" is a global object, through which all messages to the user go.
// see ui.hh for it
//
// "cmds" is a static table in commands.cc which associates top-level
// commands, given on the command-line, to various version control tasks.
//
// "app_state" is a non-static object type which contains all the
// application state (filesystem, database, network, lua interpreter,
// etc). you can make more than one of these, and feed them to a command in
// the command table.

// this file defines cpp_main, which does option processing and sub-command
// dispatching, and provides the outermost exception catch clauses.  it is
// called by main, in unix/main.cc or win32/main.cc; that function is
// responsible for trapping fatal conditions reported by the operating
// system (signals, win32 structured exceptions, etc).

// this program should *never* unexpectedly terminate without dumping some
// diagnostics.  if the fatal condition is an invariant check or anything
// else that produces a C++ exception caught in this file, the debug logs
// will be dumped out.  if the fatal condition is only caught in the lower-
// level handlers in main.cc, at least we'll get a friendly error message.


// Wrapper class to ensure Botan is properly initialized and deinitialized.
struct botan_library
{
  botan_library() {
    Botan::InitializerOptions options("thread_safe=0 selftest=0 seed_rng=1 "
                                      "use_engines=0 secure_memory=1 "
                                      "fips140=0");
    Botan::LibraryInitializer::initialize(options);
  }
  ~botan_library() {
    Botan::LibraryInitializer::deinitialize();
  }
};

// Similarly, for the global ui object.  (We do not want to use global
// con/destructors for this, as they execute outside the protection of
// main.cc's signal handlers.)
struct ui_library
{
  ui_library() {
    ui.initialize();
  }
  ~ui_library() {
    ui.deinitialize();
  }
};


// This is in a separate procedure so it can be called from code that's called
// before cpp_main(), such as program option object creation code.  It's made
// so it can be called multiple times as well.
void localize_monotone()
{
  static int init = 0;
  if (!init)
    {
      setlocale(LC_ALL, "");
      bindtextdomain(PACKAGE, get_locale_dir().c_str());
      textdomain(PACKAGE);
      init = 1;
    }
}

option::concrete_option_set
read_global_options(options & opts, args_vector & args)
{
  option::concrete_option_set optset =
    options::opts::all_options().instantiate(&opts);
  optset.from_command_line(args);
  
  return optset;
}

// read command-line options and return the command name
commands::command_id read_options(option::concrete_option_set & optset, options & opts, args_vector & args)
{
  commands::command_id cmd;

  if (!opts.args.empty())
    {
      // There are some arguments remaining in the command line.  Try first
      // to see if they are a command.
      cmd = commands::complete_command(opts.args);
      I(!cmd.empty());

      // Reparse options now that we know what command-specific options
      // are allowed.
      options::options_type cmdopts = commands::command_options(cmd);
      optset.reset();
      optset = (options::opts::globals() | cmdopts).instantiate(&opts);
      optset.from_command_line(args, false);

      // Remove the command name from the arguments.  Rember that the group
      // is not taken into account.
      I(opts.args.size() >= cmd.size() - 1);

      for (args_vector::size_type i = 1; i < cmd.size(); i++)
        {
          I(cmd[i]().find(opts.args[0]()) == 0);
          opts.args.erase(opts.args.begin());
        }
    }

  return cmd;
}

int
cpp_main(int argc, char ** argv)
{
  int ret = 0;

  // go-go gadget i18n
  localize_monotone();

  // set up global ui object - must occur before anything that might try to
  // issue a diagnostic
  ui_library acquire_ui;

  // we want to catch any early informative_failures due to charset
  // conversion etc
  try
    {
      // Set up the global sanity object.  No destructor is needed and
      // therefore no wrapper object is needed either.
      global_sanity.initialize(argc, argv, setlocale(LC_ALL, 0));
      
      // Set up secure memory allocation etc
      botan_library acquire_botan;
      
      // Record where we are.  This has to happen before any use of
      // boost::filesystem.
      save_initial_path();
      
      // decode all argv values into a UTF-8 array
      args_vector args;
      for (int i = 1; i < argc; ++i)
        {
          external ex(argv[i]);
          utf8 ut;
          system_to_utf8(ex, ut);
          args.push_back(arg_type(ut));
        }

      // find base name of executable, convert to utf8, and save it in the
      // global ui object
      {
        utf8 argv0_u;
        system_to_utf8(external(argv[0]), argv0_u);
        string prog_name = system_path(argv0_u).basename()();
        if (prog_name.rfind(".exe") == prog_name.size() - 4)
          prog_name = prog_name.substr(0, prog_name.size() - 4);
        ui.prog_name = prog_name;
        I(!ui.prog_name.empty());
      }

      app_state app;
      try
        {
          // read global options first
          // commad specific options will be read below
          args_vector opt_args(args);
          option::concrete_option_set optset = read_global_options(app.opts, opt_args);

          if (app.opts.version_given)
            {
              print_version();
              return 0;
            }

          if (app.opts.dbname_given)
            {
              if (!app.opts.dbname.empty())
                app.db.set_filename(app.opts.dbname);
            }

          if (app.opts.key_dir_given || app.opts.conf_dir_given)
            {
              if (!app.opts.key_dir.empty())
                app.keys.set_key_dir(app.opts.key_dir);
            }

          // at this point we allow a workspace (meaning search for it
          // and if found read _MTN/options, but don't use the data quite
          // yet, and read all the monotonercs).  Processing the data
          // from _MTN/options happens later.
          // Certain commands may subsequently require a workspace or fail
          // if we didn't find one at this point.
          app.allow_workspace();

<<<<<<< HEAD
          // now grab any command specific options and parse the command
          // this needs to happen after the monotonercs have been read
          commands::command_id cmd = read_options(optset, app.opts, opt_args);

          if (!app.found_workspace && global_sanity.filename.empty())
            global_sanity.filename = (app.opts.conf_dir / "dump").as_external();
=======
          if (!app.found_workspace)
            global_sanity.set_dump_path((app.opts.conf_dir / "dump")
                                        .as_external());
>>>>>>> a5ad9b2c

          app.lua.hook_note_mtn_startup(args);

          // stop here if they asked for help
          if (app.opts.help)
            {
              throw usage(cmd);
            }

          // main options processed, now invoke the
          // sub-command w/ remaining args
          if (cmd.empty())
            {
              throw usage(commands::command_id());
            }
          else
            {
              commands::process(app, cmd, app.opts.args);
              // The command will raise any problems itself through
              // exceptions.  If we reach this point, it is because it
              // worked correctly.
              return 0;
            }
        }
      catch (option::option_error const & e)
        {
          N(false, i18n_format("%s") % e.what());
        }
      catch (usage & u)
        {
          // we send --help output to stdout, so that "mtn --help | less" works
          // but we send error-triggered usage information to stderr, so that if
          // you screw up in a script, you don't just get usage information sent
          // merrily down your pipes.
          std::ostream & usage_stream = (app.opts.help ? cout : cerr);

          string visibleid;
          if (!u.which.empty())
            visibleid = join_words(vector< utf8 >(u.which.begin() + 1,
                                                  u.which.end()))();

          usage_stream << F("Usage: %s [OPTION...] command [ARG...]") %
                          ui.prog_name << "\n\n";
          usage_stream << options::opts::globals().instantiate(&app.opts).
                          get_usage_str() << '\n';

          // Make sure to hide documentation that's not part of
          // the current command.
          options::options_type cmd_options =
            commands::command_options(u.which);
          if (!cmd_options.empty())
            {
              usage_stream << F("Options specific to '%s %s':") %
                              ui.prog_name % visibleid << "\n\n";
              usage_stream << cmd_options.instantiate(&app.opts).
                              get_usage_str() << '\n';
            }

          commands::explain_usage(u.which, usage_stream);
          if (app.opts.help)
            return 0;
          else
            return 2;

        }
    }
  catch (informative_failure & inf)
    {
      ui.inform(inf.what());
      return 1;
    }
  catch (ios_base::failure const & ex)
    {
      // an error has already been printed
      return 1;
    }
  catch (std::bad_alloc)
    {
      ui.inform(_("error: memory exhausted"));
      return 1;
    }
  catch (std::exception const & ex)
    {
      ui.fatal_exception (ex);
      return 3;
    }
  catch (...)
    {
      ui.fatal_exception ();
      return 3;
    }

  // control cannot reach this point
  ui.fatal("impossible: reached end of cpp_main");
  return 3;
}

// Local Variables:
// mode: C++
// fill-column: 76
// c-file-style: "gnu"
// indent-tabs-mode: nil
// End:
// vim: et:sw=2:sts=2:ts=2:cino=>2s,{s,\:s,+s,t0,g0,^-2,e-2,n-2,p2s,(0,=s:<|MERGE_RESOLUTION|>--- conflicted
+++ resolved
@@ -244,18 +244,13 @@
           // if we didn't find one at this point.
           app.allow_workspace();
 
-<<<<<<< HEAD
           // now grab any command specific options and parse the command
           // this needs to happen after the monotonercs have been read
           commands::command_id cmd = read_options(optset, app.opts, opt_args);
 
-          if (!app.found_workspace && global_sanity.filename.empty())
-            global_sanity.filename = (app.opts.conf_dir / "dump").as_external();
-=======
           if (!app.found_workspace)
             global_sanity.set_dump_path((app.opts.conf_dir / "dump")
                                         .as_external());
->>>>>>> a5ad9b2c
 
           app.lua.hook_note_mtn_startup(args);
 
