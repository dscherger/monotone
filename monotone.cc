// -*- mode: C++; c-file-style: "gnu"; indent-tabs-mode: nil -*-
// copyright (C) 2002, 2003 graydon hoare <graydon@pobox.com>
// all rights reserved.
// licensed to the public under the terms of the GNU GPL (>= 2)
// see the file COPYING for details

#include <config.h>

#include "popt/popt.h"
#include <cstdio>
#include <strings.h>
#include <iterator>
#include <iostream>
#include <fstream>
#include <sstream>
#include <locale.h>

#include <stdlib.h>

#include "botan/botan.h"

#include "i18n.h"

#include "app_state.hh"
#include "commands.hh"
#include "sanity.hh"
#include "cleanup.hh"
#include "file_io.hh"
#include "transforms.hh"
#include "ui.hh"
#include "mt_version.hh"
#include "options.hh"
#include "paths.hh"

// main option processing and exception handling code

using namespace std;

char * argstr = NULL;
long arglong = 0;

// Options are split between two tables.  The first one is command-specific
// options (hence the `c' in `coptions').  The second is the global one
// with options that aren't tied to specific commands.
//
// the intent is to ensure that any command specific options mean the same
// thing to all commands that use them

struct poptOption coptions[] =
  {
    {"branch", 'b', POPT_ARG_STRING, &argstr, OPT_BRANCH_NAME, gettext_noop("select branch cert for operation"), NULL},
    {"revision", 'r', POPT_ARG_STRING, &argstr, OPT_REVISION, gettext_noop("select revision id for operation"), NULL},
    {"message", 'm', POPT_ARG_STRING, &argstr, OPT_MESSAGE, gettext_noop("set commit changelog message"), NULL},
    {"message-file", 0, POPT_ARG_STRING, &argstr, OPT_MSGFILE, gettext_noop("set filename containing commit changelog message"), NULL},
    {"date", 0, POPT_ARG_STRING, &argstr, OPT_DATE, gettext_noop("override date/time for commit"), NULL},
    {"author", 0, POPT_ARG_STRING, &argstr, OPT_AUTHOR, gettext_noop("override author for commit"), NULL},
    {"depth", 0, POPT_ARG_LONG, &arglong, OPT_DEPTH, gettext_noop("limit the number of levels of directories to descend"), NULL},
    {"last", 0, POPT_ARG_LONG, &arglong, OPT_LAST, gettext_noop("limit the log output to the given number of entries"), NULL},
    {"pid-file", 0, POPT_ARG_STRING, &argstr, OPT_PIDFILE, gettext_noop("record process id of server"), NULL},
    {"brief", 0, POPT_ARG_NONE, NULL, OPT_BRIEF, gettext_noop("print a brief version of the normal output"), NULL},
    {"diffs", 0, POPT_ARG_NONE, NULL, OPT_DIFFS, gettext_noop("print diffs along with logs"), NULL},
    {"merges", 0, POPT_ARG_NONE, NULL, OPT_MERGES, gettext_noop("include merges when printing logs"), NULL},
    {"set-default", 0, POPT_ARG_NONE, NULL, OPT_SET_DEFAULT, gettext_noop("use the current arguments as the future default"), NULL},
    {"exclude", 0, POPT_ARG_STRING, &argstr, OPT_EXCLUDE, gettext_noop("leave out anything described by its argument"), NULL},
    {"unified", 0, POPT_ARG_NONE, NULL, OPT_UNIFIED_DIFF, gettext_noop("use unified diff format"), NULL},
    {"context", 0, POPT_ARG_NONE, NULL, OPT_CONTEXT_DIFF, gettext_noop("use context diff format"), NULL},
    {"external", 0, POPT_ARG_NONE, NULL, OPT_EXTERNAL_DIFF, gettext_noop("use external diff hook for generating diffs"), NULL},
    {"diff-args", 0, POPT_ARG_STRING, &argstr, OPT_EXTERNAL_DIFF_ARGS, gettext_noop("argument to pass external diff hook"), NULL},
    {"lca", 0, POPT_ARG_NONE, NULL, OPT_LCA, gettext_noop("use least common ancestor as ancestor for merge"), NULL},
    {"execute", 'e', POPT_ARG_NONE, NULL, OPT_EXECUTE, gettext_noop("perform the associated file operation"), NULL},
    {"bind", 0, POPT_ARG_STRING, &argstr, OPT_BIND, gettext_noop("address:port to listen on (default :4691)"), NULL},
    {"missing", 0, POPT_ARG_NONE, NULL, OPT_MISSING, gettext_noop("perform the operations for files missing from working directory"), NULL},
    {"unknown", 0, POPT_ARG_NONE, NULL, OPT_UNKNOWN, gettext_noop("perform the operations for unknown files from working directory"), NULL},
    {"key-to-push", 0, POPT_ARG_STRING, &argstr, OPT_KEY_TO_PUSH, gettext_noop("push the specified key even if it hasn't signed anything"), NULL},
<<<<<<< HEAD
    {"stdio", 0, POPT_ARG_NONE, NULL, OPT_STDIO, gettext_noop("serve netsync on stdio"), NULL},
=======
    {"drop-attr", 0, POPT_ARG_STRING, &argstr, OPT_DROP_ATTR, gettext_noop("when rosterifying, drop attrs entries with the given key"), NULL},
>>>>>>> b3b70bc4
    { NULL, 0, 0, NULL, 0, NULL, NULL }
  };

struct poptOption options[] =
  {
    // Use the coptions table as well.
    { NULL, 0, POPT_ARG_INCLUDE_TABLE, coptions, 0, NULL, NULL },

    {"debug", 0, POPT_ARG_NONE, NULL, OPT_DEBUG, gettext_noop("print debug log to stderr while running"), NULL},
    {"dump", 0, POPT_ARG_STRING, &argstr, OPT_DUMP, gettext_noop("file to dump debugging log to, on failure"), NULL},
    {"quiet", 0, POPT_ARG_NONE, NULL, OPT_QUIET, gettext_noop("suppress log and progress messages"), NULL},
    {"help", 'h', POPT_ARG_NONE, NULL, OPT_HELP, gettext_noop("display help message"), NULL},
    {"version", 0, POPT_ARG_NONE, NULL, OPT_VERSION, gettext_noop("print version number, then exit"), NULL},
    {"full-version", 0, POPT_ARG_NONE, NULL, OPT_FULL_VERSION, gettext_noop("print detailed version number, then exit"), NULL},
    {"xargs", '@', POPT_ARG_STRING, &argstr, OPT_ARGFILE, gettext_noop("insert command line arguments taken from the given file"), NULL},
    {"ticker", 0, POPT_ARG_STRING, &argstr, OPT_TICKER, gettext_noop("set ticker style (count|dot|none)"), NULL},
    {"nostd", 0, POPT_ARG_NONE, NULL, OPT_NOSTD, gettext_noop("do not load standard lua hooks"), NULL},
    {"norc", 0, POPT_ARG_NONE, NULL, OPT_NORC, gettext_noop("do not load ~/.monotone/monotonerc or MT/monotonerc lua files"), NULL},
    {"rcfile", 0, POPT_ARG_STRING, &argstr, OPT_RCFILE, gettext_noop("load extra rc file"), NULL},
    {"key", 'k', POPT_ARG_STRING, &argstr, OPT_KEY_NAME, gettext_noop("set key for signatures"), NULL},
    {"db", 'd', POPT_ARG_STRING, &argstr, OPT_DB_NAME, gettext_noop("set name of database"), NULL},
    {"root", 0, POPT_ARG_STRING, &argstr, OPT_ROOT, gettext_noop("limit search for working copy to specified root"), NULL},
    {"verbose", 0, POPT_ARG_NONE, NULL, OPT_VERBOSE, gettext_noop("verbose completion output"), NULL},
    {"keydir", 0, POPT_ARG_STRING, &argstr, OPT_KEY_DIR, gettext_noop("set location of key store"), NULL},
    {"confdir", 0, POPT_ARG_STRING, &argstr, OPT_CONF_DIR, gettext_noop("set location of configuration directory"), NULL},
    { NULL, 0, 0, NULL, 0, NULL, NULL }
  };

// there are 3 variables which serve as roots for our system.
//
// "global_sanity" is a global object, which contains the error logging
// system, which is constructed once and used by any nana logging actions.
// see cleanup.hh for it
//
// "cmds" is a static table in commands.cc which associates top-level
// commands, given on the command-line, to various version control tasks.
//
// "app_state" is a non-static object type which contains all the
// application state (filesystem, database, network, lua interpreter,
// etc). you can make more than one of these, and feed them to a command in
// the command table.

// our main function is run inside a boost execution monitor. this monitor
// portably sets up handlers for various fatal conditions (signals, win32
// structured exceptions, etc) and provides a uniform reporting interface
// to any exceptions it catches. we augment this with a helper atexit()
// which will also dump our internal logs when an explicit clean shutdown
// flag is not set.
//
// in other words, this program should *never* unexpectedly terminate
// without dumping some diagnostics.

void 
dumper() 
{
  if (!global_sanity.clean_shutdown)
    global_sanity.dump_buffer();
  
  Botan::Init::deinitialize();
}


struct 
utf8_argv
{
  int argc;
  char **argv;

  explicit utf8_argv(int ac, char **av)
    : argc(ac),
      argv(static_cast<char **>(malloc(ac * sizeof(char *))))
  {
    I(argv != NULL);
    for (int i = 0; i < argc; ++i)
      {
        external ext(av[i]);
        utf8 utf;
        system_to_utf8(ext, utf);
        argv[i] = static_cast<char *>(malloc(utf().size() + 1));
        I(argv[i] != NULL);
        memcpy(argv[i], utf().data(), utf().size());
        argv[i][utf().size()] = static_cast<char>(0);
    }
  }

  ~utf8_argv() 
  {
    if (argv != NULL)
      {
        for (int i = 0; i < argc; ++i)
          if (argv[i] != NULL)
            free(argv[i]);
        free(argv);
      }    
  }
};

// Stupid type system tricks: to use a cleanup_ptr, we need to know the return
// type of the cleanup function.  But popt silently changed the return type of
// poptFreeContext at some point, I guess because they thought it would be
// "backwards compatible".  We don't actually _use_ the return value of
// poptFreeContext, so this little wrapper works.
static void
my_poptFreeContext(poptContext con)
{
  poptFreeContext(con);
}

// Read arguments from a file.  The special file '-' means stdin.
// Returned value must be free()'d, after arg parsing has completed.
static void
my_poptStuffArgFile(poptContext con, utf8 const & filename)
{
  utf8 argstr;
  {
    data dat;
    read_data_for_command_line(filename, dat);
    external ext(dat());
    system_to_utf8(ext, argstr);
  }

  const char **argv = 0;
  int argc = 0;
  int rc;

  // Parse the string.  It's OK if there are no arguments.
  rc = poptParseArgvString(argstr().c_str(), &argc, &argv);
  N(rc >= 0 || rc == POPT_ERROR_NOARG,
    F("problem parsing arguments from file %s: %s")
    % filename % poptStrerror(rc));

  if (rc != POPT_ERROR_NOARG)
    {
      // poptStuffArgs does not take an argc argument, but rather requires that
      // the argv array be null-terminated.
      I(argv[argc] == NULL);
      N((rc = poptStuffArgs(con, argv)) >= 0,
        F("weird error when stuffing arguments read from %s: %s\n")
        % filename % poptStrerror(rc));
    }

  free(argv);
}

static string
coption_string(int o)
{
  char buf[2] = { 0,0 };
  for(struct poptOption *opt = coptions; opt->val; opt++)
    if (o == opt->val)
      {
        buf[0] = opt->shortName;
        return opt->longName
          ? string("--") + string(opt->longName)
          : string("-") + string(buf);
      }
  return string();
}

int 
cpp_main(int argc, char ** argv)
{
  int ret = 0;

  atexit(&dumper);

  // go-go gadget i18n

  setlocale(LC_ALL, "");
  bindtextdomain(PACKAGE, LOCALEDIR);
  textdomain(PACKAGE);


  // we want to catch any early informative_failures due to charset
  // conversion etc
  try
  {

  {
    std::ostringstream cmdline_ss;
    for (int i = 0; i < argc; ++i)
      {
        if (i)
          cmdline_ss << ", ";
        cmdline_ss << "'" << argv[i] << "'";
      }
    L(FL("command line: %s\n") % cmdline_ss.str());
  }

  L(FL("set locale: LC_ALL=%s\n")
    % (setlocale(LC_ALL, NULL) == NULL ? "n/a" : setlocale(LC_ALL, NULL)));

  // Set up secure memory allocation etc
  Botan::Init::initialize();
  Botan::set_default_allocator("malloc");
  
  // decode all argv values into a UTF-8 array

  save_initial_path();
  utf8_argv uv(argc, argv);

  // prepare for arg parsing

  cleanup_ptr<poptContext, void> 
    ctx(poptGetContext(NULL, argc, (char const **) uv.argv, options, 0),
        &my_poptFreeContext);

  set<int> local_options;
  for (poptOption *opt = coptions; opt->val; opt++)
    local_options.insert(opt->val);

  // process main program options

  int opt;
  bool requested_help = false;
  set<int> used_local_options;

  poptSetOtherOptionHelp(ctx(), _("[OPTION...] command [ARGS...]\n"));

  try
    {
      app_state app;

      while ((opt = poptGetNextOpt(ctx())) > 0)
        {
          if (local_options.find(opt) != local_options.end())
            used_local_options.insert(opt);

          switch(opt)
            {
            case OPT_DEBUG:
              global_sanity.set_debug();
              break;

            case OPT_QUIET:
              global_sanity.set_quiet();
              break;

            case OPT_NOSTD:
              app.set_stdhooks(false);
              break;

            case OPT_NORC:
              app.set_rcfiles(false);
              break;

            case OPT_VERBOSE:
              app.set_verbose(true);
              break;

            case OPT_RCFILE:
              app.add_rcfile(string(argstr));
              break;

            case OPT_DUMP:
              global_sanity.filename = system_path(argstr);
              break;

            case OPT_DB_NAME:
              app.set_database(system_path(argstr));
              break;

            case OPT_KEY_DIR:
              app.set_key_dir(system_path(argstr));
              break;

            case OPT_CONF_DIR:
              app.set_confdir(system_path(argstr));
              break;

            case OPT_TICKER:
              if (string(argstr) == "dot")
                ui.set_tick_writer(new tick_write_dot);
              else if (string(argstr) == "count")
                ui.set_tick_writer(new tick_write_count);
              else if (string(argstr) == "none")
                ui.set_tick_writer(new tick_write_nothing);
              else
                requested_help = true;
              break;

            case OPT_KEY_NAME:
              app.set_signing_key(string(argstr));
              break;

            case OPT_BRANCH_NAME:
              app.set_branch(string(argstr));
              app.set_is_explicit_option(OPT_BRANCH_NAME);
              break;

            case OPT_VERSION:
              print_version();
              global_sanity.clean_shutdown = true;
              return 0;

            case OPT_FULL_VERSION:
              print_full_version();
              global_sanity.clean_shutdown = true;
              return 0;

            case OPT_REVISION:
              app.add_revision(string(argstr));
              break;

            case OPT_MESSAGE:
              app.set_message(string(argstr));
              app.set_is_explicit_option(OPT_MESSAGE);
              break;

            case OPT_MSGFILE:
              app.set_message_file(string(argstr));
              app.set_is_explicit_option(OPT_MSGFILE);
              break;

            case OPT_DATE:
              app.set_date(string(argstr));
              break;

            case OPT_AUTHOR:
              app.set_author(string(argstr));
              break;

            case OPT_ROOT:
              app.set_root(system_path(argstr));
              break;

            case OPT_LAST:
              app.set_last(arglong);
              break;

            case OPT_DEPTH:
              app.set_depth(arglong);
              break;

            case OPT_BRIEF:
              global_sanity.set_brief();
              break;

            case OPT_DIFFS:
              app.diffs = true;
              break;

            case OPT_MERGES:
              app.merges = true;
              break;

            case OPT_SET_DEFAULT:
              app.set_default = true;
              break;

            case OPT_EXCLUDE:
              app.add_exclude(utf8(string(argstr)));
              break;

            case OPT_PIDFILE:
              app.set_pidfile(system_path(argstr));
              break;

            case OPT_ARGFILE:
              my_poptStuffArgFile(ctx(), utf8(string(argstr)));
              break;

            case OPT_UNIFIED_DIFF:
              app.set_diff_format(unified_diff);
              break;

            case OPT_CONTEXT_DIFF:
              app.set_diff_format(context_diff);
              break;

            case OPT_EXTERNAL_DIFF:
              app.set_diff_format(external_diff);
              break;
              
            case OPT_EXTERNAL_DIFF_ARGS:
              app.set_diff_args(utf8(string(argstr)));
              break;

            case OPT_LCA:
              app.use_lca = true;
              break;

            case OPT_EXECUTE:
              app.execute = true;
              break;

            case OPT_STDIO:
              app.bind_stdio = true;
              break;

            case OPT_BIND:
              {
                std::string arg(argstr);
                std::string addr_part, port_part;
                size_t l_colon = arg.find(':');
                size_t r_colon = arg.rfind(':');
                
                // not an ipv6 address, as that would have at least two colons
                if (l_colon == r_colon)
                  {
                    addr_part = (r_colon == std::string::npos ? arg : arg.substr(0, r_colon));
                    port_part = (r_colon == std::string::npos ? "" :  arg.substr(r_colon+1, arg.size() - r_colon));
                  }
                else
                  { 
                    // IPv6 addresses have a port specified in the style: [2001:388:0:13::]:80
                    size_t squareb = arg.rfind(']');
                    if ((arg.find('[') == 0) && (squareb != std::string::npos))
                      {
                        if (squareb < r_colon)
                          port_part = (r_colon == std::string::npos ? "" :  arg.substr(r_colon+1, arg.size() - r_colon));
                        else
                          port_part = "";
                        addr_part = (squareb == std::string::npos ? arg.substr(1, arg.size()) : arg.substr(1, squareb-1));
                      }
                    else 
                      {
                        addr_part = arg;
                        port_part = "";
                      }
                  }
                app.bind_stdio = false;
                app.bind_address = utf8(addr_part);
                app.bind_port = utf8(port_part);
              }
              app.set_is_explicit_option(OPT_BIND);
              break;

            case OPT_MISSING:
              app.missing = true;
              break;

            case OPT_UNKNOWN:
              app.unknown = true;
              break;

            case OPT_KEY_TO_PUSH:
              {
                app.add_key_to_push(string(argstr));
              }
              break;

            case OPT_DROP_ATTR:
              app.attrs_to_drop.insert(string(argstr));
              break;

            case OPT_HELP:
            default:
              requested_help = true;
              break;
            }
        }

      // verify that there are no errors in the command line

      N(opt == -1,
        F("syntax error near the \"%s\" option: %s") %
          poptBadOption(ctx(), POPT_BADOPTION_NOALIAS) % poptStrerror(opt));

      // complete the command if necessary

      string cmd;
      if (poptPeekArg(ctx()))
        {
          cmd = commands::complete_command(poptGetArg(ctx()));
        }

      // stop here if they asked for help

      if (requested_help)
        {
          throw usage(cmd);     // cmd may be empty, and that's fine.
        }

      // at this point we allow a working copy (meaning search for it
      // and if found read MT/options) but don't require it. certain
      // commands may subsequently require a working copy or fail

      app.allow_working_copy();

      // main options processed, now invoke the 
      // sub-command w/ remaining args

      if (cmd.empty())
        {
          throw usage("");
        }
      else
        {
          // Make sure the local options used are really used by the
          // given command.
          set<int> command_options = commands::command_options(cmd);
          for (set<int>::const_iterator i = used_local_options.begin();
               i != used_local_options.end(); ++i)
            N(command_options.find(*i) != command_options.end(),
              F("monotone %s doesn't use the option %s")
              % cmd % coption_string(*i));

          vector<utf8> args;
          while(poptPeekArg(ctx()))
            {
              args.push_back(utf8(string(poptGetArg(ctx()))));
            }
          ret = commands::process(app, cmd, args);
        }
    }
  catch (usage & u)
    {
      // Make sure to hide documentation that's not part of
      // the current command.
      set<int> command_options = commands::command_options(u.which);
      int count = 0;
      for (poptOption *o = coptions; o->val != 0; o++)
        {
          if (command_options.find(o->val) != command_options.end())
            {
              o->argInfo &= ~POPT_ARGFLAG_DOC_HIDDEN;
              L(FL("Removed 'hidden' from option # %d\n") % o->argInfo);
              count++;
            }
          else
            {
              o->argInfo |= POPT_ARGFLAG_DOC_HIDDEN;
              L(FL("Added 'hidden' to option # %d\n") % o->argInfo);
            }
        }
      free((void *)options[0].descrip); options[0].descrip = NULL;
      if (count != 0)
        {
          ostringstream sstr;
          sstr << F("Options specific to 'monotone %s':") % u.which;
          options[0].descrip = strdup(sstr.str().c_str());

          options[0].argInfo |= POPT_ARGFLAG_DOC_HIDDEN;
          L(FL("Added 'hidden' to option # %d\n") % options[0].argInfo);
        }

      poptPrintHelp(ctx(), stdout, 0);
      cout << endl;
      commands::explain_usage(u.which, cout);
      global_sanity.clean_shutdown = true;
      return 2;
    }
  }
  catch (informative_failure & inf)
  {
    ui.inform(inf.what);
    global_sanity.clean_shutdown = true;
    return 1;
  }
  catch (std::ios_base::failure const & ex)
  {
    global_sanity.clean_shutdown = true;
    return 1;
  }

  global_sanity.clean_shutdown = true;
  return ret;
}<|MERGE_RESOLUTION|>--- conflicted
+++ resolved
@@ -72,11 +72,8 @@
     {"missing", 0, POPT_ARG_NONE, NULL, OPT_MISSING, gettext_noop("perform the operations for files missing from working directory"), NULL},
     {"unknown", 0, POPT_ARG_NONE, NULL, OPT_UNKNOWN, gettext_noop("perform the operations for unknown files from working directory"), NULL},
     {"key-to-push", 0, POPT_ARG_STRING, &argstr, OPT_KEY_TO_PUSH, gettext_noop("push the specified key even if it hasn't signed anything"), NULL},
-<<<<<<< HEAD
     {"stdio", 0, POPT_ARG_NONE, NULL, OPT_STDIO, gettext_noop("serve netsync on stdio"), NULL},
-=======
     {"drop-attr", 0, POPT_ARG_STRING, &argstr, OPT_DROP_ATTR, gettext_noop("when rosterifying, drop attrs entries with the given key"), NULL},
->>>>>>> b3b70bc4
     { NULL, 0, 0, NULL, 0, NULL, NULL }
   };
 
