// -*- mode: C++; c-file-style: "gnu"; indent-tabs-mode: nil -*-
// copyright (C) 2002, 2003 graydon hoare <graydon@pobox.com>
// all rights reserved.
// licensed to the public under the terms of the GNU GPL (>= 2)
// see the file COPYING for details

#include <config.h>

#include "popt/popt.h"
#include <cstdio>
#include <iterator>
#include <iostream>
#include <fstream>
#include <sstream>

#include <stdlib.h>
#ifdef WIN32
#include <libintl.h>
#endif

#include "app_state.hh"
#include "commands.hh"
#include "sanity.hh"
#include "cleanup.hh"
#include "file_io.hh"
#include "transforms.hh"
#include "ui.hh"
#include "mt_version.hh"
#include "options.hh"

// main option processing and exception handling code

using namespace std;

char * argstr = NULL;
long arglong = 0;

// Options are divide into two tables.  The first one is command-specific
// options (hence the `c' in `coptions').  The second is the global one
// with options that aren't tied to specific commands.

struct poptOption coptions[] =
  {
    {"branch", 'b', POPT_ARG_STRING, &argstr, OPT_BRANCH_NAME, "select branch cert for operation", NULL},
    {"revision", 'r', POPT_ARG_STRING, &argstr, OPT_REVISION, "select revision id for operation", NULL},
    {"message", 'm', POPT_ARG_STRING, &argstr, OPT_MESSAGE, "set commit changelog message", NULL},
    {"message-file", 0, POPT_ARG_STRING, &argstr, OPT_MSGFILE, "set filename containing commit changelog message", NULL},
    {"date", 0, POPT_ARG_STRING, &argstr, OPT_DATE, "override date/time for commit", NULL},
    {"author", 0, POPT_ARG_STRING, &argstr, OPT_AUTHOR, "override author for commit", NULL},
    {"depth", 0, POPT_ARG_LONG, &arglong, OPT_DEPTH, "limit the log output to the given number of entries", NULL},
    {"pid-file", 0, POPT_ARG_STRING, &argstr, OPT_PIDFILE, "record process id of server", NULL},
<<<<<<< HEAD
    {"brief", 0, POPT_ARG_NONE, NULL, OPT_BRIEF, "print a brief version of the normal output", NULL},
=======
    {"depth", 0, POPT_ARG_LONG, &arglong, OPT_DEPTH, "limit the log output to the given number of entries", NULL},
    {"since", 0, POPT_ARG_STRING, &argstr, OPT_SINCE, "set history start for CVS sync", NULL},
>>>>>>> b21108f7
    { NULL, 0, 0, NULL, 0, NULL, NULL }
  };

struct poptOption options[] =
  {
    // Use the coptions table as well.
    { NULL, 0, POPT_ARG_INCLUDE_TABLE, coptions, 0, NULL, NULL },

    {"debug", 0, POPT_ARG_NONE, NULL, OPT_DEBUG, "print debug log to stderr while running", NULL},
    {"dump", 0, POPT_ARG_STRING, &argstr, OPT_DUMP, "file to dump debugging log to, on failure", NULL},
    {"quiet", 0, POPT_ARG_NONE, NULL, OPT_QUIET, "suppress log and progress messages", NULL},
    {"help", 0, POPT_ARG_NONE, NULL, OPT_HELP, "display help message", NULL},
    {"version", 0, POPT_ARG_NONE, NULL, OPT_VERSION, "print version number, then exit", NULL},
    {"full-version", 0, POPT_ARG_NONE, NULL, OPT_FULL_VERSION, "print detailed version number, then exit", NULL},
    {"xargs", '@', POPT_ARG_STRING, &argstr, OPT_ARGFILE, "insert command line arguments taken from the given file", NULL},
    {"ticker", 0, POPT_ARG_STRING, &argstr, OPT_TICKER, "set ticker style (count|dot|none) [count]", NULL},
    {"nostd", 0, POPT_ARG_NONE, NULL, OPT_NOSTD, "do not load standard lua hooks", NULL},
    {"norc", 0, POPT_ARG_NONE, NULL, OPT_NORC, "do not load ~/.monotone/monotonerc or MT/monotonerc lua files", NULL},
    {"rcfile", 0, POPT_ARG_STRING, &argstr, OPT_RCFILE, "load extra rc file", NULL},
    {"key", 'k', POPT_ARG_STRING, &argstr, OPT_KEY_NAME, "set key for signatures", NULL},
    {"db", 'd', POPT_ARG_STRING, &argstr, OPT_DB_NAME, "set name of database", NULL},
    {"branch", 'b', POPT_ARG_STRING, &argstr, OPT_BRANCH_NAME, "select branch cert for operation", NULL},
    {"version", 0, POPT_ARG_NONE, NULL, OPT_VERSION, "print version number, then exit", NULL},
    {"full-version", 0, POPT_ARG_NONE, NULL, OPT_FULL_VERSION, "print detailed version number, then exit", NULL},
    {"ticker", 0, POPT_ARG_STRING, &argstr, OPT_TICKER, "set ticker style (count|dot|none) [count]", NULL},
    {"revision", 'r', POPT_ARG_STRING, &argstr, OPT_REVISION, "select revision id for operation", NULL},
    {"message", 'm', POPT_ARG_STRING, &argstr, OPT_MESSAGE, "set commit changelog message", NULL},
    {"date", 0, POPT_ARG_STRING, &argstr, OPT_DATE, "override date/time for commit", NULL},
    {"author", 0, POPT_ARG_STRING, &argstr, OPT_AUTHOR, "override author for commit", NULL},
    {"root", 0, POPT_ARG_STRING, &argstr, OPT_ROOT, "limit search for working copy to specified root", NULL},
    {"depth", 0, POPT_ARG_LONG, &arglong, OPT_DEPTH, "limit the log output to the given number of entries", NULL},
    {"since", 0, POPT_ARG_STRING, &argstr, OPT_SINCE, "set history start for CVS sync", NULL},
    { NULL, 0, 0, NULL, 0, NULL, NULL }
  };

// there are 3 variables which serve as roots for our system.
//
// "global_sanity" is a global object, which contains the error logging
// system, which is constructed once and used by any nana logging actions.
// see cleanup.hh for it
//
// "cmds" is a static table in commands.cc which associates top-level
// commands, given on the command-line, to various version control tasks.
//
// "app_state" is a non-static object type which contains all the
// application state (filesystem, database, network, lua interpreter,
// etc). you can make more than one of these, and feed them to a command in
// the command table.

// our main function is run inside a boost execution monitor. this monitor
// portably sets up handlers for various fatal conditions (signals, win32
// structured exceptions, etc) and provides a uniform reporting interface
// to any exceptions it catches. we augment this with a helper atexit()
// which will also dump our internal logs when an explicit clean shutdown
// flag is not set.
//
// in other words, this program should *never* unexpectedly terminate
// without dumping some diagnostics.

static bool clean_shutdown;

void 
dumper() 
{
  if (!clean_shutdown)
    global_sanity.dump_buffer();
}


struct 
utf8_argv
{
  int argc;
  char **argv;

  explicit utf8_argv(int ac, char **av)
    : argc(ac),
      argv(static_cast<char **>(malloc(ac * sizeof(char *))))
  {
    I(argv != NULL);
    for (int i = 0; i < argc; ++i)
      {
        external ext(av[i]);
        utf8 utf;
        system_to_utf8(ext, utf);
        argv[i] = static_cast<char *>(malloc(utf().size() + 1));
        I(argv[i] != NULL);
        memcpy(argv[i], utf().data(), utf().size());
        argv[i][utf().size()] = static_cast<char>(0);
    }
  }

  ~utf8_argv() 
  {
    if (argv != NULL)
      {
        for (int i = 0; i < argc; ++i)
          if (argv[i] != NULL)
            free(argv[i]);
        free(argv);
      }    
  }
};

// Stupid type system tricks: to use a cleanup_ptr, we need to know the return
// type of the cleanup function.  But popt silently changed the return type of
// poptFreeContext at some point, I guess because they thought it would be
// "backwards compatible".  We don't actually _use_ the return value of
// poptFreeContext, so this little wrapper works.
static void
my_poptFreeContext(poptContext con)
{
  poptFreeContext(con);
}

// Read arguments from a file.  The special file '-' means stdin.
// Returned value must be free()'d, after arg parsing has completed.
static void
my_poptStuffArgFile(poptContext con, utf8 const & filename)
{
  utf8 argstr;
  {
    data dat;
    read_data_for_command_line(filename, dat);
    external ext(dat());
    system_to_utf8(ext, argstr);
  }

  const char **argv = 0;
  int argc = 0;
  int rc;

  // Parse the string.  It's OK if there are no arguments.
  rc = poptParseArgvString(argstr().c_str(), &argc, &argv);
  N(rc >= 0 || rc == POPT_ERROR_NOARG,
    F("problem parsing arguments from file %s: %s")
    % filename % poptStrerror(rc));

  if (rc != POPT_ERROR_NOARG)
    {
      // poptStuffArgs does not take an argc argument, but rather requires that
      // the argv array be null-terminated.
      I(argv[argc] == NULL);
      N((rc = poptStuffArgs(con, argv)) >= 0,
        F("weird error when stuffing arguments read from %s: %s\n")
        % filename % poptStrerror(rc));
    }

  free(argv);
}

static string
coption_string(int o)
{
  char buf[2] = { 0,0 };
  for(struct poptOption *opt = coptions; opt->val; opt++)
    if (o == opt->val)
      {
        buf[0] = opt->shortName;
        return opt->longName
          ? string("--") + string(opt->longName)
          : string("-") + string(buf);
      }
  return string();
}

int 
cpp_main(int argc, char ** argv)
{

  clean_shutdown = false;

  atexit(&dumper);

  // go-go gadget i18n

  setlocale(LC_CTYPE, "");
  setlocale(LC_MESSAGES, "");
  bindtextdomain(PACKAGE, LOCALEDIR);
  textdomain(PACKAGE);

  {
    std::ostringstream cmdline_ss;
    for (int i = 0; i < argc; ++i)
      {
        if (i)
          cmdline_ss << ", ";
        cmdline_ss << "'" << argv[i] << "'";
      }
    L(F("command line: %s\n") % cmdline_ss.str());
  }

  L(F("set locale: LC_CTYPE=%s, LC_MESSAGES=%s\n")
    % (setlocale(LC_CTYPE, NULL) == NULL ? "n/a" : setlocale(LC_CTYPE, NULL))
    % (setlocale(LC_MESSAGES, NULL) == NULL ? "n/a" : setlocale(LC_CTYPE, NULL)));

  // decode all argv values into a UTF-8 array

  save_initial_path();
  utf8_argv uv(argc, argv);

  // prepare for arg parsing

  cleanup_ptr<poptContext, void> 
    ctx(poptGetContext(NULL, argc, (char const **) uv.argv, options, 0),
        &my_poptFreeContext);

  set<int> local_options;
  for (poptOption *opt = coptions; opt->val; opt++)
    local_options.insert(opt->val);

  // process main program options

  int ret = 0;
  int opt;
  bool requested_help = false;
  set<int> used_local_options;

  poptSetOtherOptionHelp(ctx(), "[OPTION...] command [ARGS...]\n");

  try
    {

      app_state app;

      while ((opt = poptGetNextOpt(ctx())) > 0)
        {
          if (local_options.find(opt) != local_options.end())
            used_local_options.insert(opt);

          switch(opt)
            {
            case OPT_DEBUG:
              global_sanity.set_debug();
              break;

            case OPT_QUIET:
              global_sanity.set_quiet();
              break;

            case OPT_NOSTD:
              app.set_stdhooks(false);
              break;

            case OPT_NORC:
              app.set_rcfiles(false);
              break;

            case OPT_RCFILE:
              app.add_rcfile(absolutify_for_command_line(tilde_expand(string(argstr))));
              break;

            case OPT_DUMP:
              global_sanity.filename = absolutify(tilde_expand(string(argstr)));
              break;

            case OPT_DB_NAME:
              app.set_database(absolutify(tilde_expand(string(argstr))));
              break;

            case OPT_TICKER:
              if (string(argstr) == "dot")
                ui.set_tick_writer(new tick_write_dot);
              else if (string(argstr) == "count")
                ui.set_tick_writer(new tick_write_count);
              else if (string(argstr) == "none")
                ui.set_tick_writer(new tick_write_nothing);
              else
                requested_help = true;
              break;

            case OPT_KEY_NAME:
              app.set_signing_key(string(argstr));
              break;

            case OPT_BRANCH_NAME:
              app.set_branch(string(argstr));
              break;

            case OPT_VERSION:
              print_version();
              clean_shutdown = true;
              return 0;

            case OPT_FULL_VERSION:
              print_full_version();
              clean_shutdown = true;
              return 0;

            case OPT_REVISION:
              app.add_revision(string(argstr));
              break;

            case OPT_MESSAGE:
              app.set_message(string(argstr));
              break;

            case OPT_MSGFILE:
              app.set_message_file(absolutify_for_command_line(tilde_expand(string(argstr))));
              break;

            case OPT_DATE:
              app.set_date(string(argstr));
              break;

            case OPT_AUTHOR:
              app.set_author(string(argstr));
              break;

            case OPT_ROOT:
              app.set_root(string(argstr));
              break;

            case OPT_DEPTH:
              app.set_depth(arglong);
              break;

<<<<<<< HEAD
            case OPT_BRIEF:
              global_sanity.set_brief();
=======
            case OPT_SINCE:
              app.set_since(string(argstr));
>>>>>>> b21108f7
              break;

            case OPT_PIDFILE:
              app.set_pidfile(absolutify(tilde_expand(string(argstr))));
              break;

            case OPT_ARGFILE:
              my_poptStuffArgFile(ctx(), utf8(string(argstr)));
              break;

            case OPT_HELP:
            default:
              requested_help = true;
              break;
            }
        }

      // verify that there are no errors in the command line

      N(opt == -1,
        F("syntax error near the \"%s\" option: %s") %
          poptBadOption(ctx(), POPT_BADOPTION_NOALIAS) % poptStrerror(opt));

      // complete the command if necessary

      string cmd;
      if (poptPeekArg(ctx()))
        {
          cmd = commands::complete_command(poptGetArg(ctx()));
        }

      // stop here if they asked for help

      if (requested_help)
        {
          throw usage(cmd);     // cmd may be empty, and that's fine.
        }

      // at this point we allow a working copy (meaning search for it
      // and if found read MT/options) but don't require it. certain
      // commands may subsequently require a working copy or fail

      app.allow_working_copy();

      // main options processed, now invoke the 
      // sub-command w/ remaining args

      if (cmd.empty())
        {
          throw usage("");
        }
      else
        {
          // Make sure the local options used are really used by the
          // given command.
          set<int> command_options = commands::command_options(cmd);
          for (set<int>::const_iterator i = used_local_options.begin();
               i != used_local_options.end(); ++i)
            N(command_options.find(*i) != command_options.end(),
              F("monotone %s doesn't use the option %s")
              % cmd % coption_string(*i));

          vector<utf8> args;
          while(poptPeekArg(ctx()))
            {
              args.push_back(utf8(string(poptGetArg(ctx()))));
            }

          ret = commands::process(app, cmd, args);
        }
    }
  catch (usage & u)
    {
      // Make sure to hide documentation that's not part of
      // the current command.
      set<int> command_options = commands::command_options(u.which);
      int count = 0;
      for (poptOption *o = coptions; o->val != 0; o++)
        {
          if (command_options.find(o->val) != command_options.end())
            {
              o->argInfo &= ~POPT_ARGFLAG_DOC_HIDDEN;
              L(F("Removed 'hidden' from option # %d\n") % o->argInfo);
              count++;
            }
          else
            {
              o->argInfo |= POPT_ARGFLAG_DOC_HIDDEN;
              L(F("Added 'hidden' to option # %d\n") % o->argInfo);
            }
        }
      free((void *)options[0].descrip); options[0].descrip = NULL;
      if (count != 0)
        {
          ostringstream sstr;
          sstr << "Options specific to 'monotone " << u.which << "':";
          options[0].descrip = strdup(sstr.str().c_str());

          options[0].argInfo |= POPT_ARGFLAG_DOC_HIDDEN;
          L(F("Added 'hidden' to option # %d\n") % options[0].argInfo);
        }

      poptPrintHelp(ctx(), stdout, 0);
      cout << endl;
      commands::explain_usage(u.which, cout);
      clean_shutdown = true;
      return 0;
    }
  catch (informative_failure & inf)
    {
      ui.inform(inf.what);
      clean_shutdown = true;
      return 1;
    }

  clean_shutdown = true;
  return ret;
}<|MERGE_RESOLUTION|>--- conflicted
+++ resolved
@@ -49,12 +49,8 @@
     {"author", 0, POPT_ARG_STRING, &argstr, OPT_AUTHOR, "override author for commit", NULL},
     {"depth", 0, POPT_ARG_LONG, &arglong, OPT_DEPTH, "limit the log output to the given number of entries", NULL},
     {"pid-file", 0, POPT_ARG_STRING, &argstr, OPT_PIDFILE, "record process id of server", NULL},
-<<<<<<< HEAD
+    {"since", 0, POPT_ARG_STRING, &argstr, OPT_SINCE, "set history start for CVS sync", NULL},
     {"brief", 0, POPT_ARG_NONE, NULL, OPT_BRIEF, "print a brief version of the normal output", NULL},
-=======
-    {"depth", 0, POPT_ARG_LONG, &arglong, OPT_DEPTH, "limit the log output to the given number of entries", NULL},
-    {"since", 0, POPT_ARG_STRING, &argstr, OPT_SINCE, "set history start for CVS sync", NULL},
->>>>>>> b21108f7
     { NULL, 0, 0, NULL, 0, NULL, NULL }
   };
 
@@ -76,17 +72,7 @@
     {"rcfile", 0, POPT_ARG_STRING, &argstr, OPT_RCFILE, "load extra rc file", NULL},
     {"key", 'k', POPT_ARG_STRING, &argstr, OPT_KEY_NAME, "set key for signatures", NULL},
     {"db", 'd', POPT_ARG_STRING, &argstr, OPT_DB_NAME, "set name of database", NULL},
-    {"branch", 'b', POPT_ARG_STRING, &argstr, OPT_BRANCH_NAME, "select branch cert for operation", NULL},
-    {"version", 0, POPT_ARG_NONE, NULL, OPT_VERSION, "print version number, then exit", NULL},
-    {"full-version", 0, POPT_ARG_NONE, NULL, OPT_FULL_VERSION, "print detailed version number, then exit", NULL},
-    {"ticker", 0, POPT_ARG_STRING, &argstr, OPT_TICKER, "set ticker style (count|dot|none) [count]", NULL},
-    {"revision", 'r', POPT_ARG_STRING, &argstr, OPT_REVISION, "select revision id for operation", NULL},
-    {"message", 'm', POPT_ARG_STRING, &argstr, OPT_MESSAGE, "set commit changelog message", NULL},
-    {"date", 0, POPT_ARG_STRING, &argstr, OPT_DATE, "override date/time for commit", NULL},
-    {"author", 0, POPT_ARG_STRING, &argstr, OPT_AUTHOR, "override author for commit", NULL},
     {"root", 0, POPT_ARG_STRING, &argstr, OPT_ROOT, "limit search for working copy to specified root", NULL},
-    {"depth", 0, POPT_ARG_LONG, &arglong, OPT_DEPTH, "limit the log output to the given number of entries", NULL},
-    {"since", 0, POPT_ARG_STRING, &argstr, OPT_SINCE, "set history start for CVS sync", NULL},
     { NULL, 0, 0, NULL, 0, NULL, NULL }
   };
 
@@ -277,7 +263,6 @@
 
   try
     {
-
       app_state app;
 
       while ((opt = poptGetNextOpt(ctx())) > 0)
@@ -372,13 +357,12 @@
               app.set_depth(arglong);
               break;
 
-<<<<<<< HEAD
+            case OPT_SINCE:
+              app.set_since(string(argstr));
+              break;
+
             case OPT_BRIEF:
               global_sanity.set_brief();
-=======
-            case OPT_SINCE:
-              app.set_since(string(argstr));
->>>>>>> b21108f7
               break;
 
             case OPT_PIDFILE:
@@ -446,7 +430,6 @@
             {
               args.push_back(utf8(string(poptGetArg(ctx()))));
             }
-
           ret = commands::process(app, cmd, args);
         }
     }
