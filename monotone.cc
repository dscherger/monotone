// -*- mode: C++; c-file-style: "gnu"; indent-tabs-mode: nil -*-
// copyright (C) 2002, 2003 graydon hoare <graydon@pobox.com>
// all rights reserved.
// licensed to the public under the terms of the GNU GPL (>= 2)
// see the file COPYING for details

#include <config.h>

#include "popt/popt.h"
#include <cstdio>
#include <iterator>
#include <iostream>
#include <fstream>
#include <sstream>

#include <stdlib.h>
#ifdef WIN32
#include <libintl.h>
#endif

#include "app_state.hh"
#include "commands.hh"
#include "sanity.hh"
#include "cleanup.hh"
#include "file_io.hh"
#include "transforms.hh"
#include "ui.hh"
#include "mt_version.hh"
<<<<<<< HEAD

#define OPT_DEBUG 1
#define OPT_HELP 2
#define OPT_NOSTD 3
#define OPT_NORC 4
#define OPT_RCFILE 5
#define OPT_DB_NAME 6
#define OPT_KEY_NAME 7
#define OPT_BRANCH_NAME 8
#define OPT_QUIET 9
#define OPT_VERSION 10
#define OPT_DUMP 11
#define OPT_TICKER 12
#define OPT_FULL_VERSION 13
#define OPT_REVISION 14
#define OPT_MESSAGE 15
#define OPT_ROOT 16
#define OPT_DEPTH 17
#define OPT_ARGFILE 18
#define OPT_DATE 19
#define OPT_AUTHOR 20
#define OPT_ALL_FILES 21
=======
#include "options.hh"
>>>>>>> 55d87afe

// main option processing and exception handling code

using namespace std;

char * argstr = NULL;
long arglong = 0;

// Options are divide into two tables.  The first one is command-specific
// options (hence the `c' in `coptions').  The second is the global one
// with options that aren't tied to specific commands.

struct poptOption coptions[] =
  {
    {"branch", 'b', POPT_ARG_STRING, &argstr, OPT_BRANCH_NAME, "select branch cert for operation", NULL},
    {"ticker", 0, POPT_ARG_STRING, &argstr, OPT_TICKER, "set ticker style (count|dot|none) [count]", NULL},
    {"revision", 'r', POPT_ARG_STRING, &argstr, OPT_REVISION, "select revision id for operation", NULL},
    {"message", 'm', POPT_ARG_STRING, &argstr, OPT_MESSAGE, "set commit changelog message", NULL},
    {"date", 0, POPT_ARG_STRING, &argstr, OPT_DATE, "override date/time for commit", NULL},
    {"author", 0, POPT_ARG_STRING, &argstr, OPT_AUTHOR, "override author for commit", NULL},
    {"depth", 0, POPT_ARG_LONG, &arglong, OPT_DEPTH, "limit the log output to the given number of entries", NULL},
    { NULL, 0, 0, NULL, 0, NULL, NULL }
  };

struct poptOption options[] =
  {
    {"debug", 0, POPT_ARG_NONE, NULL, OPT_DEBUG, "print debug log to stderr while running", NULL},
    {"dump", 0, POPT_ARG_STRING, &argstr, OPT_DUMP, "file to dump debugging log to, on failure", NULL},
    {"quiet", 0, POPT_ARG_NONE, NULL, OPT_QUIET, "suppress log and progress messages", NULL},
    {"help", 0, POPT_ARG_NONE, NULL, OPT_HELP, "display help message", NULL},
    {"version", 0, POPT_ARG_NONE, NULL, OPT_VERSION, "print version number, then exit", NULL},
    {"full-version", 0, POPT_ARG_NONE, NULL, OPT_FULL_VERSION, "print detailed version number, then exit", NULL},
    {"xargs", '@', POPT_ARG_STRING, &argstr, OPT_ARGFILE, "insert command line arguments taken from the given file", NULL},

    // Personally, I think these should be command-specific.  However, the
    // monotone test suite requires these to be global, it seems...
    //                                                  -- Richard Levitte
    {"nostd", 0, POPT_ARG_NONE, NULL, OPT_NOSTD, "do not load standard lua hooks", NULL},
    {"norc", 0, POPT_ARG_NONE, NULL, OPT_NORC, "do not load ~/.monotone/monotonerc or MT/monotonerc lua files", NULL},
    {"rcfile", 0, POPT_ARG_STRING, &argstr, OPT_RCFILE, "load extra rc file", NULL},
    {"key", 'k', POPT_ARG_STRING, &argstr, OPT_KEY_NAME, "set key for signatures", NULL},
    {"db", 'd', POPT_ARG_STRING, &argstr, OPT_DB_NAME, "set name of database", NULL},
    {"root", 0, POPT_ARG_STRING, &argstr, OPT_ROOT, "limit search for working copy to specified root", NULL},
<<<<<<< HEAD
    {"depth", 0, POPT_ARG_LONG, &arglong, OPT_DEPTH, "limit the log output to the given number of entries", NULL},
    {"xargs", '@', POPT_ARG_STRING, &argstr, OPT_ARGFILE, "insert command line arguments taken from the given file", NULL},
    {"all-files", 0, POPT_ARG_NONE, NULL, OPT_ALL_FILES, "inventory all working copy files", NULL},
=======

    // Use the coptions table as well.
    { NULL, 0, POPT_ARG_INCLUDE_TABLE, coptions, 0, "Command-specific options", NULL },
>>>>>>> 55d87afe
    { NULL, 0, 0, NULL, 0, NULL, NULL }
  };

// there are 3 variables which serve as roots for our system.
//
// "global_sanity" is a global object, which contains the error logging
// system, which is constructed once and used by any nana logging actions.
// see cleanup.hh for it
//
// "cmds" is a static table in commands.cc which associates top-level
// commands, given on the command-line, to various version control tasks.
//
// "app_state" is a non-static object type which contains all the
// application state (filesystem, database, network, lua interpreter,
// etc). you can make more than one of these, and feed them to a command in
// the command table.

// our main function is run inside a boost execution monitor. this monitor
// portably sets up handlers for various fatal conditions (signals, win32
// structured exceptions, etc) and provides a uniform reporting interface
// to any exceptions it catches. we augment this with a helper atexit()
// which will also dump our internal logs when an explicit clean shutdown
// flag is not set.
//
// in other words, this program should *never* unexpectedly terminate
// without dumping some diagnostics.

static bool clean_shutdown;

void 
dumper() 
{
  if (!clean_shutdown)
    global_sanity.dump_buffer();
}


struct 
utf8_argv
{
  int argc;
  char **argv;

  explicit utf8_argv(int ac, char **av)
    : argc(ac),
      argv(static_cast<char **>(malloc(ac * sizeof(char *))))
  {
    I(argv != NULL);
    for (int i = 0; i < argc; ++i)
      {
        external ext(av[i]);
        utf8 utf;
        system_to_utf8(ext, utf);
        argv[i] = static_cast<char *>(malloc(utf().size() + 1));
        I(argv[i] != NULL);
        memcpy(argv[i], utf().data(), utf().size());
        argv[i][utf().size()] = static_cast<char>(0);
    }
  }

  ~utf8_argv() 
  {
    if (argv != NULL)
      {
        for (int i = 0; i < argc; ++i)
          if (argv[i] != NULL)
            free(argv[i]);
        free(argv);
      }    
  }
};

// Stupid type system tricks: to use a cleanup_ptr, we need to know the return
// type of the cleanup function.  But popt silently changed the return type of
// poptFreeContext at some point, I guess because they thought it would be
// "backwards compatible".  We don't actually _use_ the return value of
// poptFreeContext, so this little wrapper works.
static void
my_poptFreeContext(poptContext con)
{
  poptFreeContext(con);
}

// Read arguments from a file.  The special file '-' means stdin.
// Returned value must be free()'d, after arg parsing has completed.
static void
my_poptStuffArgFile(poptContext con, utf8 const & filename)
{
  utf8 argstr;
  {
    data dat;
    read_data_for_command_line(filename, dat);
    external ext(dat());
    system_to_utf8(ext, argstr);
  }

  const char **argv = 0;
  int argc = 0;
  int rc;

  // Parse the string.  It's OK if there are no arguments.
  rc = poptParseArgvString(argstr().c_str(), &argc, &argv);
  N(rc >= 0 || rc == POPT_ERROR_NOARG,
    F("problem parsing arguments from file %s: %s")
    % filename % poptStrerror(rc));

  if (rc != POPT_ERROR_NOARG)
    {
      // poptStuffArgs does not take an argc argument, but rather requires that
      // the argv array be null-terminated.
      I(argv[argc] == NULL);
      N((rc = poptStuffArgs(con, argv)) >= 0,
        F("weird error when stuffing arguments read from %s: %s\n")
        % filename % poptStrerror(rc));
    }

  free(argv);
}

static string
coption_string(int o)
{
  char buf[2] = { 0,0 };
  for(struct poptOption *opt = coptions; opt->val; opt++)
    if (o == opt->val)
      {
        buf[0] = opt->shortName;
        return opt->longName
          ? string("--") + string(opt->longName)
          : string("-") + string(buf);
      }
  return string();
}

int 
cpp_main(int argc, char ** argv)
{
  clean_shutdown = false;

  atexit(&dumper);

  // go-go gadget i18n

  setlocale(LC_CTYPE, "");
  setlocale(LC_MESSAGES, "");
  bindtextdomain(PACKAGE, LOCALEDIR);
  textdomain(PACKAGE);

  {
    std::ostringstream cmdline_ss;
    for (int i = 0; i < argc; ++i)
      {
        if (i)
          cmdline_ss << ", ";
        cmdline_ss << "'" << argv[i] << "'";
      }
    L(F("command line: %s\n") % cmdline_ss.str());
  }

  L(F("set locale: LC_CTYPE=%s, LC_MESSAGES=%s\n")
    % (setlocale(LC_CTYPE, NULL) == NULL ? "n/a" : setlocale(LC_CTYPE, NULL))
    % (setlocale(LC_MESSAGES, NULL) == NULL ? "n/a" : setlocale(LC_CTYPE, NULL)));

  // decode all argv values into a UTF-8 array

  save_initial_path();
  utf8_argv uv(argc, argv);

  // prepare for arg parsing

  cleanup_ptr<poptContext, void> 
    ctx(poptGetContext(NULL, argc, (char const **) uv.argv, options, 0),
        &my_poptFreeContext);

  set<int> local_options;
  for (poptOption *opt = coptions; opt->val; opt++)
    local_options.insert(opt->val);

  // process main program options

  int ret = 0;
  int opt;
  bool requested_help = false;
  set<int> used_local_options;

  poptSetOtherOptionHelp(ctx(), "[OPTION...] command [ARGS...]\n");

  try
    {
      app_state app;

      while ((opt = poptGetNextOpt(ctx())) > 0)
        {
          if (local_options.find(opt) != local_options.end())
            used_local_options.insert(opt);

          switch(opt)
            {
            case OPT_DEBUG:
              global_sanity.set_debug();
              break;

            case OPT_QUIET:
              global_sanity.set_quiet();
              break;

            case OPT_NOSTD:
              app.set_stdhooks(false);
              break;

            case OPT_NORC:
              app.set_rcfiles(false);
              break;

            case OPT_RCFILE:
              app.add_rcfile(absolutify(tilde_expand(string(argstr))));
              break;

            case OPT_DUMP:
              global_sanity.filename = absolutify(tilde_expand(string(argstr)));
              break;

            case OPT_DB_NAME:
              app.set_database(absolutify(tilde_expand(string(argstr))));
              break;

            case OPT_TICKER:
              if (string(argstr) == "dot")
                ui.set_tick_writer(new tick_write_dot);
              else if (string(argstr) == "count")
                ui.set_tick_writer(new tick_write_count);
              else if (string(argstr) == "none")
                ui.set_tick_writer(new tick_write_nothing);
              else
                requested_help = true;
              break;

            case OPT_KEY_NAME:
              app.set_signing_key(string(argstr));
              break;

            case OPT_BRANCH_NAME:
              app.set_branch(string(argstr));
              break;

            case OPT_VERSION:
              print_version();
              clean_shutdown = true;
              return 0;

            case OPT_FULL_VERSION:
              print_full_version();
              clean_shutdown = true;
              return 0;

            case OPT_REVISION:
              app.add_revision(string(argstr));
              break;

            case OPT_MESSAGE:
              app.set_message(string(argstr));
              break;

            case OPT_DATE:
              app.set_date(string(argstr));
              break;

            case OPT_AUTHOR:
              app.set_author(string(argstr));
              break;

            case OPT_ROOT:
              app.set_root(string(argstr));
              break;

            case OPT_DEPTH:
              app.set_depth(arglong);
              break;

            case OPT_ARGFILE:
              my_poptStuffArgFile(ctx(), utf8(string(argstr)));
              break;

            case OPT_ALL_FILES:
              app.set_all_files(true);
              break;

            case OPT_HELP:
            default:
              requested_help = true;
              break;
            }
        }

      // verify that there are no errors in the command line

      N(opt == -1,
        F("syntax error near the \"%s\" option: %s") %
          poptBadOption(ctx(), POPT_BADOPTION_NOALIAS) % poptStrerror(opt));

      // stop here if they asked for help

      if (requested_help)
        {
          if (poptPeekArg(ctx()))
            {
              string cmd(poptGetArg(ctx()));
              throw usage(cmd);
            }
          else
            throw usage("");
        }

      // at this point we allow a working copy (meaning search for it
      // and if found read MT/options) but don't require it. certain
      // commands may subsequently require a working copy or fail

      app.allow_working_copy();

      // main options processed, now invoke the 
      // sub-command w/ remaining args

      if (!poptPeekArg(ctx()))
        {
          throw usage("");
        }
      else
        {
          string cmd(poptGetArg(ctx()));

          // Make sure the local options used are really used by the
          // given command.
          set<int> command_options = commands::command_options(cmd);
          for (set<int>::const_iterator i = used_local_options.begin();
               i != used_local_options.end(); ++i)
            N(command_options.find(*i) != command_options.end(),
              F("monotone %s doesn't use the option %s")
              % cmd % coption_string(*i));

          vector<utf8> args;
          while(poptPeekArg(ctx()))
            {
              args.push_back(utf8(string(poptGetArg(ctx()))));
            }
          ret = commands::process(app, cmd, args);
        }
    }
  catch (usage & u)
    {
      // Make sure to hide documentation that's not part of
      // the current command.
      set<int> command_options = commands::command_options(u.which);
      for (poptOption *o = coptions; o->val != 0; o++)
        {
          if (command_options.find(o->val) != command_options.end())
            {
              o->argInfo &= ~POPT_ARGFLAG_DOC_HIDDEN;
              L(F("Removed 'hidden' from option # %d\n") % o->argInfo);
            }
          else
            {
              o->argInfo |= POPT_ARGFLAG_DOC_HIDDEN;
              L(F("Added 'hidden' to option # %d\n") % o->argInfo);
            }
        }

      poptPrintHelp(ctx(), stdout, 0);
      cout << endl;
      commands::explain_usage(u.which, cout);
      clean_shutdown = true;
      return 0;
    }
  catch (informative_failure & inf)
    {
      ui.inform(inf.what);
      clean_shutdown = true;
      return 1;
    }

  clean_shutdown = true;
  return ret;
}<|MERGE_RESOLUTION|>--- conflicted
+++ resolved
@@ -26,32 +26,7 @@
 #include "transforms.hh"
 #include "ui.hh"
 #include "mt_version.hh"
-<<<<<<< HEAD
-
-#define OPT_DEBUG 1
-#define OPT_HELP 2
-#define OPT_NOSTD 3
-#define OPT_NORC 4
-#define OPT_RCFILE 5
-#define OPT_DB_NAME 6
-#define OPT_KEY_NAME 7
-#define OPT_BRANCH_NAME 8
-#define OPT_QUIET 9
-#define OPT_VERSION 10
-#define OPT_DUMP 11
-#define OPT_TICKER 12
-#define OPT_FULL_VERSION 13
-#define OPT_REVISION 14
-#define OPT_MESSAGE 15
-#define OPT_ROOT 16
-#define OPT_DEPTH 17
-#define OPT_ARGFILE 18
-#define OPT_DATE 19
-#define OPT_AUTHOR 20
-#define OPT_ALL_FILES 21
-=======
 #include "options.hh"
->>>>>>> 55d87afe
 
 // main option processing and exception handling code
 
@@ -73,6 +48,7 @@
     {"date", 0, POPT_ARG_STRING, &argstr, OPT_DATE, "override date/time for commit", NULL},
     {"author", 0, POPT_ARG_STRING, &argstr, OPT_AUTHOR, "override author for commit", NULL},
     {"depth", 0, POPT_ARG_LONG, &arglong, OPT_DEPTH, "limit the log output to the given number of entries", NULL},
+    {"all-files", 0, POPT_ARG_NONE, NULL, OPT_ALL_FILES, "inventory all working copy files", NULL},
     { NULL, 0, 0, NULL, 0, NULL, NULL }
   };
 
@@ -95,15 +71,9 @@
     {"key", 'k', POPT_ARG_STRING, &argstr, OPT_KEY_NAME, "set key for signatures", NULL},
     {"db", 'd', POPT_ARG_STRING, &argstr, OPT_DB_NAME, "set name of database", NULL},
     {"root", 0, POPT_ARG_STRING, &argstr, OPT_ROOT, "limit search for working copy to specified root", NULL},
-<<<<<<< HEAD
-    {"depth", 0, POPT_ARG_LONG, &arglong, OPT_DEPTH, "limit the log output to the given number of entries", NULL},
-    {"xargs", '@', POPT_ARG_STRING, &argstr, OPT_ARGFILE, "insert command line arguments taken from the given file", NULL},
-    {"all-files", 0, POPT_ARG_NONE, NULL, OPT_ALL_FILES, "inventory all working copy files", NULL},
-=======
 
     // Use the coptions table as well.
     { NULL, 0, POPT_ARG_INCLUDE_TABLE, coptions, 0, "Command-specific options", NULL },
->>>>>>> 55d87afe
     { NULL, 0, 0, NULL, 0, NULL, NULL }
   };
 
