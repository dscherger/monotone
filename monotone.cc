--- conflicted
+++ resolved
@@ -202,21 +202,6 @@
           args.push_back(arg_type(ut));
         }
 
-<<<<<<< HEAD
-=======
-      // find base name of executable, convert to utf8, and save it in the
-      // global ui object
-      {
-        utf8 argv0_u;
-        system_to_utf8(external(argv[0]), argv0_u);
-        string prog_name = system_path(argv0_u).basename()();
-        if (prog_name.rfind(".exe") == prog_name.size() - 4)
-          prog_name = prog_name.substr(0, prog_name.size() - 4);
-        ui.prog_name = prog_name;
-        I(!ui.prog_name.empty());
-      }
-
-      // check the SQLite library version we got dynamically linked against.
 #ifdef SUPPORT_SQLITE_BEFORE_3003014
       E(sqlite3_libversion_number() >= 3003008, origin::system,
         F("This monotone binary requires at least SQLite 3.3.8 to run."));
@@ -256,7 +241,6 @@
         F("This monotone binary does not work with Botan 1.9.x."));
 #endif
 
->>>>>>> 6530dca0
       app_state app;
       try
         {
