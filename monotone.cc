// copyright (C) 2002, 2003 graydon hoare <graydon@pobox.com>
// all rights reserved.
// licensed to the public under the terms of the GNU GPL (>= 2)
// see the file COPYING for details

#include <config.h>

#include <popt.h>
#include <cstdio>
#include <iterator>
#include <iostream>

#include <stdlib.h>

#include "app_state.hh"
#include "commands.hh"
#include "sanity.hh"
#include "cleanup.hh"
#include "file_io.hh"
#include "transforms.hh"
#include "ui.hh"
#include "mt_version.hh"

#define OPT_DEBUG 1
#define OPT_HELP 2
#define OPT_NOSTD 3
#define OPT_NORC 4
#define OPT_RCFILE 5
#define OPT_DB_NAME 6
#define OPT_KEY_NAME 7
#define OPT_BRANCH_NAME 8
#define OPT_QUIET 9
#define OPT_VERSION 10
#define OPT_DUMP 11
#define OPT_TICKER 12
<<<<<<< HEAD
#define OPT_FULL_VERSION 13
=======
#define OPT_MANIFEST 14
#define OPT_MESSAGE 15
>>>>>>> c4601e5d

// main option processing and exception handling code

using namespace std;

char * argstr = NULL;

struct poptOption options[] =
  {
    {"debug", 0, POPT_ARG_NONE, NULL, OPT_DEBUG, "print debug log to stderr while running", NULL},
    {"dump", 0, POPT_ARG_STRING, &argstr, OPT_DUMP, "file to dump debugging log to, on failure", NULL},
    {"quiet", 0, POPT_ARG_NONE, NULL, OPT_QUIET, "suppress log and progress messages", NULL},
    {"help", 0, POPT_ARG_NONE, NULL, OPT_HELP, "display help message", NULL},
    {"nostd", 0, POPT_ARG_NONE, NULL, OPT_NOSTD, "do not load standard lua hooks", NULL},
    {"norc", 0, POPT_ARG_NONE, NULL, OPT_NORC, "do not load ~/.monotonerc or MT/monotonerc lua files", NULL},
    {"rcfile", 0, POPT_ARG_STRING, &argstr, OPT_RCFILE, "load extra rc file", NULL},
    {"key", 0, POPT_ARG_STRING, &argstr, OPT_KEY_NAME, "set key for signatures", NULL},
    {"db", 0, POPT_ARG_STRING, &argstr, OPT_DB_NAME, "set name of database", NULL},
    {"branch", 0, POPT_ARG_STRING, &argstr, OPT_BRANCH_NAME, "select branch cert for operation", NULL},
    {"version", 0, POPT_ARG_NONE, NULL, OPT_VERSION, "print version number, then exit", NULL},
<<<<<<< HEAD
    {"full-version", 0, POPT_ARG_NONE, NULL, OPT_FULL_VERSION, "print detailed version number, then exit", NULL},
    {"ticker", 0, POPT_ARG_STRING, &argstr, OPT_TICKER, "set ticker style", NULL},
=======
    {"manifest", 0, POPT_ARG_STRING, &argstr, OPT_MANIFEST, "select manifest id for operation", NULL},
    {"message", 0, POPT_ARG_STRING, &argstr, OPT_MESSAGE, "set commit changelog message", NULL},
>>>>>>> c4601e5d
    { NULL, 0, 0, NULL, 0 }
  };

// there are 3 variables which serve as roots for our system.
//
// "global_sanity" is a global object, which contains the error logging
// system, which is constructed once and used by any nana logging actions.
// see cleanup.hh for it
//
// "cmds" is a static table in commands.cc which associates top-level
// commands, given on the command-line, to various version control tasks.
//
// "app_state" is a non-static object type which contains all the
// application state (filesystem, database, network, lua interpreter,
// etc). you can make more than one of these, and feed them to a command in
// the command table.

// our main function is run inside a boost execution monitor. this monitor
// portably sets up handlers for various fatal conditions (signals, win32
// structured exceptions, etc) and provides a uniform reporting interface
// to any exceptions it catches. we augment this with a helper atexit()
// which will also dump our internal logs when an explicit clean shutdown
// flag is not set.
//
// in other words, this program should *never* unexpectedly terminate
// without dumping some diagnostics.

static bool clean_shutdown;

void 
dumper() 
{
  if (!clean_shutdown)
    global_sanity.dump_buffer();
}


struct 
utf8_argv
{
  int argc;
  char **argv;

  explicit utf8_argv(int ac, char **av)
    : argc(ac),
      argv(static_cast<char **>(malloc(ac * sizeof(char *))))
  {
    I(argv != NULL);
    for (int i = 0; i < argc; ++i)
      {
        external ext(av[i]);
        utf8 utf;
        system_to_utf8(ext, utf);
        argv[i] = static_cast<char *>(malloc(utf().size() + 1));
        I(argv[i] != NULL);
        memcpy(argv[i], utf().data(), utf().size());
        argv[i][utf().size()] = static_cast<char>(0);
    }
  }

  ~utf8_argv() 
  {
    if (argv != NULL)
      {
        for (int i = 0; i < argc; ++i)
          if (argv[i] != NULL)
            free(argv[i]);
        free(argv);
      }    
  }
};

int 
cpp_main(int argc, char ** argv)
{
  
  clean_shutdown = false;

  atexit(&dumper);

  // go-go gadget i18n

  setlocale(LC_CTYPE, "");
  setlocale(LC_MESSAGES, "");
  bindtextdomain(PACKAGE, LOCALEDIR);
  textdomain(PACKAGE);

  L(F("set locale: LC_CTYPE=%s, LC_MESSAGES=%s\n")
    % (setlocale(LC_CTYPE, NULL) == NULL ? "n/a" : setlocale(LC_CTYPE, NULL))
    % (setlocale(LC_MESSAGES, NULL) == NULL ? "n/a" : setlocale(LC_CTYPE, NULL)));
  
  // decode all argv values into a UTF-8 array

  save_initial_path();
  app_state app;
  utf8_argv uv(argc, argv);

  // prepare for arg parsing
      
  cleanup_ptr<poptContext, poptContext> 
    ctx(poptGetContext(NULL, argc, (char const **) uv.argv, options, 0),
        &poptFreeContext);

  // process main program options

  int ret = 0;
  int opt;
  bool requested_help = false;

  poptSetOtherOptionHelp(ctx(), "[OPTION...] command [ARGS...]\n");

  try 
    {      
      while ((opt = poptGetNextOpt(ctx())) > 0)
        {
          switch(opt)
            {
<<<<<<< HEAD
            case OPT_DEBUG:
              global_sanity.set_debug();
=======
            case OPT_VERBOSE:
              global_sanity.set_verbose();
>>>>>>> c4601e5d
              break;

            case OPT_QUIET:
              global_sanity.set_quiet();
              break;

            case OPT_NOSTD:
<<<<<<< HEAD
              stdhooks = false;
              break;

            case OPT_NORC:
              rcfile = false;
              break;

            case OPT_RCFILE:
              extra_rcfiles.push_back(absolutify(tilde_expand(string(argstr))));
              break;

            case OPT_DUMP:
              global_sanity.filename = absolutify(tilde_expand(string(argstr)));
=======
              app.set_stdhooks(false);
              break;

            case OPT_NORC:
              app.set_rcfiles(false);
              break;

            case OPT_RCFILE:
              app.add_rcfile(absolutify(tilde_expand(string(argstr))));
              break;

            case OPT_DUMP:
>>>>>>> c4601e5d
              break;

            case OPT_DB_NAME:
              app.set_database(absolutify(tilde_expand(string(argstr))));
              break;

<<<<<<< HEAD
            case OPT_TICKER:
              if (string(argstr) == "dot")
                ui.set_tick_writer(new tick_write_dot);
              else if (string(argstr) == "count")
                ui.set_tick_writer(new tick_write_count);
              else
                requested_help = true;
              break;

=======
>>>>>>> c4601e5d
            case OPT_KEY_NAME:
              app.set_signing_key(string(argstr));
              break;

            case OPT_BRANCH_NAME:
              app.set_branch(string(argstr));
              break;

            case OPT_VERSION:
<<<<<<< HEAD
              print_version();
              clean_shutdown = true;
              return 0;

            case OPT_FULL_VERSION:
              print_full_version();
              clean_shutdown = true;
              return 0;
=======
              cout << PACKAGE_STRING << endl;
              clean_shutdown = true;
              return 0;

            case OPT_MANIFEST:
               app.add_manifest(string(argstr));
              break;

            case OPT_MESSAGE:
               app.set_message(string(argstr));
              break;
>>>>>>> c4601e5d

            case OPT_HELP:
            default:
              requested_help = true;
              break;
            }
        }

      // stop here if they asked for help

      if (requested_help)
        {
          if (poptPeekArg(ctx()))
            {
              string cmd(poptGetArg(ctx()));
              throw usage(cmd);
            }
          else
            throw usage("");
        }

<<<<<<< HEAD
      // built-in rc settings are defaults

      if (stdhooks)
        app.lua.add_std_hooks();

      // ~/.monotonerc overrides that, and
      // MT/monotonerc overrides *that*

      if (rcfile)
        {
          fs::path default_rcfile;
          fs::path working_copy_rcfile;
          app.lua.default_rcfilename(default_rcfile);
          app.lua.working_copy_rcfilename(working_copy_rcfile);
          app.lua.add_rcfile(default_rcfile);
          app.lua.add_rcfile(working_copy_rcfile);
        }

      // command-line rcfiles override even that

      for (vector<string>::const_iterator i = extra_rcfiles.begin();
           i != extra_rcfiles.end(); ++i)
        {
          app.lua.add_rcfile(mkpath(*i));
        }

=======
>>>>>>> c4601e5d
      // main options processed, now invoke the 
      // sub-command w/ remaining args

      if (!poptPeekArg(ctx()))
        {
          throw usage("");
        }
      else
        {
          string cmd(poptGetArg(ctx()));
          vector<utf8> args;
          while(poptPeekArg(ctx())) 
            {
              args.push_back(utf8(string(poptGetArg(ctx()))));
            }
          ret = commands::process(app, cmd, args);
        } 
    }
  catch (usage & u)
    {
      poptPrintHelp(ctx(), stdout, 0);
      cout << endl;
      commands::explain_usage(u.which, cout);
      clean_shutdown = true;
      return 0;
    }
  catch (informative_failure & inf)
    {
      ui.inform(inf.what + string("\n"));
      clean_shutdown = true;
      return 1;
    }
  catch (...)
    {
      // nb: we dump here because it's nicer to get the log dump followed
      // by the exception printout, when possible. this does *not* mean you
      // can remove the atexit() hook above, since it dumps when the
      // execution monitor traps sigsegv / sigabrt etc.
      global_sanity.dump_buffer();
      clean_shutdown = true;
      throw;
    }

  clean_shutdown = true;
  return ret;
}<|MERGE_RESOLUTION|>--- conflicted
+++ resolved
@@ -33,12 +33,9 @@
 #define OPT_VERSION 10
 #define OPT_DUMP 11
 #define OPT_TICKER 12
-<<<<<<< HEAD
 #define OPT_FULL_VERSION 13
-=======
 #define OPT_MANIFEST 14
 #define OPT_MESSAGE 15
->>>>>>> c4601e5d
 
 // main option processing and exception handling code
 
@@ -59,13 +56,10 @@
     {"db", 0, POPT_ARG_STRING, &argstr, OPT_DB_NAME, "set name of database", NULL},
     {"branch", 0, POPT_ARG_STRING, &argstr, OPT_BRANCH_NAME, "select branch cert for operation", NULL},
     {"version", 0, POPT_ARG_NONE, NULL, OPT_VERSION, "print version number, then exit", NULL},
-<<<<<<< HEAD
     {"full-version", 0, POPT_ARG_NONE, NULL, OPT_FULL_VERSION, "print detailed version number, then exit", NULL},
     {"ticker", 0, POPT_ARG_STRING, &argstr, OPT_TICKER, "set ticker style", NULL},
-=======
     {"manifest", 0, POPT_ARG_STRING, &argstr, OPT_MANIFEST, "select manifest id for operation", NULL},
     {"message", 0, POPT_ARG_STRING, &argstr, OPT_MESSAGE, "set commit changelog message", NULL},
->>>>>>> c4601e5d
     { NULL, 0, 0, NULL, 0 }
   };
 
@@ -183,13 +177,8 @@
         {
           switch(opt)
             {
-<<<<<<< HEAD
             case OPT_DEBUG:
               global_sanity.set_debug();
-=======
-            case OPT_VERBOSE:
-              global_sanity.set_verbose();
->>>>>>> c4601e5d
               break;
 
             case OPT_QUIET:
@@ -197,7 +186,6 @@
               break;
 
             case OPT_NOSTD:
-<<<<<<< HEAD
               stdhooks = false;
               break;
 
@@ -211,27 +199,12 @@
 
             case OPT_DUMP:
               global_sanity.filename = absolutify(tilde_expand(string(argstr)));
-=======
-              app.set_stdhooks(false);
-              break;
-
-            case OPT_NORC:
-              app.set_rcfiles(false);
-              break;
-
-            case OPT_RCFILE:
-              app.add_rcfile(absolutify(tilde_expand(string(argstr))));
-              break;
-
-            case OPT_DUMP:
->>>>>>> c4601e5d
               break;
 
             case OPT_DB_NAME:
               app.set_database(absolutify(tilde_expand(string(argstr))));
               break;
 
-<<<<<<< HEAD
             case OPT_TICKER:
               if (string(argstr) == "dot")
                 ui.set_tick_writer(new tick_write_dot);
@@ -241,8 +214,6 @@
                 requested_help = true;
               break;
 
-=======
->>>>>>> c4601e5d
             case OPT_KEY_NAME:
               app.set_signing_key(string(argstr));
               break;
@@ -252,7 +223,6 @@
               break;
 
             case OPT_VERSION:
-<<<<<<< HEAD
               print_version();
               clean_shutdown = true;
               return 0;
@@ -261,7 +231,52 @@
               print_full_version();
               clean_shutdown = true;
               return 0;
-=======
+
+            case OPT_HELP:
+            default:
+              requested_help = true;
+              break;
+            }
+        }
+        {
+          switch(opt)
+            {
+            case OPT_VERBOSE:
+              global_sanity.set_verbose();
+              break;
+
+            case OPT_QUIET:
+              global_sanity.set_quiet();
+              break;
+
+            case OPT_NOSTD:
+              app.set_stdhooks(false);
+              break;
+
+            case OPT_NORC:
+              app.set_rcfiles(false);
+              break;
+
+            case OPT_RCFILE:
+              app.add_rcfile(absolutify(tilde_expand(string(argstr))));
+              break;
+
+            case OPT_DUMP:
+              break;
+
+            case OPT_DB_NAME:
+              app.set_database(absolutify(tilde_expand(string(argstr))));
+              break;
+
+            case OPT_KEY_NAME:
+              app.set_signing_key(string(argstr));
+              break;
+
+            case OPT_BRANCH_NAME:
+              app.set_branch(string(argstr));
+              break;
+
+            case OPT_VERSION:
               cout << PACKAGE_STRING << endl;
               clean_shutdown = true;
               return 0;
@@ -273,7 +288,6 @@
             case OPT_MESSAGE:
                app.set_message(string(argstr));
               break;
->>>>>>> c4601e5d
 
             case OPT_HELP:
             default:
@@ -285,45 +299,16 @@
       // stop here if they asked for help
 
       if (requested_help)
-        {
-          if (poptPeekArg(ctx()))
-            {
-              string cmd(poptGetArg(ctx()));
-              throw usage(cmd);
-            }
-          else
-            throw usage("");
-        }
-
-<<<<<<< HEAD
-      // built-in rc settings are defaults
-
-      if (stdhooks)
-        app.lua.add_std_hooks();
-
-      // ~/.monotonerc overrides that, and
-      // MT/monotonerc overrides *that*
-
-      if (rcfile)
-        {
-          fs::path default_rcfile;
-          fs::path working_copy_rcfile;
-          app.lua.default_rcfilename(default_rcfile);
-          app.lua.working_copy_rcfilename(working_copy_rcfile);
-          app.lua.add_rcfile(default_rcfile);
-          app.lua.add_rcfile(working_copy_rcfile);
-        }
-
-      // command-line rcfiles override even that
-
-      for (vector<string>::const_iterator i = extra_rcfiles.begin();
-           i != extra_rcfiles.end(); ++i)
-        {
-          app.lua.add_rcfile(mkpath(*i));
-        }
-
-=======
->>>>>>> c4601e5d
+	{
+	  if (poptPeekArg(ctx()))
+	    {
+	      string cmd(poptGetArg(ctx()));
+	      throw usage(cmd);
+	    }
+	  else
+	    throw usage("");
+	}
+
       // main options processed, now invoke the 
       // sub-command w/ remaining args
 
