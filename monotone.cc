--- conflicted
+++ resolved
@@ -238,12 +238,6 @@
     % (setlocale(LC_CTYPE, NULL) == NULL ? "n/a" : setlocale(LC_CTYPE, NULL))
     % (setlocale(LC_MESSAGES, NULL) == NULL ? "n/a" : setlocale(LC_CTYPE, NULL)));
 
-<<<<<<< HEAD
-=======
-  // Set up secure memory allocation etc
-  Botan::Init::initialize();
-  
->>>>>>> 6b649ae7
   // decode all argv values into a UTF-8 array
 
   save_initial_path();
