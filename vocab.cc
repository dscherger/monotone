// copyright (C) 2002, 2003 graydon hoare <graydon@pobox.com>
// all rights reserved.
// licensed to the public under the terms of the GNU GPL (>= 2)
// see the file COPYING for details

#include <string>
#include <iostream>

#include "constants.hh"
#include "hash_map.hh"
#include "sanity.hh"
#include "vocab.hh"

// verifiers for various types of data

using namespace std;

// the verify() stuff gets a little complicated; there doesn't seem to be a
// really nice way to achieve what we want with c++'s type system.  the
// problem is this: we want to give verify(file_path) and verify(local_path)
// access to the internals of file_path and local_path, i.e. make them
// friends, so they can normalize the file paths they're given.  this means
// that verify() needs to be declared publically, so that the definition of
// these classes can refer to them.  it also means that they -- and all other
// ATOMIC types -- cannot fall back on a templated version of verify if no
// other version is defined, because, well, the friend thing and the template
// thing just don't work out, as far as I can tell.  So, every ATOMIC type
// needs an explicitly defined verify() function, so we have both ATOMIC() and
// ATOMIC_NOVERIFY() macros, the latter of which defines a type-specific noop
// verify function.  DECORATE and ENCODING, on the other hand, cannot make use
// of a trick like these, because they are template types themselves, and we
// want to be able to define verify(hexenc<id>) without defining
// verify(hexenc<data>) at the same time, for instance.  Fortunately, these
// types never need to be friends with their verify functions (yet...), so we
// _can_ use a templated fallback function.  This templated function is used
// _only_ by DECORATE and ENCODING; it would be nice to make it take an
// argument of type T1<T2> to document that, but for some reason that doesn't
// work either.
template <typename T>
static inline void
verify(T & val)
{}

inline void 
verify(path_component & val)
{
  // FIXME: probably ought to do something here?
  val.ok = true;
}

inline bool is_xdigit(char x) 
{ 
  return ((x >= '0' && x <= '9')
	  || (x >= 'a' && x <= 'f')
	  || (x >= 'A' && x <= 'F'));
}

inline void 
verify(hexenc<id> & val)
{
  if (val.ok)
    return;

  if (val() == "")
    return;

  N(val().size() == constants::idlen,
    F("hex encoded ID '%s' size != %d") % val % constants::idlen);
  for (string::const_iterator i = val().begin(); i != val().end(); ++i)
    {
      N(is_xdigit(*i),
	F("bad character '%c' in id name '%s'") % *i % val);
    }
  val.ok = true;
}

inline void 
verify(ace & val)
{
  if (val.ok)
    return;

  string::size_type pos = val().find_first_not_of(constants::legal_ace_bytes);
  N(pos == string::npos,
    F("bad character '%c' in ace string '%s'") % val().at(pos) % val);

  val.ok = true;
}


inline void 
verify(cert_name & val)
{
  if (val.ok)
    return;

  string::size_type pos = val().find_first_not_of(constants::legal_cert_name_bytes);
  N(pos == string::npos,
    F("bad character '%c' in cert name '%s'") % val().at(pos) % val);

  val.ok = true;
}

inline void 
verify(rsa_keypair_id & val)
{
  if (val.ok)
    return;

  string::size_type pos = val().find_first_not_of(constants::legal_key_name_bytes);
  N(pos == string::npos,
    F("bad character '%c' in key name '%s'") % val().at(pos) % val);

  val.ok = true;
}

inline void
verify(netsync_session_key & val)
{
  if (val.ok)
    return;

  if (val().size() == 0)
    {
      val.s.append(constants::netsync_session_key_length_in_bytes, 0);
      return;
    }

  N(val().size() == constants::netsync_session_key_length_in_bytes,
    F("Invalid key length of %d bytes") % val().length());

  val.ok = true;
}

inline void
verify(netsync_hmac_value & val)
{
  if (val.ok)
    return;

  if (val().size() == 0)
    {
      val.s.append(constants::netsync_hmac_value_length_in_bytes, 0);
      return;
    }

  N(val().size() == constants::netsync_hmac_value_length_in_bytes,
    F("Invalid hmac length of %d bytes") % val().length());

  val.ok = true;
}


// Note that ATOMIC types each keep a static symbol-table object and a
// counter of activations, and when there is an activation, the
// members of the ATOMIC type initialize their internal string using a
// copy of the string found in the symtab. Since some (all?) C++
// std::string implementations are copy-on-write, this has the affect
// of making the ATOMIC(foo) values constructed within a symbol table
// scope share string storage.
struct 
symtab_impl 
{
<<<<<<< HEAD
  typedef hashmap::string_hashset hset;
=======
  typedef hashmap::hash_set<std::string> hset;
>>>>>>> 61522231
  hset vals;
  symtab_impl() : vals() {}
  void clear() { vals.clear(); }
  std::string const & unique(std::string const & in) 
  {
    // This produces a pair <iter,bool> where iter points to an
    // element of the table; the bool indicates whether the element is
    // new, but we don't actually care. We just want the iter.
    return *(vals.insert(in).first);
  }
};


// instantiation of various vocab functions

#define ATOMIC(ty)                           \
                                             \
static symtab_impl ty ## _tab;               \
static size_t ty ## _tab_active = 0;         \
                                             \
ty::ty(string const & str) :                 \
  s((ty ## _tab_active > 0)                  \
    ? (ty ## _tab.unique(str))               \
    : str),                                  \
  ok(false)                                  \
{ verify(*this); }                           \
                                             \
ty::ty(ty const & other) :                   \
            s(other.s), ok(other.ok)         \
{ verify(*this); }                           \
                                             \
ty const & ty::operator=(ty const & other)   \
{ s = other.s; ok = other.ok;                \
  verify(*this); return *this; }             \
                                             \
ostream & operator<<(ostream & o,            \
                     ty const & a)           \
{ return (o << a.s); }                       \
                                             \
template <>                                  \
void dump(ty const & obj, std::string & out) \
{ out = obj(); }                             \
                                             \
ty::symtab::symtab()                         \
{ ty ## _tab_active++; }                     \
                                             \
ty::symtab::~symtab()                        \
{                                            \
  I(ty ## _tab_active > 0);                  \
  ty ## _tab_active--;                       \
  if (ty ## _tab_active == 0)                \
    ty ## _tab.clear();                      \
}


#define ATOMIC_NOVERIFY(ty) ATOMIC(ty)



#define ENCODING(enc)                                    \
                                                         \
template<typename INNER>                                 \
enc<INNER>::enc(string const & s) : i(s), ok(false)      \
  { verify(*this); }                                     \
                                                         \
template<typename INNER>                                 \
enc<INNER>::enc(enc<INNER> const & other)                \
  : i(other.i()), ok(other.ok) { verify(*this); }        \
                                                         \
template<typename INNER>                                 \
enc<INNER>::enc(INNER const & inner) :                   \
    i(inner), ok(false)                                  \
  { verify(*this); }                                     \
                                                         \
template<typename INNER>                                 \
enc<INNER> const &                                       \
enc<INNER>::operator=(enc<INNER> const & other)          \
  { i = other.i; ok = other.ok;                          \
    verify(*this); return *this;}                        \
                                                         \
template <typename INNER>                                \
ostream & operator<<(ostream & o, enc<INNER> const & e)  \
{ return (o << e.i); }                                   \
                                                         \
template <typename INNER>                                \
void dump(enc<INNER> const & obj, std::string & out)     \
{ out = obj(); }


#define DECORATE(dec)                                    \
                                                         \
template<typename INNER>                                 \
dec<INNER>::dec(dec<INNER> const & other)                \
  : i(other.i), ok(other.ok) { verify(*this); }          \
                                                         \
template<typename INNER>                                 \
dec<INNER>::dec(INNER const & inner) :                   \
    i(inner), ok(false)                                  \
  { verify(*this); }                                     \
                                                         \
template<typename INNER>                                 \
dec<INNER> const &                                       \
dec<INNER>::operator=(dec<INNER> const & other)          \
  { i = other.i; ok = other.ok;                          \
    verify(*this); return *this;}                        \
                                                         \
template <typename INNER>                                \
ostream & operator<<(ostream & o, dec<INNER> const & d)  \
{ return (o << d.i); }                                   \
                                                         \
template <typename INNER>                                \
void dump(dec<INNER> const & obj, std::string & out)     \
{ dump(obj.inner(), out); }

#define EXTERN /* */

#include "vocab_terms.hh"

#undef ATOMIC
#undef DECORATE

EXTERN template class revision<cert>;
EXTERN template class manifest<cert>;
#undef EXTERN

template
void dump<rsa_pub_key>(base64<rsa_pub_key> const&, std::string &);

template
void dump(revision_id const & r, std::string &);

template
void dump(manifest_id const & r, std::string &);

template
void dump(file_id const & r, std::string &);

template
void dump(hexenc<id> const & r, std::string &);

// the rest is unit tests

#ifdef BUILD_UNIT_TESTS
#include "unit_tests.hh"

void add_vocab_tests(test_suite * suite)
{
  I(suite);
  // None, ATM.
}

#endif // BUILD_UNIT_TESTS<|MERGE_RESOLUTION|>--- conflicted
+++ resolved
@@ -161,11 +161,7 @@
 struct 
 symtab_impl 
 {
-<<<<<<< HEAD
-  typedef hashmap::string_hashset hset;
-=======
   typedef hashmap::hash_set<std::string> hset;
->>>>>>> 61522231
   hset vals;
   symtab_impl() : vals() {}
   void clear() { vals.clear(); }
