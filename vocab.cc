// Copyright (C) 2002 Graydon Hoare <graydon@pobox.com>
//
// This program is made available under the GNU GPL version 2.0 or
// greater. See the accompanying file COPYING for details.
//
// This program is distributed WITHOUT ANY WARRANTY; without even the
// implied warranty of MERCHANTABILITY or FITNESS FOR A PARTICULAR
// PURPOSE.


#include "base.hh"
#include "constants.hh"
#include "hash_map.hh"
#include "sanity.hh"
#include "vocab.hh"
#include "char_classifiers.hh"
#include "transforms.hh"

using std::string;

// verifiers for various types of data

// Every ENCODING and ATOMIC type not defined with the _NOVERIFY variant in
// vocab_terms.hh must have a verify function defined here.  DECORATE types
// use the verify function of their inner type.

// ENCODING types ... hexenc<id> has a fixed size, hexenc<other> doesn't.
template <typename INNER>
inline void
verify(hexenc<INNER> const & val)
{
  for (string::const_iterator i = val().begin(); i != val().end(); ++i)
    {
      N(is_xdigit(*i),
        F("bad character '%c' in id name '%s'") % *i % val);
    }
}

template <>
inline void
verify(hexenc<id> const & val)
{
  if (val().empty())
    return;

  N(val().size() == constants::idlen,
    F("hex encoded ID '%s' size != %d") % val % constants::idlen);
  for (string::const_iterator i = val().begin(); i != val().end(); ++i)
    {
      N(is_xdigit(*i),
        F("bad character '%c' in id name '%s'") % *i % val);
    }
}

// ATOMIC types ...
inline void
<<<<<<< HEAD
verify(symbol const & val)
=======
verify(id & val)
{
  if (val.ok)
    return;

  if (val().empty())
    return;

  N((val().size() == constants::sha1_digest_length) ||
    (val().size() == constants::idlen),
    F("invalid ID '%s'")
      % encode_hexenc(val()));
  val.ok = true;
}

inline void
verify_full(symbol & val)
>>>>>>> f25cdcbd
{
  for (string::const_iterator i = val().begin(); i != val().end(); ++i)
    {
      N(is_alnum(*i) || *i == '_',
        F("bad character '%c' in symbol '%s'") % *i % val);
    }
}

inline void
verify(cert_name const & val)
{
  string::size_type pos = val().find_first_not_of(constants::legal_cert_name_bytes);
  N(pos == string::npos,
    F("bad character '%c' in cert name '%s'") % val().at(pos) % val);
}

inline void
verify(rsa_keypair_id const & val)
{
  string::size_type pos = val().find_first_not_of(constants::legal_key_name_bytes);
  N(pos == string::npos,
    F("bad character '%c' in key name '%s'") % val().at(pos) % val);
}

// These two may modify their argument, to set a more sensible value when
// initializing from the empty string or the default constructor; therefore
// they cannot take a const argument and must be friends with their class.

inline void
verify(netsync_session_key & val)
{
  if (val().size() == 0)
    {
      val.s = std::string(constants::netsync_session_key_length_in_bytes, 0);
      return;
    }

  N(val().size() == constants::netsync_session_key_length_in_bytes,
    F("Invalid key length of %d bytes") % val().length());
}

inline void
verify(netsync_hmac_value & val)
{
  if (val().size() == 0)
    {
      val.s = std::string(constants::netsync_hmac_value_length_in_bytes, 0);
      return;
    }

  N(val().size() == constants::netsync_hmac_value_length_in_bytes,
    F("Invalid hmac length of %d bytes") % val().length());
}


// Note that ATOMIC types each keep a static symbol-table object and a
// counter of activations, and when there is an activation, the
// members of the ATOMIC type initialize their internal string using a
// copy of the string found in the symtab. Since some (all?) C++
// string implementations are copy-on-write, this has the affect
// of making the ATOMIC(foo) values constructed within a symbol table
// scope share string storage.
struct
symtab_impl
{
  typedef hashmap::hash_set<string> hset;
  hset vals;
  symtab_impl() : vals() {}
  void clear() { vals.clear(); }
  string const & unique(string const & in)
  {
    // This produces a pair <iter,bool> where iter points to an
    // element of the table; the bool indicates whether the element is
    // new, but we don't actually care. We just want the iter.
    return *(vals.insert(in).first);
  }
};

// Sometimes it's handy to have a non-colliding, meaningless id.

id
fake_id()
{
  static u32 counter = 0;
  ++counter;
  I(counter >= 1); // detect overflow
  string s((FL("00000000000000000000000000000000%08x") % counter).str());
  return id(decode_hexenc(s));
}

// instantiation of various vocab functions



#include "vocab_macros.hh"
#define ENCODING(enc) cc_ENCODING(enc)
#define ENCODING_NOVERIFY(enc) cc_ENCODING_NOVERIFY(enc)
#define DECORATE(dec) cc_DECORATE(dec)
#define ATOMIC(ty) cc_ATOMIC(ty)
#define ATOMIC_HOOKED(ty,hook) cc_ATOMIC(ty)
#define ATOMIC_NOVERIFY(ty) cc_ATOMIC_NOVERIFY(ty)
#define ATOMIC_BINARY(ty) cc_ATOMIC_BINARY(ty)

#undef EXTERN
#define EXTERN

#include "vocab_terms.hh"

#undef EXTERN
#undef ATOMIC
#undef ATOMIC_HOOKED
#undef ATOMIC_NOVERIFY
#undef DECORATE
<<<<<<< HEAD
#undef ENCODING
#undef ENCODING_NOVERIFY

template
void dump(rsa_pub_key const&, string &);
=======
>>>>>>> f25cdcbd

template
void dump(revision_id const & r, string &);

template
void dump(manifest_id const & r, string &);

template
void dump(file_id const & r, string &);

template
void dump(hexenc<id> const & r, string &);

template
void dump(rsa_pub_key const&, string &);

template
void dump(roster_data const & d, string &);

template
void dump(roster_delta const & d, string &);

template
void dump(manifest_data const & d, string &);

/*
 * specializations for id, which allows the encoded id
 * to be dumped out as a human readable, hex encoded
 * string.
 */
template <>
void dump <class id>(id const & obj, std::string & out)
{
  out = encode_hexenc(obj());
}

#ifdef BUILD_UNIT_TESTS

#include "unit_tests.hh"

UNIT_TEST(vocab, verify_hexenc_id)
{
  // -------- magic empty string and default constructor are okay:
  UNIT_TEST_CHECK(hexenc<id>("")() == "");
  hexenc<id> my_default_id;
  UNIT_TEST_CHECK(my_default_id() == "");

  // -------- wrong length:
  UNIT_TEST_CHECK_THROW(hexenc<id>("a"), informative_failure);
  // 39 letters
  UNIT_TEST_CHECK_THROW(hexenc<id>("aaaaaaaaaaaaaaaaaaaaaaaaaaaaaaaaaaaaaaa"),
                    informative_failure);
  // 41 letters
  UNIT_TEST_CHECK_THROW(hexenc<id>("aaaaaaaaaaaaaaaaaaaaaaaaaaaaaaaaaaaaaaaaa"),
                    informative_failure);
  // but 40 is okay
  UNIT_TEST_CHECK(hexenc<id>("aaaaaaaaaaaaaaaaaaaaaaaaaaaaaaaaaaaaaaaa")()
              == "aaaaaaaaaaaaaaaaaaaaaaaaaaaaaaaaaaaaaaaa");

  // -------- bad characters:
  UNIT_TEST_CHECK_THROW(hexenc<id>("g000000000000000000000000000000000000000"), informative_failure);
  UNIT_TEST_CHECK_THROW(hexenc<id>("h000000000000000000000000000000000000000"), informative_failure);
  UNIT_TEST_CHECK_THROW(hexenc<id>("G000000000000000000000000000000000000000"), informative_failure);
  UNIT_TEST_CHECK_THROW(hexenc<id>("H000000000000000000000000000000000000000"), informative_failure);
  UNIT_TEST_CHECK_THROW(hexenc<id>("*000000000000000000000000000000000000000"), informative_failure);
  UNIT_TEST_CHECK_THROW(hexenc<id>("`000000000000000000000000000000000000000"), informative_failure);
  UNIT_TEST_CHECK_THROW(hexenc<id>("z000000000000000000000000000000000000000"), informative_failure);
  UNIT_TEST_CHECK_THROW(hexenc<id>("Z000000000000000000000000000000000000000"), informative_failure);
  // different positions:
  UNIT_TEST_CHECK_THROW(hexenc<id>("g000000000000000000000000000000000000000"), informative_failure);
  UNIT_TEST_CHECK_THROW(hexenc<id>("0g00000000000000000000000000000000000000"), informative_failure);
  UNIT_TEST_CHECK_THROW(hexenc<id>("00g0000000000000000000000000000000000000"), informative_failure);
  UNIT_TEST_CHECK_THROW(hexenc<id>("000g000000000000000000000000000000000000"), informative_failure);
  UNIT_TEST_CHECK_THROW(hexenc<id>("0000g00000000000000000000000000000000000"), informative_failure);
  UNIT_TEST_CHECK_THROW(hexenc<id>("000000000000000000000g000000000000000000"), informative_failure);
  UNIT_TEST_CHECK_THROW(hexenc<id>("0000000000000000000000g00000000000000000"), informative_failure);
  UNIT_TEST_CHECK_THROW(hexenc<id>("000000000000000000000000000000g000000000"), informative_failure);
  UNIT_TEST_CHECK_THROW(hexenc<id>("000000000000000000000000000000000000g000"), informative_failure);
  UNIT_TEST_CHECK_THROW(hexenc<id>("0000000000000000000000000000000000000g00"), informative_failure);
  UNIT_TEST_CHECK_THROW(hexenc<id>("00000000000000000000000000000000000000g0"), informative_failure);
  UNIT_TEST_CHECK_THROW(hexenc<id>("000000000000000000000000000000000000000g"), informative_failure);
  // uppercase hex is bad too!
  UNIT_TEST_CHECK_THROW(hexenc<id>("A000000000000000000000000000000000000000"), informative_failure);
  UNIT_TEST_CHECK_THROW(hexenc<id>("B000000000000000000000000000000000000000"), informative_failure);
  UNIT_TEST_CHECK_THROW(hexenc<id>("C000000000000000000000000000000000000000"), informative_failure);
  UNIT_TEST_CHECK_THROW(hexenc<id>("D000000000000000000000000000000000000000"), informative_failure);
  UNIT_TEST_CHECK_THROW(hexenc<id>("E000000000000000000000000000000000000000"), informative_failure);
  UNIT_TEST_CHECK_THROW(hexenc<id>("F000000000000000000000000000000000000000"), informative_failure);
  // but lowercase and digits are all fine
  UNIT_TEST_CHECK(hexenc<id>("0123456789abcdef0123456789abcdef01234567")()
              == "0123456789abcdef0123456789abcdef01234567");
}

#endif // BUILD_UNIT_TESTS

// Local Variables:
// mode: C++
// fill-column: 76
// c-file-style: "gnu"
// indent-tabs-mode: nil
// End:
// vim: et:sw=2:sts=2:ts=2:cino=>2s,{s,\:s,+s,t0,g0,^-2,e-2,n-2,p2s,(0,=s:<|MERGE_RESOLUTION|>--- conflicted
+++ resolved
@@ -50,13 +50,10 @@
       N(is_xdigit(*i),
         F("bad character '%c' in id name '%s'") % *i % val);
     }
-}
-
-// ATOMIC types ...
-inline void
-<<<<<<< HEAD
-verify(symbol const & val)
-=======
+  val.ok = true;
+}
+
+inline void
 verify(id & val)
 {
   if (val.ok)
@@ -69,12 +66,11 @@
     (val().size() == constants::idlen),
     F("invalid ID '%s'")
       % encode_hexenc(val()));
-  val.ok = true;
-}
-
-inline void
-verify_full(symbol & val)
->>>>>>> f25cdcbd
+}
+
+// ATOMIC types ...
+inline void
+verify(symbol const & val)
 {
   for (string::const_iterator i = val().begin(); i != val().end(); ++i)
     {
@@ -188,15 +184,8 @@
 #undef ATOMIC_HOOKED
 #undef ATOMIC_NOVERIFY
 #undef DECORATE
-<<<<<<< HEAD
 #undef ENCODING
 #undef ENCODING_NOVERIFY
-
-template
-void dump(rsa_pub_key const&, string &);
-=======
->>>>>>> f25cdcbd
-
 template
 void dump(revision_id const & r, string &);
 
