// copyright (C) 2002, 2003 graydon hoare <graydon@pobox.com>
// all rights reserved.
// licensed to the public under the terms of the GNU GPL (>= 2)
// see the file COPYING for details

#include <string>
#include <iostream>
#include <boost/filesystem/path.hpp>
#include <boost/version.hpp>

#include "constants.hh"
#include "file_io.hh"
#include "sanity.hh"
#include "vocab.hh"

// verifiers for various types of data

using namespace std;

template <typename T>
static inline void
verify(T & val)
{}

static inline void 
verify(hexenc<id> & val)
{
  if (val.ok)
    return;

  if (val() == "")
    return;

  N(val().size() == constants::idlen,
    F("hex encoded ID '%s' size != %d") % val % constants::idlen);
  string::size_type pos = val().find_first_not_of(constants::legal_id_bytes);
  N(pos == string::npos,
    F("bad character '%c' in id name '%s'") % val().at(pos) % val);

  val.ok = true;
}

static inline void 
verify(ace & val)
{
  if (val.ok)
    return;

  string::size_type pos = val().find_first_not_of(constants::legal_ace_bytes);
  N(pos == string::npos,
    F("bad character '%c' in ace string '%s'") % val().at(pos) % val);

  val.ok = true;
}


static inline void 
verify(cert_name & val)
{
  if (val.ok)
    return;

  string::size_type pos = val().find_first_not_of(constants::legal_cert_name_bytes);
  N(pos == string::npos,
    F("bad character '%c' in cert name '%s'") % val().at(pos) % val);

  val.ok = true;
}

static inline void 
verify(rsa_keypair_id & val)
{
  if (val.ok)
    return;

  string::size_type pos = val().find_first_not_of(constants::legal_key_name_bytes);
  N(pos == string::npos,
    F("bad character '%c' in key name '%s'") % val().at(pos) % val);

  val.ok = true;
}


static inline void 
verify(local_path & val)
{

  if (val.ok)
    return;

  using boost::filesystem::path;
  boost::filesystem::path p;
  try 
    {
      p = mkpath(val());
#if BOOST_VERSION >= 103100
      p = p.normalize();
#endif
    }
  catch (std::runtime_error &e)
    {
      throw informative_failure(e.what());
    }

  N(! (p.has_root_path() || p.has_root_name() || p.has_root_directory()),
    F("prohibited absolute path '%s'") % val);

  for(path::iterator i = p.begin(); i != p.end(); ++i)
    {
      N(!( *i == "" && (! p.empty())),
        F("empty path component in '%s'") % val);

<<<<<<< HEAD
      N(!(*i == "." || *i == ".."),
        F("prohibited path component '%s' in '%s'") % *i % val);
=======
      N((*i != ".."),
	F("prohibited path component '%s' in '%s'") % *i % val);
>>>>>>> e013cbd0

      string::size_type pos = i->find_first_of(constants::illegal_path_bytes);
      N(pos == string::npos,
        F("bad character '%d' in path component '%s' of '%s'") 
        % static_cast<int>(i->at(pos)) % *i % val);

      string s = val();
      for (string::const_iterator j = s.begin(); j != s.end(); ++j)
      N(*j != '\0',
        F("null byte in path component '%s' of '%s'") % *i % val);
        
    }
  
  val.ok = true;
}

// fwd declare..
bool book_keeping_file(local_path const & path);

static inline void 
verify(file_path & val)
{
  if (val.ok)
    return;
  
  local_path loc(val());
  verify(loc);
  N(!book_keeping_file(loc),
    F("prohibited book-keeping path in '%s'") % val);
  
  val.ok = true;
}


// instantiation of various vocab functions

#define ATOMIC(ty)                           \
                                             \
ty::ty(string const & str) :                 \
     s(str), ok(false)                       \
{ verify(*this); }                           \
                                             \
ty::ty(ty const & other) :                   \
            s(other.s), ok(other.ok)         \
{ verify(*this); }                           \
                                             \
ty const & ty::operator=(ty const & other)   \
{ s = other.s; ok = other.ok;                \
  verify(*this); return *this; }             \
                                             \
ostream & operator<<(ostream & o,            \
                     ty const & a)           \
{ return (o << a.s); }




#define ENCODING(enc)                                    \
                                                         \
template<typename INNER>                                 \
enc<INNER>::enc(string const & s) : i(s), ok(false)      \
  { verify(*this); }                                     \
                                                         \
template<typename INNER>                                 \
enc<INNER>::enc(enc<INNER> const & other)                \
  : i(other.i()), ok(other.ok) { verify(*this); }        \
                                                         \
template<typename INNER>                                 \
enc<INNER>::enc(INNER const & inner) :                   \
    i(inner), ok(false)                                  \
  { verify(*this); }                                     \
                                                         \
template<typename INNER>                                 \
enc<INNER> const &                                       \
enc<INNER>::operator=(enc<INNER> const & other)          \
  { i = other.i; ok = other.ok;                          \
    verify(*this); return *this;}                        \
                                                         \
template <typename INNER>                                \
ostream & operator<<(ostream & o, enc<INNER> const & e)  \
{ return (o << e.i); }


#define DECORATE(dec)                                    \
                                                         \
template<typename INNER>                                 \
dec<INNER>::dec(dec<INNER> const & other)                \
  : i(other.i), ok(other.ok) { verify(*this); }          \
                                                         \
template<typename INNER>                                 \
dec<INNER>::dec(INNER const & inner) :                   \
    i(inner), ok(false)                                  \
  { verify(*this); }                                     \
                                                         \
template<typename INNER>                                 \
dec<INNER> const &                                       \
dec<INNER>::operator=(dec<INNER> const & other)          \
  { i = other.i; ok = other.ok;                          \
    verify(*this); return *this;}                        \
                                                         \
template <typename INNER>                                \
ostream & operator<<(ostream & o, dec<INNER> const & d)  \
{ return (o << d.i); }


#define EXTERN 

#include "vocab_terms.hh"

#undef EXTERN
#undef ATOMIC
#undef DECORATE

template class revision<cert>;
template class manifest<cert>;

// the rest is unit tests

#ifdef BUILD_UNIT_TESTS
#include "unit_tests.hh"

static void test_file_path_verification()
{
  char const * baddies [] = {"../escape",
                             "foo/../../escape",
                             "foo//nonsense",
                             "/rooted",
#ifdef _WIN32
                             "c:\\windows\\rooted",
                             "c:/windows/rooted",
                             "c:thing",
#endif
                             0 };
  
  for (char const ** c = baddies; *c; ++c)
    BOOST_CHECK_THROW(file_path p(*c), informative_failure);      
  
  char const * bad = "\t\r\n\v\f\a\b";
  char badboy[] = "bad";
  for (char const * c = bad; *c; ++c)
    {
      badboy[1] = *c;
      BOOST_CHECK_THROW(file_path p(badboy), informative_failure);
    }
  
  char const * goodies [] = {"unrooted", 
<<<<<<< HEAD
                             "unrooted.txt",
                             "fun_with_underscore.png",
                             "fun-with-hyphen.tiff", 
                             "unrooted/../unescaping",
                             "unrooted/general/path",
                             0 };
=======
			     "unrooted.txt",
			     "fun_with_underscore.png",
			     "fun-with-hyphen.tiff", 
 			     "unrooted/../unescaping",
			     "unrooted/general/path",
                             "here/..",
			     0 };
>>>>>>> e013cbd0

  for (char const ** c = goodies; *c; ++c)
    BOOST_CHECK_NOT_THROW(file_path p(*c), informative_failure);
}

void add_vocab_tests(test_suite * suite)
{
  I(suite);
  suite->add(BOOST_TEST_CASE(&test_file_path_verification));
}

#endif // BUILD_UNIT_TESTS<|MERGE_RESOLUTION|>--- conflicted
+++ resolved
@@ -110,13 +110,8 @@
       N(!( *i == "" && (! p.empty())),
         F("empty path component in '%s'") % val);
 
-<<<<<<< HEAD
-      N(!(*i == "." || *i == ".."),
-        F("prohibited path component '%s' in '%s'") % *i % val);
-=======
       N((*i != ".."),
 	F("prohibited path component '%s' in '%s'") % *i % val);
->>>>>>> e013cbd0
 
       string::size_type pos = i->find_first_of(constants::illegal_path_bytes);
       N(pos == string::npos,
@@ -263,14 +258,6 @@
     }
   
   char const * goodies [] = {"unrooted", 
-<<<<<<< HEAD
-                             "unrooted.txt",
-                             "fun_with_underscore.png",
-                             "fun-with-hyphen.tiff", 
-                             "unrooted/../unescaping",
-                             "unrooted/general/path",
-                             0 };
-=======
 			     "unrooted.txt",
 			     "fun_with_underscore.png",
 			     "fun-with-hyphen.tiff", 
@@ -278,7 +265,6 @@
 			     "unrooted/general/path",
                              "here/..",
 			     0 };
->>>>>>> e013cbd0
 
   for (char const ** c = goodies; *c; ++c)
     BOOST_CHECK_NOT_THROW(file_path p(*c), informative_failure);
