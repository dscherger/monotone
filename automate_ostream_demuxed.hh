--- conflicted
+++ resolved
@@ -29,14 +29,8 @@
                                    size_t bufsize) :
     std::streambuf(),
     _bufsize(bufsize),
-<<<<<<< HEAD
     mystdout(&out),
-    errout(&err),
-    err_code(0)
-=======
-    stdout(&out),
     errout(&err)
->>>>>>> a1f9824e
   {
     _CharT * inbuf = new _CharT[_bufsize];
     setp(inbuf, inbuf + _bufsize);
@@ -86,13 +80,7 @@
 private:
   void _M_sync()
   {
-<<<<<<< HEAD
-    std::basic_ostream<_CharT, _Traits> *str;
-    str = ((err_code != 0) ? errout : mystdout);
-    if (!str)
-=======
-    if (!stdout)
->>>>>>> a1f9824e
+    if (!mystdout)
       {
         setp(this->pbase(), this->pbase() + _bufsize);
         return;
@@ -100,9 +88,9 @@
     int num = this->pptr() - this->pbase();
     if (num)
       {
-        (*stdout) << std::basic_string<_CharT, _Traits>(this->pbase(), num);
+        (*mystdout) << std::basic_string<_CharT, _Traits>(this->pbase(), num);
         setp(this->pbase(), this->pbase() + _bufsize);
-        stdout->flush();
+        mystdout->flush();
       }
   }
 };
