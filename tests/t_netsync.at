#  -*- Autoconf -*-

AT_SETUP([exchanging work via netsync])
AT_KEYWORDS([netsync])

MONOTONE_SETUP
NETSYNC_SETUP

AT_DATA(testfile, [version 0 of test file
])
AT_CHECK(MONOTONE add testfile, [], [ignore], [ignore])
AT_CHECK(MONOTONE --branch=testbranch commit blah-blah, [], [ignore], [ignore])
F_VER0=`SHA1(testfile)`
VER0=`BASE_REVISION`

AT_DATA(testfile, [version 1 of test file
])
AT_CHECK(MONOTONE commit blah-blah, [], [ignore], [ignore])
F_VER1=`SHA1(testfile)`
VER1=`BASE_REVISION`

<<<<<<< HEAD
killall -q -KILL monotone
         MONOTONE --rcfile=netsync.lua               serve 127.0.0.1:5555 testbranch &
sleep 5
AT_CHECK(MONOTONE --rcfile=netsync.lua --db=test2.db pull 127.0.0.1:5555 testbranch, [], [ignore], [ignore])
killall -q -KILL monotone
=======
RUN_NETSYNC(pull, testbranch)
>>>>>>> 301bad42

AT_CHECK(MONOTONE2 ls certs $VER0, [], [stdout])
AT_CHECK(mv stdout certs, [], [ignore])
AT_CHECK(grep date certs, [], [ignore])
AT_CHECK(grep author certs, [], [ignore])
AT_CHECK(grep branch certs, [], [ignore])
AT_CHECK(grep changelog certs, [], [ignore])
AT_CHECK(grep bad certs, [1], [ignore])

AT_CHECK(MONOTONE2 ls certs $VER1, [], [stdout])
AT_CHECK(mv stdout certs, [], [ignore])
AT_CHECK(grep date certs, [], [ignore])
AT_CHECK(grep author certs, [], [ignore])
AT_CHECK(grep branch certs, [], [ignore])
AT_CHECK(grep changelog certs, [], [ignore])
AT_CHECK(grep bad certs, [1], [ignore])

AT_CHECK(MONOTONE2 cat revision $VER0, [], [stdout])
CHK=`SHA1(stdout)`
AT_CHECK(test $CHK == $VER0)

AT_CHECK(MONOTONE2 cat revision $VER1, [], [stdout])
CHK=`SHA1(stdout)`
AT_CHECK(test $CHK == $VER1)

AT_CHECK(MONOTONE2 cat file $F_VER0, [], [stdout])
CHK=`SHA1(stdout)`
AT_CHECK(test $CHK == $F_VER0)

AT_CHECK(MONOTONE2 cat file $F_VER1, [], [stdout])
CHK=`SHA1(stdout)`
AT_CHECK(test $CHK == $F_VER1)

AT_CHECK(MONOTONE db info, [], [stdout])
INFO1=`SHA1(stdout)`
AT_CHECK(MONOTONE2 db info, [], [stdout])
INFO2=`SHA1(stdout)`
AT_CHECK(test $INFO1 == $INFO2)

AT_CLEANUP<|MERGE_RESOLUTION|>--- conflicted
+++ resolved
@@ -19,15 +19,7 @@
 F_VER1=`SHA1(testfile)`
 VER1=`BASE_REVISION`
 
-<<<<<<< HEAD
-killall -q -KILL monotone
-         MONOTONE --rcfile=netsync.lua               serve 127.0.0.1:5555 testbranch &
-sleep 5
-AT_CHECK(MONOTONE --rcfile=netsync.lua --db=test2.db pull 127.0.0.1:5555 testbranch, [], [ignore], [ignore])
-killall -q -KILL monotone
-=======
 RUN_NETSYNC(pull, testbranch)
->>>>>>> 301bad42
 
 AT_CHECK(MONOTONE2 ls certs $VER0, [], [stdout])
 AT_CHECK(mv stdout certs, [], [ignore])
