--- conflicted
+++ resolved
@@ -79,12 +79,7 @@
 # construct ancestor
 AT_CHECK(cp shared.anc shared)
 AT_CHECK(MONOTONE add shared, [], [ignore], [ignore])
-<<<<<<< HEAD
-AT_CHECK(MONOTONE --branch=testbranch commit ancestor, [], [ignore], [ignore])
-
-=======
 AT_CHECK(MONOTONE --branch=testbranch commit --message=ancestor, [], [ignore], [ignore])
->>>>>>> 1ccfdc61
 ROOT_R_SHA=`BASE_REVISION`
 ROOT_F_SHA=`SHA1(shared)`
 
@@ -111,14 +106,6 @@
 AT_CHECK(test $RIGHT_R_SHA != $LEFT_R_SHA)
 AT_CHECK(test $RIGHT_F_SHA != $LEFT_F_SHA)
 
-<<<<<<< HEAD
-# do alice's merge on the right, keeping shared.right and clobbering shared.left
-
-AT_CHECK(ALICE merge, [0], [ignore], [ignore])
-AT_CHECK(ALICE update, [], [ignore], [ignore])
-AT_CHECK(ALICE add specific.alice, [], [ignore], [ignore])
-AT_CHECK(ALICE commit alice, [], [ignore], [ignore])
-=======
 # construct alice, a derivative of right but with the specific change
 # in left, and an ancestor edge to left.
 AT_CHECK(MONOTONE add specific.left, [], [ignore], [ignore])
@@ -126,19 +113,10 @@
 AT_CHECK(MONOTONE commit --message=alice, [], [ignore], [ignore])
 ALICE_R_SHA=`BASE_REVISION`
 AT_CHECK(MONOTONE cert manifest $ALICE_R_SHA ancestor $LEFT_R_SHA, [], [ignore], [ignore])
->>>>>>> 1ccfdc61
 
 # revert to left
 PROBE_NODE(shared, $LEFT_R_SHA, $LEFT_F_SHA)
 
-<<<<<<< HEAD
-# do bob's merge on the left, keeping shared.left and clobbering shared.right
-
-AT_CHECK(BOB merge, [0], [ignore], [ignore])
-AT_CHECK(BOB update, [], [ignore], [ignore])
-AT_CHECK(BOB add specific.bob, [], [ignore], [ignore])
-AT_CHECK(BOB commit bob, [], [ignore], [ignore])
-=======
 # construct bob, a derivative of left but with the specific change
 # in right, and an ancestor edge to right.
 AT_CHECK(MONOTONE add specific.right, [], [ignore], [ignore])
@@ -146,7 +124,6 @@
 AT_CHECK(MONOTONE commit --message=bob, [], [ignore], [ignore])
 BOB_R_SHA=`BASE_REVISION`
 AT_CHECK(MONOTONE cert manifest $BOB_R_SHA ancestor $RIGHT_R_SHA, [], [ignore], [ignore])
->>>>>>> 1ccfdc61
 
 # now merge the merges. this *should* fail.
 # because there are conflicting changes and
