--- conflicted
+++ resolved
@@ -1,33 +1,21 @@
 
 mtn_setup()
 
-<<<<<<< HEAD
-check(get("commit_log.lua"))
-check(get("commit_log_modified_return.lua"))
-=======
 check(get("commit_cancelled.lua"))
 check(get("commit_confirmed.lua"))
->>>>>>> 781b84c4
 
 writefile("_MTN/log", "Log Entry")
 writefile("input.txt", "version 0 of the file")
 
 check(mtn("add", "input.txt"), 0, false, false)
 
-<<<<<<< HEAD
---this should now fail, given that the log file has content and we don't
---remove the 'magic' line
---check(mtn("--branch=testbranch", "--rcfile=commit_log.lua", "commit"), 1, false, true)
---check(qgrep('magic line; commit cancelled', "stderr"))
-=======
 -- this should now fail, given that the log file has content and the cancel line
 -- has been removed
 check(mtn("--branch=testbranch", "--rcfile=commit_cancelled.lua", "commit"), 1, false, true)
 check(qgrep('Commit cancelled.', "stderr"))
->>>>>>> 781b84c4
 
---check(exists("_MTN/log"))
---check(fsize("_MTN/log") > 0)
+check(exists("_MTN/log"))
+check(fsize("_MTN/log") > 0)
 
 -- this should pass, as the lua hook now returns a string that still includes the
 -- cancel line
