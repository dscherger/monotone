--- conflicted
+++ resolved
@@ -1,13 +1,9 @@
 #  -*- Autoconf -*-
 
-<<<<<<< HEAD
-AT_SETUP([merging "add a" with "add a, drop a"])
-=======
 AT_SETUP([merging <add a> with <add a, drop a>])
 
 # This test is a bug report.
 AT_XFAIL_IF(true)
->>>>>>> 0f415a79
 
 MONOTONE_SETUP
 
@@ -28,9 +24,6 @@
 
 # C is "add bar", E is "drop bar", other revisions involve non-conflicting
 # file additions or merges.
-
-# This test is a bug report.
-AT_XFAIL_IF(true)
 
 AT_DATA(foo, [extra blah blah foo
 ])
