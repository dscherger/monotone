-- Create a simple two-parent workspace and then run a bunch of
-- commands all of which should give errors (but not I()s).
-- see http://venge.net/monotone/wiki/MultiParentWorkspaceFallout
-- for rationales for failures

mtn_setup()

addfile("testfile", "ancestor\nancestor")
commit()
anc = base_revision()

writefile("testfile", "left\nancestor")
commit()
left = base_revision()

revert_to(anc)
writefile("testfile", "ancestor\nright")
commit()
right = base_revision()

check(mtn("merge_into_workspace", left), 0, false, false)
check(qgrep("left", "testfile"))
check(qgrep("right", "testfile"))
check(not qgrep("ancestor", "testfile"))

diag = "mtn: misuse: this command can only be used in a single-parent workspace\n"
diffdiag = ("mtn: misuse: this workspace has more than one parent\n"..
	    "mtn: misuse: (specify a revision to diff against with --revision)\n")

check(mtn("merge_into_workspace", anc), 1, nil, diag)

-- diff with no arguments: what parent?
check(mtn("diff"), 1, nil, diffdiag)
check(mtn("automate", "content_diff"), 1, nil, diffdiag)

-- diff can do something sensible if you specify a parent
check(mtn("diff", "-r", left), 0, false, nil)
check(mtn("automate", "content_diff", "-r", right), 0, false, nil)

<<<<<<< HEAD
xfail(mtn("revert"), 1, nil, diag)
xfail(mtn("update"), 1, nil, diag)
=======
-- revert and update: to where?
check(mtn("revert", "."), 1, nil, diag)
check(mtn("update"), 1, nil, diag)
>>>>>>> 91bb1337

xfail(mtn("automate", "get_base_revision_id"), 1, nil, diag)
xfail(mtn("automate", "inventory"), 1, nil, diag)<|MERGE_RESOLUTION|>--- conflicted
+++ resolved
@@ -37,14 +37,9 @@
 check(mtn("diff", "-r", left), 0, false, nil)
 check(mtn("automate", "content_diff", "-r", right), 0, false, nil)
 
-<<<<<<< HEAD
-xfail(mtn("revert"), 1, nil, diag)
-xfail(mtn("update"), 1, nil, diag)
-=======
 -- revert and update: to where?
 check(mtn("revert", "."), 1, nil, diag)
 check(mtn("update"), 1, nil, diag)
->>>>>>> 91bb1337
 
 xfail(mtn("automate", "get_base_revision_id"), 1, nil, diag)
 xfail(mtn("automate", "inventory"), 1, nil, diag)