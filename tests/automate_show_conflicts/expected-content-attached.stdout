--- conflicted
+++ resolved
@@ -2,25 +2,6 @@
    right [49d6a10f5f09b064a35f1700966795ae698f0555]
 ancestor [7d854bf031420b7a5c1cafcb908f1020593196a8]
 
-<<<<<<< HEAD
-        conflict content
-       node_type "file"
-   ancestor_name "bar"
-ancestor_file_id [f0ef49fe92167fe2a086588019ffcff7ea561786]
-       left_name "bar"
-    left_file_id [08cd878106a93ce2ef036a32499c1432adb3ee0d]
-      right_name "bar"
-   right_file_id [0cf419dd93d38b2daaaf1f5e0f3ec647745b9690]
-
-        conflict content
-       node_type "file"
-   ancestor_name "baz"
-ancestor_file_id [55320c8cee4b87edb47ec6d7e678af53eed2c717]
-       left_name "baz"
-    left_file_id [4ba6aabe8949871079bb70b5ae0cd64d502def46]
-      right_name "baz"
-   right_file_id [ac923b3bc65d6638cdee243bd46b57d3e14ce4ee]
-=======
          conflict content
         node_type "file"
     ancestor_name "bar"
@@ -29,7 +10,7 @@
      left_file_id [08cd878106a93ce2ef036a32499c1432adb3ee0d]
        right_name "bar"
     right_file_id [0cf419dd93d38b2daaaf1f5e0f3ec647745b9690]
-resolved_internal 
+resolved_internal
 
          conflict content
         node_type "file"
@@ -39,8 +20,7 @@
      left_file_id [4ba6aabe8949871079bb70b5ae0cd64d502def46]
        right_name "baz"
     right_file_id [ac923b3bc65d6638cdee243bd46b57d3e14ce4ee]
-resolved_internal 
->>>>>>> 4f34a4e1
+resolved_internal
 
         conflict content
        node_type "file"
