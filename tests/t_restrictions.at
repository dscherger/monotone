--- conflicted
+++ resolved
@@ -42,20 +42,15 @@
 AT_CHECK(MONOTONE add work/A/fileA, [], [ignore], [ignore])
 AT_CHECK(MONOTONE add work/A/B/fileAB, [], [ignore], [ignore])
 
-<<<<<<< HEAD
 # initial commit
 
 AT_CHECK(MONOTONE --branch=testbranch commit --message='add file[X23]', [], [ignore], [ignore])
 
-AT_CHECK(MONOTONE ls known --depth=0, [], [stdout], [ignore])
-AT_CHECK(grep fileX stdout, [1], [ignore])
-=======
 # FIXME_RESTRICTIONS: the old code allows for --depth=N with no paths
 # and adds the "." path so that depth is interpreted against the current
 # included directory. this seems bad. how does --depth interact with --exclude?
 #AT_CHECK(MONOTONE ls known --depth=0, [], [stdout], [ignore])
 #AT_CHECK(grep fileX stdout, [1], [ignore])
->>>>>>> 357d1b76
 
 AT_CHECK(MONOTONE ls known --depth=0 . , [], [stdout], [ignore])
 AT_CHECK(grep fileX stdout, [1], [ignore])
