--- conflicted
+++ resolved
@@ -16,13 +16,9 @@
 ])
 
 AT_CHECK(MONOTONE add testfile0 foo, [], [ignore], [ignore])
-<<<<<<< HEAD
-AT_CHECK(MONOTONE --branch=testbranch commit 'blah blah', [], [ignore], [ignore])
+AT_CHECK(MONOTONE --branch=testbranch commit --message='blah blah', [], [ignore], [ignore])
 AT_CHECK(MONOTONE cat manifest, [], [stdout]) 
 AT_CHECK(cp stdout manifest, [], [ignore]) 
-=======
-AT_CHECK(MONOTONE --branch=testbranch commit --message='blah blah', [], [ignore], [ignore])
->>>>>>> c4601e5d
 AT_CHECK(sha1sum foo/bar/testfile2 foo/testfile1 testfile0, [], [stdout])
 AT_CHECK(cmp stdout manifest, [], [ignore]) 
 
