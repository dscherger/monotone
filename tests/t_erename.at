#  -*- Autoconf -*-

AT_SETUP([renaming and editing a file])

MONOTONE_SETUP

AT_DATA(foo1, [foo file 1
])
AT_DATA(foo2, [foo file 2
])
AT_DATA(bar1, [bar file 1
])
AT_DATA(bar2, [bar file 2
])
AT_DATA(bleh, [bleh file
])

# produce root
AT_CHECK(cp foo1 foo)
AT_CHECK(MONOTONE add foo, [], [ignore], [ignore])
<<<<<<< HEAD
AT_CHECK(MONOTONE --branch=testbranch commit root, [], [ignore], [ignore])
ROOT_R_SHA=`BASE_REVISION`
=======
AT_CHECK(MONOTONE --branch=testbranch commit --message=root, [], [ignore], [ignore])
ROOT_M_SHA=`SHA1(MT/manifest)`
>>>>>>> c4601e5d
ROOT_F_SHA=`SHA1(foo)`

# produce 4-step path with move in the middle
AT_CHECK(cp foo2 foo)
AT_CHECK(MONOTONE commit --message=edit-foo, [], [ignore], [ignore])
AT_CHECK(MONOTONE rename foo bar, [], [ignore], [ignore])
AT_CHECK(cp bar1 bar)
AT_CHECK(MONOTONE commit --message=rename-to-bar, [], [ignore], [ignore])
AT_CHECK(cp bar2 bar)
AT_CHECK(MONOTONE commit --message=edit-bar, [], [ignore], [ignore])

# revert to root
PROBE_NODE(foo, $ROOT_R_SHA, $ROOT_F_SHA)
AT_CHECK(rm bar)

# make a simple add edge
AT_CHECK(MONOTONE add bleh, [], [ignore], [ignore])
AT_CHECK(MONOTONE commit --message=blah-blah, [], [ignore], [ignore])

# merge the add and the rename
AT_CHECK(MONOTONE merge, [], [ignore], [ignore])
AT_CHECK(MONOTONE update, [], [ignore], [ignore])
AT_CHECK(MONOTONE cat manifest, [ignore], [stdout])
AT_CHECK(mv stdout manifest)
AT_CHECK(grep bar manifest, [0], [ignore], [ignore])
AT_CHECK(grep bleh manifest, [0], [ignore], [ignore])
AT_CHECK(grep foo manifest, [1], [ignore], [ignore])

# now the moment of truth: do we *think* there was a rename?
<<<<<<< HEAD
AT_CHECK(MONOTONE diff $ROOT_R_SHA, [], [stdout], [ignore])
AT_CHECK(grep rename stdout, [0], [ignore], [ignore])
=======
AT_CHECK(MONOTONE diff --manifest=$ROOT_M_SHA, [], [stdout], [ignore])
AT_CHECK(grep move stdout, [0], [ignore], [ignore])
>>>>>>> c4601e5d

AT_CHECK(rm bar)

AT_CLEANUP

<|MERGE_RESOLUTION|>--- conflicted
+++ resolved
@@ -18,13 +18,8 @@
 # produce root
 AT_CHECK(cp foo1 foo)
 AT_CHECK(MONOTONE add foo, [], [ignore], [ignore])
-<<<<<<< HEAD
-AT_CHECK(MONOTONE --branch=testbranch commit root, [], [ignore], [ignore])
+AT_CHECK(MONOTONE --branch=testbranch commit --message=root, [], [ignore], [ignore])
 ROOT_R_SHA=`BASE_REVISION`
-=======
-AT_CHECK(MONOTONE --branch=testbranch commit --message=root, [], [ignore], [ignore])
-ROOT_M_SHA=`SHA1(MT/manifest)`
->>>>>>> c4601e5d
 ROOT_F_SHA=`SHA1(foo)`
 
 # produce 4-step path with move in the middle
@@ -54,13 +49,8 @@
 AT_CHECK(grep foo manifest, [1], [ignore], [ignore])
 
 # now the moment of truth: do we *think* there was a rename?
-<<<<<<< HEAD
-AT_CHECK(MONOTONE diff $ROOT_R_SHA, [], [stdout], [ignore])
+AT_CHECK(MONOTONE diff --manifest=$ROOT_M_SHA, [], [stdout], [ignore])
 AT_CHECK(grep rename stdout, [0], [ignore], [ignore])
-=======
-AT_CHECK(MONOTONE diff --manifest=$ROOT_M_SHA, [], [stdout], [ignore])
-AT_CHECK(grep move stdout, [0], [ignore], [ignore])
->>>>>>> c4601e5d
 
 AT_CHECK(rm bar)
 
