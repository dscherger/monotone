mtn_setup()

addfile("file", "asdf")
mkdir("dir")
check(mtn("add", "dir"), 0, false, false)
commit()

check(mtn("automate", "get_revision"), 0, true, false)
rename("stdout", "orig_rev")

-- fail to move a dir under a file
check(mtn("rename", "--bookkeep-only", "dir", "file/subdir"), 1, false, false)
check(mtn("automate", "get_revision"), 0, true, false)
check(samefile("stdout", "orig_rev"))

-- running a recursive add what's supposed to be a file, but is actually a
-- dir...
mkdir("dir2")
<<<<<<< HEAD
check(mtn("rename", "file", "dir2"), 1, false, false)
check(mtn("add", "dir2"), 0, false, false)
check(mtn("rename", "file", "dir2"), 0, false, false)
=======
check(mtn("rename", "--bookkeep-only", "file", "dir2"), 0, false, false)
check(mtn("add", "dir2"), 0, false, false)
>>>>>>> acd01431
<|MERGE_RESOLUTION|>--- conflicted
+++ resolved
@@ -16,11 +16,6 @@
 -- running a recursive add what's supposed to be a file, but is actually a
 -- dir...
 mkdir("dir2")
-<<<<<<< HEAD
-check(mtn("rename", "file", "dir2"), 1, false, false)
+check(mtn("rename", "--bookkeep-only", "file", "dir2"), 1, false, false)
 check(mtn("add", "dir2"), 0, false, false)
-check(mtn("rename", "file", "dir2"), 0, false, false)
-=======
-check(mtn("rename", "--bookkeep-only", "file", "dir2"), 0, false, false)
-check(mtn("add", "dir2"), 0, false, false)
->>>>>>> acd01431
+check(mtn("rename", "file", "dir2"), 0, false, false)