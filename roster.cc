--- conflicted
+++ resolved
@@ -2087,11 +2087,6 @@
 //   getting rosters from the workspace
 ////////////////////////////////////////////////////////////////////
 
-<<<<<<< HEAD
-void 
-update_restricted_roster_from_filesystem(roster_t & ros, 
-                                         app_state & app)
-=======
 // TODO: doesn't that mean they should go in work.cc ?
 // perhaps do that after propagating back to n.v.m.experiment.rosters
 // or to mainline so that diffs are more informative
@@ -2176,11 +2171,13 @@
     }
 }
 
-void
-update_current_roster_from_filesystem(roster_t & ros,
-                                      node_restriction const & mask,
-                                      app_state & app)
->>>>>>> b5298ea9
+////////////////////////////////////////////////////////////////////
+//   getting rosters from the workspace 
+////////////////////////////////////////////////////////////////////
+
+void 
+update_restricted_roster_from_filesystem(roster_t & ros, 
+                                         app_state & app)
 {
   temp_node_id_source nis;
   inodeprint_map ipm;
