// copyright (C) 2005 nathaniel smith <njs@pobox.com>
// copyright (C) 2005 graydon hoare <graydon@pobox.com>
// all rights reserved.
// licensed to the public under the terms of the GNU GPL (>= 2)
// see the file COPYING for details

#include <algorithm>
#include <stack>
#include <set>
#include <string>
#include <vector>
#include <sstream>

#include "app_state.hh"
#include "basic_io.hh"
#include "cset.hh"
#include "inodeprint.hh"
#include "roster.hh"
#include "revision.hh"
#include "vocab.hh"
#include "transforms.hh"
#include "parallel_iter.hh"

#include <boost/lexical_cast.hpp>

using std::inserter;
using std::make_pair;
using std::map;
using std::pair;
using std::reverse;
using std::set;
using std::set_union;
using std::stack;
using std::string;
using std::vector;
using boost::lexical_cast;


///////////////////////////////////////////////////////////////////

void
dump(full_attr_map_t const & val, std::string & out)
{
  std::ostringstream oss;
  for (full_attr_map_t::const_iterator i = val.begin(); i != val.end(); ++i)
    oss << "attr key: '" << i->first << "'\n"
        << "  status: " << (i->second.first ? "live" : "dead") << "\n"
        << "   value: '" << i->second.second << "'\n";
  out = oss.str();
}

void
dump(std::set<revision_id> const & revids, std::string & out)
{
  out.clear();
  bool first = true;
  for (std::set<revision_id>::const_iterator i = revids.begin();
       i != revids.end(); ++i)
    {
      if (!first)
        out += ", ";
      first = false;
      out += i->inner()();
    }
}

void
dump(marking_t const & marking, std::string & out)
{
  std::ostringstream oss;
  std::string tmp;
  oss << "birth_revision: " << marking.birth_revision << "\n";
  dump(marking.parent_name, tmp);
  oss << "parent_name: " << tmp << "\n";
  dump(marking.file_content, tmp);
  oss << "file_content: " << tmp << "\n";
  oss << "attrs (number: " << marking.attrs.size() << "):\n";
  for (std::map<attr_key, std::set<revision_id> >::const_iterator
         i = marking.attrs.begin(); i != marking.attrs.end(); ++i)
    {
      dump(i->second, tmp);
      oss << "  " << i->first << ": " << tmp << "\n";
    }
  out = oss.str();
}

void
dump(marking_map const & marking_map, std::string & out)
{
  std::ostringstream oss;
  for (marking_map::const_iterator i = marking_map.begin(); i != marking_map.end();
       ++i)
    {
      oss << "Marking for " << i->first << ":\n";
      std::string marking_str, indented_marking_str;
      dump(i->second, marking_str);
      prefix_lines_with("    ", marking_str, indented_marking_str);
      oss << indented_marking_str << "\n";
    }
  out = oss.str();
}

namespace 
{
  //
  // We have a few concepts of "nullness" here:
  //
  // - the_null_node is a node_id. It does not correspond to a real node;
  //   it's an id you use for the parent of the root, or of any node which
  //   is detached.
  //
  // - the_null_component is a path_component. It is the *name* of the root
  //   node. Its string representation is "", the empty string. 
  //
  // - The split_path corresponding to the_null_node is [], the empty vector.
  //
  // - The split_path corresponding to the root node is [""], the 1-element
  //   vector containing the_null_component.
  //
  // - The split_path corresponding to foo/bar is ["", "foo", "bar"].
  //
  // - The only legal one-element split_path is [""], referring to the
  //   root node.
  //
  // We do this in order to support the notion of moving the root directory
  // around, or applying attributes to the root directory (though we will
  // not support moving the root at this time, since we haven't worked out
  // all the UI implications yet). 
  //


  const node_id first_node = 1;
  const node_id first_temp_node = widen<node_id, int>(1) << (sizeof(node_id) * 8 - 1);
  inline bool temp_node(node_id n)
  {
    return n & first_temp_node;
  }
}


node::node(node_id i)
  : self(i),    
    parent(the_null_node),
    name(the_null_component)
{
}


node::node()
  : self(the_null_node),
    parent(the_null_node), 
    name(the_null_component)
{
}


dir_node::dir_node(node_id i)
  : node(i)
{
}


dir_node::dir_node()
  : node()
{
}


node_t 
dir_node::get_child(path_component const & pc) const
{
  return safe_get(children, pc);
}
  

void 
dir_node::attach_child(path_component const & pc, node_t child)
{
  I(null_node(child->parent));
  I(null_name(child->name));
  safe_insert(children, make_pair(pc, child));
  child->parent = this->self;
  child->name = pc;
}


node_t 
dir_node::detach_child(path_component const & pc)
{
  node_t n = get_child(pc);
  n->parent = the_null_node;
  n->name = the_null_component;
  safe_erase(children, pc);
  return n;
}


node_t
dir_node::clone()
{
  dir_t d = dir_t(new dir_node(self));
  d->parent = parent;
  d->name = name;
  d->attrs = attrs;
  d->children = children;
  return d;
}


file_node::file_node(node_id i, file_id const & f)
  : node(i),
    content(f)
{
}


file_node::file_node()
  : node()
{
}


node_t
file_node::clone()
{
  file_t f = file_t(new file_node(self, content));
  f->parent = parent;
  f->name = name;
  f->attrs = attrs;
  return f;
}

void
dump(node_t const & n, std::string & out)
{
  std::ostringstream oss;
  oss << "address: " << n << " (uses: " << n.use_count() << ")\n"
      << "self: " << n->self << "\n"
      << "parent: " << n->parent << "\n"
      << "name: " << n->name << "\n";
  std::string attr_map_s;
  dump(n->attrs, attr_map_s);
  oss << "attrs:\n" << attr_map_s;
  oss << "type: ";
  if (is_file_t(n))
    oss << "file\n"
        << "content: " << downcast_to_file_t(n)->content << "\n";
  else
    {
      oss << "dir\n";
      dir_map const & c = downcast_to_dir_t(n)->children;
      oss << "children: " << c.size() << "\n";
      for (dir_map::const_iterator i = c.begin(); i != c.end(); ++i)
        oss << "  " << i->first << " -> " << i->second << "\n";
    }
  out = oss.str();
}

// helper
void
roster_t::do_deep_copy_from(roster_t const & other)
{
  MM(*this);
  MM(other);
  I(!root_dir);
  I(nodes.empty());
  for (node_map::const_iterator i = other.nodes.begin(); i != other.nodes.end();
       ++i)
    safe_insert(nodes, std::make_pair(i->first, i->second->clone()));
  for (node_map::iterator i = nodes.begin(); i != nodes.end(); ++i)
    if (is_dir_t(i->second))
      {
        dir_map & children = downcast_to_dir_t(i->second)->children;
        for (dir_map::iterator j = children.begin(); j != children.end(); ++j)
          j->second = safe_get(nodes, j->second->self);
      }
  if (other.root_dir)
    root_dir = downcast_to_dir_t(safe_get(nodes, other.root_dir->self));
}

roster_t::roster_t(roster_t const & other)
{
  do_deep_copy_from(other);
}

roster_t &
roster_t::operator=(roster_t const & other)
{
  root_dir.reset();
  nodes.clear();
  do_deep_copy_from(other);
  return *this;
}

void
dirname_basename(split_path const & sp,
                 split_path & dirname, path_component & basename)
{
  I(!sp.empty());
  // L(F("dirname_basename('%s' [%d components],...)\n") % file_path(sp) % sp.size());
  split_path::const_iterator penultimate = sp.begin() + (sp.size()-1);
  dirname = split_path(sp.begin(), penultimate);
  basename = *penultimate;
  if (dirname.empty())
    {
      // L(F("basename %d vs. null component %d\n") % basename % the_null_component);
      I(null_name(basename));
    }
}


struct
dfs_iter
{
  
  dir_t root;
  bool return_root;
  stack< pair<dir_t, dir_map::const_iterator> > stk;
  split_path dirname;


  dfs_iter(dir_t r) 
    : root(r), return_root(root)
  {
    if (root && !root->children.empty())
      stk.push(make_pair(root, root->children.begin()));
  }


  bool finished() const
  {
    return (!return_root) && stk.empty();
  }


  node_t operator*() const
  {
    I(!finished());
    if (return_root)
      return root;
    else
      {
        I(!stk.empty());
        return stk.top().second->second;
      }
  }


  void operator++()
  {
    I(!finished());

    if (return_root)
      {
        return_root = false;
        return;
      }

    // we're not finished, so we need to set up so operator* will return the
    // right thing.
    node_t ntmp = stk.top().second->second;
    if (is_dir_t(ntmp))
      {
        dirname.push_back(stk.top().second->first);
        dir_t dtmp = downcast_to_dir_t(ntmp);
        stk.push(make_pair(dtmp, dtmp->children.begin()));
      }
    else
      ++(stk.top().second);

    while (!stk.empty()
           && stk.top().second == stk.top().first->children.end())
      {
        stk.pop();
        if (!dirname.empty())
          dirname.pop_back();
        if (!stk.empty())
          ++stk.top().second;
      }
  }
};


bool
roster_t::has_root() const
{
  return static_cast<bool>(root_dir);
}


inline bool
same_type(node_t a, node_t b)
{
  return is_file_t(a) == is_file_t(b);
}


inline bool
shallow_equal(node_t a, node_t b, 
              bool shallow_compare_dir_children)
{
  if (a->self != b->self)
    return false;
  
  if (a->parent != b->parent)
    return false;

  if (a->name != b->name)
    return false;

  if (a->attrs != b->attrs)
    return false;

  if (! same_type(a,b))
    return false;

  if (is_file_t(a))
    {
      file_t fa = downcast_to_file_t(a);
      file_t fb = downcast_to_file_t(b);
      if (!(fa->content == fb->content))
        return false;     
    }
  else
    {
      dir_t da = downcast_to_dir_t(a);
      dir_t db = downcast_to_dir_t(b);

      if (shallow_compare_dir_children)
        {
          if (da->children.size() != db->children.size())
            return false;
          
          dir_map::const_iterator 
            i = da->children.begin(),
            j = db->children.begin(); 
          
          while (i != da->children.end() && j != db->children.end())
            {
              if (i->first != j->first)
                return false;
              if (i->second->self != j->second->self)
                return false;
              ++i;
              ++j;
            }
          I(i == da->children.end() && j == db->children.end());
        }
    }
  return true;
}


// FIXME: why does this do two loops?  why does it pass 'true' to shallow_equal?
// -- njs
bool 
roster_t::operator==(roster_t const & other) const
{
  node_map::const_iterator i = nodes.begin(), j = other.nodes.begin(); 
  while (i != nodes.end() && j != other.nodes.end())
    {
      if (i->first != j->first)
        return false;
      if (!shallow_equal(i->second, j->second, true))
        return false;
      ++i;
      ++j;
    }

  if (i != nodes.end() || j != other.nodes.end())
    return false;

  dfs_iter p(root_dir), q(other.root_dir);
  while (! (p.finished() || q.finished()))
    {
      if (!shallow_equal(*p, *q, true))
        return false;
      ++p;
      ++q;
    }

  if (!(p.finished() && q.finished()))
    return false;

  return true;
}


node_t
roster_t::get_node(split_path const & sp) const
{
  split_path dirname;
  path_component basename;
  dirname_basename(sp, dirname, basename);

  if (dirname.empty())
    {
      I(null_name(basename));
      return root_dir;
    }

  I(has_root());
  dir_t d = root_dir;  
  for (split_path::const_iterator i = dirname.begin()+1; i != dirname.end(); ++i)
    d = downcast_to_dir_t(d->get_child(*i));
  return d->get_child(basename);
}

bool
roster_t::has_node(node_id n) const
{
  return nodes.find(n) != nodes.end();
}

bool
roster_t::has_node(split_path const & sp) const
{
  split_path dirname;
  path_component basename;
  dirname_basename(sp, dirname, basename);

  if (dirname.empty())
    {
      I(null_name(basename));
      return has_root();
    }

  // If we have no root, we *definitely* don't have a non-root path
  if (!has_root())
    return false;
    
  dir_t d = root_dir;  
  for (split_path::const_iterator i = dirname.begin()+1; i != dirname.end(); ++i)
    {
      if (d->children.find(*i) == d->children.end())
        return false;
      d = downcast_to_dir_t(d->get_child(*i));
    }
  return d->children.find(basename) != d->children.end();
}



node_t
roster_t::get_node(node_id nid) const
{
  return safe_get(nodes, nid);
}


void
roster_t::get_name(node_id nid, split_path & sp) const
{
  I(!null_node(nid));
  sp.clear();
  while (!null_node(nid))
    {
      node_t n = get_node(nid);
      sp.push_back(n->name);
      nid = n->parent;
    }
  reverse(sp.begin(), sp.end());
}


void 
roster_t::replace_node_id(node_id from, node_id to)
{
  I(!null_node(from));
  I(!null_node(to));
  node_t n = get_node(from);
  safe_erase(nodes, from);
  safe_insert(nodes, make_pair(to, n));
  n->self = to;
  
  if (is_dir_t(n))
    {
      dir_t d = downcast_to_dir_t(n);
      for (dir_map::iterator i = d->children.begin(); i != d->children.end(); ++i)
        {
          I(i->second->parent == from);
          i->second->parent = to;
        }
    }
}


// this records the old location into the old_locations member, to prevent the
// same node from being re-attached at the same place.
node_id
roster_t::detach_node(split_path const & pth)
{
  split_path dirname;
  path_component basename;
  dirname_basename(pth, dirname, basename);

  if (dirname.empty())
    {
      // detaching the root dir
      I(null_name(basename));
      node_id root_id = root_dir->self;
      safe_insert(old_locations,
                  make_pair(root_id, make_pair(root_dir->parent, root_dir->name)));
      // cleare set the root_dir shared_pointer
      root_dir.reset();
      return root_id;
    }

  dir_t parent = downcast_to_dir_t(get_node(dirname));
  node_id nid = parent->detach_child(basename)->self;
  safe_insert(old_locations,
              make_pair(nid, make_pair(parent->self, basename)));
  I(!null_node(nid));
  return nid;
}


void
roster_t::drop_detached_node(node_id nid)
{
  // ensure the node is already detached
  node_t n = get_node(nid);
  I(null_node(n->parent));
  I(null_name(n->name));
  safe_erase(nodes, nid);
  // can use safe_erase here, because while not every detached node appears in
  // old_locations, all those that used to be in the tree do.  and you should
  // only ever be dropping nodes that were detached, not nodes that you just
  // created and that have never been attached.
  safe_erase(old_locations, nid);
}


// this creates a node in a detached state, but it does _not_ insert an entry
// for it into the old_locations member, because there is no old_location to
// forbid
node_id
roster_t::create_dir_node(node_id_source & nis)
{
  node_id nid = nis.next();
  create_dir_node(nid);
  return nid;
}
void
roster_t::create_dir_node(node_id nid)
{
  dir_t d = dir_t(new dir_node());
  d->self = nid;
  safe_insert(nodes, make_pair(nid, d));
}


// this creates a node in a detached state, but it does _not_ insert an entry
// for it into the old_locations member, because there is no old_location to
// forbid
node_id
roster_t::create_file_node(file_id const & content, node_id_source & nis)
{
  node_id nid = nis.next();
  create_file_node(content, nid);
  return nid;
}
void
roster_t::create_file_node(file_id const & content, node_id nid)
{
  file_t f = file_t(new file_node());
  f->self = nid;
  f->content = content;
  safe_insert(nodes, make_pair(nid, f));
}

void
roster_t::attach_node(node_id nid, split_path const & dst)
{
  split_path dirname;
  path_component basename;
  dirname_basename(dst, dirname, basename);

  if (dirname.empty())
    // attaching the root node
    attach_node(nid, the_null_node, basename);
  else
    attach_node(nid, get_node(dirname)->self, basename);
}

void
roster_t::attach_node(node_id nid, node_id parent, path_component name)
{
  node_t n = get_node(nid);
  
  I(!null_node(n->self));
  // ensure the node is already detached (as best one can)
  I(null_node(n->parent));
  I(null_name(n->name));

  // this iterator might point to old_locations.end(), because old_locations
  // only includes entries for renames, not new nodes
  std::map<node_id, std::pair<node_id, path_component> >::iterator
    i = old_locations.find(nid);

  if (null_node(parent) || null_name(name))
    {
      I(null_node(parent) && null_name(name));
      I(null_node(n->parent));
      I(null_name(n->name));
      root_dir = downcast_to_dir_t(n);
      I(i == old_locations.end() || i->second != make_pair(root_dir->parent,
                                                           root_dir->name));
    }
  else
    {
      dir_t parent_n = downcast_to_dir_t(get_node(parent));
      parent_n->attach_child(name, n);
      I(i == old_locations.end() || i->second != make_pair(n->parent, n->name));
    }
  
  if (i != old_locations.end())
    old_locations.erase(i);
}

void
roster_t::apply_delta(split_path const & pth,
                      file_id const & old_id,
                      file_id const & new_id)
{
  file_t f = downcast_to_file_t(get_node(pth));
  I(f->content == old_id);
  I(!null_node(f->self));
  I(!(f->content == new_id));
  f->content = new_id;
}


void
roster_t::clear_attr(split_path const & pth,
                     attr_key const & name)
{
  set_attr(pth, name, make_pair(false, attr_value()));
}


void
roster_t::set_attr(split_path const & pth,
                   attr_key const & name,
                   attr_value const & val)
{
  set_attr(pth, name, make_pair(true, val));
}


void
roster_t::set_attr(split_path const & pth,
                   attr_key const & name,
                   pair<bool, attr_value> const & val)
{
  I(val.first || val.second().empty());
  node_t n = get_node(pth);
  I(!null_node(n->self));
  full_attr_map_t::iterator i = n->attrs.find(name);
  if (i == n->attrs.end())
    i = safe_insert(n->attrs, make_pair(name,
                                        make_pair(false, attr_value())));
  I(i->second != val);
  i->second = val;
}

void
dump(roster_t const & val, std::string & out)
{
  std::ostringstream oss;
  if (val.root_dir)
    oss << "Root node: " << val.root_dir->self << "\n"
        << "   at " << val.root_dir << ", uses: " << val.root_dir.use_count() << "\n";
  else
    oss << "root dir is NULL\n";
  for (node_map::const_iterator i = val.nodes.begin(); i != val.nodes.end(); ++i)
    {
      oss << "\nNode " << i->first << "\n";
      std::string node_s;
      dump(i->second, node_s);
      oss << node_s;
    }
  out = oss.str();
}

void
roster_t::check_finite_depth() const
{
  I(has_root());
  size_t maxdepth = nodes.size(); 
  for (dfs_iter i(root_dir); !i.finished(); ++i)
    I(maxdepth-- > 0);
}

void
roster_t::check_sane(bool temp_nodes_ok) const
{
  I(has_root());
  node_map::const_iterator ri;

  I(old_locations.empty());

  for (ri = nodes.begin();
       ri != nodes.end();
       ++ri)
    {
      node_id nid = ri->first;
      I(!null_node(nid));
      if (!temp_nodes_ok)
        I(!temp_node(nid));
      node_t n = ri->second;
      I(n->self == nid);
      if (is_dir_t(n))
        {
          if (null_name(n->name) || null_node(n->parent))
            I(null_name(n->name) && null_node(n->parent));
          else
            I(!null_name(n->name) && !null_node(n->parent));
        }
      else
        {
          I(!null_name(n->name) && !null_node(n->parent));
          !null_id(downcast_to_file_t(n)->content);
        }
      for (full_attr_map_t::const_iterator i = n->attrs.begin(); i != n->attrs.end(); ++i)
        I(i->second.first || i->second.second().empty());
      if (n != root_dir)
        I(downcast_to_dir_t(get_node(n->parent))->get_child(n->name) == n);

    }

  check_finite_depth();
}

void
roster_t::check_sane_against(marking_map const & marking) const
{

  check_sane();

  node_map::const_iterator ri;
  marking_map::const_iterator mi;

  for (ri = nodes.begin(), mi = marking.begin();
       ri != nodes.end() && mi != marking.end();
       ++ri, ++mi)
    {
      I(!null_id(mi->second.birth_revision));
    }

  I(ri == nodes.end() && mi == marking.end());
}


temp_node_id_source::temp_node_id_source() 
  : curr(first_temp_node) 
{}

node_id 
temp_node_id_source::next()
{
    node_id n = curr++;
    I(temp_node(n));
    return n;
}

editable_roster_base::editable_roster_base(roster_t & r, node_id_source & nis)
  : r(r), nis(nis)
{}

node_id 
editable_roster_base::detach_node(split_path const & src)
{
  // L(F("detach_node('%s')") % file_path(src)); 
  return r.detach_node(src);
}

void 
editable_roster_base::drop_detached_node(node_id nid)
{
  // L(F("drop_detached_node(%d)") % nid); 
  r.drop_detached_node(nid);
}

node_id 
editable_roster_base::create_dir_node()
{
  // L(F("create_dir_node()\n")); 
  node_id n = r.create_dir_node(nis);
  // L(F("create_dir_node() -> %d\n") % n); 
  return n;
}

node_id 
editable_roster_base::create_file_node(file_id const & content)
{
  // L(F("create_file_node('%s')\n") % content); 
  node_id n = r.create_file_node(content, nis);
  // L(F("create_file_node('%s') -> %d\n") % content % n); 
  return n;
}

void 
editable_roster_base::attach_node(node_id nid, split_path const & dst)
{
  // L(F("attach_node(%d, '%s')") % nid % file_path(dst));
  r.attach_node(nid, dst);
}

void 
editable_roster_base::apply_delta(split_path const & pth, 
                                  file_id const & old_id, 
                                  file_id const & new_id)
{
  // L(F("clear_attr('%s', '%s', '%s')") % file_path(pth) % old_id % new_id);
  r.apply_delta(pth, old_id, new_id);
}

void 
editable_roster_base::clear_attr(split_path const & pth,
                                 attr_key const & name)
{
  // L(F("clear_attr('%s', '%s')") % file_path(pth) % name);
  r.clear_attr(pth, name);
}

void 
editable_roster_base::set_attr(split_path const & pth,
                               attr_key const & name,
                               attr_value const & val)
{
  // L(F("set_attr('%s', '%s', '%s')") % file_path(pth) % name % val);
  r.set_attr(pth, name, val);
}

namespace 
{
  struct testing_node_id_source 
    : public node_id_source
  {
    testing_node_id_source() : curr(first_node) {}
    virtual node_id next()
    {
      // L(F("creating node %x\n") % curr);
      node_id n = curr++;
      I(!temp_node(n));
      return n;
    }
    node_id curr;
  };


  struct true_node_id_source 
    : public node_id_source
  {
    true_node_id_source(app_state & app) : app(app) {}
    virtual node_id next()
    {
      node_id n = app.db.next_node_id();
      I(!temp_node(n));
      return n;
    }
    app_state & app;
  };


  class editable_roster_for_merge 
    : public editable_roster_base
  {
  public:
    set<node_id> new_nodes;
    editable_roster_for_merge(roster_t & r, node_id_source & nis)
      : editable_roster_base(r, nis)
    {}
    virtual node_id create_dir_node()
    {
      node_id nid = this->editable_roster_base::create_dir_node();
      new_nodes.insert(nid);
      return nid;
    }
    virtual node_id create_file_node(file_id const & content)
    {
      node_id nid = this->editable_roster_base::create_file_node(content);
      new_nodes.insert(nid);
      return nid;
    }
  };


  // This handles all the stuff in a_new.
  void unify_roster_oneway(roster_t & a, set<node_id> & a_new,
                           roster_t & b, set<node_id> & b_new,
                           set<node_id> & new_ids,
                           node_id_source & nis)
  {
    for (set<node_id>::const_iterator i = a_new.begin(); i != a_new.end(); ++i)
      {
        node_id const aid = *i;
        split_path sp;
        // SPEEDUP?: climb out only so far as is necessary to find a shared
        // id?  possibly faster (since usually will get a hit immediately),
        // but may not be worth the effort (since it doesn't take that long to
        // get out in any case)
        a.get_name(aid, sp);
        node_id bid = b.get_node(sp)->self;
        if (temp_node(bid))
          {
            node_id new_nid = nis.next();
            a.replace_node_id(aid, new_nid);
            b.replace_node_id(bid, new_nid);
            new_ids.insert(new_nid);
            b_new.erase(bid);
          }
        else
          {
            a.replace_node_id(aid, bid);
          }
      }
  }


  // After this, left should == right, and there should be no temporary ids.
  // Destroys sets, because that's handy (it has to scan over both, but it can
  // skip some double-scanning)
  void
  unify_rosters(roster_t & left, set<node_id> & left_new,
                roster_t & right, set<node_id> & right_new,
                // these new_ids all come from the given node_id_source
                set<node_id> & new_ids,
                node_id_source & nis)
  {
    unify_roster_oneway(left, left_new, right, right_new, new_ids, nis);
    unify_roster_oneway(right, right_new, left, left_new, new_ids, nis);
  }

  template <typename T> void
  mark_unmerged_scalar(set<revision_id> const & parent_marks,
                       T const & parent_val,
                       revision_id const & new_rid,
                       T const & new_val,
                       set<revision_id> & new_marks)
  {
    I(new_marks.empty());
    if (parent_val == new_val)
      new_marks = parent_marks;
    else
      new_marks.insert(new_rid);
  }

  // This function implements the case.
  //   a   b1
  //    \ /
  //     b2
  void
  mark_won_merge(set<revision_id> const & a_marks,
                 set<revision_id> const & a_uncommon_ancestors,
                 set<revision_id> const & b1_marks,
                 revision_id const & new_rid,
                 set<revision_id> & new_marks)
  {
    for (set<revision_id>::const_iterator i = a_marks.begin();
         i != a_marks.end(); ++i)
      {
        if (a_uncommon_ancestors.find(*i) != a_uncommon_ancestors.end())
          {
            // at least one element of *(a) is not an ancestor of b1
            new_marks.clear();
            new_marks.insert(new_rid);
            return;
          }
      }
    // all elements of *(a) are ancestors of b1; this was a clean merge to b,
    // so copy forward the marks.
    new_marks = b1_marks;
  }

  template <typename T> void
  mark_merged_scalar(set<revision_id> const & left_marks,
                     set<revision_id> const & left_uncommon_ancestors,
                     T const & left_val,
                     set<revision_id> const & right_marks,
                     set<revision_id> const & right_uncommon_ancestors,
                     T const & right_val,
                     revision_id const & new_rid,
                     T const & new_val,
                     set<revision_id> & new_marks)
  {
    I(new_marks.empty());
    
    // let's not depend on T::operator!= being defined, only on T::operator==
    // being defined.
    bool diff_from_left = !(new_val == left_val);
    bool diff_from_right = !(new_val == right_val);

    if (diff_from_left && diff_from_right)
      new_marks.insert(new_rid);

    else if (diff_from_left && !diff_from_right)
      mark_won_merge(left_marks, left_uncommon_ancestors, right_marks,
                     new_rid, new_marks);

    else if (!diff_from_left && diff_from_right)
      mark_won_merge(right_marks, right_uncommon_ancestors, left_marks,
                     new_rid, new_marks);

    else
      {
        // this is the case
        //   a   a
        //    \ /
        //     a
        // so we simply union the mark sets.  This is technically not
        // quite the canonical multi-*-merge thing to do; in the case
        //     a1*
        //    / \      (blah blah; avoid multi-line-comment warning)
        //   b   a2
        //   |   |
        //   a3* |
        //    \ /
        //     a4
        // we will set *(a4) = {a1, a3}, even though the minimal
        // common ancestor set is {a3}.  we could fix this by running
        // erase_ancestors.  However, there isn't really any point;
        // the only operation performed on *(a4) is to test *(a4) > R
        // for some revision R.  The truth-value of this test cannot
        // be affected by added new revisions to *(a4) that are
        // ancestors of revisions that are already in *(a4).
        set_union(left_marks.begin(), left_marks.end(),
                  right_marks.begin(), right_marks.end(),
                  inserter(new_marks, new_marks.begin()));
      }
  }

  void
  mark_new_node(revision_id const & new_rid, node_t n, marking_t & new_marking)
  {
    new_marking.birth_revision = new_rid;
    I(new_marking.parent_name.empty());
    new_marking.parent_name.insert(new_rid);
    I(new_marking.file_content.empty());
    if (is_file_t(n))
      new_marking.file_content.insert(new_rid);
    I(new_marking.attrs.empty());
    set<revision_id> singleton;
    singleton.insert(new_rid);
    for (full_attr_map_t::const_iterator i = n->attrs.begin();
         i != n->attrs.end(); ++i)
      new_marking.attrs.insert(make_pair(i->first, singleton));
  }

  void
  mark_unmerged_node(marking_t const & parent_marking, node_t parent_n,
                     revision_id const & new_rid, node_t n,
                     marking_t & new_marking)
  {
    // SPEEDUP?: the common case here is that the parent and child nodes are
    // exactly identical, in which case the markings are also exactly
    // identical.  There might be a win in first doing an overall
    // comparison/copy, in case it can be better optimized as a block
    // comparison and a block copy...

    I(same_type(parent_n, n) && parent_n->self == n->self);

    new_marking.birth_revision = parent_marking.birth_revision;

    mark_unmerged_scalar(parent_marking.parent_name,
                         std::make_pair(parent_n->parent, parent_n->name),
                         new_rid,
                         std::make_pair(n->parent, n->name),
                         new_marking.parent_name);

    if (is_file_t(n))
      mark_unmerged_scalar(parent_marking.file_content,
                           downcast_to_file_t(parent_n)->content,
                           new_rid,
                           downcast_to_file_t(n)->content,
                           new_marking.file_content);

    for (full_attr_map_t::const_iterator i = n->attrs.begin();
           i != n->attrs.end(); ++i)
      {
        set<revision_id> & new_marks = new_marking.attrs[i->first];
        I(new_marks.empty());
        full_attr_map_t::const_iterator j = parent_n->attrs.find(i->first);
        if (j == parent_n->attrs.end())
          new_marks.insert(new_rid);
        else
          mark_unmerged_scalar(safe_get(parent_marking.attrs, i->first),
                               j->second,
                               new_rid, i->second, new_marks);
      }
  }

  void
  mark_merged_node(marking_t const & left_marking,
                   set<revision_id> left_uncommon_ancestors,
                   node_t ln,
                   marking_t const & right_marking,
                   set<revision_id> right_uncommon_ancestors,
                   node_t rn,
                   revision_id const & new_rid,
                   node_t n,
                   marking_t & new_marking)
  {
    I(same_type(ln, n) && same_type(rn, n));
    I(left_marking.birth_revision == right_marking.birth_revision);
    new_marking.birth_revision = left_marking.birth_revision;

    // name
    mark_merged_scalar(left_marking.parent_name, left_uncommon_ancestors,
                       std::make_pair(ln->parent, ln->name),
                       right_marking.parent_name, right_uncommon_ancestors,
                       std::make_pair(rn->parent, rn->name),
                       new_rid,
                       std::make_pair(n->parent, n->name),
                       new_marking.parent_name);
    // content
    if (is_file_t(n))
      {
        file_t f = downcast_to_file_t(n);
        file_t lf = downcast_to_file_t(ln);
        file_t rf = downcast_to_file_t(rn);
        mark_merged_scalar(left_marking.file_content, left_uncommon_ancestors,
                           lf->content,
                           right_marking.file_content, right_uncommon_ancestors,
                           rf->content,
                           new_rid, f->content, new_marking.file_content);
      }
    // attrs
    for (full_attr_map_t::const_iterator i = n->attrs.begin();
         i != n->attrs.end(); ++i)
      {
        attr_key const & key = i->first;
        full_attr_map_t::const_iterator li = ln->attrs.find(key);
        full_attr_map_t::const_iterator ri = rn->attrs.find(key);
        I(new_marking.attrs.find(key) == new_marking.attrs.end());
        // [], when used to refer to a non-existent element, default
        // constructs that element and returns a reference to it.  We make use
        // of this here.
        set<revision_id> & new_marks = new_marking.attrs[key];

        if (li == ln->attrs.end() && ri == rn->attrs.end())
          // this is a brand new attribute, never before seen
          safe_insert(new_marks, new_rid);

        else if (li != ln->attrs.end() && ri == rn->attrs.end())
          // only the left side has seen this attr before
          mark_unmerged_scalar(safe_get(left_marking.attrs, key),
                               li->second,
                               new_rid, i->second, new_marks);
        
        else if (li == ln->attrs.end() && ri != rn->attrs.end())
          // only the right side has seen this attr before
          mark_unmerged_scalar(safe_get(right_marking.attrs, key),
                               ri->second,
                               new_rid, i->second, new_marks);
        
        else
          // both sides have seen this attr before
          mark_merged_scalar(safe_get(left_marking.attrs, key),
                             left_uncommon_ancestors,
                             li->second,
                             safe_get(right_marking.attrs, key),
                             right_uncommon_ancestors,
                             ri->second,
                             new_rid, i->second, new_marks);
      }

    // some extra sanity checking -- attributes are not allowed to be deleted,
    // so we double check that they haven't.
    // SPEEDUP?: this code could probably be made more efficient -- but very
    // rarely will any node have more than, say, one attribute, so it probably
    // doesn't matter.
    for (full_attr_map_t::const_iterator i = ln->attrs.begin();
         i != ln->attrs.end(); ++i)
      I(n->attrs.find(i->first) != n->attrs.end());
    for (full_attr_map_t::const_iterator i = rn->attrs.begin();
         i != rn->attrs.end(); ++i)
      I(n->attrs.find(i->first) != n->attrs.end());
  }


  // This function is also responsible for verifying ancestry invariants --
  // those invariants on a roster that involve the structure of the roster's
  // parents, rather than just the structure of the roster itself.
  void
  mark_merge_roster(roster_t const & left_r, roster_t const & right_r,
                    marking_map const & left_marking_map,
                    marking_map const & right_marking_map,
                    set<revision_id> const & left_uncommon_ancestors,
                    set<revision_id> const & right_uncommon_ancestors,
                    revision_id const & new_rid,
                    roster_t const & merge, 
                    marking_map & marking)
  {
    for (map<node_id, node_t>::const_iterator i = merge.all_nodes().begin();
         i != merge.all_nodes().end(); ++i)
      {
        node_t const & n = i->second;
        // SPEEDUP?: instead of using find repeatedly, iterate everything in
        // parallel
        map<node_id, node_t>::const_iterator lni = left_r.all_nodes().find(i->first);
        map<node_id, node_t>::const_iterator rni = right_r.all_nodes().find(i->first);

        bool exists_in_left = (lni != left_r.all_nodes().end());
        bool exists_in_right = (rni != right_r.all_nodes().end());

        marking_t new_marking;

        if (!exists_in_left && !exists_in_right)
          mark_new_node(new_rid, n, new_marking);

        else if (!exists_in_left && exists_in_right)
          {
            node_t const & right_node = rni->second;
            marking_t const & right_marking = safe_get(right_marking_map, n->self);
            // must be unborn on the left (as opposed to dead)
            I(right_uncommon_ancestors.find(right_marking.birth_revision)
              != right_uncommon_ancestors.end());
            mark_unmerged_node(right_marking, right_node,
                               new_rid, n, new_marking);
          }
        else if (exists_in_left && !exists_in_right)
          {
            node_t const & left_node = lni->second;
            marking_t const & left_marking = safe_get(left_marking_map, n->self);
            // must be unborn on the right (as opposed to dead)
            I(left_uncommon_ancestors.find(left_marking.birth_revision)
              != left_uncommon_ancestors.end());
            mark_unmerged_node(left_marking, left_node,
                               new_rid, n, new_marking);
          }
        else
          {
            node_t const & left_node = lni->second;
            node_t const & right_node = rni->second;
            mark_merged_node(safe_get(left_marking_map, n->self),
                             left_uncommon_ancestors, left_node,
                             safe_get(right_marking_map, n->self),
                             right_uncommon_ancestors, right_node,
                             new_rid, n, new_marking);
          }

        safe_insert(marking, make_pair(i->first, new_marking));
      }
  }             
  
  
  class editable_roster_for_nonmerge 
    : public editable_roster_base
  {
  public:
    editable_roster_for_nonmerge(roster_t & r, node_id_source & nis,
                                 revision_id const & rid,
                                 marking_map & markings)
      : editable_roster_base(r, nis),
        rid(rid), markings(markings)
    {}

    virtual node_id detach_node(split_path const & src)
    {
      node_id nid = this->editable_roster_base::detach_node(src);
      marking_map::iterator marking = markings.find(nid);
      I(marking != markings.end());
      marking->second.parent_name.clear();
      marking->second.parent_name.insert(rid);
      return nid;
    }

    virtual void drop_detached_node(node_id nid)
    {
      this->editable_roster_base::drop_detached_node(nid);
      safe_erase(markings, nid);
    }

    virtual node_id create_dir_node()
    {
      return handle_new(this->editable_roster_base::create_dir_node());
    }

    virtual node_id create_file_node(file_id const & content)
    {
      return handle_new(this->editable_roster_base::create_file_node(content));
    }

    virtual void apply_delta(split_path const & pth,
                             file_id const & old_id, file_id const & new_id)
    {
      this->editable_roster_base::apply_delta(pth, old_id, new_id);
      node_id nid = r.get_node(pth)->self;
      marking_map::iterator marking = markings.find(nid);
      I(marking != markings.end());
      marking->second.file_content.clear();
      marking->second.file_content.insert(rid);
    }

    virtual void clear_attr(split_path const & pth, attr_key const & name)
    {
      this->editable_roster_base::clear_attr(pth, name);
      handle_attr(pth, name);
    }

    virtual void set_attr(split_path const & pth, attr_key const & name,
                          attr_value const & val)
    {
      this->editable_roster_base::set_attr(pth, name, val);
      handle_attr(pth, name);
    }

    node_id handle_new(node_id nid)
    {
      node_t n = r.get_node(nid);
      marking_t new_marking;
      mark_new_node(rid, n, new_marking);
      safe_insert(markings, make_pair(nid, new_marking));
      return nid;
    }

    void handle_attr(split_path const & pth, attr_key const & name)
    {
      node_id nid = r.get_node(pth)->self;
      marking_map::iterator marking = markings.find(nid);
      std::map<attr_key, std::set<revision_id> >::iterator am = marking->second.attrs.find(name);
      if (am == marking->second.attrs.end())
        {
          marking->second.attrs.insert(make_pair(name, set<revision_id>()));
          am = marking->second.attrs.find(name);
        }
      
      I(am != marking->second.attrs.end());
      am->second.clear();
      am->second.insert(rid);
    }
    
  private:
    revision_id const & rid;
    // markings starts out as the parent's markings
    marking_map & markings;
  };


  void
  make_roster_for_merge(cset const & left_cs, revision_id const & left_rid,
                        cset const & right_cs, revision_id const & right_rid,
                        revision_id const & new_rid,
                        roster_t & result, marking_map & marking, app_state & app)
  {
    I(!null_id(left_rid) && !null_id(right_rid));
    roster_t left_r, right_r;
    marking_map left_marking, right_marking;
    app.db.get_roster(left_rid, left_r, left_marking);
    app.db.get_roster(right_rid, right_r, right_marking);
    {
      temp_node_id_source nis;
      // SPEEDUP?: the copies on the next two lines are probably the main
      // bottleneck in this code
      result = left_r;
      roster_t from_right_r(right_r);

      editable_roster_for_merge from_left_er(result, nis);
      editable_roster_for_merge from_right_er(from_right_r, nis);

      left_cs.apply_to(from_left_er);
      right_cs.apply_to(from_right_er);

      set<node_id> new_ids;
      true_node_id_source tnis = true_node_id_source(app);
      unify_rosters(result, from_left_er.new_nodes,
                    from_right_r, from_right_er.new_nodes,
                    new_ids, tnis);

      I(result == from_right_r);
    }
    // SPEEDUP?: instead of constructing new marking from scratch, track which
    // nodes were modified, and scan only them
    // load one of the parent markings directly into the new marking map
    marking.clear();
    set<revision_id> left_uncommon_ancestors, right_uncommon_ancestors;
    app.db.get_uncommon_ancestors(left_rid, right_rid,
                                  left_uncommon_ancestors,
                                  right_uncommon_ancestors);
    mark_merge_roster(left_r, right_r, left_marking, right_marking,
                      left_uncommon_ancestors, right_uncommon_ancestors,
                      new_rid, result, marking);
  }


  void
  make_roster_for_nonmerge(cset const & cs, revision_id const & parent_rid,
                           revision_id const & new_rid,
                           roster_t & result, marking_map & marking,
                           app_state & app)
  {
    roster_t parent_r;
    app.db.get_roster(parent_rid, result, marking);
    true_node_id_source nis(app);
    editable_roster_for_nonmerge er(result, nis, new_rid, marking);
    cs.apply_to(er);
  }
}

void
make_roster_for_revision(revision_set const & rev, revision_id const & rid,
                         roster_t & result, marking_map & marking, app_state & app)
{
  MM(rev);
  if (rev.edges.size() == 1)
    make_roster_for_nonmerge(edge_changes(rev.edges.begin()),
                             edge_old_revision(rev.edges.begin()),
                             rid, result, marking, app);
  else if (rev.edges.size() == 2)
    {
      edge_map::const_iterator i = rev.edges.begin();
      revision_id const & left_rid = edge_old_revision(i);
      cset const & left_cs = edge_changes(i);
      ++i;
      revision_id const & right_rid = edge_old_revision(i);
      cset const & right_cs = edge_changes(i);
      make_roster_for_merge(left_cs, left_rid, right_cs, right_rid,
                            rid, result, marking, app);
    }
  else
    I(false);
  result.check_sane_against(marking);
}


////////////////////////////////////////////////////////////////////
//   Calculation of a cset
////////////////////////////////////////////////////////////////////


namespace
{
  
  void delta_only_in_from(roster_t const & from, 
                          node_id nid, node_t n,
                          cset & cs)
  {
    split_path sp;
    from.get_name(nid, sp);
    safe_insert(cs.nodes_deleted, sp);
  }


  void delta_only_in_to(roster_t const & to, node_id nid, node_t n,
                        cset & cs)
  {
    split_path sp;
    to.get_name(nid, sp);
    if (is_file_t(n))
      {
        safe_insert(cs.files_added,
                    make_pair(sp, downcast_to_file_t(n)->content));
      }
    else
      {
        safe_insert(cs.dirs_added, sp);
      }
    for (full_attr_map_t::const_iterator i = n->attrs.begin(); 
         i != n->attrs.end(); ++i)
      if (i->second.first)
        safe_insert(cs.attrs_set,
                    make_pair(make_pair(sp, i->first), i->second.second));
  }

  void delta_in_both(node_id nid,
                     roster_t const & from, node_t from_n,
                     roster_t const & to, node_t to_n,
                     cset & cs)
  {
    I(same_type(from_n, to_n));
    I(from_n->self == to_n->self);

    if (shallow_equal(from_n, to_n, false))
      return;

    split_path from_sp, to_sp;
    from.get_name(nid, from_sp);
    to.get_name(nid, to_sp);

    // Compare name and path.
    if (from_n->name != to_n->name || from_n->parent != to_n->parent)
      safe_insert(cs.nodes_renamed, make_pair(from_sp, to_sp));

    // Compare file content.
    if (is_file_t(from_n))
      {
        file_t from_f = downcast_to_file_t(from_n);
        file_t to_f = downcast_to_file_t(to_n);
        if (!(from_f->content == to_f->content))
          {
            safe_insert(cs.deltas_applied,
                        make_pair(to_sp, make_pair(from_f->content,
                                                   to_f->content)));
          }
      }

    // Compare attrs.
    {
      parallel::iter<full_attr_map_t> i(from_n->attrs, to_n->attrs);
      while (i.next())
        {
          MM(i);
          if ((i.state() == parallel::in_left
               || (i.state() == parallel::in_both && !i.right_data().first))
              && i.left_data().first)
            {
              safe_insert(cs.attrs_cleared,
                          make_pair(to_sp, i.left_key()));
            }
          else if ((i.state() == parallel::in_right
                    || (i.state() == parallel::in_both && !i.left_data().first))
                   && i.right_data().first)
            {
              safe_insert(cs.attrs_set,
                          make_pair(make_pair(to_sp, i.right_key()),
                                    i.right_data().second));
            }
        }
    }
  }
}

void
make_cset(roster_t const & from, roster_t const & to, cset & cs)
{
  cs.clear();
  parallel::iter<map<node_id, node_t> > i(from.all_nodes(), to.all_nodes());
  while (i.next())
    {
      MM(i);
      switch (i.state())
        {
        case parallel::invalid:
          I(false);

        case parallel::in_left:
          delta_only_in_from(from, i.left_key(), i.left_data(), cs);
          break;
 
        case parallel::in_right:
          delta_only_in_to(to, i.right_key(), i.right_data(), cs);
          break;

        case parallel::in_both:
          delta_in_both(i.left_key(), from, i.left_data(), to, i.right_data(), cs);
          break;
        }
    }
}


////////////////////////////////////////////////////////////////////
<<<<<<< HEAD
=======
//   merging
////////////////////////////////////////////////////////////////////

// a wins if *(b) > a.  Which is to say that all members of b_marks are
// ancestors of a.  But all members of b_marks are ancestors of the
// _b_, so the previous statement is the same as saying that _no_
// members of b_marks is an _uncommon_ ancestor of _b_.
static bool
a_wins(std::set<revision_id> const & b_marks,
       std::set<revision_id> const & b_uncommon_ancestors)
{
  for (std::set<revision_id>::const_iterator i = b_marks.begin();
       i != b_marks.end(); ++i)
    if (b_uncommon_ancestors.find(*i) != b_uncommon_ancestors.end())
      return false;
  return true;
}

// returns true if merge was successful ('result' is valid), false otherwise
// ('conflict_descriptor' is valid).
template <typename T, typename C> bool
merge_scalar(T const & left,
             std::set<revision_id> const & left_marks,
             std::set<revision_id> const & left_uncommon_ancestors,
             T const & right,
             std::set<revision_id> const & right_marks,
             std::set<revision_id> const & right_uncommon_ancestors,
             T & result,
             C & conflict_descriptor)
{
  if (left == right)
    {
      result = left;
      return true;
    }
  bool left_wins = a_wins(right_marks, right_uncommon_ancestors);
  bool right_wins = a_wins(left_marks, left_uncommon_ancestors);
  // two bools means 4 cases:
  //   left_wins && right_wins
  //     this is ambiguous clean merge, which is theoretically impossible.
  I(!(left_wins && right_wins));
  //   left_wins && !right_wins
  if (left_wins && !right_wins)
    {
      result = left;
      return true;
    }
  //   !left_wins && right_wins
  if (!left_wins && right_wins)
    {
      result = right;
      return true;
    }
  //   !left_wins && !right_wins
  if (!left_wins && !right_wins)
    {
      conflict_descriptor.left = left;
      conflict_descriptor.right = right;
      return false;
    }
  I(false);
}

// our general strategy is to return a (possibly insane) roster, and a list of
// conflicts encountered in that roster.  Each conflict encountered in merging
// the roster creates an entry in this list.

// nodes with name conflicts are left detached in the resulting roster, with
// null parent and name fields.
// note that it is possible that the parent node on the left, the right, or
// both, no longer exist in the merged roster.  also note that it is possible
// that on one or both sides, they do exist, but already have an entry with
// the given name.
struct node_name_conflict
{
  node_id nid;
  node_name_conflict(node_id nid) : nid(nid) {}
  std::pair<node_id, path_component> left, right;
};

// files with content conflicts are left attached in resulting tree (unless
// detached for some other reason), but with a null content hash.
struct file_content_conflict
{
  node_id nid;
  file_content_conflict(node_id nid) : nid(nid) {}
  file_id left, right;
};

// nodes with attrs conflicts are left attached in the resulting tree (unless
// detached for some other reason), but with the given attribute left out of
// their full_attr_map_t.  Note that this doesn't actually leave the resulting
// roster insane (FIXME: we could put an invalid attr value in instead, like a
// pair (false, "foo") (since the second value can only be non-null if the
// first is 'true').  Should we do this?)
struct node_attr_conflict
{
  node_id nid;
  node_attr_conflict(node_id nid) : nid(nid) {}
  attr_key key;
  std::pair<bool, attr_value> left, right;
};

// interactions between conflict types:
//   node rename conflicts never participate in structural conflicts
//     (e.g., merge <rename a foo; rename b bar>, <rename a bar> could be
//     considered to have two conflicts -- 'a' being renamed to both 'foo' and
//     'bar', and 'a' and 'b' both being renamed to 'bar'.  Only the former
//     occurs; 'b' merges cleanly and will be named 'bar' in the resulting
//     manifest.)
//   

// structural conflicts:
//   -- orphans
//   -- directory containment loops
//   -- multiple nodes with the same name

// orphaned nodes always merged their name cleanly, so we simply put that name
// here.  the node in the resulting roster is detached.
// struct orphaned_node_conflict
// {
//   node_id nid;
//   node_id dead_parent;
//   path_component name;
// };

// this is when two (or more, but in fact only two is possible, since we only
// merge two rosters at a time) distinct nodes want to have the same name.
// these nodes always each merged their names cleanly.
// the nodes in the resulting roster are both detached.
// struct rename_target_conflict
// {
//   node_id nid1, nid2;
//   std::pair<node_id, path_component> name;
// };

// FIXME:


// renaming the root dir (as we currently do _not_) allows:
//   -- MT in root
//   -- missing root directory

struct roster_merge_result
{
  std::vector<node_name_conflict> node_name_conflicts;
  std::vector<file_content_conflict> file_content_conflicts;
  std::vector<node_attr_conflict> node_attr_conflicts;
  // this roster is sane iff is_clean() returns true
  roster_t roster;
  bool is_clean();
  void clear();
};

bool
roster_merge_result::is_clean()
{
  return node_name_conflicts.empty()
    && file_content_conflicts.empty()
    && node_attr_conflicts.empty();
}

void
roster_merge_result::clear()
{
  node_attr_conflicts.clear();
  file_content_conflicts.clear();
  node_attr_conflicts.clear();
  roster = roster_t();
}

static inline void
create_node_for(node_t const & n, roster_t & new_roster)
{
  if (is_dir_t(n))
    new_roster.create_dir_node(n->self);
  else if (is_file_t(n))
    new_roster.create_file_node(file_id(), n->self);
  else
    I(false);
}

static inline void
insert_if_unborn(node_t const & n,
                 marking_map const & marking,
                 std::set<revision_id> const & uncommon_ancestors,
                 roster_t & new_roster)
{
  revision_id const & birth = safe_get(marking, n->self).birth_revision;
  if (uncommon_ancestors.find(birth) != uncommon_ancestors.end())
    create_node_for(n, new_roster);
}

static void
copy_node_forward(node_t const & n, roster_t & new_roster,
                  node_t const & old_n)
{
  I(n->self == old_n->self);
  n->attrs = old_n->attrs;
  if (is_file_t(n))
    downcast_to_file_t(n)->content = downcast_to_file_t(old_n)->content;
  dir_t const & p = downcast_to_dir_t(new_roster.get_node(old_n->parent));
  // FIXME: this could hit a conflict!  (orphan or rename-target)
  p->attach_child(old_n->name, n);
}

void
roster_merge(roster_t const & left_parent,
             marking_map const & left_marking,
             std::set<revision_id> const & left_uncommon_ancestors,
             roster_t const & right_parent,
             marking_map const & right_marking,
             std::set<revision_id> const & right_uncommon_ancestors,
             roster_merge_result & result)
{
  result.clear();
  
  // First handle lifecycles, by die-die-die merge -- our result will contain
  // everything that is alive in both parents, or alive in one and unborn in
  // the other, exactly.
  {
    node_map::const_iterator left_i, right_i;
    parallel_state state = start;
    while (parallel_iter_incr(state,
                              left_parent.all_nodes(), left_i,
                              right_parent.all_nodes(), right_i))
      {
        switch (state)
          {
          case start:
          case no_more:
            I(false);

          case in_left:
            insert_if_unborn(left_i->second,
                             left_marking, left_uncommon_ancestors,
                             result.roster);
            break;

          case in_right:
            insert_if_unborn(right_i->second,
                             right_marking, right_uncommon_ancestors,
                             result.roster);
            break;

          case in_both:
            create_node_for(right_i->second, result.roster);
            break;
          }
      }
  }

  // okay, our roster now contains a bunch of empty, detached nodes.  fill
  // them in one at a time with *-merge.
  {
    node_map::const_iterator left_i, right_i;
    node_map::const_iterator new_i = result.roster.all_nodes().begin();
    marking_map::const_iterator left_mi = left_marking.begin();
    marking_map::const_iterator right_mi = right_marking.begin();
    parallel_state state = start;
    while (parallel_iter_incr(state,
                              left_parent.all_nodes(), left_i,
                              right_parent.all_nodes(), right_i))
      {
        switch (state)
          {
          case start:
          case no_more:
            I(false);

          case in_left:
            copy_node_forward(new_i->second, result.roster, left_i->second);
            ++left_mi;
            break;

          case in_right:
            copy_node_forward(new_i->second, result.roster, left_i->second);
            ++right_mi;
            break;

          case in_both:
            {
              I(new_i->first == left_i->first);
              I(left_mi->first == left_i->first);
              I(right_mi->first == right_i->first);
              node_t const & left_n = left_i->second;
              marking_t const & left_marking = left_mi->second;
              node_t const & right_n = right_i->second;
              marking_t const & right_marking = right_mi->second;
              node_t const & new_n = new_i->second;
              // merge name
              {
                std::pair<node_id, path_component> new_name;
                node_name_conflict conflict(new_n->self);
                if (merge_scalar(std::make_pair(left_n->parent, left_n->name),
                                 left_marking.parent_name,
                                 left_uncommon_ancestors,
                                 std::make_pair(right_n->parent, right_n->name),
                                 right_marking.parent_name,
                                 right_uncommon_ancestors,
                                 new_name, conflict))
                  {
                    // FIXME: this could hit a conflict! (orphan or rename-target)
                    dir_t const & p = downcast_to_dir_t(result.roster.get_node(new_name.first));
                    p->attach_child(new_name.second, new_n);
                  }
                else
                  {
                    // unsuccessful merge; leave node detached and save
                    // conflict object
                    result.node_name_conflicts.push_back(conflict);
                  }
              }
              // if a file, merge content
              if (is_file_t(new_n))
                {
                  file_content_conflict conflict(new_n->self);
                  if (merge_scalar(downcast_to_file_t(left_n)->content,
                                   left_marking.file_content,
                                   left_uncommon_ancestors,
                                   downcast_to_file_t(right_n)->content,
                                   right_marking.file_content,
                                   right_uncommon_ancestors,
                                   downcast_to_file_t(new_n)->content,
                                   conflict))
                    {
                      // successful merge
                    }
                  else
                    {
                      downcast_to_file_t(new_n)->content = file_id();
                      result.file_content_conflicts.push_back(conflict);
                    }
                }
              // merge attributes
              {
                full_attr_map_t::const_iterator left_ai = left_n->attrs.begin();
                full_attr_map_t::const_iterator right_ai = right_n->attrs.begin();
                parallel_state attr_state = start;
                while (parallel_iter_incr(attr_state,
                                          left_n->attrs, left_ai,
                                          right_n->attrs, right_ai))
                {
                  switch(attr_state)
                    {
                    case start:
                    case no_more:
                      I(false);
                    case in_left:
                      safe_insert(new_n->attrs, *left_ai);
                      break;
                    case in_right:
                      safe_insert(new_n->attrs, *right_ai);
                      break;
                    case in_both:
                      std::pair<bool, attr_value> new_value;
                      node_attr_conflict conflict(new_n->self);
                      if (merge_scalar(left_ai->second,
                                       safe_get(left_marking.attrs, left_ai->first),
                                       left_uncommon_ancestors,
                                       right_ai->second,
                                       safe_get(right_marking.attrs, right_ai->first),
                                       right_uncommon_ancestors,
                                       new_value,
                                       conflict))
                        {
                          // successful merge
                          safe_insert(new_n->attrs,
                                      std::make_pair(left_ai->first, new_value));
                        }
                      else
                        {
                          // unsuccessful merge
                          // leave out the attr entry entirely, and save the
                          // conflict
                          result.node_attr_conflicts.push_back(conflict);
                        }
                      break;
                    }
                  
                }
              }
            }
            ++left_mi;
            ++right_mi;
            break;
          }
        ++new_i;
      }
  }

  // FIXME: looped nodes here
}


void
select_nodes_modified_by_cset(cset const & cs,
			      roster_t const & old_roster,
			      roster_t const & new_roster,
			      std::set<node_id> & nodes_changed,
			      std::set<node_id> & nodes_born)
{
  nodes_changed.clear();
  nodes_born.clear();

  set<split_path> modified_prestate_nodes;
  set<split_path> modified_poststate_nodes;

  // Pre-state damage

  copy(cs.nodes_deleted.begin(), cs.nodes_deleted.end(), 
       inserter(modified_prestate_nodes, modified_prestate_nodes.begin()));
  
  for (std::map<split_path, split_path>::const_iterator i = cs.nodes_renamed.begin();
       i != cs.nodes_renamed.end(); ++i)
    modified_prestate_nodes.insert(i->first);

  // Post-state damage

  copy(cs.dirs_added.begin(), cs.dirs_added.end(), 
       inserter(modified_poststate_nodes, modified_poststate_nodes.begin()));

  for (std::map<split_path, file_id>::const_iterator i = cs.files_added.begin();
       i != cs.files_added.end(); ++i)
    modified_poststate_nodes.insert(i->first);

  for (std::map<split_path, split_path>::const_iterator i = cs.nodes_renamed.begin();
       i != cs.nodes_renamed.end(); ++i)
    modified_poststate_nodes.insert(i->second);

  for (std::map<split_path, std::pair<file_id, file_id> >::const_iterator i = cs.deltas_applied.begin();
       i != cs.deltas_applied.end(); ++i)
    modified_poststate_nodes.insert(i->first);

  for (std::set<std::pair<split_path, attr_key> >::const_iterator i = cs.attrs_cleared.begin();
       i != cs.attrs_cleared.end(); ++i)
    modified_poststate_nodes.insert(i->first);

  for (std::map<std::pair<split_path, attr_key>, attr_value>::const_iterator i = cs.attrs_set.begin();
       i != cs.attrs_set.end(); ++i)
    modified_poststate_nodes.insert(i->first.first);

  // Finale

  for (set<split_path>::const_iterator i = modified_prestate_nodes.begin();
       i != modified_prestate_nodes.end(); ++i)
    {
      I(old_roster.has_node(*i));
      nodes_changed.insert(old_roster.get_node(*i)->self);
    }

  for (set<split_path>::const_iterator i = modified_poststate_nodes.begin();
       i != modified_poststate_nodes.end(); ++i)
    {
      I(new_roster.has_node(*i));
      nodes_changed.insert(new_roster.get_node(*i)->self);
    }

  for (std::set<split_path>::const_iterator i = cs.dirs_added.begin();
       i != cs.dirs_added.end(); ++i)
    {
      I(new_roster.has_node(*i));
      nodes_born.insert(new_roster.get_node(*i)->self);
    }

  for (std::map<split_path, file_id>::const_iterator i = cs.files_added.begin();
       i != cs.files_added.end(); ++i)
    {
      I(new_roster.has_node(i->first));
      nodes_born.insert(new_roster.get_node(i->first)->self);
    }
}

////////////////////////////////////////////////////////////////////
>>>>>>> 83dc6673
//   getting rosters from the working copy
////////////////////////////////////////////////////////////////////

inline static bool
inodeprint_unchanged(inodeprint_map const & ipm, file_path const & path) 
{
  inodeprint_map::const_iterator old_ip = ipm.find(path);
  if (old_ip != ipm.end())
    {
      hexenc<inodeprint> ip;
      if (inodeprint_file(path, ip) && ip == old_ip->second)
          return true; // unchanged
      else
          return false; // changed or unavailable
    }
  else
    return false; // unavailable
}

void 
update_restricted_roster_from_filesystem(roster_t & ros, 
                                         app_state & app)
{
  temp_node_id_source nis;
  inodeprint_map ipm;

  if (in_inodeprints_mode())
    {
      data dat;
      read_inodeprints(dat);
      read_inodeprint_map(dat, ipm);
    }

  size_t missing_files = 0;

  // this code is speed critical, hence the use of inode fingerprints so be
  // careful when making changes in here and preferably do some timing tests

  if (!ros.has_root())
    return;

  node_map const & nodes = ros.all_nodes();
  for (node_map::const_iterator i = nodes.begin();
       i != nodes.end(); ++i)
    {
      node_id nid = i->first;
      node_t node = i->second;

      // Only analyze files further, not dirs.
      if (! is_file_t(node))
        continue;

      split_path sp;
      ros.get_name(nid, sp);
      file_path fp(sp);

      // Only analyze restriction-included files.
      if (!app.restriction_includes(fp))
        continue;

      // Only analyze changed files (or all files if inodeprints mode
      // is disabled).
      if (inodeprint_unchanged(ipm, fp))
        continue;

      file_t file = downcast_to_file_t(node);
      if (!ident_existing_file(fp, file->content, app.lua))
        {
          W(F("missing %s") % (fp));
          missing_files++;
        }
    }

  N(missing_files == 0, 
    F("%d missing files\n"
      "to restore consistency, on each missing file run either\n"
      "'monotone drop FILE' to remove it permanently, or\n"
      "'monotone revert FILE' to restore it\n")
    % missing_files);
}

void
roster_t::extract_path_set(path_set & paths) const
{
  paths.clear();
  if (has_root())
    {
      for (dfs_iter i(root_dir); !i.finished(); ++i)
        {
          node_t curr = *i;
          split_path pth;
          get_name(curr->self, pth);
          if (pth.size() == 1)
            I(null_name(idx(pth,0)));
          else
            paths.insert(pth);
        }
    }
}


////////////////////////////////////////////////////////////////////
//   I/O routines
////////////////////////////////////////////////////////////////////


namespace
{
  namespace syms
  {
    // roster symbols
    string const dir("dir");
    string const file("file");
    string const content("content");
    string const attr("attr");
    
    // 'local' roster and marking symbols
    string const ident("ident");
    string const birth("birth");
    string const dormant_attr("dormant_attr");

    string const path_mark("path_mark");
    string const content_mark("content_mark");
    string const attr_mark("attr_mark");
  }
}


static void
push_marking(basic_io::stanza & st,
             node_t curr,
             marking_t const & mark)
{

  I(!null_id(mark.birth_revision));
  st.push_hex_pair(syms::birth, mark.birth_revision.inner()());

  for (set<revision_id>::const_iterator i = mark.parent_name.begin();
       i != mark.parent_name.end(); ++i)
    st.push_hex_pair(syms::path_mark, i->inner()());

  if (is_file_t(curr))
    {
      for (set<revision_id>::const_iterator i = mark.file_content.begin();
           i != mark.file_content.end(); ++i)
        st.push_hex_pair(syms::content_mark, i->inner()());
    }
  else
    I(mark.file_content.empty());
  
  for (full_attr_map_t::const_iterator i = curr->attrs.begin();
       i != curr->attrs.end(); ++i)
    {
      map<attr_key, std::set<revision_id> >::const_iterator am = mark.attrs.find(i->first);
      I(am != mark.attrs.end());
      for (set<revision_id>::const_iterator j = am->second.begin();
           j != am->second.end(); ++j)
        st.push_hex_triple(syms::attr_mark, i->first(), j->inner()());
    }
}


void
parse_marking(basic_io::parser & pa, 
              node_t n, 
              marking_t & marking)
{
  while (pa.symp())
    {
      string rev;
      if (pa.symp(syms::birth))
        {
          pa.sym();
          pa.hex(rev);
          marking.birth_revision = revision_id(rev);
        }
      else if (pa.symp(syms::path_mark))
        {
          pa.sym();
          pa.hex(rev);
          safe_insert(marking.parent_name, revision_id(rev));
        }
      else if (pa.symp(syms::content_mark))
        {
          pa.sym();
          pa.hex(rev);
          safe_insert(marking.file_content, revision_id(rev));
        }
      else if (pa.symp(syms::attr_mark))
        {
          string k;
          pa.sym();
          pa.str(k);
          pa.hex(rev);
          attr_key key = attr_key(k);
          I(n->attrs.find(key) != n->attrs.end());
          safe_insert(marking.attrs[key], revision_id(rev));
        }
      else break;
    }
}

// SPEEDUP?: hand-writing a parser for manifests was a measurable speed win,
// and the original parser was much simpler than basic_io.  After benchmarking
// consider replacing the roster disk format with something that can be
// processed more efficiently.

void 
roster_t::print_to(basic_io::printer & pr,
                   marking_map const & mm,
                   bool print_local_parts) const
{
  I(has_root());
  for (dfs_iter i(root_dir); !i.finished(); ++i)
    {
      node_t curr = *i;
      split_path pth;
      get_name(curr->self, pth);

      file_path fp = file_path(pth);

      basic_io::stanza st;
      if (is_dir_t(curr))
        {
          // L(F("printing dir %s\n") % fp);
          st.push_file_pair(syms::dir, fp);
        }
      else
        {
          file_t ftmp = downcast_to_file_t(curr);
          st.push_file_pair(syms::file, fp);
          st.push_hex_pair(syms::content, ftmp->content.inner()());
          // L(F("printing file %s\n") % fp);
        }

      if (print_local_parts)
        {
          I(curr->self != the_null_node);
          st.push_str_pair(syms::ident, lexical_cast<string>(curr->self));
        }

      // Push the non-dormant part of the attr map
      for (full_attr_map_t::const_iterator j = curr->attrs.begin();
           j != curr->attrs.end(); ++j)
        {
          if (j->second.first)
            {
              I(!j->second.second().empty());
              // L(F("printing attr %s : %s = %s\n") % fp % j->first % j->second);
              st.push_str_triple(syms::attr, j->first(), j->second.second());
            }
        }

      if (print_local_parts)
        {
          // Push the dormant part of the attr map
          for (full_attr_map_t::const_iterator j = curr->attrs.begin();
               j != curr->attrs.end(); ++j)
            {
              if (!j->second.first)
                {
                  I(j->second.second().empty());
                  st.push_str_pair(syms::dormant_attr, j->first());
                }
            }

          marking_map::const_iterator m = mm.find(curr->self);
          I(m != mm.end());
          push_marking(st, curr, m->second);
        }

      pr.print_stanza(st);
    }
}


void 
roster_t::parse_from(basic_io::parser & pa,
                     marking_map & mm)
{
  // We *always* parse the local part of a roster, because we do not
  // actually send the non-local part over the network; the only times
  // we serialize a manifest (non-local roster) is when we're printing
  // it out for a user, or when we're hashing it for a manifest ID.
  nodes.clear();
  root_dir.reset();
  mm.clear();

  while(pa.symp())
    {
      string pth, ident, rev;
      node_t n;

      if (pa.symp(syms::file))
        {
          string content;
          pa.sym();
          pa.str(pth);
          pa.esym(syms::content);
          pa.hex(content);
          pa.esym(syms::ident);
          pa.str(ident);
          n = file_t(new file_node(lexical_cast<node_id>(ident),
                                   file_id(content)));
        }
      else if (pa.symp(syms::dir))
        {
          pa.sym();
          pa.str(pth);
          pa.esym(syms::ident);
          pa.str(ident);
          n = dir_t(new dir_node(lexical_cast<node_id>(ident)));
        }
      else 
        break;

      I(static_cast<bool>(n));

      safe_insert(nodes, make_pair(n->self, n));
      if (is_dir_t(n) && pth.empty())
        {
          I(! has_root());
          root_dir = downcast_to_dir_t(n);
        }
      else
        {
          I(!pth.empty());
          attach_node(n->self, internal_string_to_split_path(pth));
        }

      // Non-dormant attrs
      while(pa.symp(syms::attr))
        {
          pa.sym();
          string k, v;
          pa.str(k);
          pa.str(v);
          safe_insert(n->attrs, make_pair(attr_key(k),
                                          make_pair(true, attr_value(v))));
        }

      // Dormant attrs
      while(pa.symp(syms::dormant_attr))
        {
          pa.sym();
          string k;
          pa.str(k);
          safe_insert(n->attrs, make_pair(attr_key(k),
                                          make_pair(false, attr_value())));
        }

      {
        marking_t marking;
        parse_marking(pa, n, marking);
        safe_insert(mm, make_pair(n->self, marking));
      }
    }
}


void 
read_roster_and_marking(data const & dat,
                        roster_t & ros,
                        marking_map & mm)
{
  std::istringstream iss(dat());
  basic_io::input_source src(iss, "roster");
  basic_io::tokenizer tok(src);
  basic_io::parser pars(tok);
  ros.parse_from(pars, mm);
  I(src.lookahead == EOF);
  ros.check_sane_against(mm);
}


static void
write_roster_and_marking(roster_t const & ros,
                         marking_map const & mm,
                         data & dat,
                         bool print_local_parts)
{
  if (print_local_parts)
    ros.check_sane_against(mm);
  else
    ros.check_sane(true);
  std::ostringstream oss;
  basic_io::printer pr(oss);
  ros.print_to(pr, mm, print_local_parts);
  dat = data(oss.str());
}


void
write_roster_and_marking(roster_t const & ros,
                         marking_map const & mm,
                         data & dat)
{
  write_roster_and_marking(ros, mm, dat, true);
}


void
write_manifest_of_roster(roster_t const & ros,
                         data & dat)
{
  marking_map mm;
  write_roster_and_marking(ros, mm, dat, false);  
}


////////////////////////////////////////////////////////////////////
//   testing
////////////////////////////////////////////////////////////////////

#ifdef BUILD_UNIT_TESTS
#include "unit_tests.hh"
#include "sanity.hh"
#include "constants.hh"

#include <string>
#include <boost/lexical_cast.hpp>

using std::string;
using boost::lexical_cast;

static void
make_fake_marking_for(roster_t const & r, marking_map & mm)
{
  mm.clear();
  revision_id rid(std::string("0123456789abcdef0123456789abcdef01234567"));
  for (node_map::const_iterator i = r.all_nodes().begin(); i != r.all_nodes().end();
       ++i)
    {
      marking_t fake_marks;
      mark_new_node(rid, i->second, fake_marks);
      mm.insert(std::make_pair(i->first, fake_marks));
    }
}

static void
do_testing_on_one_roster(roster_t const & r)
{
  if (!r.has_root())
    {
      I(r.all_nodes().size() == 0);
      // not much testing to be done on an empty roster -- can't iterate over
      // it or read/write it.
      return;
    }

  MM(r);
  // test dfs_iter by making sure it returns the same number of items as there
  // are items in all_nodes()
  int n; MM(n);
  n = r.all_nodes().size();
  int dfs_counted = 0; MM(dfs_counted);
  split_path root_name;
  file_path().split(root_name);
  for (dfs_iter i(downcast_to_dir_t(r.get_node(root_name))); !i.finished(); ++i)
    ++dfs_counted;
  I(n == dfs_counted);

  // do a read/write spin
  data r_dat; MM(r_dat);
  marking_map fm;
  make_fake_marking_for(r, fm);
  write_roster_and_marking(r, fm, r_dat);
  roster_t r2; MM(r2);
  marking_map fm2;
  read_roster_and_marking(r_dat, r2, fm2);
  I(r == r2);
  I(fm == fm2);
  data r2_dat; MM(r2_dat);
  write_roster_and_marking(r2, fm2, r2_dat);
  I(r_dat == r2_dat);
}

static void
do_testing_on_two_equivalent_csets(cset const & a, cset const & b)
{
  // we do all this reading/writing/comparing of both strings and objects to
  // cross-check the reading, writing, and comparison logic against each
  // other.  (if, say, there is a field in cset that == forgets to check but
  // that write remembers to include, this should catch it).
  MM(a);
  MM(b);
  I(a == b);

  data a_dat, b_dat, a2_dat, b2_dat;
  MM(a_dat);
  MM(b_dat);
  MM(a2_dat);
  MM(b2_dat);

  write_cset(a, a_dat);
  write_cset(b, b_dat);
  I(a_dat == b_dat);
  cset a2, b2;
  MM(a2);
  MM(b2);
  read_cset(a_dat, a2);
  read_cset(b_dat, b2);
  I(a2 == a);
  I(b2 == b);
  I(b2 == a);
  I(a2 == b);
  I(a2 == b2);
  write_cset(a2, a2_dat);
  write_cset(b2, b2_dat);
  I(a_dat == a2_dat);
  I(b_dat == b2_dat);
}

static void
apply_cset_and_do_testing(roster_t & r, cset const & cs, node_id_source & nis)
{
  MM(r);
  MM(cs);
  roster_t original = r;
  MM(original);
  I(original == r);
  
  editable_roster_base e(r, nis);
  cs.apply_to(e);

  cset derived;
  MM(derived);
  make_cset(original, r, derived);

  do_testing_on_two_equivalent_csets(cs, derived);
  do_testing_on_one_roster(r);
}

static void
tests_on_two_rosters(roster_t const & a, roster_t const & b, node_id_source & nis)
{
  MM(a);
  MM(b);

  do_testing_on_one_roster(a);
  do_testing_on_one_roster(b);

  cset a_to_b; MM(a_to_b);
  cset b_to_a; MM(b_to_a);
  make_cset(a, b, a_to_b);
  make_cset(b, a, b_to_a);
  roster_t a2(b); MM(a2);
  roster_t b2(a); MM(b2);
  editable_roster_base eb(a2, nis);
  b_to_a.apply_to(eb);
  editable_roster_base ea(b2, nis);
  a_to_b.apply_to(ea);
  // We'd like to assert that a2 == a and b2 == b, but we can't, because they
  // will have new ids assigned.
  // But they _will_ have the same manifests, assuming things are working
  // correctly.
  data a_dat; MM(a_dat);
  data a2_dat; MM(a2_dat);
  data b_dat; MM(b_dat);
  data b2_dat; MM(b2_dat);
  if (a.has_root())
    write_manifest_of_roster(a, a_dat);
  if (a2.has_root())
    write_manifest_of_roster(a2, a2_dat);
  if (b.has_root())
    write_manifest_of_roster(b, b_dat);
  if (b2.has_root())
    write_manifest_of_roster(b2, b2_dat);
  I(a_dat == a2_dat);
  I(b_dat == b2_dat);

  cset a2_to_b2; MM(a2_to_b2);
  cset b2_to_a2; MM(b2_to_a2);
  make_cset(a2, b2, a2_to_b2);
  make_cset(b2, a2, b2_to_a2);
  do_testing_on_two_equivalent_csets(a_to_b, a2_to_b2);
  do_testing_on_two_equivalent_csets(b_to_a, b2_to_a2);
}

template<typename M>
typename M::const_iterator 
random_element(M const & m)
{
  size_t i = rand() % m.size();
  typename M::const_iterator j = m.begin();
  while (i > 0)
    {
      I(j != m.end());
      --i; 
      ++j;
    }
  return j;
}

struct
change_automaton
{

  change_automaton()
  {
    srand(0x12345678);
  }

  string new_word()
  {
    static string wordchars = "abcdefghijlkmnopqrstuvwxyzABCDEFGHIJKLMNOPQRSTUVWXYZ";
    static unsigned tick = 0;
    string tmp;
    do
      {
        tmp += wordchars[rand() % wordchars.size()];
      }
    while (tmp.size() < 10 && !flip(10));
    return tmp + lexical_cast<string>(tick++);
  }

  file_id new_ident()
  {
    static string tab = "0123456789abcdef";
    string tmp;
    tmp.reserve(constants::idlen);
    for (unsigned i = 0; i < constants::idlen; ++i)
      tmp += tab[rand() % tab.size()];
    return file_id(tmp);
  }

  path_component new_component()
  {
    vector<path_component> pieces;
    file_path_internal(new_word()).split(pieces);
    return pieces.back();
  }

  bool flip(unsigned n = 2)
  {
    return (rand() % n) == 0;
  }

  attr_key pick_attr(full_attr_map_t const & attrs)
  {
    return random_element(attrs)->first;
  }

  attr_key pick_attr(attr_map_t const & attrs)
  {
    return random_element(attrs)->first;
  }

  bool parent_of(split_path const & p,
                 split_path const & c)
  {
    bool is_parent = false;

    if (p.size() <= c.size())
      {
        split_path::const_iterator c_anchor = 
          search(c.begin(), c.end(),
                 p.begin(), p.end());
        
        is_parent = (c_anchor == c.begin());
      }

    //     L(F("path '%s' is%s parent of '%s'")
    //       % file_path(p)
    //       % (is_parent ? "" : " not")
    //       % file_path(c));
    
    return is_parent;      
  }

  void perform_random_action(roster_t & r, node_id_source & nis)
  {
    cset c;
    while (c.empty())
      {
        if (r.all_nodes().empty())
          {
            // Must add, couldn't find anything to work with
            split_path root;
            root.push_back(the_null_component);
            c.dirs_added.insert(root);
          }
        else
          {
            node_t n = random_element(r.all_nodes())->second;
            split_path pth;
            r.get_name(n->self, pth);
            // L(F("considering acting on '%s'\n") % file_path(pth));

            switch (rand() % 7)
              {
              default:
              case 0:
              case 1:
              case 2:
                if (is_file_t(n) || (pth.size() > 1 && flip()))
                  // Add a sibling of an existing entry.
                  pth[pth.size() - 1] = new_component();
                
                else 
                  // Add a child of an existing entry.
                  pth.push_back(new_component());
                
                if (flip())
                  {
                    // L(F("adding dir '%s'\n") % file_path(pth));
                    safe_insert(c.dirs_added, pth);
                  }
                else
                  {
                    // L(F("adding file '%s'\n") % file_path(pth));
                    safe_insert(c.files_added, make_pair(pth, new_ident()));
                  }
                break;

              case 3:
                if (is_file_t(n))
                  {
                    safe_insert(c.deltas_applied, 
                                make_pair
                                (pth, make_pair(downcast_to_file_t(n)->content,
                                                new_ident())));
                  }
                break;

              case 4:
                {
                  node_t n2 = random_element(r.all_nodes())->second;
                  split_path pth2;
                  r.get_name(n2->self, pth2);

                  if (n == n2)
                    continue;
                  
                  if (is_file_t(n2) || (pth2.size() > 1 && flip()))
                    {
                      // L(F("renaming to a sibling of an existing entry '%s'\n") % file_path(pth2));
                      // Move to a sibling of an existing entry.
                      pth2[pth2.size() - 1] = new_component();
                    }
                  
                  else
                    {
                      // L(F("renaming to a child of an existing entry '%s'\n") % file_path(pth2));
                      // Move to a child of an existing entry.
                      pth2.push_back(new_component());
                    }
                  
                  if (!parent_of(pth, pth2))
                    {
                      // L(F("renaming '%s' -> '%s\n") % file_path(pth) % file_path(pth2));
                      safe_insert(c.nodes_renamed, make_pair(pth, pth2));
                    }
                }
                break;
                
              case 5:
                if (!null_node(n->parent) && 
                    (is_file_t(n) || downcast_to_dir_t(n)->children.empty()))
                  {
                    // L(F("deleting '%s'\n") % file_path(pth));
                    safe_insert(c.nodes_deleted, pth);
                  }
                break;
                
              case 6:
                if (!n->attrs.empty() && flip())
                  {
                    attr_key k = pick_attr(n->attrs);
                    if (safe_get(n->attrs, k).first)
                      {
                        // L(F("clearing attr on '%s'\n") % file_path(pth));
                        safe_insert(c.attrs_cleared, make_pair(pth, k));
                      }
                  }
                else
                  {
                    // L(F("setting attr on '%s'\n") % file_path(pth));
                    safe_insert(c.attrs_set, make_pair(make_pair(pth, new_word()), new_word()));
                  }
                break;                
              }
          }
      }
    // now do it
    apply_cset_and_do_testing(r, c, nis);
  }
};


static void
dump(int const & i, std::string & out)
{
  out = lexical_cast<std::string>(i) + "\n";
}

static void
automaton_roster_test()
{
  roster_t r;
  change_automaton aut;
  testing_node_id_source nis;

  roster_t empty, prev;

  for (int i = 0; i < 10000; ++i)
    {
      MM(i);
      if (i % 500 == 0)
        P(F("performing random action %d\n") % i);
      aut.perform_random_action(r, nis);
      if (i == 0)
        prev = r;
      if (i == 4 || i == 100 || i == 200 || i == 2000 || i == 2001
          || i == 3000 || i == 3005 || i == 8000 || i == 8005 || i == 8100
          || i == 9000)
        {
          tests_on_two_rosters(prev, r, nis);
          tests_on_two_rosters(empty, r, nis);
          prev = r;
        }
    }
}


void
add_roster_tests(test_suite * suite)
{
  I(suite);
  suite->add(BOOST_TEST_CASE(&automaton_roster_test));
}


#endif // BUILD_UNIT_TESTS<|MERGE_RESOLUTION|>--- conflicted
+++ resolved
@@ -1651,404 +1651,6 @@
 }
 
 
-////////////////////////////////////////////////////////////////////
-<<<<<<< HEAD
-=======
-//   merging
-////////////////////////////////////////////////////////////////////
-
-// a wins if *(b) > a.  Which is to say that all members of b_marks are
-// ancestors of a.  But all members of b_marks are ancestors of the
-// _b_, so the previous statement is the same as saying that _no_
-// members of b_marks is an _uncommon_ ancestor of _b_.
-static bool
-a_wins(std::set<revision_id> const & b_marks,
-       std::set<revision_id> const & b_uncommon_ancestors)
-{
-  for (std::set<revision_id>::const_iterator i = b_marks.begin();
-       i != b_marks.end(); ++i)
-    if (b_uncommon_ancestors.find(*i) != b_uncommon_ancestors.end())
-      return false;
-  return true;
-}
-
-// returns true if merge was successful ('result' is valid), false otherwise
-// ('conflict_descriptor' is valid).
-template <typename T, typename C> bool
-merge_scalar(T const & left,
-             std::set<revision_id> const & left_marks,
-             std::set<revision_id> const & left_uncommon_ancestors,
-             T const & right,
-             std::set<revision_id> const & right_marks,
-             std::set<revision_id> const & right_uncommon_ancestors,
-             T & result,
-             C & conflict_descriptor)
-{
-  if (left == right)
-    {
-      result = left;
-      return true;
-    }
-  bool left_wins = a_wins(right_marks, right_uncommon_ancestors);
-  bool right_wins = a_wins(left_marks, left_uncommon_ancestors);
-  // two bools means 4 cases:
-  //   left_wins && right_wins
-  //     this is ambiguous clean merge, which is theoretically impossible.
-  I(!(left_wins && right_wins));
-  //   left_wins && !right_wins
-  if (left_wins && !right_wins)
-    {
-      result = left;
-      return true;
-    }
-  //   !left_wins && right_wins
-  if (!left_wins && right_wins)
-    {
-      result = right;
-      return true;
-    }
-  //   !left_wins && !right_wins
-  if (!left_wins && !right_wins)
-    {
-      conflict_descriptor.left = left;
-      conflict_descriptor.right = right;
-      return false;
-    }
-  I(false);
-}
-
-// our general strategy is to return a (possibly insane) roster, and a list of
-// conflicts encountered in that roster.  Each conflict encountered in merging
-// the roster creates an entry in this list.
-
-// nodes with name conflicts are left detached in the resulting roster, with
-// null parent and name fields.
-// note that it is possible that the parent node on the left, the right, or
-// both, no longer exist in the merged roster.  also note that it is possible
-// that on one or both sides, they do exist, but already have an entry with
-// the given name.
-struct node_name_conflict
-{
-  node_id nid;
-  node_name_conflict(node_id nid) : nid(nid) {}
-  std::pair<node_id, path_component> left, right;
-};
-
-// files with content conflicts are left attached in resulting tree (unless
-// detached for some other reason), but with a null content hash.
-struct file_content_conflict
-{
-  node_id nid;
-  file_content_conflict(node_id nid) : nid(nid) {}
-  file_id left, right;
-};
-
-// nodes with attrs conflicts are left attached in the resulting tree (unless
-// detached for some other reason), but with the given attribute left out of
-// their full_attr_map_t.  Note that this doesn't actually leave the resulting
-// roster insane (FIXME: we could put an invalid attr value in instead, like a
-// pair (false, "foo") (since the second value can only be non-null if the
-// first is 'true').  Should we do this?)
-struct node_attr_conflict
-{
-  node_id nid;
-  node_attr_conflict(node_id nid) : nid(nid) {}
-  attr_key key;
-  std::pair<bool, attr_value> left, right;
-};
-
-// interactions between conflict types:
-//   node rename conflicts never participate in structural conflicts
-//     (e.g., merge <rename a foo; rename b bar>, <rename a bar> could be
-//     considered to have two conflicts -- 'a' being renamed to both 'foo' and
-//     'bar', and 'a' and 'b' both being renamed to 'bar'.  Only the former
-//     occurs; 'b' merges cleanly and will be named 'bar' in the resulting
-//     manifest.)
-//   
-
-// structural conflicts:
-//   -- orphans
-//   -- directory containment loops
-//   -- multiple nodes with the same name
-
-// orphaned nodes always merged their name cleanly, so we simply put that name
-// here.  the node in the resulting roster is detached.
-// struct orphaned_node_conflict
-// {
-//   node_id nid;
-//   node_id dead_parent;
-//   path_component name;
-// };
-
-// this is when two (or more, but in fact only two is possible, since we only
-// merge two rosters at a time) distinct nodes want to have the same name.
-// these nodes always each merged their names cleanly.
-// the nodes in the resulting roster are both detached.
-// struct rename_target_conflict
-// {
-//   node_id nid1, nid2;
-//   std::pair<node_id, path_component> name;
-// };
-
-// FIXME:
-
-
-// renaming the root dir (as we currently do _not_) allows:
-//   -- MT in root
-//   -- missing root directory
-
-struct roster_merge_result
-{
-  std::vector<node_name_conflict> node_name_conflicts;
-  std::vector<file_content_conflict> file_content_conflicts;
-  std::vector<node_attr_conflict> node_attr_conflicts;
-  // this roster is sane iff is_clean() returns true
-  roster_t roster;
-  bool is_clean();
-  void clear();
-};
-
-bool
-roster_merge_result::is_clean()
-{
-  return node_name_conflicts.empty()
-    && file_content_conflicts.empty()
-    && node_attr_conflicts.empty();
-}
-
-void
-roster_merge_result::clear()
-{
-  node_attr_conflicts.clear();
-  file_content_conflicts.clear();
-  node_attr_conflicts.clear();
-  roster = roster_t();
-}
-
-static inline void
-create_node_for(node_t const & n, roster_t & new_roster)
-{
-  if (is_dir_t(n))
-    new_roster.create_dir_node(n->self);
-  else if (is_file_t(n))
-    new_roster.create_file_node(file_id(), n->self);
-  else
-    I(false);
-}
-
-static inline void
-insert_if_unborn(node_t const & n,
-                 marking_map const & marking,
-                 std::set<revision_id> const & uncommon_ancestors,
-                 roster_t & new_roster)
-{
-  revision_id const & birth = safe_get(marking, n->self).birth_revision;
-  if (uncommon_ancestors.find(birth) != uncommon_ancestors.end())
-    create_node_for(n, new_roster);
-}
-
-static void
-copy_node_forward(node_t const & n, roster_t & new_roster,
-                  node_t const & old_n)
-{
-  I(n->self == old_n->self);
-  n->attrs = old_n->attrs;
-  if (is_file_t(n))
-    downcast_to_file_t(n)->content = downcast_to_file_t(old_n)->content;
-  dir_t const & p = downcast_to_dir_t(new_roster.get_node(old_n->parent));
-  // FIXME: this could hit a conflict!  (orphan or rename-target)
-  p->attach_child(old_n->name, n);
-}
-
-void
-roster_merge(roster_t const & left_parent,
-             marking_map const & left_marking,
-             std::set<revision_id> const & left_uncommon_ancestors,
-             roster_t const & right_parent,
-             marking_map const & right_marking,
-             std::set<revision_id> const & right_uncommon_ancestors,
-             roster_merge_result & result)
-{
-  result.clear();
-  
-  // First handle lifecycles, by die-die-die merge -- our result will contain
-  // everything that is alive in both parents, or alive in one and unborn in
-  // the other, exactly.
-  {
-    node_map::const_iterator left_i, right_i;
-    parallel_state state = start;
-    while (parallel_iter_incr(state,
-                              left_parent.all_nodes(), left_i,
-                              right_parent.all_nodes(), right_i))
-      {
-        switch (state)
-          {
-          case start:
-          case no_more:
-            I(false);
-
-          case in_left:
-            insert_if_unborn(left_i->second,
-                             left_marking, left_uncommon_ancestors,
-                             result.roster);
-            break;
-
-          case in_right:
-            insert_if_unborn(right_i->second,
-                             right_marking, right_uncommon_ancestors,
-                             result.roster);
-            break;
-
-          case in_both:
-            create_node_for(right_i->second, result.roster);
-            break;
-          }
-      }
-  }
-
-  // okay, our roster now contains a bunch of empty, detached nodes.  fill
-  // them in one at a time with *-merge.
-  {
-    node_map::const_iterator left_i, right_i;
-    node_map::const_iterator new_i = result.roster.all_nodes().begin();
-    marking_map::const_iterator left_mi = left_marking.begin();
-    marking_map::const_iterator right_mi = right_marking.begin();
-    parallel_state state = start;
-    while (parallel_iter_incr(state,
-                              left_parent.all_nodes(), left_i,
-                              right_parent.all_nodes(), right_i))
-      {
-        switch (state)
-          {
-          case start:
-          case no_more:
-            I(false);
-
-          case in_left:
-            copy_node_forward(new_i->second, result.roster, left_i->second);
-            ++left_mi;
-            break;
-
-          case in_right:
-            copy_node_forward(new_i->second, result.roster, left_i->second);
-            ++right_mi;
-            break;
-
-          case in_both:
-            {
-              I(new_i->first == left_i->first);
-              I(left_mi->first == left_i->first);
-              I(right_mi->first == right_i->first);
-              node_t const & left_n = left_i->second;
-              marking_t const & left_marking = left_mi->second;
-              node_t const & right_n = right_i->second;
-              marking_t const & right_marking = right_mi->second;
-              node_t const & new_n = new_i->second;
-              // merge name
-              {
-                std::pair<node_id, path_component> new_name;
-                node_name_conflict conflict(new_n->self);
-                if (merge_scalar(std::make_pair(left_n->parent, left_n->name),
-                                 left_marking.parent_name,
-                                 left_uncommon_ancestors,
-                                 std::make_pair(right_n->parent, right_n->name),
-                                 right_marking.parent_name,
-                                 right_uncommon_ancestors,
-                                 new_name, conflict))
-                  {
-                    // FIXME: this could hit a conflict! (orphan or rename-target)
-                    dir_t const & p = downcast_to_dir_t(result.roster.get_node(new_name.first));
-                    p->attach_child(new_name.second, new_n);
-                  }
-                else
-                  {
-                    // unsuccessful merge; leave node detached and save
-                    // conflict object
-                    result.node_name_conflicts.push_back(conflict);
-                  }
-              }
-              // if a file, merge content
-              if (is_file_t(new_n))
-                {
-                  file_content_conflict conflict(new_n->self);
-                  if (merge_scalar(downcast_to_file_t(left_n)->content,
-                                   left_marking.file_content,
-                                   left_uncommon_ancestors,
-                                   downcast_to_file_t(right_n)->content,
-                                   right_marking.file_content,
-                                   right_uncommon_ancestors,
-                                   downcast_to_file_t(new_n)->content,
-                                   conflict))
-                    {
-                      // successful merge
-                    }
-                  else
-                    {
-                      downcast_to_file_t(new_n)->content = file_id();
-                      result.file_content_conflicts.push_back(conflict);
-                    }
-                }
-              // merge attributes
-              {
-                full_attr_map_t::const_iterator left_ai = left_n->attrs.begin();
-                full_attr_map_t::const_iterator right_ai = right_n->attrs.begin();
-                parallel_state attr_state = start;
-                while (parallel_iter_incr(attr_state,
-                                          left_n->attrs, left_ai,
-                                          right_n->attrs, right_ai))
-                {
-                  switch(attr_state)
-                    {
-                    case start:
-                    case no_more:
-                      I(false);
-                    case in_left:
-                      safe_insert(new_n->attrs, *left_ai);
-                      break;
-                    case in_right:
-                      safe_insert(new_n->attrs, *right_ai);
-                      break;
-                    case in_both:
-                      std::pair<bool, attr_value> new_value;
-                      node_attr_conflict conflict(new_n->self);
-                      if (merge_scalar(left_ai->second,
-                                       safe_get(left_marking.attrs, left_ai->first),
-                                       left_uncommon_ancestors,
-                                       right_ai->second,
-                                       safe_get(right_marking.attrs, right_ai->first),
-                                       right_uncommon_ancestors,
-                                       new_value,
-                                       conflict))
-                        {
-                          // successful merge
-                          safe_insert(new_n->attrs,
-                                      std::make_pair(left_ai->first, new_value));
-                        }
-                      else
-                        {
-                          // unsuccessful merge
-                          // leave out the attr entry entirely, and save the
-                          // conflict
-                          result.node_attr_conflicts.push_back(conflict);
-                        }
-                      break;
-                    }
-                  
-                }
-              }
-            }
-            ++left_mi;
-            ++right_mi;
-            break;
-          }
-        ++new_i;
-      }
-  }
-
-  // FIXME: looped nodes here
-}
-
-
 void
 select_nodes_modified_by_cset(cset const & cs,
 			      roster_t const & old_roster,
@@ -2128,7 +1730,6 @@
 }
 
 ////////////////////////////////////////////////////////////////////
->>>>>>> 83dc6673
 //   getting rosters from the working copy
 ////////////////////////////////////////////////////////////////////
 
