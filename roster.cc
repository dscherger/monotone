// Copyright (C) 2005 Nathaniel Smith <njs@pobox.com>
//
// This program is made available under the GNU GPL version 2.0 or
// greater. See the accompanying file COPYING for details.
//
// This program is distributed WITHOUT ANY WARRANTY; without even the
// implied warranty of MERCHANTABILITY or FITNESS FOR A PARTICULAR
// PURPOSE.

#include <algorithm>
#include <stack>
#include <set>
#include <string>
#include <vector>
#include <sstream>

#include "app_state.hh"
#include "basic_io.hh"
#include "cset.hh"
#include "platform-wrapped.hh"
#include "roster.hh"
#include "revision.hh"
#include "vocab.hh"
#include "transforms.hh"
#include "simplestring_xform.hh"
#include "localized_file_io.hh"
#include "parallel_iter.hh"
#include "restrictions.hh"
#include "safe_map.hh"
#include "ui.hh"

#include <boost/lexical_cast.hpp>

using std::inserter;
using std::make_pair;
using std::map;
using std::ostringstream;
using std::pair;
using std::reverse;
using std::set;
using std::set_union;
using std::stack;
using std::string;
using std::vector;

using boost::lexical_cast;

///////////////////////////////////////////////////////////////////

template <> void
dump(full_attr_map_t const & val, string & out)
{
  ostringstream oss;
  for (full_attr_map_t::const_iterator i = val.begin(); i != val.end(); ++i)
    oss << "attr key: '" << i->first << "'\n"
        << "  status: " << (i->second.first ? "live" : "dead") << "\n"
        << "   value: '" << i->second.second << "'\n";
  out = oss.str();
}

template <> void
dump(set<revision_id> const & revids, string & out)
{
  out.clear();
  bool first = true;
  for (set<revision_id>::const_iterator i = revids.begin();
       i != revids.end(); ++i)
    {
      if (!first)
        out += ", ";
      first = false;
      out += i->inner()();
    }
}

template <> void
dump(marking_t const & marking, string & out)
{
  ostringstream oss;
  string tmp;
  oss << "birth_revision: " << marking.birth_revision << "\n";
  dump(marking.parent_name, tmp);
  oss << "parent_name: " << tmp << "\n";
  dump(marking.file_content, tmp);
  oss << "file_content: " << tmp << "\n";
  oss << "attrs (number: " << marking.attrs.size() << "):\n";
  for (map<attr_key, set<revision_id> >::const_iterator
         i = marking.attrs.begin(); i != marking.attrs.end(); ++i)
    {
      dump(i->second, tmp);
      oss << "  " << i->first << ": " << tmp << "\n";
    }
  out = oss.str();
}

template <> void
dump(marking_map const & markings, string & out)
{
  ostringstream oss;
  for (marking_map::const_iterator i = markings.begin();
       i != markings.end();
       ++i)
    {
      oss << "Marking for " << i->first << ":\n";
      string marking_str, indented_marking_str;
      dump(i->second, marking_str);
      prefix_lines_with("    ", marking_str, indented_marking_str);
      oss << indented_marking_str << "\n";
    }
  out = oss.str();
}

namespace
{
  //
  // We have a few concepts of "nullness" here:
  //
  // - the_null_node is a node_id. It does not correspond to a real node;
  //   it's an id you use for the parent of the root, or of any node which
  //   is detached.
  //
  // - the_null_component is a path_component. It is the *name* of the root
  //   node. Its string representation is "", the empty string.
  //
  // - The split_path corresponding to the_null_node is [], the empty vector.
  //
  // - The split_path corresponding to the root node is [""], the 1-element
  //   vector containing the_null_component.
  //
  // - The split_path corresponding to foo/bar is ["", "foo", "bar"].
  //
  // - The only legal one-element split_path is [""], referring to the
  //   root node.
  //
  // We do this in order to support the notion of moving the root directory
  // around, or applying attributes to the root directory (though we will
  // not support moving the root at this time, since we haven't worked out
  // all the UI implications yet).
  //


  const node_id first_node = 1;
  const node_id first_temp_node = widen<node_id, int>(1) << (sizeof(node_id) * 8 - 1);
  inline bool temp_node(node_id n)
  {
    return n & first_temp_node;
  }
}


node::node(node_id i)
  : self(i),
    parent(the_null_node),
    name(the_null_component)
{
}


node::node()
  : self(the_null_node),
    parent(the_null_node),
    name(the_null_component)
{
}


dir_node::dir_node(node_id i)
  : node(i)
{
}


dir_node::dir_node()
  : node()
{
}


bool
dir_node::has_child(path_component const & pc) const
{
  return children.find(pc) != children.end();
}

node_t
dir_node::get_child(path_component const & pc) const
{
  return safe_get(children, pc);
}


void
dir_node::attach_child(path_component const & pc, node_t child)
{
  I(null_node(child->parent));
  I(null_name(child->name));
  safe_insert(children, make_pair(pc, child));
  child->parent = this->self;
  child->name = pc;
}


node_t
dir_node::detach_child(path_component const & pc)
{
  node_t n = get_child(pc);
  n->parent = the_null_node;
  n->name = the_null_component;
  safe_erase(children, pc);
  return n;
}


node_t
dir_node::clone()
{
  dir_t d = dir_t(new dir_node(self));
  d->parent = parent;
  d->name = name;
  d->attrs = attrs;
  d->children = children;
  return d;
}


file_node::file_node(node_id i, file_id const & f)
  : node(i),
    content(f)
{
}


file_node::file_node()
  : node()
{
}


node_t
file_node::clone()
{
  file_t f = file_t(new file_node(self, content));
  f->parent = parent;
  f->name = name;
  f->attrs = attrs;
  return f;
}

template <> void
dump(node_t const & n, string & out)
{
  ostringstream oss;
  string name;
  dump(n->name, name);
  oss << "address: " << n << " (uses: " << n.use_count() << ")\n"
      << "self: " << n->self << "\n"
      << "parent: " << n->parent << "\n"
      << "name: " << name << "\n";
  string attr_map_s;
  dump(n->attrs, attr_map_s);
  oss << "attrs:\n" << attr_map_s;
  oss << "type: ";
  if (is_file_t(n))
    oss << "file\n"
        << "content: " << downcast_to_file_t(n)->content << "\n";
  else
    {
      oss << "dir\n";
      dir_map const & c = downcast_to_dir_t(n)->children;
      oss << "children: " << c.size() << "\n";
      for (dir_map::const_iterator i = c.begin(); i != c.end(); ++i)
        {
          dump(i->first, name);
          oss << "  " << name << " -> " << i->second << "\n";
        }
    }
  out = oss.str();
}

// helper
void
roster_t::do_deep_copy_from(roster_t const & other)
{
  MM(*this);
  MM(other);
  I(!root_dir);
  I(nodes.empty());
  for (node_map::const_iterator i = other.nodes.begin(); i != other.nodes.end();
       ++i)
    safe_insert(nodes, make_pair(i->first, i->second->clone()));
  for (node_map::iterator i = nodes.begin(); i != nodes.end(); ++i)
    if (is_dir_t(i->second))
      {
        dir_map & children = downcast_to_dir_t(i->second)->children;
        for (dir_map::iterator j = children.begin(); j != children.end(); ++j)
          j->second = safe_get(nodes, j->second->self);
      }
  if (other.root_dir)
    root_dir = downcast_to_dir_t(safe_get(nodes, other.root_dir->self));
}

roster_t::roster_t(roster_t const & other)
{
  do_deep_copy_from(other);
}

roster_t &
roster_t::operator=(roster_t const & other)
{
  root_dir.reset();
  nodes.clear();
  do_deep_copy_from(other);
  return *this;
}


struct
dfs_iter
{

  dir_t root;
  bool return_root;
  stack< pair<dir_t, dir_map::const_iterator> > stk;


  dfs_iter(dir_t r)
    : root(r), return_root(root)
  {
    if (root && !root->children.empty())
      stk.push(make_pair(root, root->children.begin()));
  }


  bool finished() const
  {
    return (!return_root) && stk.empty();
  }


  node_t operator*() const
  {
    I(!finished());
    if (return_root)
      return root;
    else
      {
        I(!stk.empty());
        return stk.top().second->second;
      }
  }


  void operator++()
  {
    I(!finished());

    if (return_root)
      {
        return_root = false;
        return;
      }

    // we're not finished, so we need to set up so operator* will return the
    // right thing.
    node_t ntmp = stk.top().second->second;
    if (is_dir_t(ntmp))
      {
        dir_t dtmp = downcast_to_dir_t(ntmp);
        stk.push(make_pair(dtmp, dtmp->children.begin()));
      }
    else
      ++(stk.top().second);

    while (!stk.empty()
           && stk.top().second == stk.top().first->children.end())
      {
        stk.pop();
        if (!stk.empty())
          ++stk.top().second;
      }
  }
};


bool
roster_t::has_root() const
{
  return static_cast<bool>(root_dir);
}


inline bool
same_type(node_t a, node_t b)
{
  return is_file_t(a) == is_file_t(b);
}


inline bool
shallow_equal(node_t a, node_t b,
              bool shallow_compare_dir_children)
{
  if (a->self != b->self)
    return false;

  if (a->parent != b->parent)
    return false;

  if (a->name != b->name)
    return false;

  if (a->attrs != b->attrs)
    return false;

  if (! same_type(a,b))
    return false;

  if (is_file_t(a))
    {
      file_t fa = downcast_to_file_t(a);
      file_t fb = downcast_to_file_t(b);
      if (!(fa->content == fb->content))
        return false;
    }
  else
    {
      dir_t da = downcast_to_dir_t(a);
      dir_t db = downcast_to_dir_t(b);

      if (shallow_compare_dir_children)
        {
          if (da->children.size() != db->children.size())
            return false;

          dir_map::const_iterator
            i = da->children.begin(),
            j = db->children.begin();

          while (i != da->children.end() && j != db->children.end())
            {
              if (i->first != j->first)
                return false;
              if (i->second->self != j->second->self)
                return false;
              ++i;
              ++j;
            }
          I(i == da->children.end() && j == db->children.end());
        }
    }
  return true;
}


// FIXME_ROSTERS: why does this do two loops?  why does it pass 'true' to
// shallow_equal?
// -- njs
bool
roster_t::operator==(roster_t const & other) const
{
  node_map::const_iterator i = nodes.begin(), j = other.nodes.begin();
  while (i != nodes.end() && j != other.nodes.end())
    {
      if (i->first != j->first)
        return false;
      if (!shallow_equal(i->second, j->second, true))
        return false;
      ++i;
      ++j;
    }

  if (i != nodes.end() || j != other.nodes.end())
    return false;

  dfs_iter p(root_dir), q(other.root_dir);
  while (! (p.finished() || q.finished()))
    {
      if (!shallow_equal(*p, *q, true))
        return false;
      ++p;
      ++q;
    }

  if (!(p.finished() && q.finished()))
    return false;

  return true;
}


node_t
roster_t::get_node(split_path const & sp) const
{
  split_path dirname;
  path_component basename;
  dirname_basename(sp, dirname, basename);

  MM(sp);
  MM(*this);

  I(has_root());

  if (dirname.empty())
    {
      I(null_name(basename));
      return root_dir;
    }

  dir_t d = root_dir;
  for (split_path::const_iterator i = dirname.begin()+1; i != dirname.end(); ++i)
    d = downcast_to_dir_t(d->get_child(*i));
  return d->get_child(basename);
}

bool
roster_t::has_node(node_id n) const
{
  return nodes.find(n) != nodes.end();
}

bool
roster_t::is_root(node_id n) const
{
  return has_root() && root_dir->self == n;
}

bool
roster_t::has_node(split_path const & sp) const
{
  split_path dirname;
  path_component basename;
  dirname_basename(sp, dirname, basename);

  if (dirname.empty())
    {
      I(null_name(basename));
      return has_root();
    }

  // If we have no root, we *definitely* don't have a non-root path
  if (!has_root())
    return false;

  dir_t d = root_dir;
  for (split_path::const_iterator i = dirname.begin()+1; i != dirname.end(); ++i)
    {
      if (d->children.find(*i) == d->children.end())
        return false;
      d = downcast_to_dir_t(d->get_child(*i));
    }
  return d->children.find(basename) != d->children.end();
}



node_t
roster_t::get_node(node_id nid) const
{
  return safe_get(nodes, nid);
}


void
roster_t::get_name(node_id nid, split_path & sp) const
{
  I(!null_node(nid));
  sp.clear();
  while (!null_node(nid))
    {
      node_t n = get_node(nid);
      sp.push_back(n->name);
      nid = n->parent;
    }
  reverse(sp.begin(), sp.end());
}


void
roster_t::replace_node_id(node_id from, node_id to)
{
  I(!null_node(from));
  I(!null_node(to));
  node_t n = get_node(from);
  safe_erase(nodes, from);
  safe_insert(nodes, make_pair(to, n));
  n->self = to;

  if (is_dir_t(n))
    {
      dir_t d = downcast_to_dir_t(n);
      for (dir_map::iterator i = d->children.begin(); i != d->children.end(); ++i)
        {
          I(i->second->parent == from);
          i->second->parent = to;
        }
    }
}


// this records the old location into the old_locations member, to prevent the
// same node from being re-attached at the same place.
node_id
roster_t::detach_node(split_path const & pth)
{
  split_path dirname;
  path_component basename;
  dirname_basename(pth, dirname, basename);

  I(has_root());
  if (dirname.empty())
    {
      // detaching the root dir
      I(null_name(basename));
      node_id root_id = root_dir->self;
      safe_insert(old_locations,
                  make_pair(root_id, make_pair(root_dir->parent, root_dir->name)));
      // clear ("reset") the root_dir shared_pointer
      root_dir.reset();
      I(!has_root());
      return root_id;
    }

  dir_t parent = downcast_to_dir_t(get_node(dirname));
  node_id nid = parent->detach_child(basename)->self;
  safe_insert(old_locations,
              make_pair(nid, make_pair(parent->self, basename)));
  I(!null_node(nid));
  return nid;
}

void
roster_t::detach_node(node_id nid)
{
  node_t n = get_node(nid);
  if (null_node(n->parent))
    {
      // detaching the root dir
      I(null_name(n->name));
      safe_insert(old_locations,
                  make_pair(nid, make_pair(n->parent, n->name)));
      root_dir.reset();
      I(!has_root());
    }
  else
    {
      path_component name = n->name;
      dir_t parent = downcast_to_dir_t(get_node(n->parent));
      I(parent->detach_child(name) == n);
      safe_insert(old_locations,
                  make_pair(nid, make_pair(n->parent, name)));
    }
}

void
roster_t::drop_detached_node(node_id nid)
{
  // ensure the node is already detached
  node_t n = get_node(nid);
  I(null_node(n->parent));
  I(null_name(n->name));
  // if it's a dir, make sure it's empty
  if (is_dir_t(n))
    I(downcast_to_dir_t(n)->children.empty());
  // all right, kill it
  safe_erase(nodes, nid);
  // can use safe_erase here, because while not every detached node appears in
  // old_locations, all those that used to be in the tree do.  and you should
  // only ever be dropping nodes that were detached, not nodes that you just
  // created and that have never been attached.
  safe_erase(old_locations, nid);
}


// this creates a node in a detached state, but it does _not_ insert an entry
// for it into the old_locations member, because there is no old_location to
// forbid
node_id
roster_t::create_dir_node(node_id_source & nis)
{
  node_id nid = nis.next();
  create_dir_node(nid);
  return nid;
}
void
roster_t::create_dir_node(node_id nid)
{
  dir_t d = dir_t(new dir_node());
  d->self = nid;
  safe_insert(nodes, make_pair(nid, d));
}


// this creates a node in a detached state, but it does _not_ insert an entry
// for it into the old_locations member, because there is no old_location to
// forbid
node_id
roster_t::create_file_node(file_id const & content, node_id_source & nis)
{
  node_id nid = nis.next();
  create_file_node(content, nid);
  return nid;
}
void
roster_t::create_file_node(file_id const & content, node_id nid)
{
  file_t f = file_t(new file_node());
  f->self = nid;
  f->content = content;
  safe_insert(nodes, make_pair(nid, f));
}

void
roster_t::attach_node(node_id nid, split_path const & dst)
{
  split_path dirname;
  path_component basename;
  dirname_basename(dst, dirname, basename);

  MM(dst);

  if (dirname.empty())
    // attaching the root node
    attach_node(nid, the_null_node, basename);
  else
    attach_node(nid, get_node(dirname)->self, basename);
}

void
roster_t::attach_node(node_id nid, node_id parent, path_component name)
{
  node_t n = get_node(nid);

  I(!null_node(n->self));
  // ensure the node is already detached (as best one can)
  I(null_node(n->parent));
  I(null_name(n->name));

  // this iterator might point to old_locations.end(), because old_locations
  // only includes entries for renames, not new nodes
  map<node_id, pair<node_id, path_component> >::iterator
    i = old_locations.find(nid);

  if (null_node(parent) || null_name(name))
    {
      I(null_node(parent) && null_name(name));
      I(null_node(n->parent));
      I(null_name(n->name));
      I(!has_root());
      root_dir = downcast_to_dir_t(n);
      I(i == old_locations.end() || i->second != make_pair(root_dir->parent,
                                                           root_dir->name));
    }
  else
    {
      dir_t parent_n = downcast_to_dir_t(get_node(parent));
      parent_n->attach_child(name, n);
      I(i == old_locations.end() || i->second != make_pair(n->parent, n->name));
    }

  if (i != old_locations.end())
    old_locations.erase(i);
}

void
roster_t::apply_delta(split_path const & pth,
                      file_id const & old_id,
                      file_id const & new_id)
{
  file_t f = downcast_to_file_t(get_node(pth));
  I(f->content == old_id);
  I(!null_node(f->self));
  I(!(f->content == new_id));
  f->content = new_id;
}

void
roster_t::set_content(node_id nid, file_id const & new_id)
{
  file_t f = downcast_to_file_t(get_node(nid));
  I(!(f->content == new_id));
  f->content = new_id;
}


void
roster_t::clear_attr(split_path const & pth,
                     attr_key const & name)
{
  set_attr(pth, name, make_pair(false, attr_value()));
}

void
roster_t::erase_attr(node_id nid,
                     attr_key const & name)
{
  node_t n = get_node(nid);
  safe_erase(n->attrs, name);
}

void
roster_t::set_attr(split_path const & pth,
                   attr_key const & name,
                   attr_value const & val)
{
  set_attr(pth, name, make_pair(true, val));
}


void
roster_t::set_attr(split_path const & pth,
                   attr_key const & name,
                   pair<bool, attr_value> const & val)
{
  node_t n = get_node(pth);
  I(val.first || val.second().empty());
  I(!null_node(n->self));
  full_attr_map_t::iterator i = n->attrs.find(name);
  if (i == n->attrs.end())
    i = safe_insert(n->attrs, make_pair(name,
                                        make_pair(false, attr_value())));
  I(i->second != val);
  i->second = val;
}

<<<<<<< HEAD
bool
roster_t::get_attr(split_path const & pth,
                   attr_key const & name,
                   attr_value & val) const
{
  I(has_node(pth));

  node_t n = get_node(pth);
  full_attr_map_t::const_iterator i = n->attrs.find(name);
  if (i != n->attrs.end() && i->second.first)
    {
      val = i->second.second;
      return true;
    }
  return false;
} 

=======
// same as above, but allowing <unknown> -> <dead> transition
void
roster_t::set_attr_unknown_to_dead_ok(node_id nid,
                                      attr_key const & name,
                                      pair<bool, attr_value> const & val)
{
  node_t n = get_node(nid);
  I(val.first || val.second().empty());
  full_attr_map_t::iterator i = n->attrs.find(name);
  if (i != n->attrs.end())
    I(i->second != val);
  n->attrs[name] = val;
}
>>>>>>> 0b38fe93

template <> void
dump(roster_t const & val, string & out)
{
  ostringstream oss;
  if (val.root_dir)
    oss << "Root node: " << val.root_dir->self << "\n"
        << "   at " << val.root_dir << ", uses: " << val.root_dir.use_count() << "\n";
  else
    oss << "root dir is NULL\n";
  for (node_map::const_iterator i = val.nodes.begin(); i != val.nodes.end(); ++i)
    {
      oss << "\nNode " << i->first << "\n";
      string node_s;
      dump(i->second, node_s);
      oss << node_s;
    }
  out = oss.str();
}

void
roster_t::check_sane(bool temp_nodes_ok) const
{
  I(has_root());
  node_map::const_iterator ri;

  I(old_locations.empty());

  for (ri = nodes.begin();
       ri != nodes.end();
       ++ri)
    {
      node_id nid = ri->first;
      I(!null_node(nid));
      if (!temp_nodes_ok)
        I(!temp_node(nid));
      node_t n = ri->second;
      I(n->self == nid);
      if (is_dir_t(n))
        {
          if (null_name(n->name) || null_node(n->parent))
            I(null_name(n->name) && null_node(n->parent));
          else
            I(!null_name(n->name) && !null_node(n->parent));
        }
      else
        {
          I(!null_name(n->name) && !null_node(n->parent));
          I(!null_id(downcast_to_file_t(n)->content));
        }
      for (full_attr_map_t::const_iterator i = n->attrs.begin(); i != n->attrs.end(); ++i)
        I(i->second.first || i->second.second().empty());
      if (n != root_dir)
        {
          I(!null_node(n->parent));
          I(downcast_to_dir_t(get_node(n->parent))->get_child(n->name) == n);
        }

    }

  I(has_root());
  size_t maxdepth = nodes.size();
  for (dfs_iter i(root_dir); !i.finished(); ++i)
    {
      I(*i == get_node((*i)->self));
      I(maxdepth-- > 0);
    }
  I(maxdepth == 0);
}

void
roster_t::check_sane_against(marking_map const & markings, bool temp_nodes_ok) const
{

  check_sane(temp_nodes_ok);

  node_map::const_iterator ri;
  marking_map::const_iterator mi;

  for (ri = nodes.begin(), mi = markings.begin();
       ri != nodes.end() && mi != markings.end();
       ++ri, ++mi)
    {
      I(!null_id(mi->second.birth_revision));
      I(!mi->second.parent_name.empty());

      if (is_file_t(ri->second))
        I(!mi->second.file_content.empty());
      else
        I(mi->second.file_content.empty());

      full_attr_map_t::const_iterator rai;
      map<attr_key, set<revision_id> >::const_iterator mai;
      for (rai = ri->second->attrs.begin(), mai = mi->second.attrs.begin();
           rai != ri->second->attrs.end() && mai != mi->second.attrs.end();
           ++rai, ++mai)
        {
          I(rai->first == mai->first);
          I(!mai->second.empty());
        }
      I(rai == ri->second->attrs.end() && mai == mi->second.attrs.end());
      // TODO: attrs
    }

  I(ri == nodes.end() && mi == markings.end());
}


temp_node_id_source::temp_node_id_source()
  : curr(first_temp_node)
{}

node_id
temp_node_id_source::next()
{
    node_id n = curr++;
    I(temp_node(n));
    return n;
}

editable_roster_base::editable_roster_base(roster_t & r, node_id_source & nis)
  : r(r), nis(nis)
{}

node_id
editable_roster_base::detach_node(split_path const & src)
{
  // L(FL("detach_node('%s')") % file_path(src));
  return r.detach_node(src);
}

void
editable_roster_base::drop_detached_node(node_id nid)
{
  // L(FL("drop_detached_node(%d)") % nid);
  r.drop_detached_node(nid);
}

node_id
editable_roster_base::create_dir_node()
{
  // L(FL("create_dir_node()"));
  node_id n = r.create_dir_node(nis);
  // L(FL("create_dir_node() -> %d") % n);
  return n;
}

node_id
editable_roster_base::create_file_node(file_id const & content)
{
  // L(FL("create_file_node('%s')") % content);
  node_id n = r.create_file_node(content, nis);
  // L(FL("create_file_node('%s') -> %d") % content % n);
  return n;
}

void
editable_roster_base::attach_node(node_id nid, split_path const & dst)
{
  // L(FL("attach_node(%d, '%s')") % nid % file_path(dst));
  MM(dst);
  MM(this->r);
  r.attach_node(nid, dst);
}

void
editable_roster_base::apply_delta(split_path const & pth,
                                  file_id const & old_id,
                                  file_id const & new_id)
{
  // L(FL("clear_attr('%s', '%s', '%s')") % file_path(pth) % old_id % new_id);
  r.apply_delta(pth, old_id, new_id);
}

void
editable_roster_base::clear_attr(split_path const & pth,
                                 attr_key const & name)
{
  // L(FL("clear_attr('%s', '%s')") % file_path(pth) % name);
  r.clear_attr(pth, name);
}

void
editable_roster_base::set_attr(split_path const & pth,
                               attr_key const & name,
                               attr_value const & val)
{
  // L(FL("set_attr('%s', '%s', '%s')") % file_path(pth) % name % val);
  r.set_attr(pth, name, val);
}

void
editable_roster_base::commit()
{
}

namespace
{
  struct true_node_id_source
    : public node_id_source
  {
    true_node_id_source(app_state & app) : app(app) {}
    virtual node_id next()
    {
      node_id n = app.db.next_node_id();
      I(!temp_node(n));
      return n;
    }
    app_state & app;
  };


  class editable_roster_for_merge
    : public editable_roster_base
  {
  public:
    set<node_id> new_nodes;
    editable_roster_for_merge(roster_t & r, node_id_source & nis)
      : editable_roster_base(r, nis)
    {}
    virtual node_id create_dir_node()
    {
      node_id nid = this->editable_roster_base::create_dir_node();
      new_nodes.insert(nid);
      return nid;
    }
    virtual node_id create_file_node(file_id const & content)
    {
      node_id nid = this->editable_roster_base::create_file_node(content);
      new_nodes.insert(nid);
      return nid;
    }
  };


  // This handles all the stuff in a_new.
  void unify_roster_oneway(roster_t & a, set<node_id> & a_new,
                           roster_t & b, set<node_id> & b_new,
                           node_id_source & nis)
  {
    for (set<node_id>::const_iterator i = a_new.begin(); i != a_new.end(); ++i)
      {
        node_id const aid = *i;
        split_path sp;
        // SPEEDUP?: climb out only so far as is necessary to find a shared
        // id?  possibly faster (since usually will get a hit immediately),
        // but may not be worth the effort (since it doesn't take that long to
        // get out in any case)
        a.get_name(aid, sp);
        node_id bid = b.get_node(sp)->self;
        if (temp_node(bid))
          {
            node_id new_nid = nis.next();
            // the node_id_source provided to this function must only generate
            // true node ids, because this code was written with the
            // assumption that only true nids would come in or go out, and
            // temp ids are used as an intermediate stage to indicate nodes
            // that need true ids installed.
            // FIXME: make everything work correctly when this node_id_source
            // returns temp ids.  This is needed for workspace merge support.
            // FIXME: having done this, add a test in database_check.cc that
            // for each revision, generates that rev's roster from scratch,
            // and compares it to the one stored in the db.  (Do the
            // comparison using something like equal_up_to_renumbering, except
            // should say if (!temp_node(a) && !temp_node(b)) I(a == b).)
            I(!temp_node(new_nid));
            a.replace_node_id(aid, new_nid);
            b.replace_node_id(bid, new_nid);
            b_new.erase(bid);
          }
        else
          {
            a.replace_node_id(aid, bid);
          }
      }
  }


  void
  union_corpses(roster_t & left, roster_t & right)
  {
    // left and right should be equal, except that each may have some attr
    // corpses that the other does not
    map<node_id, node_t>::const_iterator left_i = left.all_nodes().begin();
    map<node_id, node_t>::const_iterator right_i = right.all_nodes().begin();
    while (left_i != left.all_nodes().end() || right_i != right.all_nodes().end())
      {
        I(left_i->second->self == right_i->second->self);
        parallel::iter<full_attr_map_t> j(left_i->second->attrs,
                                          right_i->second->attrs);
        // we batch up the modifications until the end, so as not to be
        // changing things around under the parallel::iter's feet
        set<attr_key> left_missing, right_missing;
        while (j.next())
          {
            MM(j);
            switch (j.state())
              {
              case parallel::invalid:
                I(false);

              case parallel::in_left:
                // this is a corpse
                I(!j.left_data().first);
                right_missing.insert(j.left_key());
                break;

              case parallel::in_right:
                // this is a corpse
                I(!j.right_data().first);
                left_missing.insert(j.right_key());
                break;

              case parallel::in_both:
                break;
              }
          }
        for (set<attr_key>::const_iterator j = left_missing.begin();
             j != left_missing.end(); ++j)
          safe_insert(left_i->second->attrs,
                      make_pair(*j, make_pair(false, attr_value())));
        for (set<attr_key>::const_iterator j = right_missing.begin();
             j != right_missing.end(); ++j)
          safe_insert(right_i->second->attrs,
                      make_pair(*j, make_pair(false, attr_value())));
        ++left_i;
        ++right_i;
      }
    I(left_i == left.all_nodes().end());
    I(right_i == right.all_nodes().end());
  }

  // After this, left should == right, and there should be no temporary ids.
  // Destroys sets, because that's handy (it has to scan over both, but it can
  // skip some double-scanning)
  void
  unify_rosters(roster_t & left, set<node_id> & left_new,
                roster_t & right, set<node_id> & right_new,
                node_id_source & nis)
  {
    // Our basic problem is this: when interpreting a revision with multiple
    // csets, those csets all give enough information for us to get the same
    // manifest, and even a bit more than that.  However, there is some
    // information that is not exposed at the manifest level, and csets alone
    // do not give us all we need.  This function is responsible taking the
    // two rosters that we get from pure cset application, and fixing them up
    // so that they are wholly identical.

    // The first thing that is missing is identification of files.  If one
    // cset says "add_file" and the other says nothing, then the add_file is
    // not really an add_file.  One of our rosters will have a temp id for
    // this file, and the other will not.  In this case, we replace the temp
    // id with the other side's permanent id.  However, if both csets say
    // "add_file", then this really is a new id; both rosters will have temp
    // ids, and we replace both of them with a newly allocated id.  After
    // this, the two rosters will have identical node_ids at every path.
    unify_roster_oneway(left, left_new, right, right_new, nis);
    unify_roster_oneway(right, right_new, left, left_new, nis);

    // The other thing we need to fix up is attr corpses.  Live attrs are made
    // identical by the csets; but if, say, on one side of a fork an attr is
    // added and then deleted, then one of our incoming merge rosters will
    // have a corpse for that attr, and the other will not.  We need to make
    // sure at both of them end up with the corpse.  This function fixes up
    // that.
    union_corpses(left, right);
  }

  template <typename T> void
  mark_unmerged_scalar(set<revision_id> const & parent_marks,
                       T const & parent_val,
                       revision_id const & new_rid,
                       T const & new_val,
                       set<revision_id> & new_marks)
  {
    I(new_marks.empty());
    if (parent_val == new_val)
      new_marks = parent_marks;
    else
      new_marks.insert(new_rid);
  }

  // This function implements the case.
  //   a   b1
  //    \ /
  //     b2
  void
  mark_won_merge(set<revision_id> const & a_marks,
                 set<revision_id> const & a_uncommon_ancestors,
                 set<revision_id> const & b1_marks,
                 revision_id const & new_rid,
                 set<revision_id> & new_marks)
  {
    for (set<revision_id>::const_iterator i = a_marks.begin();
         i != a_marks.end(); ++i)
      {
        if (a_uncommon_ancestors.find(*i) != a_uncommon_ancestors.end())
          {
            // at least one element of *(a) is not an ancestor of b1
            new_marks.clear();
            new_marks.insert(new_rid);
            return;
          }
      }
    // all elements of *(a) are ancestors of b1; this was a clean merge to b,
    // so copy forward the marks.
    new_marks = b1_marks;
  }

  template <typename T> void
  mark_merged_scalar(set<revision_id> const & left_marks,
                     set<revision_id> const & left_uncommon_ancestors,
                     T const & left_val,
                     set<revision_id> const & right_marks,
                     set<revision_id> const & right_uncommon_ancestors,
                     T const & right_val,
                     revision_id const & new_rid,
                     T const & new_val,
                     set<revision_id> & new_marks)
  {
    I(new_marks.empty());

    // let's not depend on T::operator!= being defined, only on T::operator==
    // being defined.
    bool diff_from_left = !(new_val == left_val);
    bool diff_from_right = !(new_val == right_val);

    // some quick sanity checks
    for (set<revision_id>::const_iterator i = left_marks.begin();
         i != left_marks.end(); ++i)
      I(right_uncommon_ancestors.find(*i) == right_uncommon_ancestors.end());
    for (set<revision_id>::const_iterator i = right_marks.begin();
         i != right_marks.end(); ++i)
      I(left_uncommon_ancestors.find(*i) == left_uncommon_ancestors.end());

    if (diff_from_left && diff_from_right)
      new_marks.insert(new_rid);

    else if (diff_from_left && !diff_from_right)
      mark_won_merge(left_marks, left_uncommon_ancestors, right_marks,
                     new_rid, new_marks);

    else if (!diff_from_left && diff_from_right)
      mark_won_merge(right_marks, right_uncommon_ancestors, left_marks,
                     new_rid, new_marks);

    else
      {
        // this is the case
        //   a   a
        //    \ /
        //     a
        // so we simply union the mark sets.  This is technically not
        // quite the canonical multi-*-merge thing to do; in the case
        //     a1*
        //    / \      (blah blah; avoid multi-line-comment warning)
        //   b   a2
        //   |   |
        //   a3* |
        //    \ /
        //     a4
        // we will set *(a4) = {a1, a3}, even though the minimal
        // common ancestor set is {a3}.  we could fix this by running
        // erase_ancestors.  However, there isn't really any point;
        // the only operation performed on *(a4) is to test *(a4) > R
        // for some revision R.  The truth-value of this test cannot
        // be affected by added new revisions to *(a4) that are
        // ancestors of revisions that are already in *(a4).
        set_union(left_marks.begin(), left_marks.end(),
                  right_marks.begin(), right_marks.end(),
                  inserter(new_marks, new_marks.begin()));
      }
  }

  void
  mark_new_node(revision_id const & new_rid, node_t n, marking_t & new_marking)
  {
    new_marking.birth_revision = new_rid;
    I(new_marking.parent_name.empty());
    new_marking.parent_name.insert(new_rid);
    I(new_marking.file_content.empty());
    if (is_file_t(n))
      new_marking.file_content.insert(new_rid);
    I(new_marking.attrs.empty());
    set<revision_id> singleton;
    singleton.insert(new_rid);
    for (full_attr_map_t::const_iterator i = n->attrs.begin();
         i != n->attrs.end(); ++i)
      new_marking.attrs.insert(make_pair(i->first, singleton));
  }

  void
  mark_unmerged_node(marking_t const & parent_marking, node_t parent_n,
                     revision_id const & new_rid, node_t n,
                     marking_t & new_marking)
  {
    // SPEEDUP?: the common case here is that the parent and child nodes are
    // exactly identical, in which case the markings are also exactly
    // identical.  There might be a win in first doing an overall
    // comparison/copy, in case it can be better optimized as a block
    // comparison and a block copy...

    I(same_type(parent_n, n) && parent_n->self == n->self);

    new_marking.birth_revision = parent_marking.birth_revision;

    mark_unmerged_scalar(parent_marking.parent_name,
                         make_pair(parent_n->parent, parent_n->name),
                         new_rid,
                         make_pair(n->parent, n->name),
                         new_marking.parent_name);

    if (is_file_t(n))
      mark_unmerged_scalar(parent_marking.file_content,
                           downcast_to_file_t(parent_n)->content,
                           new_rid,
                           downcast_to_file_t(n)->content,
                           new_marking.file_content);

    for (full_attr_map_t::const_iterator i = n->attrs.begin();
           i != n->attrs.end(); ++i)
      {
        set<revision_id> & new_marks = new_marking.attrs[i->first];
        I(new_marks.empty());
        full_attr_map_t::const_iterator j = parent_n->attrs.find(i->first);
        if (j == parent_n->attrs.end())
          new_marks.insert(new_rid);
        else
          mark_unmerged_scalar(safe_get(parent_marking.attrs, i->first),
                               j->second,
                               new_rid, i->second, new_marks);
      }
  }

  void
  mark_merged_node(marking_t const & left_marking,
                   set<revision_id> left_uncommon_ancestors,
                   node_t ln,
                   marking_t const & right_marking,
                   set<revision_id> right_uncommon_ancestors,
                   node_t rn,
                   revision_id const & new_rid,
                   node_t n,
                   marking_t & new_marking)
  {
    I(same_type(ln, n) && same_type(rn, n));
    I(left_marking.birth_revision == right_marking.birth_revision);
    new_marking.birth_revision = left_marking.birth_revision;

    // name
    mark_merged_scalar(left_marking.parent_name, left_uncommon_ancestors,
                       make_pair(ln->parent, ln->name),
                       right_marking.parent_name, right_uncommon_ancestors,
                       make_pair(rn->parent, rn->name),
                       new_rid,
                       make_pair(n->parent, n->name),
                       new_marking.parent_name);
    // content
    if (is_file_t(n))
      {
        file_t f = downcast_to_file_t(n);
        file_t lf = downcast_to_file_t(ln);
        file_t rf = downcast_to_file_t(rn);
        mark_merged_scalar(left_marking.file_content, left_uncommon_ancestors,
                           lf->content,
                           right_marking.file_content, right_uncommon_ancestors,
                           rf->content,
                           new_rid, f->content, new_marking.file_content);
      }
    // attrs
    for (full_attr_map_t::const_iterator i = n->attrs.begin();
         i != n->attrs.end(); ++i)
      {
        attr_key const & key = i->first;
        full_attr_map_t::const_iterator li = ln->attrs.find(key);
        full_attr_map_t::const_iterator ri = rn->attrs.find(key);
        I(new_marking.attrs.find(key) == new_marking.attrs.end());
        // [], when used to refer to a non-existent element, default
        // constructs that element and returns a reference to it.  We make use
        // of this here.
        set<revision_id> & new_marks = new_marking.attrs[key];

        if (li == ln->attrs.end() && ri == rn->attrs.end())
          // this is a brand new attribute, never before seen
          safe_insert(new_marks, new_rid);

        else if (li != ln->attrs.end() && ri == rn->attrs.end())
          // only the left side has seen this attr before
          mark_unmerged_scalar(safe_get(left_marking.attrs, key),
                               li->second,
                               new_rid, i->second, new_marks);

        else if (li == ln->attrs.end() && ri != rn->attrs.end())
          // only the right side has seen this attr before
          mark_unmerged_scalar(safe_get(right_marking.attrs, key),
                               ri->second,
                               new_rid, i->second, new_marks);

        else
          // both sides have seen this attr before
          mark_merged_scalar(safe_get(left_marking.attrs, key),
                             left_uncommon_ancestors,
                             li->second,
                             safe_get(right_marking.attrs, key),
                             right_uncommon_ancestors,
                             ri->second,
                             new_rid, i->second, new_marks);
      }

    // some extra sanity checking -- attributes are not allowed to be deleted,
    // so we double check that they haven't.
    // SPEEDUP?: this code could probably be made more efficient -- but very
    // rarely will any node have more than, say, one attribute, so it probably
    // doesn't matter.
    for (full_attr_map_t::const_iterator i = ln->attrs.begin();
         i != ln->attrs.end(); ++i)
      I(n->attrs.find(i->first) != n->attrs.end());
    for (full_attr_map_t::const_iterator i = rn->attrs.begin();
         i != rn->attrs.end(); ++i)
      I(n->attrs.find(i->first) != n->attrs.end());
  }


  // This function is also responsible for verifying ancestry invariants --
  // those invariants on a roster that involve the structure of the roster's
  // parents, rather than just the structure of the roster itself.
  void
  mark_merge_roster(roster_t const & left_roster,
                    marking_map const & left_markings,
                    set<revision_id> const & left_uncommon_ancestors,
                    roster_t const & right_roster,
                    marking_map const & right_markings,
                    set<revision_id> const & right_uncommon_ancestors,
                    revision_id const & new_rid,
                    roster_t const & merge,
                    marking_map & new_markings)
  {
    for (node_map::const_iterator i = merge.all_nodes().begin();
         i != merge.all_nodes().end(); ++i)
      {
        node_t const & n = i->second;
        // SPEEDUP?: instead of using find repeatedly, iterate everything in
        // parallel
        map<node_id, node_t>::const_iterator lni = left_roster.all_nodes().find(i->first);
        map<node_id, node_t>::const_iterator rni = right_roster.all_nodes().find(i->first);

        bool exists_in_left = (lni != left_roster.all_nodes().end());
        bool exists_in_right = (rni != right_roster.all_nodes().end());

        marking_t new_marking;

        if (!exists_in_left && !exists_in_right)
          mark_new_node(new_rid, n, new_marking);

        else if (!exists_in_left && exists_in_right)
          {
            node_t const & right_node = rni->second;
            marking_t const & right_marking = safe_get(right_markings, n->self);
            // must be unborn on the left (as opposed to dead)
            I(right_uncommon_ancestors.find(right_marking.birth_revision)
              != right_uncommon_ancestors.end());
            mark_unmerged_node(right_marking, right_node,
                               new_rid, n, new_marking);
          }
        else if (exists_in_left && !exists_in_right)
          {
            node_t const & left_node = lni->second;
            marking_t const & left_marking = safe_get(left_markings, n->self);
            // must be unborn on the right (as opposed to dead)
            I(left_uncommon_ancestors.find(left_marking.birth_revision)
              != left_uncommon_ancestors.end());
            mark_unmerged_node(left_marking, left_node,
                               new_rid, n, new_marking);
          }
        else
          {
            node_t const & left_node = lni->second;
            node_t const & right_node = rni->second;
            mark_merged_node(safe_get(left_markings, n->self),
                             left_uncommon_ancestors, left_node,
                             safe_get(right_markings, n->self),
                             right_uncommon_ancestors, right_node,
                             new_rid, n, new_marking);
          }

        safe_insert(new_markings, make_pair(i->first, new_marking));
      }
  }


  class editable_roster_for_nonmerge
    : public editable_roster_base
  {
  public:
    editable_roster_for_nonmerge(roster_t & r, node_id_source & nis,
                                 revision_id const & rid,
                                 marking_map & markings)
      : editable_roster_base(r, nis),
        rid(rid), markings(markings)
    {}

    virtual node_id detach_node(split_path const & src)
    {
      node_id nid = this->editable_roster_base::detach_node(src);
      marking_map::iterator marking = markings.find(nid);
      I(marking != markings.end());
      marking->second.parent_name.clear();
      marking->second.parent_name.insert(rid);
      return nid;
    }

    virtual void drop_detached_node(node_id nid)
    {
      this->editable_roster_base::drop_detached_node(nid);
      safe_erase(markings, nid);
    }

    virtual node_id create_dir_node()
    {
      return handle_new(this->editable_roster_base::create_dir_node());
    }

    virtual node_id create_file_node(file_id const & content)
    {
      return handle_new(this->editable_roster_base::create_file_node(content));
    }

    virtual void apply_delta(split_path const & pth,
                             file_id const & old_id, file_id const & new_id)
    {
      this->editable_roster_base::apply_delta(pth, old_id, new_id);
      node_id nid = r.get_node(pth)->self;
      marking_map::iterator marking = markings.find(nid);
      I(marking != markings.end());
      marking->second.file_content.clear();
      marking->second.file_content.insert(rid);
    }

    virtual void clear_attr(split_path const & pth, attr_key const & name)
    {
      this->editable_roster_base::clear_attr(pth, name);
      handle_attr(pth, name);
    }

    virtual void set_attr(split_path const & pth, attr_key const & name,
                          attr_value const & val)
    {
      this->editable_roster_base::set_attr(pth, name, val);
      handle_attr(pth, name);
    }

    node_id handle_new(node_id nid)
    {
      node_t n = r.get_node(nid);
      marking_t new_marking;
      mark_new_node(rid, n, new_marking);
      safe_insert(markings, make_pair(nid, new_marking));
      return nid;
    }

    void handle_attr(split_path const & pth, attr_key const & name)
    {
      node_id nid = r.get_node(pth)->self;
      marking_map::iterator marking = markings.find(nid);
      map<attr_key, set<revision_id> >::iterator am = marking->second.attrs.find(name);
      if (am == marking->second.attrs.end())
        {
          marking->second.attrs.insert(make_pair(name, set<revision_id>()));
          am = marking->second.attrs.find(name);
        }

      I(am != marking->second.attrs.end());
      am->second.clear();
      am->second.insert(rid);
    }

  private:
    revision_id const & rid;
    // markings starts out as the parent's markings
    marking_map & markings;
  };


  // yes, this function takes 14 arguments.  I'm very sorry.
  void
  make_roster_for_merge(revision_id const & left_rid,
                        roster_t const & left_roster,
                        marking_map const & left_markings,
                        cset const & left_cs,
                        set<revision_id> left_uncommon_ancestors,

                        revision_id const & right_rid,
                        roster_t const & right_roster,
                        marking_map const & right_markings,
                        cset const & right_cs,
                        set<revision_id> right_uncommon_ancestors,

                        revision_id const & new_rid,
                        roster_t & new_roster,
                        marking_map & new_markings,
                        node_id_source & nis)
  {
    I(!null_id(left_rid) && !null_id(right_rid));
    I(left_uncommon_ancestors.find(left_rid) != left_uncommon_ancestors.end());
    I(left_uncommon_ancestors.find(right_rid) == left_uncommon_ancestors.end());
    I(right_uncommon_ancestors.find(right_rid) != right_uncommon_ancestors.end());
    I(right_uncommon_ancestors.find(left_rid) == right_uncommon_ancestors.end());
    MM(left_rid);
    MM(left_roster);
    MM(left_markings);
    MM(left_cs);
    MM(left_uncommon_ancestors);
    MM(right_rid);
    MM(right_roster);
    MM(right_markings);
    MM(right_cs);
    MM(right_uncommon_ancestors);
    MM(new_rid);
    MM(new_roster);
    MM(new_markings);
    {
      temp_node_id_source temp_nis;
      new_roster = left_roster;
      roster_t from_right_r(right_roster);
      MM(from_right_r);

      editable_roster_for_merge from_left_er(new_roster, temp_nis);
      editable_roster_for_merge from_right_er(from_right_r, temp_nis);

      left_cs.apply_to(from_left_er);
      right_cs.apply_to(from_right_er);

      set<node_id> new_ids;
      unify_rosters(new_roster, from_left_er.new_nodes,
                    from_right_r, from_right_er.new_nodes,
                    nis);
      I(new_roster == from_right_r);
    }

    // SPEEDUP?: instead of constructing new marking from scratch, track which
    // nodes were modified, and scan only them
    // load one of the parent markings directly into the new marking map
    new_markings.clear();
    mark_merge_roster(left_roster, left_markings, left_uncommon_ancestors,
                      right_roster, right_markings, right_uncommon_ancestors,
                      new_rid, new_roster, new_markings);
  }


  // WARNING: this function is not tested directly (no unit tests).  Do not
  // put real logic in it.
  void
  make_roster_for_merge(revision_id const & left_rid, cset const & left_cs,
                        revision_id const & right_rid, cset const & right_cs,
                        revision_id const & new_rid,
                        roster_t & new_roster, marking_map & new_markings,
                        app_state & app)
  {
    I(!null_id(left_rid) && !null_id(right_rid));
    database::cached_roster left_cached, right_cached;
    app.db.get_roster(left_rid, left_cached);
    app.db.get_roster(right_rid, right_cached);
    true_node_id_source tnis = true_node_id_source(app);

    set<revision_id> left_uncommon_ancestors, right_uncommon_ancestors;
    app.db.get_uncommon_ancestors(left_rid, right_rid,
                                  left_uncommon_ancestors,
                                  right_uncommon_ancestors);
    make_roster_for_merge(left_rid, *left_cached.first, *left_cached.second, left_cs,
                          left_uncommon_ancestors,
                          right_rid, *right_cached.first, *right_cached.second, right_cs,
                          right_uncommon_ancestors,
                          new_rid,
                          new_roster, new_markings,
                          tnis);
  }

  // Warning: this function expects the parent's roster and markings in the
  // 'new_roster' and 'new_markings' parameters, and they are modified
  // destructively!
  // This function performs an almost identical task to
  // mark_roster_with_one_parent; however, for efficiency, it is implemented
  // in a different, destructive way.
  void
  make_roster_for_nonmerge(cset const & cs,
                           revision_id const & new_rid,
                           roster_t & new_roster, marking_map & new_markings,
                           node_id_source & nis)
  {
    editable_roster_for_nonmerge er(new_roster, nis, new_rid, new_markings);
    cs.apply_to(er);
  }

  // WARNING: this function is not tested directly (no unit tests).  Do not
  // put real logic in it.
  void
  make_roster_for_nonmerge(revision_id const & parent_rid,
                           cset const & parent_cs,
                           revision_id const & new_rid,
                           roster_t & new_roster, marking_map & new_markings,
                           app_state & app)
  {
    app.db.get_roster(parent_rid, new_roster, new_markings);
    true_node_id_source nis(app);
    make_roster_for_nonmerge(parent_cs, new_rid, new_roster, new_markings, nis);
  }
}

void
mark_roster_with_no_parents(revision_id const & rid,
                            roster_t const & roster,
                            marking_map & markings)
{
  roster_t mock_parent;
  marking_map mock_parent_markings;
  mark_roster_with_one_parent(mock_parent, mock_parent_markings,
                              rid, roster, markings);
}

void
mark_roster_with_one_parent(roster_t const & parent,
                            marking_map const & parent_markings,
                            revision_id const & child_rid,
                            roster_t const & child,
                            marking_map & child_markings)
{
  MM(parent);
  MM(parent_markings);
  MM(child_rid);
  MM(child);
  MM(child_markings);

  I(!null_id(child_rid));
  child_markings.clear();
  
  for (node_map::const_iterator i = child.all_nodes().begin();
       i != child.all_nodes().end(); ++i)
    {
      marking_t new_marking;
      if (parent.has_node(i->first))
        mark_unmerged_node(safe_get(parent_markings, i->first),
                           parent.get_node(i->first),
                           child_rid, i->second, new_marking);
      else
        mark_new_node(child_rid, i->second, new_marking);
      safe_insert(child_markings, make_pair(i->first, new_marking));
    }

  child.check_sane_against(child_markings, true);
}

// WARNING: this function is not tested directly (no unit tests).  Do not put
// real logic in it.
void
make_roster_for_revision(revision_t const & rev, revision_id const & new_rid,
                         roster_t & new_roster, marking_map & new_markings,
                         app_state & app)
{
  MM(rev);
  MM(new_rid);
  MM(new_roster);
  MM(new_markings);
  if (rev.edges.size() == 1)
    make_roster_for_nonmerge(edge_old_revision(rev.edges.begin()),
                             edge_changes(rev.edges.begin()),
                             new_rid, new_roster, new_markings, app);
  else if (rev.edges.size() == 2)
    {
      edge_map::const_iterator i = rev.edges.begin();
      revision_id const & left_rid = edge_old_revision(i);
      cset const & left_cs = edge_changes(i);
      ++i;
      revision_id const & right_rid = edge_old_revision(i);
      cset const & right_cs = edge_changes(i);
      make_roster_for_merge(left_rid, left_cs, right_rid, right_cs,
                            new_rid, new_roster, new_markings, app);
    }
  else
    I(false);

  new_roster.check_sane_against(new_markings);
}


////////////////////////////////////////////////////////////////////
//   Calculation of a cset
////////////////////////////////////////////////////////////////////


namespace
{

  void delta_only_in_from(roster_t const & from,
                          node_id nid, node_t n,
                          cset & cs)
  {
    split_path sp;
    from.get_name(nid, sp);
    safe_insert(cs.nodes_deleted, sp);
  }


  void delta_only_in_to(roster_t const & to, node_id nid, node_t n,
                        cset & cs)
  {
    split_path sp;
    to.get_name(nid, sp);
    if (is_file_t(n))
      {
        safe_insert(cs.files_added,
                    make_pair(sp, downcast_to_file_t(n)->content));
      }
    else
      {
        safe_insert(cs.dirs_added, sp);
      }
    for (full_attr_map_t::const_iterator i = n->attrs.begin();
         i != n->attrs.end(); ++i)
      if (i->second.first)
        safe_insert(cs.attrs_set,
                    make_pair(make_pair(sp, i->first), i->second.second));
  }

  void delta_in_both(node_id nid,
                     roster_t const & from, node_t from_n,
                     roster_t const & to, node_t to_n,
                     cset & cs)
  {
    I(same_type(from_n, to_n));
    I(from_n->self == to_n->self);

    if (shallow_equal(from_n, to_n, false))
      return;

    split_path from_sp, to_sp;
    from.get_name(nid, from_sp);
    to.get_name(nid, to_sp);

    // Compare name and path.
    if (from_n->name != to_n->name || from_n->parent != to_n->parent)
      safe_insert(cs.nodes_renamed, make_pair(from_sp, to_sp));

    // Compare file content.
    if (is_file_t(from_n))
      {
        file_t from_f = downcast_to_file_t(from_n);
        file_t to_f = downcast_to_file_t(to_n);
        if (!(from_f->content == to_f->content))
          {
            safe_insert(cs.deltas_applied,
                        make_pair(to_sp, make_pair(from_f->content,
                                                   to_f->content)));
          }
      }

    // Compare attrs.
    {
      parallel::iter<full_attr_map_t> i(from_n->attrs, to_n->attrs);
      while (i.next())
        {
          MM(i);
          if ((i.state() == parallel::in_left
               || (i.state() == parallel::in_both && !i.right_data().first))
              && i.left_data().first)
            {
              safe_insert(cs.attrs_cleared,
                          make_pair(to_sp, i.left_key()));
            }
          else if ((i.state() == parallel::in_right
                    || (i.state() == parallel::in_both && !i.left_data().first))
                   && i.right_data().first)
            {
              safe_insert(cs.attrs_set,
                          make_pair(make_pair(to_sp, i.right_key()),
                                    i.right_data().second));
            }
          else if (i.state() == parallel::in_both
                   && i.right_data().first
                   && i.left_data().first
                   && i.right_data().second != i.left_data().second)
            {
              safe_insert(cs.attrs_set,
                          make_pair(make_pair(to_sp, i.right_key()),
                                    i.right_data().second));
            }
        }
    }
  }
}

void
make_cset(roster_t const & from, roster_t const & to, cset & cs)
{
  cs.clear();
  parallel::iter<node_map> i(from.all_nodes(), to.all_nodes());
  while (i.next())
    {
      MM(i);
      switch (i.state())
        {
        case parallel::invalid:
          I(false);

        case parallel::in_left:
          // deleted
          delta_only_in_from(from, i.left_key(), i.left_data(), cs);
          break;

        case parallel::in_right:
          // added
          delta_only_in_to(to, i.right_key(), i.right_data(), cs);
          break;

        case parallel::in_both:
          // moved/renamed/patched/attribute changes
          delta_in_both(i.left_key(), from, i.left_data(), to, i.right_data(), cs);
          break;
        }
    }
}


// we assume our input is sane
bool
equal_up_to_renumbering(roster_t const & a, marking_map const & a_markings,
                        roster_t const & b, marking_map const & b_markings)
{
  if (a.all_nodes().size() != b.all_nodes().size())
    return false;

  for (node_map::const_iterator i = a.all_nodes().begin();
       i != a.all_nodes().end(); ++i)
    {
      split_path sp;
      a.get_name(i->first, sp);
      if (!b.has_node(sp))
        return false;
      node_t b_n = b.get_node(sp);
      // we already know names are the same
      if (!same_type(i->second, b_n))
        return false;
      if (i->second->attrs != b_n->attrs)
        return false;
      if (is_file_t(i->second))
        {
          if (!(downcast_to_file_t(i->second)->content
                == downcast_to_file_t(b_n)->content))
            return false;
        }
      // nodes match, check the markings too
      if (!(safe_get(a_markings, i->first) == safe_get(b_markings, b_n->self)))
        return false;
    }
  return true;
}


void make_restricted_csets(roster_t const & from, roster_t const & to,
                           cset & included, cset & excluded,
                           node_restriction const & mask)
{
  included.clear();
  excluded.clear();

  L(FL("building restricted csets"));
  parallel::iter<node_map> i(from.all_nodes(), to.all_nodes());
  while (i.next())
    {
      MM(i);
      switch (i.state())
        {
        case parallel::invalid:
          I(false);

        case parallel::in_left:
          // deleted
          if (mask.includes(from, i.left_key()))
            {
              delta_only_in_from(from, i.left_key(), i.left_data(), included);
              L(FL("included left %d") % i.left_key());
            }
          else
            {
              delta_only_in_from(from, i.left_key(), i.left_data(), excluded);
              L(FL("excluded left %d") % i.left_key());
            }
          break;

        case parallel::in_right:
          // added
          if (mask.includes(to, i.right_key()))
            {
              delta_only_in_to(to, i.right_key(), i.right_data(), included);
              L(FL("included right %d") % i.right_key());
            }
          else
            {
              delta_only_in_to(to, i.right_key(), i.right_data(), excluded);
              L(FL("excluded right %d") % i.right_key());
            }
          break;

        case parallel::in_both:
          // moved/renamed/patched/attribute changes
          if (mask.includes(from, i.left_key()) || mask.includes(to, i.right_key()))
            {
              delta_in_both(i.left_key(), from, i.left_data(), to, i.right_data(), included);
              L(FL("in both %d %d") % i.left_key() % i.right_key());
            }
          else
            {
              delta_in_both(i.left_key(), from, i.left_data(), to, i.right_data(), excluded);
              L(FL("in both %d %d") % i.left_key() % i.right_key());
            }
          break;
        }
    }

}

class editable_roster_for_check
  : public editable_roster_base
{
 public:
  editable_roster_for_check(roster_t & r);
  virtual node_id detach_node(split_path const & src);
  virtual void drop_detached_node(node_id nid);
  virtual void attach_node(node_id nid, split_path const & dst);
  int problems;

 private:
  temp_node_id_source nis;
  map<node_id, pair<split_path, vector<path_component> > > detached_dirs;
};

editable_roster_for_check::editable_roster_for_check(roster_t & r)
  : editable_roster_base(r, nis), problems(0)
{
  node_map nodes = r.all_nodes();
  node_map::const_iterator i = nodes.begin();
  node_id max = i->first;

  for (; i != nodes.end(); ++i)
    {
      if (i->first > max)
        max = i->first;
    }

  // ensure our node source starts beyond the max temp node in this roster
  while (nis.next() <= max)
    ;
}

node_id
editable_roster_for_check::detach_node(split_path const & src)
{
  node_t n = r.get_node(src);
  if (is_dir_t(n))
    {
      dir_t dir = downcast_to_dir_t(n);
      vector<path_component> children;
      for (dir_map::const_iterator 
             i = dir->children.begin(); i != dir->children.end(); ++i)
        {
          children.push_back(i->first);
        }
      detached_dirs.insert(make_pair(dir->self, 
                                     make_pair(src, children)));
    }

  return this->editable_roster_base::detach_node(src);
}

void
editable_roster_for_check::drop_detached_node(node_id nid)
{
  node_t n = r.get_node(nid);
  if (is_dir_t(n) && !downcast_to_dir_t(n)->children.empty())
    {
      map<node_id, pair<split_path, vector<path_component> > >::const_iterator 
        i = detached_dirs.find(nid);
      I(i != detached_dirs.end());

      split_path dir = i->second.first;
      for (vector<path_component>::const_iterator 
             p = i->second.second.begin(); p != i->second.second.end(); ++p)
        {
          split_path child(dir);
          child.push_back(*p);
          W(F("restriction includes deletion of '%s' but excludes deletion of '%s'")
            % dir % child);
          problems++;
        }
    }
  else
    {
      this->editable_roster_base::drop_detached_node(nid);
    }
}

void
editable_roster_for_check::attach_node(node_id nid, split_path const & dst)
{
  split_path dirname;
  path_component basename;
  dirname_basename(dst, dirname, basename);

  if (!dirname.empty() && !r.has_node(dirname))
    {
      W(F("restriction excludes addition of '%s' but includes addition of '%s'")
        % dirname % dst);
      problems++;
    }
  else
    {
      this->editable_roster_base::attach_node(nid, dst);
    }
}

void
check_restricted_cset(roster_t const & roster, cset const & cs)
{
  // This command checks that a cset generated by make_restricted_cset still
  // is sensical when applied to the given roster -- e.g., it does not
  // include a deletion of a directory that would be empty, except that some
  // of the deletions/renames that emptied it were not included in the
  // restriction, it does not include the addition of a file when the
  // addition of its parent directory was not included, etc.

  MM(roster);
  MM(cs);

  // make a copy of the roster to apply the cset to destructively
  roster_t tmp(roster);
  editable_roster_for_check e(tmp);
  cs.apply_to(e);

  N(e.problems == 0, F("invalid restriction"));
}


void
select_nodes_modified_by_cset(cset const & cs,
                              roster_t const & old_roster,
                              roster_t const & new_roster,
                              set<node_id> & nodes_modified)
{
  nodes_modified.clear();

  path_set modified_prestate_nodes;
  path_set modified_poststate_nodes;

  // Pre-state damage

  copy(cs.nodes_deleted.begin(), cs.nodes_deleted.end(),
       inserter(modified_prestate_nodes, modified_prestate_nodes.begin()));

  for (map<split_path, split_path>::const_iterator i = cs.nodes_renamed.begin();
       i != cs.nodes_renamed.end(); ++i)
    modified_prestate_nodes.insert(i->first);

  // Post-state damage

  copy(cs.dirs_added.begin(), cs.dirs_added.end(),
       inserter(modified_poststate_nodes, modified_poststate_nodes.begin()));

  for (map<split_path, file_id>::const_iterator i = cs.files_added.begin();
       i != cs.files_added.end(); ++i)
    modified_poststate_nodes.insert(i->first);

  for (map<split_path, split_path>::const_iterator i = cs.nodes_renamed.begin();
       i != cs.nodes_renamed.end(); ++i)
    modified_poststate_nodes.insert(i->second);

  for (map<split_path, pair<file_id, file_id> >::const_iterator i = cs.deltas_applied.begin();
       i != cs.deltas_applied.end(); ++i)
    modified_poststate_nodes.insert(i->first);

  for (set<pair<split_path, attr_key> >::const_iterator i = cs.attrs_cleared.begin();
       i != cs.attrs_cleared.end(); ++i)
    modified_poststate_nodes.insert(i->first);

  for (map<pair<split_path, attr_key>, attr_value>::const_iterator i = cs.attrs_set.begin();
       i != cs.attrs_set.end(); ++i)
    modified_poststate_nodes.insert(i->first.first);

  // Finale

  for (path_set::const_iterator i = modified_prestate_nodes.begin();
       i != modified_prestate_nodes.end(); ++i)
    {
      I(old_roster.has_node(*i));
      nodes_modified.insert(old_roster.get_node(*i)->self);
    }

  for (path_set::const_iterator i = modified_poststate_nodes.begin();
       i != modified_poststate_nodes.end(); ++i)
    {
      I(new_roster.has_node(*i));
      nodes_modified.insert(new_roster.get_node(*i)->self);
    }

}

void
roster_t::extract_path_set(path_set & paths) const
{
  paths.clear();
  if (has_root())
    {
      for (dfs_iter i(root_dir); !i.finished(); ++i)
        {
          node_t curr = *i;
          split_path pth;
          get_name(curr->self, pth);
          if (!workspace_root(pth))
            paths.insert(pth);
        }
    }
}


////////////////////////////////////////////////////////////////////
//   I/O routines
////////////////////////////////////////////////////////////////////

void
push_marking(basic_io::stanza & st,
             bool is_file,
             marking_t const & mark)
{

  I(!null_id(mark.birth_revision));
  st.push_hex_pair(basic_io::syms::birth, mark.birth_revision.inner());

  for (set<revision_id>::const_iterator i = mark.parent_name.begin();
       i != mark.parent_name.end(); ++i)
    st.push_hex_pair(basic_io::syms::path_mark, i->inner());

  if (is_file)
    {
      for (set<revision_id>::const_iterator i = mark.file_content.begin();
           i != mark.file_content.end(); ++i)
        st.push_hex_pair(basic_io::syms::content_mark, i->inner());
    }
  else
    I(mark.file_content.empty());

  for (map<attr_key, set<revision_id> >::const_iterator i = mark.attrs.begin();
       i != mark.attrs.end(); ++i)
    {
      for (set<revision_id>::const_iterator j = i->second.begin();
           j != i->second.end(); ++j)
        st.push_hex_triple(basic_io::syms::attr_mark, i->first(), j->inner());
    }
}


void
parse_marking(basic_io::parser & pa,
              marking_t & marking)
{
  while (pa.symp())
    {
      string rev;
      if (pa.symp(basic_io::syms::birth))
        {
          pa.sym();
          pa.hex(rev);
          marking.birth_revision = revision_id(rev);
        }
      else if (pa.symp(basic_io::syms::path_mark))
        {
          pa.sym();
          pa.hex(rev);
          safe_insert(marking.parent_name, revision_id(rev));
        }
      else if (pa.symp(basic_io::syms::content_mark))
        {
          pa.sym();
          pa.hex(rev);
          safe_insert(marking.file_content, revision_id(rev));
        }
      else if (pa.symp(basic_io::syms::attr_mark))
        {
          string k;
          pa.sym();
          pa.str(k);
          pa.hex(rev);
          attr_key key = attr_key(k);
          safe_insert(marking.attrs[key], revision_id(rev));
        }
      else break;
    }
}

// SPEEDUP?: hand-writing a parser for manifests was a measurable speed win,
// and the original parser was much simpler than basic_io.  After benchmarking
// consider replacing the roster disk format with something that can be
// processed more efficiently.

void
roster_t::print_to(basic_io::printer & pr,
                   marking_map const & mm,
                   bool print_local_parts) const
{
  I(has_root());
  {
    basic_io::stanza st;
    st.push_str_pair(basic_io::syms::format_version, "1");
    pr.print_stanza(st);
  }
  for (dfs_iter i(root_dir); !i.finished(); ++i)
    {
      node_t curr = *i;
      split_path pth;
      get_name(curr->self, pth);

      file_path fp = file_path(pth);

      basic_io::stanza st;
      if (is_dir_t(curr))
        {
          // L(FL("printing dir %s") % fp);
          st.push_file_pair(basic_io::syms::dir, fp);
        }
      else
        {
          file_t ftmp = downcast_to_file_t(curr);
          st.push_file_pair(basic_io::syms::file, fp);
          st.push_hex_pair(basic_io::syms::content, ftmp->content.inner());
          // L(FL("printing file %s") % fp);
        }

      if (print_local_parts)
        {
          I(curr->self != the_null_node);
          st.push_str_pair(basic_io::syms::ident, lexical_cast<string>(curr->self));
        }

      // Push the non-dormant part of the attr map
      for (full_attr_map_t::const_iterator j = curr->attrs.begin();
           j != curr->attrs.end(); ++j)
        {
          if (j->second.first)
            {
              // L(FL("printing attr %s : %s = %s") % fp % j->first % j->second);
              st.push_str_triple(basic_io::syms::attr, j->first(), j->second.second());
            }
        }

      if (print_local_parts)
        {
          // Push the dormant part of the attr map
          for (full_attr_map_t::const_iterator j = curr->attrs.begin();
               j != curr->attrs.end(); ++j)
            {
              if (!j->second.first)
                {
                  I(j->second.second().empty());
                  st.push_str_pair(basic_io::syms::dormant_attr, j->first());
                }
            }

          marking_map::const_iterator m = mm.find(curr->self);
          I(m != mm.end());
          push_marking(st, is_file_t(curr), m->second);
        }

      pr.print_stanza(st);
    }
}

inline size_t
read_num(string const & s)
{
  size_t n = 0;

  for (string::const_iterator i = s.begin(); i != s.end(); i++)
    {
      I(*i >= '0' && *i <= '9');
      n *= 10;
      n += static_cast<size_t>(*i - '0');
    }
  return n;
}

void
roster_t::parse_from(basic_io::parser & pa,
                     marking_map & mm)
{
  // Instantiate some lookaside caches to ensure this roster reuses
  // string storage across ATOMIC elements.
  id::symtab id_syms;
  path_component::symtab path_syms;
  attr_key::symtab attr_key_syms;
  attr_value::symtab attr_value_syms;


  // We *always* parse the local part of a roster, because we do not
  // actually send the non-local part over the network; the only times
  // we serialize a manifest (non-local roster) is when we're printing
  // it out for a user, or when we're hashing it for a manifest ID.
  nodes.clear();
  root_dir.reset();
  mm.clear();

  {
    pa.esym(basic_io::syms::format_version);
    string vers;
    pa.str(vers);
    I(vers == "1");
  }

  while(pa.symp())
    {
      string pth, ident, rev;
      node_t n;

      if (pa.symp(basic_io::syms::file))
        {
          string content;
          pa.sym();
          pa.str(pth);
          pa.esym(basic_io::syms::content);
          pa.hex(content);
          pa.esym(basic_io::syms::ident);
          pa.str(ident);
          n = file_t(new file_node(read_num(ident),
                                   file_id(content)));
        }
      else if (pa.symp(basic_io::syms::dir))
        {
          pa.sym();
          pa.str(pth);
          pa.esym(basic_io::syms::ident);
          pa.str(ident);
          n = dir_t(new dir_node(read_num(ident)));
        }
      else
        break;

      I(static_cast<bool>(n));

      safe_insert(nodes, make_pair(n->self, n));
      if (is_dir_t(n) && pth.empty())
        {
          I(! has_root());
          root_dir = downcast_to_dir_t(n);
        }
      else
        {
          I(!pth.empty());
          split_path sp;
          internal_string_to_split_path(pth, sp);
          attach_node(n->self, sp);
        }

      // Non-dormant attrs
      while(pa.symp(basic_io::syms::attr))
        {
          pa.sym();
          string k, v;
          pa.str(k);
          pa.str(v);
          safe_insert(n->attrs, make_pair(attr_key(k),
                                          make_pair(true, attr_value(v))));
        }

      // Dormant attrs
      while(pa.symp(basic_io::syms::dormant_attr))
        {
          pa.sym();
          string k;
          pa.str(k);
          safe_insert(n->attrs, make_pair(attr_key(k),
                                          make_pair(false, attr_value())));
        }

      {
        marking_t & m(safe_insert(mm, make_pair(n->self, marking_t()))->second);
        parse_marking(pa, m);
      }
    }
}


void
read_roster_and_marking(roster_data const & dat,
                        roster_t & ros,
                        marking_map & mm)
{
  basic_io::input_source src(dat.inner()(), "roster");
  basic_io::tokenizer tok(src);
  basic_io::parser pars(tok);
  ros.parse_from(pars, mm);
  I(src.lookahead == EOF);
  ros.check_sane_against(mm);
}


static void
write_roster_and_marking(roster_t const & ros,
                         marking_map const & mm,
                         data & dat,
                         bool print_local_parts)
{
  if (print_local_parts)
    ros.check_sane_against(mm);
  else
    ros.check_sane(true);
  basic_io::printer pr;
  ros.print_to(pr, mm, print_local_parts);
  dat = pr.buf;
}


void
write_roster_and_marking(roster_t const & ros,
                         marking_map const & mm,
                         roster_data & dat)
{
  data tmp;
  write_roster_and_marking(ros, mm, tmp, true);
  dat = tmp;
}


void
write_manifest_of_roster(roster_t const & ros,
                         manifest_data & dat)
{
  data tmp;
  marking_map mm;
  write_roster_and_marking(ros, mm, tmp, false);
  dat = tmp;
}

void calculate_ident(roster_t const & ros,
                     manifest_id & ident)
{
  manifest_data tmp;
  if (!ros.all_nodes().empty())
    {
      write_manifest_of_roster(ros, tmp);
      calculate_ident(tmp, ident);
    }
}

////////////////////////////////////////////////////////////////////
//   testing
////////////////////////////////////////////////////////////////////

#ifdef BUILD_UNIT_TESTS
#include "unit_tests.hh"
#include "sanity.hh"
#include "constants.hh"
#include "randomizer.hh"

#include "roster_delta.hh"

#include <string>
#include <cstdlib>
#include <boost/lexical_cast.hpp>

using std::logic_error;
using std::search;

using boost::shared_ptr;

using randomizer::uniform;
using randomizer::flip;

static void
make_fake_marking_for(roster_t const & r, marking_map & mm)
{
  mm.clear();
  revision_id rid(string("0123456789abcdef0123456789abcdef01234567"));
  for (node_map::const_iterator i = r.all_nodes().begin(); i != r.all_nodes().end();
       ++i)
    {
      marking_t fake_marks;
      mark_new_node(rid, i->second, fake_marks);
      mm.insert(make_pair(i->first, fake_marks));
    }
}

static void
do_testing_on_one_roster(roster_t const & r)
{
  if (!r.has_root())
    {
      I(r.all_nodes().size() == 0);
      // not much testing to be done on an empty roster -- can't iterate over
      // it or read/write it.
      return;
    }

  MM(r);
  // test dfs_iter by making sure it returns the same number of items as there
  // are items in all_nodes()
  int n; MM(n);
  n = r.all_nodes().size();
  int dfs_counted = 0; MM(dfs_counted);
  split_path root_name;
  file_path().split(root_name);
  for (dfs_iter i(downcast_to_dir_t(r.get_node(root_name))); !i.finished(); ++i)
    ++dfs_counted;
  I(n == dfs_counted);

  // do a read/write spin
  roster_data r_dat; MM(r_dat);
  marking_map fm;
  make_fake_marking_for(r, fm);
  write_roster_and_marking(r, fm, r_dat);
  roster_t r2; MM(r2);
  marking_map fm2;
  read_roster_and_marking(r_dat, r2, fm2);
  I(r == r2);
  I(fm == fm2);
  roster_data r2_dat; MM(r2_dat);
  write_roster_and_marking(r2, fm2, r2_dat);
  I(r_dat == r2_dat);
}

static void
do_testing_on_two_equivalent_csets(cset const & a, cset const & b)
{
  // we do all this reading/writing/comparing of both strings and objects to
  // cross-check the reading, writing, and comparison logic against each
  // other.  (if, say, there is a field in cset that == forgets to check but
  // that write remembers to include, this should catch it).
  MM(a);
  MM(b);
  I(a == b);

  data a_dat, b_dat, a2_dat, b2_dat;
  MM(a_dat);
  MM(b_dat);
  MM(a2_dat);
  MM(b2_dat);

  write_cset(a, a_dat);
  write_cset(b, b_dat);
  I(a_dat == b_dat);
  cset a2, b2;
  MM(a2);
  MM(b2);
  read_cset(a_dat, a2);
  read_cset(b_dat, b2);
  I(a2 == a);
  I(b2 == b);
  I(b2 == a);
  I(a2 == b);
  I(a2 == b2);
  write_cset(a2, a2_dat);
  write_cset(b2, b2_dat);
  I(a_dat == a2_dat);
  I(b_dat == b2_dat);
}

static void
apply_cset_and_do_testing(roster_t & r, cset const & cs, node_id_source & nis)
{
  MM(r);
  MM(cs);
  roster_t original = r;
  MM(original);
  I(original == r);

  editable_roster_base e(r, nis);
  cs.apply_to(e);

  cset derived;
  MM(derived);
  make_cset(original, r, derived);

  do_testing_on_two_equivalent_csets(cs, derived);
  do_testing_on_one_roster(r);
}

static void
tests_on_two_rosters(roster_t const & a, roster_t const & b, node_id_source & nis)
{
  MM(a);
  MM(b);

  do_testing_on_one_roster(a);
  do_testing_on_one_roster(b);

  cset a_to_b; MM(a_to_b);
  cset b_to_a; MM(b_to_a);
  make_cset(a, b, a_to_b);
  make_cset(b, a, b_to_a);
  roster_t a2(b); MM(a2);
  roster_t b2(a); MM(b2);
  // we can't use a cset to entirely empty out a roster, so don't bother doing
  // the apply_to tests towards an empty roster
  // (NOTE: if you notice this special case in a time when root dirs can be
  // renamed or deleted, remove it, it will no longer be necessary.
  if (!a.all_nodes().empty())
    {
      editable_roster_base eb(a2, nis);
      b_to_a.apply_to(eb);
    }
  else
    a2 = a;
  if (!b.all_nodes().empty())
    {
      editable_roster_base ea(b2, nis);
      a_to_b.apply_to(ea);
    }
  else
    b2 = b;
  // We'd like to assert that a2 == a and b2 == b, but we can't, because they
  // will have new ids assigned.
  // But they _will_ have the same manifests, assuming things are working
  // correctly.
  manifest_data a_dat; MM(a_dat);
  manifest_data a2_dat; MM(a2_dat);
  manifest_data b_dat; MM(b_dat);
  manifest_data b2_dat; MM(b2_dat);
  if (a.has_root())
    write_manifest_of_roster(a, a_dat);
  if (a2.has_root())
    write_manifest_of_roster(a2, a2_dat);
  if (b.has_root())
    write_manifest_of_roster(b, b_dat);
  if (b2.has_root())
    write_manifest_of_roster(b2, b2_dat);
  I(a_dat == a2_dat);
  I(b_dat == b2_dat);

  cset a2_to_b2; MM(a2_to_b2);
  cset b2_to_a2; MM(b2_to_a2);
  make_cset(a2, b2, a2_to_b2);
  make_cset(b2, a2, b2_to_a2);
  do_testing_on_two_equivalent_csets(a_to_b, a2_to_b2);
  do_testing_on_two_equivalent_csets(b_to_a, b2_to_a2);
  
  {
    marking_map a_marking;
    make_fake_marking_for(a, a_marking);
    marking_map b_marking;
    make_fake_marking_for(b, b_marking);
    test_roster_delta_on(a, a_marking, b, b_marking);
  }
}

template<typename M>
typename M::const_iterator
random_element(M const & m)
{
  size_t i = randomizer::uniform(m.size());
  typename M::const_iterator j = m.begin();
  while (i > 0)
    {
      I(j != m.end());
      --i;
      ++j;
    }
  return j;
}

string new_word()
{
  static string wordchars = "abcdefghijlkmnopqrstuvwxyzABCDEFGHIJKLMNOPQRSTUVWXYZ";
  static unsigned tick = 0;
  string tmp;
  do
    {
      tmp += wordchars[uniform(wordchars.size())];
    }
  while (tmp.size() < 10 && !flip(10));
  return tmp + lexical_cast<string>(tick++);
}

file_id new_ident()
{
  static string tab = "0123456789abcdef";
  string tmp;
  tmp.reserve(constants::idlen);
  for (unsigned i = 0; i < constants::idlen; ++i)
    tmp += tab[uniform(tab.size())];
  return file_id(tmp);
}

path_component new_component()
{
  split_path pieces;
  file_path_internal(new_word()).split(pieces);
  return pieces.back();
}


attr_key pick_attr(full_attr_map_t const & attrs)
{
  return random_element(attrs)->first;
}

attr_key pick_attr(attr_map_t const & attrs)
{
  return random_element(attrs)->first;
}

bool parent_of(split_path const & p,
               split_path const & c)
{
  bool is_parent = false;

  if (p.size() <= c.size())
    {
      split_path::const_iterator c_anchor =
        search(c.begin(), c.end(),
               p.begin(), p.end());

      is_parent = (c_anchor == c.begin());
    }

  //     L(FL("path '%s' is%s parent of '%s'")
  //       % file_path(p)
  //       % (is_parent ? "" : " not")
  //       % file_path(c));

  return is_parent;
}

struct
change_automaton
{

  void perform_random_action(roster_t & r, node_id_source & nis)
  {
    cset c;
    while (c.empty())
      {
        if (r.all_nodes().empty())
          {
            // Must add, couldn't find anything to work with
            split_path root;
            root.push_back(the_null_component);
            c.dirs_added.insert(root);
          }
        else
          {
            node_t n = random_element(r.all_nodes())->second;
            split_path pth;
            r.get_name(n->self, pth);
            // L(FL("considering acting on '%s'") % file_path(pth));

            switch (uniform(7))
              {
              default:
              case 0:
              case 1:
              case 2:
                if (is_file_t(n) || (pth.size() > 1 && flip()))
                  // Add a sibling of an existing entry.
                  pth[pth.size() - 1] = new_component();

                else
                  // Add a child of an existing entry.
                  pth.push_back(new_component());

                if (flip())
                  {
                    // L(FL("adding dir '%s'") % file_path(pth));
                    safe_insert(c.dirs_added, pth);
                  }
                else
                  {
                    // L(FL("adding file '%s'") % file_path(pth));
                    safe_insert(c.files_added, make_pair(pth, new_ident()));
                  }
                break;

              case 3:
                if (is_file_t(n))
                  {
                    safe_insert(c.deltas_applied,
                                make_pair
                                (pth, make_pair(downcast_to_file_t(n)->content,
                                                new_ident())));
                  }
                break;

              case 4:
                {
                  node_t n2 = random_element(r.all_nodes())->second;
                  split_path pth2;
                  r.get_name(n2->self, pth2);

                  if (n == n2)
                    continue;

                  if (is_file_t(n2) || (pth2.size() > 1 && flip()))
                    {
                      // L(FL("renaming to a sibling of an existing entry '%s'") % file_path(pth2));
                      // Move to a sibling of an existing entry.
                      pth2[pth2.size() - 1] = new_component();
                    }

                  else
                    {
                      // L(FL("renaming to a child of an existing entry '%s'") % file_path(pth2));
                      // Move to a child of an existing entry.
                      pth2.push_back(new_component());
                    }

                  if (!parent_of(pth, pth2))
                    {
                      // L(FL("renaming '%s' -> '%s") % file_path(pth) % file_path(pth2));
                      safe_insert(c.nodes_renamed, make_pair(pth, pth2));
                    }
                }
                break;

              case 5:
                if (!null_node(n->parent) &&
                    (is_file_t(n) || downcast_to_dir_t(n)->children.empty()))
                  {
                    // L(FL("deleting '%s'") % file_path(pth));
                    safe_insert(c.nodes_deleted, pth);
                  }
                break;

              case 6:
                if (!n->attrs.empty() && flip())
                  {
                    attr_key k = pick_attr(n->attrs);
                    if (safe_get(n->attrs, k).first)
                      {
                        if (flip())
                          {
                            // L(FL("clearing attr on '%s'") % file_path(pth));
                            safe_insert(c.attrs_cleared, make_pair(pth, k));
                          }
                        else
                          {
                            // L(FL("changing attr on '%s'\n) % file_path(pth));
                            safe_insert(c.attrs_set, make_pair(make_pair(pth, k), new_word()));
                          }
                      }
                    else
                      {
                        // L(FL("setting previously set attr on '%s'") % file_path(pth));
                        safe_insert(c.attrs_set, make_pair(make_pair(pth, k), new_word()));
                      }
                  }
                else
                  {
                    // L(FL("setting attr on '%s'") % file_path(pth));
                    safe_insert(c.attrs_set, make_pair(make_pair(pth, new_word()), new_word()));
                  }
                break;
              }
          }
      }
    // now do it
    apply_cset_and_do_testing(r, c, nis);
  }
};

testing_node_id_source::testing_node_id_source()
  : curr(first_node)
{}

node_id
testing_node_id_source::next()
{
  // L(FL("creating node %x") % curr);
  node_id n = curr++;
  I(!temp_node(n));
  return n;
}

template <> void
dump(int const & i, string & out)
{
  out = lexical_cast<string>(i) + "\n";
}

static void
automaton_roster_test()
{
  roster_t r;
  change_automaton aut;
  testing_node_id_source nis;

  roster_t empty, prev;

  for (int i = 0; i < 2000; ++i)
    {
      MM(i);
      if (i % 100 == 0)
        P(F("performing random action %d") % i);
      // test operator==
      I(r == r);
      aut.perform_random_action(r, nis);
      if (i == 0)
        prev = r;
      else
        {
          // test operator==
          I(!(prev == r));
        }
      // some randomly made up magic numbers, just to make sure we do tests on
      // rosters that have a number of changes between them, not just a single
      // change.
      if (i == 4 || i == 50 || i == 100 || i == 200 || i == 205
          || i == 500 || i == 640 || i == 1200 || i == 1900 || i == 1910)
        {
          tests_on_two_rosters(prev, r, nis);
          tests_on_two_rosters(empty, r, nis);
          prev = r;
        }
    }
}

// some of our raising operations leave our state corrupted.  so rather than
// trying to do all the illegal things in one pass, we re-run this function a
// bunch of times, and each time we do only one of these potentially
// corrupting tests.  Test numbers are in the range [0, total).

#define MAYBE(code) if (total == to_run) { L(FL(#code)); code; return; } ++total

static void
check_sane_roster_do_tests(int to_run, int& total)
{
  total = 0;
  testing_node_id_source nis;
  roster_t r;
  MM(r);

  // roster must have a root dir
  MAYBE(BOOST_CHECK_THROW(r.check_sane(false), logic_error));
  MAYBE(BOOST_CHECK_THROW(r.check_sane(true), logic_error));

  split_path sp_, sp_foo, sp_foo_bar, sp_foo_baz;
  file_path().split(sp_);
  file_path_internal("foo").split(sp_foo);
  file_path_internal("foo/bar").split(sp_foo_bar);
  file_path_internal("foo/baz").split(sp_foo_baz);
  node_id nid_f = r.create_file_node(file_id(string("0000000000000000000000000000000000000000")),
                                     nis);
  // root must be a directory, not a file
  MAYBE(BOOST_CHECK_THROW(r.attach_node(nid_f, sp_), logic_error));

  node_id root_dir = r.create_dir_node(nis);
  r.attach_node(root_dir, sp_);
  // has a root dir, but a detached file
  MAYBE(BOOST_CHECK_THROW(r.check_sane(false), logic_error));
  MAYBE(BOOST_CHECK_THROW(r.check_sane(true), logic_error));

  r.attach_node(nid_f, sp_foo);
  // now should be sane
  BOOST_CHECK_NOT_THROW(r.check_sane(false), logic_error);
  BOOST_CHECK_NOT_THROW(r.check_sane(true), logic_error);

  node_id nid_d = r.create_dir_node(nis);
  // if "foo" exists, can't attach another node at "foo"
  MAYBE(BOOST_CHECK_THROW(r.attach_node(nid_d, sp_foo), logic_error));
  // if "foo" is a file, can't attach a node at "foo/bar"
  MAYBE(BOOST_CHECK_THROW(r.attach_node(nid_d, sp_foo_bar), logic_error));

  BOOST_CHECK(r.detach_node(sp_foo) == nid_f);
  r.attach_node(nid_d, sp_foo);
  r.attach_node(nid_f, sp_foo_bar);
  BOOST_CHECK_NOT_THROW(r.check_sane(false), logic_error);
  BOOST_CHECK_NOT_THROW(r.check_sane(true), logic_error);

  temp_node_id_source nis_tmp;
  node_id nid_tmp = r.create_dir_node(nis_tmp);
  // has a detached node
  MAYBE(BOOST_CHECK_THROW(r.check_sane(false), logic_error));
  MAYBE(BOOST_CHECK_THROW(r.check_sane(true), logic_error));
  r.attach_node(nid_tmp, sp_foo_baz);
  // now has no detached nodes, but one temp node
  MAYBE(BOOST_CHECK_THROW(r.check_sane(false), logic_error));
  BOOST_CHECK_NOT_THROW(r.check_sane(true), logic_error);
}

#undef MAYBE

static void
check_sane_roster_test()
{
  int total;
  check_sane_roster_do_tests(-1, total);
  for (int to_run = 0; to_run < total; ++to_run)
    {
      L(FL("check_sane_roster_test: loop = %i (of %i)") % to_run % (total - 1));
      int tmp;
      check_sane_roster_do_tests(to_run, tmp);
    }
}

static void
check_sane_roster_loop_test()
{
  testing_node_id_source nis;
  roster_t r; MM(r);
  split_path root, foo_bar;
  file_path().split(root);
  file_path_internal("foo/bar").split(foo_bar);
  r.attach_node(r.create_dir_node(nis), root);
  node_id nid_foo = r.create_dir_node(nis);
  node_id nid_bar = r.create_dir_node(nis);
  r.attach_node(nid_foo, nid_bar, foo_bar[1]);
  r.attach_node(nid_bar, nid_foo, foo_bar[2]);
  BOOST_CHECK_THROW(r.check_sane(true), logic_error);
}

static void
check_sane_roster_screwy_dir_map()
{
  testing_node_id_source nis;
  roster_t r; MM(r);
  split_path root, foo;
  file_path().split(root);
  file_path_internal("foo").split(foo);
  r.attach_node(r.create_dir_node(nis), root);
  roster_t other; MM(other);
  node_id other_nid = other.create_dir_node(nis);
  dir_t root_n = downcast_to_dir_t(r.get_node(root));
  root_n->children.insert(make_pair(*(foo.end()-1), other.get_node(other_nid)));
  BOOST_CHECK_THROW(r.check_sane(), logic_error);
  // well, but that one was easy, actually, because a dir traversal will hit
  // more nodes than actually exist... so let's make it harder, by making sure
  // that a dir traversal will hit exactly as many nodes as actually exist.
  node_id distractor_nid = r.create_dir_node(nis);
  BOOST_CHECK_THROW(r.check_sane(), logic_error);
  // and even harder, by making that node superficially valid too
  dir_t distractor_n = downcast_to_dir_t(r.get_node(distractor_nid));
  distractor_n->parent = distractor_nid;
  distractor_n->name = *(foo.end()-1);
  distractor_n->children.insert(make_pair(distractor_n->name, distractor_n));
  BOOST_CHECK_THROW(r.check_sane(), logic_error);
}

static void
bad_attr_test()
{
  testing_node_id_source nis;
  roster_t r; MM(r);
  split_path root;
  file_path().split(root);
  r.attach_node(r.create_dir_node(nis), root);
  BOOST_CHECK_THROW(r.set_attr(root, attr_key("test_key1"),
                               make_pair(false, attr_value("invalid"))),
                    logic_error);
  BOOST_CHECK_NOT_THROW(r.check_sane(true), logic_error);
  safe_insert(r.get_node(root)->attrs,
              make_pair(attr_key("test_key2"),
                        make_pair(false, attr_value("invalid"))));
  BOOST_CHECK_THROW(r.check_sane(true), logic_error);
}

////////////////////////////////////////////////////////////////////////
// exhaustive marking tests
////////////////////////////////////////////////////////////////////////

// The marking/roster generation code is extremely critical.  It is the very
// core of monotone's versioning technology, very complex, and bugs can result
// in corrupt and nonsensical histories (not to mention erroneous merges and
// the like).  Furthermore, the code that implements it is littered with
// case-by-case analysis, where copy-paste errors could easily occur.  So the
// purpose of this section is to systematically and exhaustively test every
// possible case.
//
// Our underlying merger, *-merge, works on scalars, case-by-case.  The cases are:
//   0 parent:
//       a*
//   1 parent:
//       a     a
//       |     |
//       a     b*
//   2 parents:
//       a   a  a   a  a   b  a   b
//        \ /    \ /    \ /    \ /
//         a      b*     c*     a?
//
// Each node has a number of scalars associated with it:
//   * basename+parent
//   * file content (iff a file)
//   * attributes
//
// So for each scalar, we want to test each way it can appear in each of the
// above shapes.  This is made more complex by lifecycles.  We can achieve a 0
// parent node as:
//   * a node in a 0-parent roster (root revision)
//   * a newly added node in a 1-parent roster
//   * a newly added node in a 2-parent roster
// a 1 parent node as:
//   * a pre-existing node in a 1-parent roster
//   * a node in a 2-parent roster that only existed in one of the parents
// a 2 parent node as:
//   * a pre-existing node in a 2-parent roster
//
// Because the basename+parent and file_content scalars have lifetimes that
// exactly match the lifetime of the node they are on, those are all the cases
// for these scalars.  However, attrs make things a bit more complicated,
// because they can be added.  An attr can have 0 parents:
//   * in any of the above cases, with an attribute newly added on the node
// And one parent:
//   * in any of the cases above with one node parent and the attr pre-existing
//   * in a 2-parent node where the attr exists in only one of the parents
//
// Plus, just to be sure, in the merge cases we check both the given example
// and the mirror-reversed one, since the code implementing this could
// conceivably mark merge(A, B) right but get merge(B, A) wrong.  And for the
// scalars that can appear on either files or dirs, we check both.

// The following somewhat elaborate code implements all these checks.  The
// most important background assumption to know, is that it always assumes
// (and this assumption is hard-coded in various places) that it is looking at
// one of the following topologies:
//
//     old
//
//     old
//      |
//     new
//
//     old
//     / \.
// left   right
//     \ /
//     new
//
// There is various tricksiness in making sure that the root directory always
// has the right birth_revision, that nodes are created with good birth
// revisions and sane markings on the scalars we are not interested in, etc.
// This code is ugly and messy and could use refactoring, but it seems to
// work.

////////////////
// These are some basic utility pieces handy for the exhaustive mark tests

namespace
{
  template <typename T> set<T>
  singleton(T const & t)
  {
    set<T> s;
    s.insert(t);
    return s;
  }

  template <typename T> set<T>
  doubleton(T const & t1, T const & t2)
  {
    set<T> s;
    s.insert(t1);
    s.insert(t2);
    return s;
  }

  revision_id old_rid(string("0000000000000000000000000000000000000000"));
  revision_id left_rid(string("1111111111111111111111111111111111111111"));
  revision_id right_rid(string("2222222222222222222222222222222222222222"));
  revision_id new_rid(string("4444444444444444444444444444444444444444"));

  split_path
  split(string const & s)
  {
    split_path sp;
    file_path_internal(s).split(sp);
    return sp;
  }

////////////////
// These classes encapsulate information about all the different scalars
// that *-merge applies to.

  typedef enum { scalar_a, scalar_b, scalar_c,
                 scalar_none, scalar_none_2 } scalar_val;

  void
  dump(scalar_val const & val, string & out)
  {
    switch (val)
      {
      case scalar_a: out = "scalar_a"; break;
      case scalar_b: out = "scalar_b"; break;
      case scalar_c: out = "scalar_c"; break;
      case scalar_none: out = "scalar_none"; break;
      case scalar_none_2: out = "scalar_none_2"; break;
      }
    out += "\n";
  }

  struct a_scalar
  {
    virtual void set(revision_id const & scalar_origin_rid,
                     scalar_val val, set<revision_id> const & this_scalar_mark,
                     roster_t & roster, marking_map & markings)
      = 0;
    virtual ~a_scalar() {};

    node_id_source & nis;
    node_id const root_nid;
    node_id const obj_under_test_nid;
    a_scalar(node_id_source & nis)
      : nis(nis), root_nid(nis.next()), obj_under_test_nid(nis.next())
    {}

    void setup(roster_t & roster, marking_map & markings)
    {
      roster.create_dir_node(root_nid);
      roster.attach_node(root_nid, split(""));
      marking_t marking;
      marking.birth_revision = old_rid;
      marking.parent_name.insert(old_rid);
      safe_insert(markings, make_pair(root_nid, marking));
    }

    virtual string my_type() const = 0;

    virtual void dump(string & out) const
    {
      ostringstream oss;
      oss << "type: " << my_type() << "\n"
          << "root_nid: " << root_nid << "\n"
          << "obj_under_test_nid: " << obj_under_test_nid << "\n";
      out = oss.str();
    }
  };

  void
  dump(a_scalar const & s, string & out)
  {
    s.dump(out);
  }

  struct file_maker
  {
    static void make_obj(revision_id const & scalar_origin_rid, node_id nid,
                         roster_t & roster, marking_map & markings)
    {
      make_file(scalar_origin_rid, nid,
                file_id(string("aaaaaaaaaaaaaaaaaaaaaaaaaaaaaaaaaaaaaaaa")),
                roster, markings);
    }
    static void make_file(revision_id const & scalar_origin_rid, node_id nid,
                          file_id const & fid,
                          roster_t & roster, marking_map & markings)
    {
      roster.create_file_node(fid, nid);
      marking_t marking;
      marking.birth_revision = scalar_origin_rid;
      marking.parent_name = marking.file_content = singleton(scalar_origin_rid);
      safe_insert(markings, make_pair(nid, marking));
    }
  };

  struct dir_maker
  {
    static void make_obj(revision_id const & scalar_origin_rid, node_id nid,
                         roster_t & roster, marking_map & markings)
    {
      roster.create_dir_node(nid);
      marking_t marking;
      marking.birth_revision = scalar_origin_rid;
      marking.parent_name = singleton(scalar_origin_rid);
      safe_insert(markings, make_pair(nid, marking));
    }
  };

  struct file_content_scalar : public a_scalar
  {
    virtual string my_type() const { return "file_content_scalar"; }

    map<scalar_val, file_id> values;
    file_content_scalar(node_id_source & nis)
      : a_scalar(nis)
    {
      safe_insert(values,
                  make_pair(scalar_a,
                            file_id(string("aaaaaaaaaaaaaaaaaaaaaaaaaaaaaaaaaaaaaaaa"))));
      safe_insert(values,
                  make_pair(scalar_b,
                            file_id(string("bbbbbbbbbbbbbbbbbbbbbbbbbbbbbbbbbbbbbbbb"))));
      safe_insert(values,
                  make_pair(scalar_c,
                            file_id(string("cccccccccccccccccccccccccccccccccccccccc"))));
    }
    virtual void
    set(revision_id const & scalar_origin_rid, scalar_val val,
        std::set<revision_id> const & this_scalar_mark,
        roster_t & roster, marking_map & markings)
    {
      setup(roster, markings);
      if (val != scalar_none)
        {
          file_maker::make_file(scalar_origin_rid, obj_under_test_nid,
                                safe_get(values, val),
                                roster, markings);
          roster.attach_node(obj_under_test_nid, split("foo"));
          markings[obj_under_test_nid].file_content = this_scalar_mark;
        }
      roster.check_sane_against(markings);
    }
  };

  template <typename T>
  struct X_basename_scalar : public a_scalar
  {
    virtual string my_type() const { return "X_basename_scalar"; }

    map<scalar_val, split_path> values;
    X_basename_scalar(node_id_source & nis)
      : a_scalar(nis)
    {
      safe_insert(values, make_pair(scalar_a, split("a")));
      safe_insert(values, make_pair(scalar_b, split("b")));
      safe_insert(values, make_pair(scalar_c, split("c")));
    }
    virtual void
    set(revision_id const & scalar_origin_rid, scalar_val val,
        std::set<revision_id> const & this_scalar_mark,
        roster_t & roster, marking_map & markings)
    {
      setup(roster, markings);
      if (val != scalar_none)
        {
          T::make_obj(scalar_origin_rid, obj_under_test_nid, roster, markings);
          roster.attach_node(obj_under_test_nid, safe_get(values, val));
          markings[obj_under_test_nid].parent_name = this_scalar_mark;
        }
      roster.check_sane_against(markings);
    }
  };

  template <typename T>
  struct X_parent_scalar : public a_scalar
  {
    virtual string my_type() const { return "X_parent_scalar"; }

    map<scalar_val, split_path> values;
    node_id const a_nid, b_nid, c_nid;
    X_parent_scalar(node_id_source & nis)
      : a_scalar(nis), a_nid(nis.next()), b_nid(nis.next()), c_nid(nis.next())
    {
      safe_insert(values, make_pair(scalar_a, split("dir_a/foo")));
      safe_insert(values, make_pair(scalar_b, split("dir_b/foo")));
      safe_insert(values, make_pair(scalar_c, split("dir_c/foo")));
    }
    void
    setup_dirs(roster_t & roster, marking_map & markings)
    {
      roster.create_dir_node(a_nid);
      roster.attach_node(a_nid, split("dir_a"));
      roster.create_dir_node(b_nid);
      roster.attach_node(b_nid, split("dir_b"));
      roster.create_dir_node(c_nid);
      roster.attach_node(c_nid, split("dir_c"));
      marking_t marking;
      marking.birth_revision = old_rid;
      marking.parent_name.insert(old_rid);
      safe_insert(markings, make_pair(a_nid, marking));
      safe_insert(markings, make_pair(b_nid, marking));
      safe_insert(markings, make_pair(c_nid, marking));
    }
    virtual void
    set(revision_id const & scalar_origin_rid, scalar_val val,
        std::set<revision_id> const & this_scalar_mark,
        roster_t & roster, marking_map & markings)
    {
      setup(roster, markings);
      setup_dirs(roster, markings);
      if (val != scalar_none)
        {
          T::make_obj(scalar_origin_rid, obj_under_test_nid, roster, markings);
          roster.attach_node(obj_under_test_nid, safe_get(values, val));
          markings[obj_under_test_nid].parent_name = this_scalar_mark;
        }
      roster.check_sane_against(markings);
    }
  };

  // this scalar represents an attr whose node already exists, and we put an
  // attr on it.
  template <typename T>
  struct X_attr_existing_node_scalar : public a_scalar
  {
    virtual string my_type() const { return "X_attr_scalar"; }

    map<scalar_val, pair<bool, attr_value> > values;
    X_attr_existing_node_scalar(node_id_source & nis)
      : a_scalar(nis)
    {
      safe_insert(values, make_pair(scalar_a, make_pair(true, attr_value("a"))));
      safe_insert(values, make_pair(scalar_b, make_pair(true, attr_value("b"))));
      safe_insert(values, make_pair(scalar_c, make_pair(true, attr_value("c"))));
    }
    virtual void
    set(revision_id const & scalar_origin_rid, scalar_val val,
        std::set<revision_id> const & this_scalar_mark,
        roster_t & roster, marking_map & markings)
    {
      setup(roster, markings);
      // _not_ scalar_origin_rid, because our object exists everywhere, regardless of
      // when the attr shows up
      T::make_obj(old_rid, obj_under_test_nid, roster, markings);
      roster.attach_node(obj_under_test_nid, split("foo"));
      if (val != scalar_none)
        {
          safe_insert(roster.get_node(obj_under_test_nid)->attrs,
                      make_pair(attr_key("test_key"), safe_get(values, val)));
          markings[obj_under_test_nid].attrs[attr_key("test_key")] = this_scalar_mark;
        }
      roster.check_sane_against(markings);
    }
  };

  // this scalar represents an attr whose node does not exist; we create the
  // node when we create the attr.
  template <typename T>
  struct X_attr_new_node_scalar : public a_scalar
  {
    virtual string my_type() const { return "X_attr_scalar"; }

    map<scalar_val, pair<bool, attr_value> > values;
    X_attr_new_node_scalar(node_id_source & nis)
      : a_scalar(nis)
    {
      safe_insert(values, make_pair(scalar_a, make_pair(true, attr_value("a"))));
      safe_insert(values, make_pair(scalar_b, make_pair(true, attr_value("b"))));
      safe_insert(values, make_pair(scalar_c, make_pair(true, attr_value("c"))));
    }
    virtual void
    set(revision_id const & scalar_origin_rid, scalar_val val,
        std::set<revision_id> const & this_scalar_mark,
        roster_t & roster, marking_map & markings)
    {
      setup(roster, markings);
      if (val != scalar_none)
        {
          T::make_obj(scalar_origin_rid, obj_under_test_nid, roster, markings);
          roster.attach_node(obj_under_test_nid, split("foo"));
          safe_insert(roster.get_node(obj_under_test_nid)->attrs,
                      make_pair(attr_key("test_key"), safe_get(values, val)));
          markings[obj_under_test_nid].attrs[attr_key("test_key")] = this_scalar_mark;
        }
      roster.check_sane_against(markings);
    }
  };

  typedef vector<shared_ptr<a_scalar> > scalars;
  scalars
  all_scalars(node_id_source & nis)
  {
    scalars ss;
    ss.push_back(shared_ptr<a_scalar>(new file_content_scalar(nis)));
    ss.push_back(shared_ptr<a_scalar>(new X_basename_scalar<file_maker>(nis)));
    ss.push_back(shared_ptr<a_scalar>(new X_basename_scalar<dir_maker>(nis)));
    ss.push_back(shared_ptr<a_scalar>(new X_parent_scalar<file_maker>(nis)));
    ss.push_back(shared_ptr<a_scalar>(new X_parent_scalar<dir_maker>(nis)));
    ss.push_back(shared_ptr<a_scalar>(new X_attr_existing_node_scalar<file_maker>(nis)));
    ss.push_back(shared_ptr<a_scalar>(new X_attr_existing_node_scalar<dir_maker>(nis)));
    ss.push_back(shared_ptr<a_scalar>(new X_attr_new_node_scalar<file_maker>(nis)));
    ss.push_back(shared_ptr<a_scalar>(new X_attr_new_node_scalar<dir_maker>(nis)));
    return ss;
  }
}

////////////////
// These functions encapsulate the logic for running a particular mark
// scenario with a particular scalar with 0, 1, or 2 roster parents.

static void
run_with_0_roster_parents(a_scalar & s, revision_id scalar_origin_rid,
                          scalar_val new_val,
                          set<revision_id> const & new_mark_set,
                          node_id_source & nis)
{
  MM(s);
  MM(scalar_origin_rid);
  MM(new_val);
  MM(new_mark_set);
  roster_t expected_roster; MM(expected_roster);
  marking_map expected_markings; MM(expected_markings);

  s.set(scalar_origin_rid, new_val, new_mark_set, expected_roster, expected_markings);

  roster_t empty_roster;
  cset cs; MM(cs);
  make_cset(empty_roster, expected_roster, cs);

  roster_t new_roster; MM(new_roster);
  marking_map new_markings; MM(new_markings);
  // this function takes the old parent roster/marking and modifies them; in
  // our case, the parent roster/marking are empty, and so are our
  // roster/marking, so we don't need to do anything special.
  make_roster_for_nonmerge(cs, old_rid, new_roster, new_markings, nis);

  I(equal_up_to_renumbering(expected_roster, expected_markings,
                            new_roster, new_markings));

  marking_map new_markings2; MM(new_markings2);
  mark_roster_with_no_parents(old_rid, new_roster, new_markings2);
  I(new_markings == new_markings2);

  marking_map new_markings3; MM(new_markings3);
  roster_t parent3;
  marking_map old_markings3;
  mark_roster_with_one_parent(parent3, old_markings3, old_rid, new_roster,
                              new_markings3);
  I(new_markings == new_markings3);
}

static void
run_with_1_roster_parent(a_scalar & s,
                         revision_id scalar_origin_rid,
                         scalar_val parent_val,
                         set<revision_id> const & parent_mark_set,
                         scalar_val new_val,
                         set<revision_id> const & new_mark_set,
                         node_id_source & nis)
{
  MM(s);
  MM(scalar_origin_rid);
  MM(parent_val);
  MM(parent_mark_set);
  MM(new_val);
  MM(new_mark_set);
  roster_t parent_roster; MM(parent_roster);
  marking_map parent_markings; MM(parent_markings);
  roster_t expected_roster; MM(expected_roster);
  marking_map expected_markings; MM(expected_markings);

  s.set(scalar_origin_rid, parent_val, parent_mark_set, parent_roster, parent_markings);
  s.set(scalar_origin_rid, new_val, new_mark_set, expected_roster, expected_markings);

  cset cs; MM(cs);
  make_cset(parent_roster, expected_roster, cs);

  roster_t new_roster; MM(new_roster);
  marking_map new_markings; MM(new_markings);
  new_roster = parent_roster;
  new_markings = parent_markings;
  make_roster_for_nonmerge(cs, new_rid, new_roster, new_markings, nis);

  I(equal_up_to_renumbering(expected_roster, expected_markings,
                            new_roster, new_markings));

  marking_map new_markings2; MM(new_markings2);
  mark_roster_with_one_parent(parent_roster, parent_markings,
                              new_rid, new_roster, new_markings2);
  I(new_markings == new_markings2);
}

static void
run_with_2_roster_parents(a_scalar & s,
                          revision_id scalar_origin_rid,
                          scalar_val left_val,
                          set<revision_id> const & left_mark_set,
                          scalar_val right_val,
                          set<revision_id> const & right_mark_set,
                          scalar_val new_val,
                          set<revision_id> const & new_mark_set,
                          node_id_source & nis)
{
  MM(s);
  MM(scalar_origin_rid);
  MM(left_val);
  MM(left_mark_set);
  MM(right_val);
  MM(right_mark_set);
  MM(new_val);
  MM(new_mark_set);
  roster_t left_roster; MM(left_roster);
  roster_t right_roster; MM(right_roster);
  roster_t expected_roster; MM(expected_roster);
  marking_map left_markings; MM(left_markings);
  marking_map right_markings; MM(right_markings);
  marking_map expected_markings; MM(expected_markings);

  s.set(scalar_origin_rid, left_val, left_mark_set, left_roster, left_markings);
  s.set(scalar_origin_rid, right_val, right_mark_set, right_roster, right_markings);
  s.set(scalar_origin_rid, new_val, new_mark_set, expected_roster, expected_markings);

  cset left_cs; MM(left_cs);
  cset right_cs; MM(right_cs);
  make_cset(left_roster, expected_roster, left_cs);
  make_cset(right_roster, expected_roster, right_cs);

  set<revision_id> left_uncommon_ancestors; MM(left_uncommon_ancestors);
  left_uncommon_ancestors.insert(left_rid);
  set<revision_id> right_uncommon_ancestors; MM(right_uncommon_ancestors);
  right_uncommon_ancestors.insert(right_rid);

  roster_t new_roster; MM(new_roster);
  marking_map new_markings; MM(new_markings);
  make_roster_for_merge(left_rid, left_roster, left_markings, left_cs,
                        left_uncommon_ancestors,
                        right_rid, right_roster, right_markings, right_cs,
                        right_uncommon_ancestors,
                        new_rid, new_roster, new_markings,
                        nis);

  I(equal_up_to_renumbering(expected_roster, expected_markings,
                            new_roster, new_markings));
}

////////////////
// These functions encapsulate all the different ways to get a 0 parent node,
// a 1 parent node, and a 2 parent node.

////////////////
// These functions encapsulate all the different ways to get a 0 parent
// scalar, a 1 parent scalar, and a 2 parent scalar.

// FIXME: have clients just use s.nis instead of passing it separately...?

static void
run_a_2_scalar_parent_mark_scenario_exact(revision_id const & scalar_origin_rid,
                                          scalar_val left_val,
                                          set<revision_id> const & left_mark_set,
                                          scalar_val right_val,
                                          set<revision_id> const & right_mark_set,
                                          scalar_val new_val,
                                          set<revision_id> const & new_mark_set)
{
  testing_node_id_source nis;
  scalars ss = all_scalars(nis);
  for (scalars::const_iterator i = ss.begin(); i != ss.end(); ++i)
    {
      run_with_2_roster_parents(**i, scalar_origin_rid,
                                left_val, left_mark_set,
                                right_val, right_mark_set,
                                new_val, new_mark_set,
                                nis);
    }
}

static revision_id
flip_revision_id(revision_id const & rid)
{
  if (rid == old_rid || rid == new_rid)
    return rid;
  else if (rid == left_rid)
    return right_rid;
  else if (rid == right_rid)
    return left_rid;
  else
    I(false);
}

static set<revision_id>
flip_revision(set<revision_id> const & rids)
{
  set<revision_id> flipped_rids;
  for (set<revision_id>::const_iterator i = rids.begin(); i != rids.end(); ++i)
    flipped_rids.insert(flip_revision_id(*i));
  return flipped_rids;
}

static void
run_a_2_scalar_parent_mark_scenario(revision_id const & scalar_origin_rid,
                                    scalar_val left_val,
                                    set<revision_id> const & left_mark_set,
                                    scalar_val right_val,
                                    set<revision_id> const & right_mark_set,
                                    scalar_val new_val,
                                    set<revision_id> const & new_mark_set)
{
  // run both what we're given...
  run_a_2_scalar_parent_mark_scenario_exact(scalar_origin_rid,
                                            left_val, left_mark_set,
                                            right_val, right_mark_set,
                                            new_val, new_mark_set);
  // ...and its symmetric reflection.  but we have to flip the mark set,
  // because the exact stuff has hard-coded the names of the various
  // revisions and their uncommon ancestor sets.
  {
    set<revision_id> flipped_left_mark_set = flip_revision(left_mark_set);
    set<revision_id> flipped_right_mark_set = flip_revision(right_mark_set);
    set<revision_id> flipped_new_mark_set = flip_revision(new_mark_set);

    run_a_2_scalar_parent_mark_scenario_exact(flip_revision_id(scalar_origin_rid),
                                              right_val, flipped_right_mark_set,
                                              left_val, flipped_left_mark_set,
                                              new_val, flipped_new_mark_set);
  }
}

static void
run_a_2_scalar_parent_mark_scenario(scalar_val left_val,
                                    set<revision_id> const & left_mark_set,
                                    scalar_val right_val,
                                    set<revision_id> const & right_mark_set,
                                    scalar_val new_val,
                                    set<revision_id> const & new_mark_set)
{
  run_a_2_scalar_parent_mark_scenario(old_rid,
                                      left_val, left_mark_set,
                                      right_val, right_mark_set,
                                      new_val, new_mark_set);
}

static void
run_a_1_scalar_parent_mark_scenario(scalar_val parent_val,
                                    set<revision_id> const & parent_mark_set,
                                    scalar_val new_val,
                                    set<revision_id> const & new_mark_set)
{
  {
    testing_node_id_source nis;
    scalars ss = all_scalars(nis);
    for (scalars::const_iterator i = ss.begin(); i != ss.end(); ++i)
      run_with_1_roster_parent(**i, old_rid,
                               parent_val, parent_mark_set,
                               new_val, new_mark_set,
                               nis);
  }
  // this is an asymmetric, test, so run it via the code that will test it
  // both ways
  run_a_2_scalar_parent_mark_scenario(left_rid,
                                      parent_val, parent_mark_set,
                                      scalar_none, set<revision_id>(),
                                      new_val, new_mark_set);
}

static void
run_a_0_scalar_parent_mark_scenario()
{
  {
    testing_node_id_source nis;
    scalars ss = all_scalars(nis);
    for (scalars::const_iterator i = ss.begin(); i != ss.end(); ++i)
      {
        run_with_0_roster_parents(**i, old_rid, scalar_a, singleton(old_rid), nis);
        run_with_1_roster_parent(**i, new_rid,
                                 scalar_none, set<revision_id>(),
                                 scalar_a, singleton(new_rid),
                                 nis);
        run_with_2_roster_parents(**i, new_rid,
                                  scalar_none, set<revision_id>(),
                                  scalar_none, set<revision_id>(),
                                  scalar_a, singleton(new_rid),
                                  nis);
      }
  }
}

////////////////
// These functions contain the actual list of *-merge cases that we would like
// to test.

static void
test_all_0_scalar_parent_mark_scenarios()
{
  L(FL("TEST: begin checking 0-parent marking"));
  // a*
  run_a_0_scalar_parent_mark_scenario();
  L(FL("TEST: end checking 0-parent marking"));
}

static void
test_all_1_scalar_parent_mark_scenarios()
{
  L(FL("TEST: begin checking 1-parent marking"));
  //  a
  //  |
  //  a
  run_a_1_scalar_parent_mark_scenario(scalar_a, singleton(old_rid),
                                      scalar_a, singleton(old_rid));
  //  a*
  //  |
  //  a
  run_a_1_scalar_parent_mark_scenario(scalar_a, singleton(left_rid),
                                      scalar_a, singleton(left_rid));
  // a*  a*
  //  \ /
  //   a
  //   |
  //   a
  run_a_1_scalar_parent_mark_scenario(scalar_a, doubleton(left_rid, right_rid),
                                      scalar_a, doubleton(left_rid, right_rid));
  //  a
  //  |
  //  b*
  run_a_1_scalar_parent_mark_scenario(scalar_a, singleton(old_rid),
                                      scalar_b, singleton(new_rid));
  //  a*
  //  |
  //  b*
  run_a_1_scalar_parent_mark_scenario(scalar_a, singleton(left_rid),
                                      scalar_b, singleton(new_rid));
  // a*  a*
  //  \ /
  //   a
  //   |
  //   b*
  run_a_1_scalar_parent_mark_scenario(scalar_a, doubleton(left_rid, right_rid),
                                      scalar_b, singleton(new_rid));
  L(FL("TEST: end checking 1-parent marking"));
}

static void
test_all_2_scalar_parent_mark_scenarios()
{
  L(FL("TEST: begin checking 2-parent marking"));
  ///////////////////////////////////////////////////////////////////
  // a   a
  //  \ /
  //   a
  run_a_2_scalar_parent_mark_scenario(scalar_a, singleton(old_rid),
                                      scalar_a, singleton(old_rid),
                                      scalar_a, singleton(old_rid));
  // a   a*
  //  \ /
  //   a
  run_a_2_scalar_parent_mark_scenario(scalar_a, singleton(old_rid),
                                      scalar_a, singleton(right_rid),
                                      scalar_a, doubleton(old_rid, right_rid));
  // a*  a*
  //  \ /
  //   a
  run_a_2_scalar_parent_mark_scenario(scalar_a, singleton(left_rid),
                                      scalar_a, singleton(right_rid),
                                      scalar_a, doubleton(left_rid, right_rid));

  ///////////////////////////////////////////////////////////////////
  // a   a
  //  \ /
  //   b*
  run_a_2_scalar_parent_mark_scenario(scalar_a, singleton(old_rid),
                                      scalar_a, singleton(old_rid),
                                      scalar_b, singleton(new_rid));
  // a   a*
  //  \ /
  //   b*
  run_a_2_scalar_parent_mark_scenario(scalar_a, singleton(old_rid),
                                      scalar_a, singleton(right_rid),
                                      scalar_b, singleton(new_rid));
  // a*  a*
  //  \ /
  //   b*
  run_a_2_scalar_parent_mark_scenario(scalar_a, singleton(left_rid),
                                      scalar_a, singleton(right_rid),
                                      scalar_b, singleton(new_rid));

  ///////////////////////////////////////////////////////////////////
  //  a*  b*
  //   \ /
  //    c*
  run_a_2_scalar_parent_mark_scenario(scalar_a, singleton(left_rid),
                                      scalar_b, singleton(right_rid),
                                      scalar_c, singleton(new_rid));
  //  a   b*
  //   \ /
  //    c*
  run_a_2_scalar_parent_mark_scenario(scalar_a, singleton(old_rid),
                                      scalar_b, singleton(right_rid),
                                      scalar_c, singleton(new_rid));
  // this case cannot actually arise, because if *(a) = *(b) then val(a) =
  // val(b).  but hey.
  //  a   b
  //   \ /
  //    c*
  run_a_2_scalar_parent_mark_scenario(scalar_a, singleton(old_rid),
                                      scalar_b, singleton(old_rid),
                                      scalar_c, singleton(new_rid));

  ///////////////////////////////////////////////////////////////////
  //  a*  b*
  //   \ /
  //    a*
  run_a_2_scalar_parent_mark_scenario(scalar_a, singleton(left_rid),
                                      scalar_b, singleton(right_rid),
                                      scalar_a, singleton(new_rid));
  //  a   b*
  //   \ /
  //    a*
  run_a_2_scalar_parent_mark_scenario(scalar_a, singleton(old_rid),
                                      scalar_b, singleton(right_rid),
                                      scalar_a, singleton(new_rid));
  //  a*  b
  //   \ /
  //    a
  run_a_2_scalar_parent_mark_scenario(scalar_a, singleton(left_rid),
                                      scalar_b, singleton(old_rid),
                                      scalar_a, singleton(left_rid));

  // FIXME: be nice to test:
  //  a*  a*  b
  //   \ /   /
  //    a   /
  //     \ /
  //      a
  L(FL("TEST: end checking 2-parent marking"));
}

// there is _one_ remaining case that the above tests miss, because they
// couple scalar lifetimes and node lifetimes.  Maybe they shouldn't do that,
// but anyway... until someone decides to refactor, we need this.  The basic
// issue is that for content and name scalars, the scalar lifetime and the
// node lifetime are identical.  For attrs, this isn't necessarily true.  This
// is why we have two different attr scalars.  Let's say that "." means a node
// that doesn't exist, and "+" means a node that exists but has no roster.
// The first scalar checks cases like
//     +
//     |
//     a
//
//   +   +
//    \ /
//     a*
//
//   a*  +
//    \ /
//     a
// and the second one checks cases like
//     .
//     |
//     a
//
//   .   .
//    \ /
//     a*
//
//   a*  .
//    \ /
//     a
// Between them, they cover _almost_ all possibilities.  The one that they
// miss is:
//   .   +
//    \ /
//     a*
// (and its reflection).
// That is what this test checks.
// Sorry it's so code-duplication-iferous.  Refactors would be good...

namespace
{
  // this scalar represents an attr whose node may or may not already exist
  template <typename T>
  struct X_attr_mixed_scalar : public a_scalar
  {
    virtual string my_type() const { return "X_attr_scalar"; }

    map<scalar_val, pair<bool, attr_value> > values;
    X_attr_mixed_scalar(node_id_source & nis)
      : a_scalar(nis)
    {
      safe_insert(values, make_pair(scalar_a, make_pair(true, attr_value("a"))));
      safe_insert(values, make_pair(scalar_b, make_pair(true, attr_value("b"))));
      safe_insert(values, make_pair(scalar_c, make_pair(true, attr_value("c"))));
    }
    virtual void
    set(revision_id const & scalar_origin_rid, scalar_val val,
        std::set<revision_id> const & this_scalar_mark,
        roster_t & roster, marking_map & markings)
    {
      setup(roster, markings);
      // scalar_none is . in the above notation
      // and scalar_none_2 is +
      if (val != scalar_none)
        {
          T::make_obj(scalar_origin_rid, obj_under_test_nid, roster, markings);
          roster.attach_node(obj_under_test_nid, split("foo"));
        }
      if (val != scalar_none && val != scalar_none_2)
        {
          safe_insert(roster.get_node(obj_under_test_nid)->attrs,
                      make_pair(attr_key("test_key"), safe_get(values, val)));
          markings[obj_under_test_nid].attrs[attr_key("test_key")] = this_scalar_mark;
        }
      roster.check_sane_against(markings);
    }
  };
}

static void
test_residual_attr_mark_scenario()
{
  L(FL("TEST: begin checking residual attr marking case"));
  {
    testing_node_id_source nis;
    X_attr_mixed_scalar<file_maker> s(nis);
    run_with_2_roster_parents(s, left_rid,
                              scalar_none_2, set<revision_id>(),
                              scalar_none, set<revision_id>(),
                              scalar_a, singleton(new_rid),
                              nis);
  }
  {
    testing_node_id_source nis;
    X_attr_mixed_scalar<dir_maker> s(nis);
    run_with_2_roster_parents(s, left_rid,
                              scalar_none_2, set<revision_id>(),
                              scalar_none, set<revision_id>(),
                              scalar_a, singleton(new_rid),
                              nis);
  }
  {
    testing_node_id_source nis;
    X_attr_mixed_scalar<file_maker> s(nis);
    run_with_2_roster_parents(s, right_rid,
                              scalar_none, set<revision_id>(),
                              scalar_none_2, set<revision_id>(),
                              scalar_a, singleton(new_rid),
                              nis);
  }
  {
    testing_node_id_source nis;
    X_attr_mixed_scalar<dir_maker> s(nis);
    run_with_2_roster_parents(s, right_rid,
                              scalar_none, set<revision_id>(),
                              scalar_none_2, set<revision_id>(),
                              scalar_a, singleton(new_rid),
                              nis);
  }
  L(FL("TEST: end checking residual attr marking case"));
}

static void
test_all_mark_scenarios()
{
  test_all_0_scalar_parent_mark_scenarios();
  test_all_1_scalar_parent_mark_scenarios();
  test_all_2_scalar_parent_mark_scenarios();
  test_residual_attr_mark_scenario();
}

////////////////////////////////////////////////////////////////////////
// end of exhaustive tests
////////////////////////////////////////////////////////////////////////

////////////////////////////////////////////////////////////////////////
// lifecyle tests
////////////////////////////////////////////////////////////////////////

// nodes can't survive dying on one side of a merge
static void
test_die_die_die_merge()
{
  roster_t left_roster; MM(left_roster);
  marking_map left_markings; MM(left_markings);
  roster_t right_roster; MM(right_roster);
  marking_map right_markings; MM(right_markings);
  testing_node_id_source nis;

  // left roster is empty except for the root
  left_roster.attach_node(left_roster.create_dir_node(nis), split(""));
  marking_t an_old_marking;
  an_old_marking.birth_revision = old_rid;
  an_old_marking.parent_name = singleton(old_rid);
  safe_insert(left_markings, make_pair(left_roster.get_node(split(""))->self,
                                       an_old_marking));
  // right roster is identical, except for a dir created in the old rev
  right_roster = left_roster;
  right_markings = left_markings;
  right_roster.attach_node(right_roster.create_dir_node(nis), split("foo"));
  safe_insert(right_markings, make_pair(right_roster.get_node(split("foo"))->self,
                                        an_old_marking));

  left_roster.check_sane_against(left_markings);
  right_roster.check_sane_against(right_markings);

  cset left_cs; MM(left_cs);
  // we add the node
  left_cs.dirs_added.insert(split("foo"));
  // we do nothing
  cset right_cs; MM(right_cs);

  roster_t new_roster; MM(new_roster);
  marking_map new_markings; MM(new_markings);

  // because the dir was created in the old rev, the left side has logically
  // seen it and killed it, so it needs to be dead in the result.
  BOOST_CHECK_THROW(
     make_roster_for_merge(left_rid, left_roster, left_markings, left_cs,
                           singleton(left_rid),
                           right_rid, right_roster, right_markings, right_cs,
                           singleton(right_rid),
                           new_rid, new_roster, new_markings,
                           nis),
     logic_error);
  BOOST_CHECK_THROW(
     make_roster_for_merge(right_rid, right_roster, right_markings, right_cs,
                           singleton(right_rid),
                           left_rid, left_roster, left_markings, left_cs,
                           singleton(left_rid),
                           new_rid, new_roster, new_markings,
                           nis),
     logic_error);
}
// nodes can't change type file->dir or dir->file
//    make_cset fails
//    merging a file and a dir with the same nid and no mention of what should
//      happen to them fails

static void
test_same_nid_diff_type()
{
  testing_node_id_source nis;

  roster_t dir_roster; MM(dir_roster);
  marking_map dir_markings; MM(dir_markings);
  dir_roster.attach_node(dir_roster.create_dir_node(nis), split(""));
  marking_t marking;
  marking.birth_revision = old_rid;
  marking.parent_name = singleton(old_rid);
  safe_insert(dir_markings, make_pair(dir_roster.get_node(split(""))->self,
                                      marking));

  roster_t file_roster; MM(file_roster);
  marking_map file_markings; MM(file_markings);
  file_roster = dir_roster;
  file_markings = dir_markings;

  // okay, they both have the root dir
  node_id nid = nis.next();
  dir_roster.create_dir_node(nid);
  dir_roster.attach_node(nid, split("foo"));
  safe_insert(dir_markings, make_pair(nid, marking));

  file_roster.create_file_node(new_ident(), nid);
  file_roster.attach_node(nid, split("foo"));
  marking.file_content = singleton(old_rid);
  safe_insert(file_markings, make_pair(nid, marking));

  dir_roster.check_sane_against(dir_markings);
  file_roster.check_sane_against(file_markings);

  cset cs; MM(cs);
  BOOST_CHECK_THROW(make_cset(dir_roster, file_roster, cs), logic_error);
  BOOST_CHECK_THROW(make_cset(file_roster, dir_roster, cs), logic_error);

  cset left_cs; MM(left_cs);
  cset right_cs; MM(right_cs);
  roster_t new_roster; MM(new_roster);
  marking_map new_markings; MM(new_markings);
  BOOST_CHECK_THROW(
     make_roster_for_merge(left_rid, dir_roster, dir_markings, left_cs,
                           singleton(left_rid),
                           right_rid, file_roster, file_markings, right_cs,
                           singleton(right_rid),
                           new_rid, new_roster, new_markings,
                           nis),
     logic_error);
  BOOST_CHECK_THROW(
     make_roster_for_merge(left_rid, file_roster, file_markings, left_cs,
                           singleton(left_rid),
                           right_rid, dir_roster, dir_markings, right_cs,
                           singleton(right_rid),
                           new_rid, new_roster, new_markings,
                           nis),
     logic_error);

}


static void
write_roster_test()
{
  L(FL("TEST: write_roster_test"));
  roster_t r; MM(r);
  marking_map mm; MM(mm);

  testing_node_id_source nis;
  split_path root, foo, xx, fo, foo_bar, foo_ang, foo_zoo;
  file_path().split(root);
  file_path_internal("foo").split(foo);
  file_path_internal("foo/ang").split(foo_ang);
  file_path_internal("foo/bar").split(foo_bar);
  file_path_internal("foo/zoo").split(foo_zoo);
  file_path_internal("fo").split(fo);
  file_path_internal("xx").split(xx);

  file_id f1(string("1111111111111111111111111111111111111111"));
  revision_id rid(string("1234123412341234123412341234123412341234"));
  node_id nid;

  // if adding new nodes, add them at the end to keep the node_id order

  nid = nis.next();
  r.create_dir_node(nid);
  r.attach_node(nid, root);
  mark_new_node(rid, r.get_node(nid), mm[nid]);

  nid = nis.next();
  r.create_dir_node(nid);
  r.attach_node(nid, foo);
  mark_new_node(rid, r.get_node(nid), mm[nid]);

  nid = nis.next();
  r.create_dir_node(nid);
  r.attach_node(nid, xx);
  r.set_attr(xx, attr_key("say"), attr_value("hello"));
  mark_new_node(rid, r.get_node(nid), mm[nid]);

  nid = nis.next();
  r.create_dir_node(nid);
  r.attach_node(nid, fo);
  mark_new_node(rid, r.get_node(nid), mm[nid]);

  // check that files aren't ordered separately to dirs & vice versa
  nid = nis.next();
  r.create_file_node(f1, nid);
  r.attach_node(nid, foo_bar);
  r.set_attr(foo_bar, attr_key("fascist"), attr_value("tidiness"));
  mark_new_node(rid, r.get_node(nid), mm[nid]);

  nid = nis.next();
  r.create_dir_node(nid);
  r.attach_node(nid, foo_ang);
  mark_new_node(rid, r.get_node(nid), mm[nid]);

  nid = nis.next();
  r.create_dir_node(nid);
  r.attach_node(nid, foo_zoo);
  r.set_attr(foo_zoo, attr_key("regime"), attr_value("new"));
  r.clear_attr(foo_zoo, attr_key("regime"));
  mark_new_node(rid, r.get_node(nid), mm[nid]);

  {
    // manifest first
    manifest_data mdat; MM(mdat);
    write_manifest_of_roster(r, mdat);

    manifest_data
      expected(string("format_version \"1\"\n"
                      "\n"
                      "dir \"\"\n"
                      "\n"
                      "dir \"fo\"\n"
                      "\n"
                      "dir \"foo\"\n"
                      "\n"
                      "dir \"foo/ang\"\n"
                      "\n"
                      "   file \"foo/bar\"\n"
                      "content [1111111111111111111111111111111111111111]\n"
                      "   attr \"fascist\" \"tidiness\"\n"
                      "\n"
                      "dir \"foo/zoo\"\n"
                      "\n"
                      " dir \"xx\"\n"
                      "attr \"say\" \"hello\"\n"
                      ));
    MM(expected);

    BOOST_CHECK_NOT_THROW( I(expected == mdat), logic_error);
  }

  {
    // full roster with local parts
    roster_data rdat; MM(rdat);
    write_roster_and_marking(r, mm, rdat);

    // node_id order is a hassle.
    // root 1, foo 2, xx 3, fo 4, foo_bar 5, foo_ang 6, foo_zoo 7
    roster_data
      expected(string("format_version \"1\"\n"
                      "\n"
                      "      dir \"\"\n"
                      "    ident \"1\"\n"
                      "    birth [1234123412341234123412341234123412341234]\n"
                      "path_mark [1234123412341234123412341234123412341234]\n"
                      "\n"
                      "      dir \"fo\"\n"
                      "    ident \"4\"\n"
                      "    birth [1234123412341234123412341234123412341234]\n"
                      "path_mark [1234123412341234123412341234123412341234]\n"
                      "\n"
                      "      dir \"foo\"\n"
                      "    ident \"2\"\n"
                      "    birth [1234123412341234123412341234123412341234]\n"
                      "path_mark [1234123412341234123412341234123412341234]\n"
                      "\n"
                      "      dir \"foo/ang\"\n"
                      "    ident \"6\"\n"
                      "    birth [1234123412341234123412341234123412341234]\n"
                      "path_mark [1234123412341234123412341234123412341234]\n"
                      "\n"
                      "        file \"foo/bar\"\n"
                      "     content [1111111111111111111111111111111111111111]\n"
                      "       ident \"5\"\n"
                      "        attr \"fascist\" \"tidiness\"\n"
                      "       birth [1234123412341234123412341234123412341234]\n"
                      "   path_mark [1234123412341234123412341234123412341234]\n"
                      "content_mark [1234123412341234123412341234123412341234]\n"
                      "   attr_mark \"fascist\" [1234123412341234123412341234123412341234]\n"
                      "\n"
                      "         dir \"foo/zoo\"\n"
                      "       ident \"7\"\n"
                      "dormant_attr \"regime\"\n"
                      "       birth [1234123412341234123412341234123412341234]\n"
                      "   path_mark [1234123412341234123412341234123412341234]\n"
                      "   attr_mark \"regime\" [1234123412341234123412341234123412341234]\n"
                      "\n"
                      "      dir \"xx\"\n"
                      "    ident \"3\"\n"
                      "     attr \"say\" \"hello\"\n"
                      "    birth [1234123412341234123412341234123412341234]\n"
                      "path_mark [1234123412341234123412341234123412341234]\n"
                      "attr_mark \"say\" [1234123412341234123412341234123412341234]\n"
                      ));
    MM(expected);

    BOOST_CHECK_NOT_THROW( I(expected == rdat), logic_error);
  }
}

static void
check_sane_against_test()
{
  testing_node_id_source nis;
  split_path root, foo, bar;
  file_path().split(root);
  file_path_internal("foo").split(foo);
  file_path_internal("bar").split(bar);

  file_id f1(string("1111111111111111111111111111111111111111"));
  revision_id rid(string("1234123412341234123412341234123412341234"));
  node_id nid;

  {
    L(FL("TEST: check_sane_against_test, no extra nodes in rosters"));
    roster_t r; MM(r);
    marking_map mm; MM(mm);

    nid = nis.next();
    r.create_dir_node(nid);
    r.attach_node(nid, root);
    mark_new_node(rid, r.get_node(nid), mm[nid]);

    nid = nis.next();
    r.create_dir_node(nid);
    r.attach_node(nid, foo);
    mark_new_node(rid, r.get_node(nid), mm[nid]);

    nid = nis.next();
    r.create_dir_node(nid);
    r.attach_node(nid, bar);
    // missing the marking

    BOOST_CHECK_THROW(r.check_sane_against(mm), logic_error);
  }

  {
    L(FL("TEST: check_sane_against_test, no extra nodes in markings"));
    roster_t r; MM(r);
    marking_map mm; MM(mm);

    nid = nis.next();
    r.create_dir_node(nid);
    r.attach_node(nid, root);
    mark_new_node(rid, r.get_node(nid), mm[nid]);

    nid = nis.next();
    r.create_dir_node(nid);
    r.attach_node(nid, foo);
    mark_new_node(rid, r.get_node(nid), mm[nid]);

    nid = nis.next();
    r.create_dir_node(nid);
    r.attach_node(nid, bar);
    mark_new_node(rid, r.get_node(nid), mm[nid]);
    r.detach_node(bar);

    BOOST_CHECK_THROW(r.check_sane_against(mm), logic_error);
  }

  {
    L(FL("TEST: check_sane_against_test, missing birth rev"));
    roster_t r; MM(r);
    marking_map mm; MM(mm);

    nid = nis.next();
    r.create_dir_node(nid);
    r.attach_node(nid, root);
    mark_new_node(rid, r.get_node(nid), mm[nid]);

    nid = nis.next();
    r.create_dir_node(nid);
    r.attach_node(nid, foo);
    mark_new_node(rid, r.get_node(nid), mm[nid]);
    mm[nid].birth_revision = revision_id();

    BOOST_CHECK_THROW(r.check_sane_against(mm), logic_error);
  }

  {
    L(FL("TEST: check_sane_against_test, missing path mark"));
    roster_t r; MM(r);
    marking_map mm; MM(mm);

    nid = nis.next();
    r.create_dir_node(nid);
    r.attach_node(nid, root);
    mark_new_node(rid, r.get_node(nid), mm[nid]);

    nid = nis.next();
    r.create_dir_node(nid);
    r.attach_node(nid, foo);
    mark_new_node(rid, r.get_node(nid), mm[nid]);
    mm[nid].parent_name.clear();

    BOOST_CHECK_THROW(r.check_sane_against(mm), logic_error);
  }

  {
    L(FL("TEST: check_sane_against_test, missing content mark"));
    roster_t r; MM(r);
    marking_map mm; MM(mm);

    nid = nis.next();
    r.create_dir_node(nid);
    r.attach_node(nid, root);
    mark_new_node(rid, r.get_node(nid), mm[nid]);

    nid = nis.next();
    r.create_file_node(f1, nid);
    r.attach_node(nid, foo);
    mark_new_node(rid, r.get_node(nid), mm[nid]);
    mm[nid].file_content.clear();

    BOOST_CHECK_THROW(r.check_sane_against(mm), logic_error);
  }

  {
    L(FL("TEST: check_sane_against_test, extra content mark"));
    roster_t r; MM(r);
    marking_map mm; MM(mm);

    nid = nis.next();
    r.create_dir_node(nid);
    r.attach_node(nid, root);
    mark_new_node(rid, r.get_node(nid), mm[nid]);

    nid = nis.next();
    r.create_dir_node(nid);
    r.attach_node(nid, foo);
    mark_new_node(rid, r.get_node(nid), mm[nid]);
    mm[nid].file_content.insert(rid);

    BOOST_CHECK_THROW(r.check_sane_against(mm), logic_error);
  }

  {
    L(FL("TEST: check_sane_against_test, missing attr mark"));
    roster_t r; MM(r);
    marking_map mm; MM(mm);

    nid = nis.next();
    r.create_dir_node(nid);
    r.attach_node(nid, root);
    // NB: mark and _then_ add attr
    mark_new_node(rid, r.get_node(nid), mm[nid]);
    r.set_attr(root, attr_key("my_key"), attr_value("my_value"));

    BOOST_CHECK_THROW(r.check_sane_against(mm), logic_error);
  }

  {
    L(FL("TEST: check_sane_against_test, empty attr mark"));
    roster_t r; MM(r);
    marking_map mm; MM(mm);

    nid = nis.next();
    r.create_dir_node(nid);
    r.attach_node(nid, root);
    r.set_attr(root, attr_key("my_key"), attr_value("my_value"));
    mark_new_node(rid, r.get_node(nid), mm[nid]);
    mm[nid].attrs[attr_key("my_key")].clear();

    BOOST_CHECK_THROW(r.check_sane_against(mm), logic_error);
  }

  {
    L(FL("TEST: check_sane_against_test, extra attr mark"));
    roster_t r; MM(r);
    marking_map mm; MM(mm);

    nid = nis.next();
    r.create_dir_node(nid);
    r.attach_node(nid, root);
    r.set_attr(root, attr_key("my_key"), attr_value("my_value"));
    mark_new_node(rid, r.get_node(nid), mm[nid]);
    mm[nid].attrs[attr_key("my_second_key")].insert(rid);

    BOOST_CHECK_THROW(r.check_sane_against(mm), logic_error);
  }
}

static void
check_post_roster_unification_ok(roster_t const & left,
                                 roster_t const & right)
{
  MM(left);
  MM(right);
  I(left == right);
  left.check_sane();
  right.check_sane();
}

static void
create_some_new_temp_nodes(temp_node_id_source & nis,
                           roster_t & left_ros,
                           set<node_id> & left_new_nodes,
                           roster_t & right_ros,
                           set<node_id> & right_new_nodes)
{
  size_t n_nodes = 10 + (uniform(30));
  editable_roster_base left_er(left_ros, nis);
  editable_roster_base right_er(right_ros, nis);

  // Stick in a root if there isn't one.
  if (!left_ros.has_root())
    {
      I(!right_ros.has_root());
      split_path root;
      root.push_back(the_null_component);

      node_id left_nid = left_er.create_dir_node();
      left_new_nodes.insert(left_nid);
      left_er.attach_node(left_nid, root);

      node_id right_nid = right_er.create_dir_node();
      right_new_nodes.insert(right_nid);
      right_er.attach_node(right_nid, root);
    }

  // Now throw in a bunch of others
  for (size_t i = 0; i < n_nodes; ++i)
    {
      node_t left_n = random_element(left_ros.all_nodes())->second;

      node_id left_nid, right_nid;
      if (flip())
        {
          left_nid = left_er.create_dir_node();
          right_nid = right_er.create_dir_node();
        }
      else
        {
          file_id fid = new_ident();
          left_nid = left_er.create_file_node(fid);
          right_nid = right_er.create_file_node(fid);
        }

      left_new_nodes.insert(left_nid);
      right_new_nodes.insert(right_nid);

      split_path pth;
      left_ros.get_name(left_n->self, pth);

      I(right_ros.has_node(pth));

      if (is_file_t(left_n) || (pth.size() > 1 && flip()))
        // Add a sibling of an existing entry.
        pth[pth.size() - 1] = new_component();
      else
        // Add a child of an existing entry.
        pth.push_back(new_component());

      left_er.attach_node(left_nid, pth);
      right_er.attach_node(right_nid, pth);
    }
}

static void
test_unify_rosters_randomized()
{
  L(FL("TEST: begin checking unification of rosters (randomly)"));
  temp_node_id_source tmp_nis;
  testing_node_id_source test_nis;
  roster_t left, right;
  for (size_t i = 0; i < 30; ++i)
    {
      set<node_id> left_new, right_new;
      create_some_new_temp_nodes(tmp_nis, left, left_new, right, right_new);
      create_some_new_temp_nodes(tmp_nis, right, right_new, left, left_new);
      unify_rosters(left, left_new, right, right_new, test_nis);
      check_post_roster_unification_ok(left, right);
    }
  L(FL("TEST: end checking unification of rosters (randomly)"));
}

static void
test_unify_rosters_end_to_end_ids()
{
  L(FL("TEST: begin checking unification of rosters (end to end, ids)"));
  revision_id has_rid = left_rid;
  revision_id has_not_rid = right_rid;
  file_id my_fid(string("9012901290129012901290129012901290129012"));

  testing_node_id_source nis;

  roster_t has_not_roster; MM(has_not_roster);
  marking_map has_not_markings; MM(has_not_markings);
  {
    has_not_roster.attach_node(has_not_roster.create_dir_node(nis), split(""));
    marking_t root_marking;
    root_marking.birth_revision = old_rid;
    root_marking.parent_name = singleton(old_rid);
    safe_insert(has_not_markings, make_pair(has_not_roster.root()->self,
                                            root_marking));
  }

  roster_t has_roster = has_not_roster; MM(has_roster);
  marking_map has_markings = has_not_markings; MM(has_markings);
  node_id new_id;
  {
    new_id = has_roster.create_file_node(my_fid, nis);
    has_roster.attach_node(new_id, split("foo"));
    marking_t file_marking;
    file_marking.birth_revision = has_rid;
    file_marking.parent_name = file_marking.file_content = singleton(has_rid);
    safe_insert(has_markings, make_pair(new_id, file_marking));
  }

  cset add_cs; MM(add_cs);
  safe_insert(add_cs.files_added, make_pair(split("foo"), my_fid));
  cset no_add_cs; MM(no_add_cs);

  // added in left, then merged
  {
    roster_t new_roster; MM(new_roster);
    marking_map new_markings; MM(new_markings);
    make_roster_for_merge(has_rid, has_roster, has_markings, no_add_cs,
                          singleton(has_rid),
                          has_not_rid, has_not_roster, has_not_markings, add_cs,
                          singleton(has_not_rid),
                          new_rid, new_roster, new_markings,
                          nis);
    I(new_roster.get_node(split("foo"))->self == new_id);
  }
  // added in right, then merged
  {
    roster_t new_roster; MM(new_roster);
    marking_map new_markings; MM(new_markings);
    make_roster_for_merge(has_not_rid, has_not_roster, has_not_markings, add_cs,
                          singleton(has_not_rid),
                          has_rid, has_roster, has_markings, no_add_cs,
                          singleton(has_rid),
                          new_rid, new_roster, new_markings,
                          nis);
    I(new_roster.get_node(split("foo"))->self == new_id);
  }
  // added in merge
  // this is a little "clever", it uses the same has_not_roster twice, but the
  // second time it passes the has_rid, to make it a possible graph.
  {
    roster_t new_roster; MM(new_roster);
    marking_map new_markings; MM(new_markings);
    make_roster_for_merge(has_not_rid, has_not_roster, has_not_markings, add_cs,
                          singleton(has_not_rid),
                          has_rid, has_not_roster, has_not_markings, add_cs,
                          singleton(has_rid),
                          new_rid, new_roster, new_markings,
                          nis);
    I(new_roster.get_node(split("foo"))->self
      != has_roster.get_node(split("foo"))->self);
  }
  L(FL("TEST: end checking unification of rosters (end to end, ids)"));
}

static void
test_unify_rosters_end_to_end_attr_corpses()
{
  L(FL("TEST: begin checking unification of rosters (end to end, attr corpses)"));
  revision_id first_rid = left_rid;
  revision_id second_rid = right_rid;
  file_id my_fid(string("9012901290129012901290129012901290129012"));

  testing_node_id_source nis;

  // Both rosters have the file "foo"; in one roster, it has the attr corpse
  // "testfoo1", and in the other, it has the attr corpse "testfoo2".  Only
  // the second roster has the file "bar"; it has the attr corpse "testbar".

  roster_t first_roster; MM(first_roster);
  marking_map first_markings; MM(first_markings);
  node_id foo_id;
  {
    first_roster.attach_node(first_roster.create_dir_node(nis), split(""));
    marking_t marking;
    marking.birth_revision = old_rid;
    marking.parent_name = singleton(old_rid);
    safe_insert(first_markings, make_pair(first_roster.root()->self, marking));

    foo_id = first_roster.create_file_node(my_fid, nis);
    first_roster.attach_node(foo_id, split("foo"));
    marking.file_content = singleton(old_rid);
    safe_insert(first_markings,
                make_pair(first_roster.get_node(split("foo"))->self, marking));
  }

  roster_t second_roster = first_roster; MM(second_roster);
  marking_map second_markings = first_markings; MM(second_markings);
  {
    second_roster.attach_node(second_roster.create_file_node(my_fid, nis),
                              split("bar"));
    safe_insert(second_roster.get_node(split("bar"))->attrs,
                make_pair(attr_key("testbar"), make_pair(false, attr_value())));
    marking_t marking;
    marking.birth_revision = second_rid;
    marking.parent_name = marking.file_content = singleton(second_rid);
    safe_insert(marking.attrs,
                make_pair(attr_key("testbar"), singleton(second_rid)));
    safe_insert(second_markings,
                make_pair(second_roster.get_node(split("bar"))->self, marking));
  }

  // put in the attrs on foo
  {
    safe_insert(first_roster.get_node(foo_id)->attrs,
                make_pair(attr_key("testfoo1"), make_pair(false, attr_value())));
    safe_insert(first_markings.find(foo_id)->second.attrs,
                make_pair(attr_key("testfoo1"), singleton(first_rid)));
    safe_insert(second_roster.get_node(foo_id)->attrs,
                make_pair(attr_key("testfoo2"), make_pair(false, attr_value())));
    safe_insert(second_markings.find(foo_id)->second.attrs,
                make_pair(attr_key("testfoo2"), singleton(second_rid)));
  }

  cset add_cs; MM(add_cs);
  safe_insert(add_cs.files_added, make_pair(split("bar"), my_fid));
  cset no_add_cs; MM(no_add_cs);

  {
    roster_t new_roster; MM(new_roster);
    marking_map new_markings; MM(new_markings);
    make_roster_for_merge(first_rid, first_roster, first_markings, add_cs,
                          singleton(first_rid),
                          second_rid, second_roster, second_markings, no_add_cs,
                          singleton(second_rid),
                          new_rid, new_roster, new_markings,
                          nis);
    I(new_roster.get_node(split("foo"))->attrs.size() == 2);
    I(new_roster.get_node(split("bar"))->attrs
      == second_roster.get_node(split("bar"))->attrs);
    I(new_roster.get_node(split("bar"))->attrs.size() == 1);
  }
  {
    roster_t new_roster; MM(new_roster);
    marking_map new_markings; MM(new_markings);
    make_roster_for_merge(second_rid, second_roster, second_markings, no_add_cs,
                          singleton(second_rid),
                          first_rid, first_roster, first_markings, add_cs,
                          singleton(first_rid),
                          new_rid, new_roster, new_markings,
                          nis);
    I(new_roster.get_node(split("foo"))->attrs.size() == 2);
    I(new_roster.get_node(split("bar"))->attrs
      == second_roster.get_node(split("bar"))->attrs);
    I(new_roster.get_node(split("bar"))->attrs.size() == 1);
  }

  L(FL("TEST: end checking unification of rosters (end to end, attr corpses)"));
}

void
add_roster_tests(test_suite * suite)
{
  I(suite);
  suite->add(BOOST_TEST_CASE(&check_sane_roster_screwy_dir_map));
  suite->add(BOOST_TEST_CASE(&test_die_die_die_merge));
  suite->add(BOOST_TEST_CASE(&test_same_nid_diff_type));
  suite->add(BOOST_TEST_CASE(&test_unify_rosters_end_to_end_ids));
  suite->add(BOOST_TEST_CASE(&test_unify_rosters_end_to_end_attr_corpses));
  suite->add(BOOST_TEST_CASE(&test_unify_rosters_randomized));
  suite->add(BOOST_TEST_CASE(&test_all_mark_scenarios));
  suite->add(BOOST_TEST_CASE(&bad_attr_test));
  suite->add(BOOST_TEST_CASE(&check_sane_roster_loop_test));
  suite->add(BOOST_TEST_CASE(&check_sane_roster_test));
  suite->add(BOOST_TEST_CASE(&write_roster_test));
  suite->add(BOOST_TEST_CASE(&check_sane_against_test));
  suite->add(BOOST_TEST_CASE(&automaton_roster_test));
}


#endif // BUILD_UNIT_TESTS

// Local Variables:
// mode: C++
// fill-column: 76
// c-file-style: "gnu"
// indent-tabs-mode: nil
// End:
// vim: et:sw=2:sts=2:ts=2:cino=>2s,{s,\:s,+s,t0,g0,^-2,e-2,n-2,p2s,(0,=s:<|MERGE_RESOLUTION|>--- conflicted
+++ resolved
@@ -822,25 +822,6 @@
   i->second = val;
 }
 
-<<<<<<< HEAD
-bool
-roster_t::get_attr(split_path const & pth,
-                   attr_key const & name,
-                   attr_value & val) const
-{
-  I(has_node(pth));
-
-  node_t n = get_node(pth);
-  full_attr_map_t::const_iterator i = n->attrs.find(name);
-  if (i != n->attrs.end() && i->second.first)
-    {
-      val = i->second.second;
-      return true;
-    }
-  return false;
-} 
-
-=======
 // same as above, but allowing <unknown> -> <dead> transition
 void
 roster_t::set_attr_unknown_to_dead_ok(node_id nid,
@@ -854,7 +835,24 @@
     I(i->second != val);
   n->attrs[name] = val;
 }
->>>>>>> 0b38fe93
+
+bool
+roster_t::get_attr(split_path const & pth,
+                   attr_key const & name,
+                   attr_value & val) const
+{
+  I(has_node(pth));
+
+  node_t n = get_node(pth);
+  full_attr_map_t::const_iterator i = n->attrs.find(name);
+  if (i != n->attrs.end() && i->second.first)
+    {
+      val = i->second.second;
+      return true;
+    }
+  return false;
+} 
+
 
 template <> void
 dump(roster_t const & val, string & out)
