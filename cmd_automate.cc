--- conflicted
+++ resolved
@@ -61,11 +61,7 @@
   find_automation(cmd, root_cmd_name).run(args, root_cmd_name, app, output);
 }
 
-<<<<<<< HEAD
-static string const interface_version = "4.3";
-=======
 static string const interface_version = "5.0";
->>>>>>> 608fa567
 
 // Name: interface_version
 // Arguments: none
