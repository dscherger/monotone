--- conflicted
+++ resolved
@@ -54,11 +54,7 @@
     i->second->run(args, root_cmd_name, app, output);
 }
 
-<<<<<<< HEAD
-static string const interface_version = "2.3";
-=======
-static string const interface_version = "3.0";
->>>>>>> db1529c5
+static string const interface_version = "3.1";
 
 // Name: interface_version
 // Arguments: none
