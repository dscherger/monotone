// Copyright (C) 2002 Graydon Hoare <graydon@pobox.com>
//
// This program is made available under the GNU GPL version 2.0 or
// greater. See the accompanying file COPYING for details.
//
// This program is distributed WITHOUT ANY WARRANTY; without even the
// implied warranty of MERCHANTABILITY or FITNESS FOR A PARTICULAR
// PURPOSE.

#include <iosfwd>
#include <iostream>
#include <map>

#include "cmd.hh"

using std::istream;
using std::make_pair;
using std::map;
using std::ostream;
using std::pair;
using std::string;
using std::vector;

namespace automation {
  // When this is split into multiple files, there will not be any
  // guarantees about initialization order. So, use something we can
  // initialize ourselves.
  static map<string, automate * const> * automations;
  automate::automate(string const &n, string const &p,
                     options::options_type const & o)
    : name(n), params(p), opts(o)
  {
    static bool first(true);
    if (first)
      {
        first = false;
        automations = new map<string, automate * const>;
      }
    automations->insert(make_pair(name, this));
  }
  automate::~automate() {}
}

automation::automate &
find_automation(utf8 const & name, string const & root_cmd_name)
{
  map<string, automation::automate * const>::const_iterator
    i = automation::automations->find(name());
  if (i == automation::automations->end())
    throw usage(root_cmd_name);
  else
    return *(i->second);
}

void
automate_command(utf8 cmd, vector<utf8> args,
                 string const & root_cmd_name,
                 app_state & app,
                 ostream & output)
{
  find_automation(cmd, root_cmd_name).run(args, root_cmd_name, app, output);
}

static string const interface_version = "4.0";

// Name: interface_version
// Arguments: none
// Added in: 0.0
// Purpose: Prints version of automation interface.  Major number increments
//   whenever a backwards incompatible change is made; minor number increments
//   whenever any change is made (but is reset when major number increments).
// Output format: "<decimal number>.<decimal number>\n".  Always matches
//   "[0-9]+\.[0-9]+\n".
// Error conditions: None.
AUTOMATE(interface_version, "", options::opts::none)
{
  if (args.size() != 0)
    throw usage(help_name);

  output << interface_version << "\n";
}

// Name: stdio
// Arguments: none
// Added in: 1.0
// Purpose: Allow multiple automate commands to be run from one instance
//   of monotone.
//
// Input format: The input is a series of lines of the form
//   'l'<size>':'<string>[<size>':'<string>...]'e', with characters
//   after the 'e' of one command, but before the 'l' of the next ignored.
//   This space is reserved, and should not contain characters other
//   than '\n'.
//   Example:
//     l6:leavese
//     l7:parents40:0e3171212f34839c2e3263e7282cdeea22fc5378e
//
// Output format: <command number>:<err code>:<last?>:<size>:<output>
//   <command number> is a decimal number specifying which command
//   this output is from. It is 0 for the first command, and increases
//   by one each time.
//   <err code> is 0 for success, 1 for a syntax error, and 2 for any
//   other error.
//   <last?> is 'l' if this is the last piece of output for this command,
//   and 'm' if there is more output to come.
//   <size> is the number of bytes in the output.
//   <output> is the output of the command.
//   Example:
//     0:0:l:205:0e3171212f34839c2e3263e7282cdeea22fc5378
//     1f4ef73c3e056883c6a5ff66728dd764557db5e6
//     2133c52680aa2492b18ed902bdef7e083464c0b8
//     23501f8afd1f9ee037019765309b0f8428567f8a
//     2c295fcf5fe20301557b9b3a5b4d437b5ab8ec8c
//     1:0:l:41:7706a422ccad41621c958affa999b1a1dd644e79
//
// Error conditions: Errors encountered by the commands run only set
//   the error code in the output for that command. Malformed input
//   results in exit with a non-zero return value and an error message.

// automate_streambuf and automate_ostream are so we can dump output at a
// set length, rather than waiting until we have all of the output.


class automate_reader
{
  istream & in;
  enum location {opt, cmd, none, eof};
  location loc;
  bool get_string(std::string & out)
  {
    out.clear();
    if (loc == none || loc == eof)
      {
        return false;
      }
    size_t size(0);
    char c;
    read(&c, 1);
    if (c == 'e')
      {
        loc = none;
        return false;
      }
    while(c <= '9' && c >= '0')
      {
        size = (size*10)+(c-'0');
        read(&c, 1);
      }
    E(c == ':',
        F("Bad input to automate stdio: expected ':' after string size"));
    char *str = new char[size];
    size_t got = 0;
    while(got < size)
      {
        int n = read(str, size-got);
        got += n;
      }
    out = std::string(str, size);
    delete[] str;
    L(FL("Got string '%s'") % out);
    return true;
  }
  static ssize_t read(void *buf, size_t nbytes, bool eof_ok = false)
  {
    ssize_t rv;

    rv = ::read(0, buf, nbytes);

    E(rv >= 0, F("read from client failed with error code: %d") % rv);
    E(eof_ok || rv > 0, F("Bad input to automate stdio: unexpected EOF"));
    return rv;
  }
  void go_to_next_item()
  {
    if (loc == eof)
      return;
    string starters("ol");
    string whitespace(" \r\n\t");
    string foo;
    while (loc != none)
      get_string(foo);
    char c('e');
    do
      {
        if (read(&c, 1, true) == 0)
          {
            loc = eof;
            return;
          }
      }
    while (whitespace.find(c) != std::string::npos);
    switch (c)
      {
      case 'o': loc = opt; break;
      case 'l': loc = cmd; break;
      default:
        E(false, 
            F("Bad input to automate stdio: unknown start token '%c'") % c);
      }
  }
public:
  automate_reader(istream & is) : in(is), loc(none)
  {}
  bool get_command(vector<pair<string, string> > & params,
                   vector<string> & cmdline)
  {
    params.clear();
    cmdline.clear();
    if (loc == none)
      go_to_next_item();
    if (loc == eof)
      return false;
    else if (loc == opt)
      {
        string key, val;
        while(get_string(key) && get_string(val))
          params.push_back(make_pair(key, val));
        go_to_next_item();
      }
    E(loc == cmd, F("Bad input to automate stdio: expected '%c' token") % cmd);
    string item;
    while (get_string(item))
      {
        cmdline.push_back(item);
      }
    return true;
  }
};

struct automate_streambuf : public std::streambuf
{
private:
  size_t _bufsize;
  std::ostream *out;
  automate_reader *in;
  int cmdnum;
  int err;
public:
  automate_streambuf(size_t bufsize)
    : std::streambuf(), _bufsize(bufsize), out(0), in(0), cmdnum(0), err(0)
  {
    char *inbuf = new char[_bufsize];
    setp(inbuf, inbuf + _bufsize);
  }
  automate_streambuf(std::ostream & o, size_t bufsize)
    : std::streambuf(), _bufsize(bufsize), out(&o), in(0), cmdnum(0), err(0)
  {
    char *inbuf = new char[_bufsize];
    setp(inbuf, inbuf + _bufsize);
  }
  automate_streambuf(automate_reader & i, size_t bufsize)
    : std::streambuf(), _bufsize(bufsize), out(0), in(&i), cmdnum(0), err(0)
  {
    char *inbuf = new char[_bufsize];
    setp(inbuf, inbuf + _bufsize);
  }
  ~automate_streambuf()
  {}
  
  void set_err(int e)
  {
    sync();
    err = e;
  }
  
  void end_cmd()
  {
    _M_sync(true);
    ++cmdnum;
    err = 0;
  }
  
  virtual int sync()
  {
    _M_sync();
    return 0;
  }
  
  void _M_sync(bool end = false)
  {
    if (!out)
      {
        setp(pbase(), pbase() + _bufsize);
        return;
      }
    int num = pptr() - pbase();
    if (num || end)
      {
        (*out) << cmdnum << ":"
            << err << ":"
            << (end?'l':'m') << ":"
            << num << ":" << std::string(pbase(), num);
        setp(pbase(), pbase() + _bufsize);
        out->flush();
      }
  }
  int_type
  overflow(int_type c = traits_type::eof())
  {
    sync();
    sputc(c);
    return 0;
  }
};

struct automate_ostream : public std::ostream
{
  automate_streambuf _M_autobuf;
  
  automate_ostream(std::ostream &out, size_t blocksize)
    : std::ostream(NULL),
      _M_autobuf(out, blocksize)
  { this->init(&_M_autobuf); }
  
  ~automate_ostream()
  {}
  
  automate_streambuf *
  rdbuf() const
  { return const_cast<automate_streambuf *>(&_M_autobuf); }
  
  void set_err(int e)
  { _M_autobuf.set_err(e); }
  
  void end_cmd()
  { _M_autobuf.end_cmd(); }
};


AUTOMATE(stdio, "", options::opts::automate_stdio_size)
{
  if (args.size() != 0)
    throw usage(help_name);
  automate_ostream os(output, app.opts.automate_stdio_size);
  automate_reader ar(std::cin);
  vector<pair<string, string> > params;
  vector<string> cmdline;
  while(ar.get_command(params, cmdline))//while(!EOF)
    {
      utf8 cmd;
      vector<utf8> args;
      vector<string>::iterator i = cmdline.begin();
      E(i != cmdline.end(),
        F("Bad input to automate stdio: command name is missing"));
      cmd = utf8(*i);
      for (++i; i != cmdline.end(); ++i)
        {
          args.push_back(utf8(*i));
        }
      try
        {
<<<<<<< HEAD
          options::options_type opts;
          opts = options::opts::all_options() - options::opts::globals();
          opts.instantiate(&app.opts).reset();

          opts = options::opts::globals();
          opts = opts | find_automation(cmd, help_name).options;
=======
          options::options_type opts = options::opts::globals();
          opts = opts | find_automation(cmd, help_name).opts;
>>>>>>> 7e9b48ae
          opts.instantiate(&app.opts).from_key_value_pairs(params);
          automate_command(cmd, args, help_name, app, os);
        }
      catch(informative_failure & f)
        {
          os.set_err(2);
          //Do this instead of printing f.what directly so the output
          //will be split into properly-sized blocks automatically.
          os<<f.what();
        }
      os.end_cmd();
    }
}


CMD_WITH_SUBCMDS(automate, N_("automation"),
                 N_("automation interface"),
                 options::opts::none)
{
  if (args.size() == 0)
    throw usage(name);

  vector<utf8>::const_iterator i = args.begin();
  utf8 cmd = *i;
  ++i;
  vector<utf8> cmd_args(i, args.end());

  make_io_binary();

  automate_command(cmd, cmd_args, name, app, std::cout);
}

std::string commands::cmd_automate::params()
{
  std::string out;
  map<string, automation::automate * const>::const_iterator i;
  for (i = automation::automations->begin();
       i != automation::automations->end(); ++i)
    {
      out += i->second->name + " " + i->second->params;
      if (out[out.size()-1] != '\n')
        out += "\n";
    }
  return out;
}

options::options_type
commands::cmd_automate::get_options(vector<utf8> const & args)
{
  if (args.size() < 2)
    return options::options_type();
  return find_automation(idx(args,1), idx(args,0)()).opts;
}


// Local Variables:
// mode: C++
// fill-column: 76
// c-file-style: "gnu"
// indent-tabs-mode: nil
// End:
// vim: et:sw=2:sts=2:ts=2:cino=>2s,{s,\:s,+s,t0,g0,^-2,e-2,n-2,p2s,(0,=s:<|MERGE_RESOLUTION|>--- conflicted
+++ resolved
@@ -349,17 +349,12 @@
         }
       try
         {
-<<<<<<< HEAD
           options::options_type opts;
           opts = options::opts::all_options() - options::opts::globals();
           opts.instantiate(&app.opts).reset();
 
           opts = options::opts::globals();
-          opts = opts | find_automation(cmd, help_name).options;
-=======
-          options::options_type opts = options::opts::globals();
           opts = opts | find_automation(cmd, help_name).opts;
->>>>>>> 7e9b48ae
           opts.instantiate(&app.opts).from_key_value_pairs(params);
           automate_command(cmd, args, help_name, app, os);
         }
