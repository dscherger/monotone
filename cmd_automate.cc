--- conflicted
+++ resolved
@@ -68,11 +68,7 @@
   }
 }
 
-<<<<<<< HEAD
-static string const interface_version = "8.1";
-=======
 static string const interface_version = "8.2";
->>>>>>> 55249d57
 // Major or minor number only increments once for each monotone release;
 // check the most recent release before incrementing this.
 
