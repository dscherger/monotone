--- conflicted
+++ resolved
@@ -341,13 +341,8 @@
   // FIXME: additionally requires some app.opts...
 
     // initialize the database early so any calling process is notified
-<<<<<<< HEAD
     // immediately if a version discrepancy exists
-  app.db.ensure_open();
-=======
-    // immediately if a version discrepancy exists 
   db.ensure_open();
->>>>>>> 813bbd9b
 
   automate_ostream os(output, app.opts.automate_stdio_size);
   automate_reader ar(std::cin);
