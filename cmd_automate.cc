--- conflicted
+++ resolved
@@ -305,7 +305,7 @@
 {
   if (args.size() != 0)
     throw usage(help_name);
-  automate_ostream os(output, app.automate_stdio_size);
+  automate_ostream os(output, app.opts.automate_stdio_size);
   automate_reader ar(std::cin);
   vector<string> cmdline;
   while(ar.get_command(cmdline))//while(!EOF)
@@ -321,7 +321,6 @@
         }
       try
         {
-<<<<<<< HEAD
           automate_command(cmd, args, help_name, app, os);
         }
       catch(usage &)
@@ -335,50 +334,6 @@
           //Do this instead of printing f.what directly so the output
           //will be split into properly-sized blocks automatically.
           os<<f.what();
-=======
-          int outpos=0;
-          int err;
-          std::ostringstream s;
-          my_stringbuf sb(app.opts.automate_stdio_size);
-          sb.set_on_write(boost::bind(print_some_output,
-                                      cmdnum,
-                                      boost::ref(err),
-                                      false,
-                                      boost::bind(&my_stringbuf::str, &sb),
-                                      boost::ref(output),
-                                      boost::ref(outpos),
-                                      _1,
-                                      app.opts.automate_stdio_size));
-          {
-            // Do not use s.std::basic_ios<...>::rdbuf here, 
-            // it confuses VC8.
-            using std::basic_ios;
-            s.basic_ios<char, std::char_traits<char> >::rdbuf(&sb);
-          }
-          try
-            {
-              err=0;
-              automate_command(cmd, args, help_name, app, s);
-            }
-          catch(usage &)
-            {
-              if(sb.str().size())
-                s.flush();
-              err=1;
-              commands::explain_usage(help_name, s);
-            }
-          catch(informative_failure & f)
-            {
-              if(sb.str().size())
-                s.flush();
-              err=2;
-              //Do this instead of printing f.what directly so the output
-              //will be split into properly-sized blocks automatically.
-              s<<f.what();
-            }
-            print_some_output(cmdnum, err, true, sb.str(),
-                              output, outpos, -1, app.opts.automate_stdio_size);
->>>>>>> 18f9dd99
         }
       os.end_cmd();
     }
