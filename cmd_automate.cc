--- conflicted
+++ resolved
@@ -56,7 +56,6 @@
 
 static string const interface_version = "3.0";
 
-<<<<<<< HEAD
 // Name: interface_version
 // Arguments: none
 // Added in: 0.0
@@ -303,39 +302,7 @@
 
 CMD_PARAMS_FN(automate, N_("automation"),
               N_("automation interface"),
-              OPT_AUTOMATE_STDIO_SIZE)
-=======
-CMD(automate, N_("automation"),
-    N_("interface_version\n"
-       "heads [BRANCH]\n"
-       "ancestors REV1 [REV2 [REV3 [...]]]\n"
-       "attributes [FILE]\n"
-       "parents REV\n"
-       "descendents REV1 [REV2 [REV3 [...]]]\n"
-       "children REV\n"
-       "graph\n"
-       "erase_ancestors [REV1 [REV2 [REV3 [...]]]]\n"
-       "toposort [REV1 [REV2 [REV3 [...]]]]\n"
-       "ancestry_difference NEW_REV [OLD_REV1 [OLD_REV2 [...]]]\n"
-       "common_ancestors REV1 [REV2 [REV3 [...]]]\n"
-       "leaves\n"
-       "inventory\n"
-       "stdio\n"
-       "certs REV\n"
-       "select SELECTOR\n"
-       "get_file FILEID\n"
-       "get_manifest_of [REVID]\n"
-       "get_revision [REVID]\n"
-       "get_base_revision_id\n"
-       "get_current_revision_id\n"
-       "packet_for_rdata REVID\n"
-       "packets_for_certs REVID\n"
-       "packet_for_fdata FILEID\n"
-       "packet_for_fdelta OLD_FILE NEW_FILE\n"
-       "keys\n"),
-    N_("automation interface"), 
     option::none)
->>>>>>> 40d37972
 {
   if (args.size() == 0)
     throw usage(name);
