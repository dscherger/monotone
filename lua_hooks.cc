--- conflicted
+++ resolved
@@ -377,12 +377,8 @@
   else
     {
       key_identity_info identity;
-<<<<<<< HEAD
       project.get_key_identity(keys, *this, branch_name(),
-                               arg_type(key, origin::user), identity);
-=======
-      project.get_key_identity(keys, *this, external_key_name(key, origin::user), identity);
->>>>>>> b9f4c750
+                               external_key_name(key, origin::user), identity);
       k = identity.id;
       return true;
     }
@@ -827,12 +823,8 @@
   else
     {
       key_identity_info identity;
-<<<<<<< HEAD
       project.get_key_identity(keys, *this, branch_name(),
-                               arg_type(name, origin::user), identity);
-=======
-      project.get_key_identity(keys, *this, external_key_name(name, origin::user), identity);
->>>>>>> b9f4c750
+                               external_key_name(name, origin::user), identity);
       k = identity.id;
       return true;
     }
