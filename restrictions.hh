--- conflicted
+++ resolved
@@ -124,12 +124,8 @@
   path_restriction(std::vector<file_path> const & includes,
                    std::vector<file_path> const & excludes,
                    long depth,
-<<<<<<< HEAD
-                   app_state & a,
+                   workspace & work,
                    validity_check vc = check_paths);
-=======
-                   workspace & work);
->>>>>>> 581122ec
 
   bool includes(file_path const & sp) const;
 
