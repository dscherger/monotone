#ifndef __RESTRICTIONS_HH__
#define __RESTRICTIONS_HH__

// copyright (C) 2005 derek scherger <derek@echologic.com>
// all rights reserved.
// licensed to the public under the terms of the GNU GPL (>= 2)
// see the file COPYING for details

// the following commands accept file arguments and --exclude and --depth
// options used to define a restriction on the files that will be processed:
//
// ls unknown
// ls ignored
// ls missing
// ls known
// status
// diff
// commit
// revert
//
// it is important that these commands operate on the same set of files given
// the same restriction specification.  this allows for destructive commands
// (commit and revert) to be "tested" first with non-destructive commands
// (ls unknown/ignored/missing/known, status, diff)

#include "app_state.hh"
#include "cset.hh"
#include "roster.hh"
#include "vocab.hh"

<<<<<<< HEAD
void 
extract_rearranged_paths(cset const & rearrangement, 
                         path_set & paths);

void 
add_intermediate_paths(path_set & paths);

void 
restrict_cset(cset const & work, 
              cset & included,
              cset & excluded,
              app_state & app);

void
remap_paths(path_set const & old_paths,
            roster_t const & r_old,
            cset const & work,
            path_set & new_paths);

void 
get_base_roster_and_working_cset(app_state & app, 
                                 std::vector<utf8> const & args,
                                 revision_id & old_revision_id,
                                 roster_t & old_roster,
                                 path_set & old_paths, 
                                 path_set & new_paths,
                                 cset & included,
                                 cset & excluded);

void 
get_working_revision_and_rosters(app_state & app, 
                                 std::vector<utf8> const & args,
                                 revision_set & rev,
                                 roster_t & old_roster,
                                 roster_t & new_roster,
                                 cset & excluded);

// Same as above, only without the "excluded" out-parameter.
void
get_working_revision_and_rosters(app_state & app, 
                                 std::vector<utf8> const & args,
                                 revision_set & rev,
                                 roster_t & old_roster,
                                 roster_t & new_roster);

void
get_unrestricted_working_revision_and_rosters(app_state & app, 
                                              revision_set & rev,
                                              roster_t & old_roster,
                                              roster_t & new_roster);

void
calculate_restricted_cset(app_state & app, 
                          std::vector<utf8> const & args,
                          cset const & cs,
                          cset & included,
                          cset & excluded);
=======
using std::map;
using std::vector;

// between any two related revisions, A and B, there is a set of changes (a
// cset) that describes the operations required to get from A to B. for example:
//
// revision A ... changes ... revision B
//
// a restriction is a means of masking off some of these changes to produce a
// third revision, X that lies somewhere between A and B.  changes included by
// the restriction when applied to revision A would produce revision X.  changes
// excluded by the restriction when applied to revision X would produce revision
// B.
//
// conceptually, a restriction allows for something like a sliding control for
// selecting the changes between revisions A and B. when the control is "all the
// way to the right" all changes are included and X == B. when then control is
// "all the way to the left" no changes are included and X == A. when the
// control is somewhere between these extremes X is a new revision.
//
// revision A ... included ... revision X ... excluded ... revision B

// explicit in the sense that the path was explicitly given on the command line
// implicit in the sense that parent directories are included for explicit paths
// FIXME: should we really be doing implicit includes of parents?

// TODO: move these into the class below?!?
enum path_state { explicit_include, explicit_exclude, implicit_include };
  
class restriction
{
 public:
  restriction(app_state & a) : app(a) {}

  restriction(vector<utf8> const & includes,
              vector<utf8> const & excludes,
              roster_t const & roster, 
              app_state & a) :
    app(a)
  {
    map_paths(includes, excludes);
    map_nodes(roster);
    validate();
  }
  
  restriction(vector<utf8> const & includes,
              vector<utf8> const & excludes,
              roster_t const & roster1,
              roster_t const & roster2,
              app_state & a) :
    app(a)
  {
    map_paths(includes, excludes);
    map_nodes(roster1);
    map_nodes(roster2);
    validate();
  }

  bool includes(roster_t const & roster, node_id nid) const;

  bool includes(split_path const & sp) const;

  bool empty() const { return included_paths.empty() && excluded_paths.empty(); }

  restriction & operator=(restriction const & other)
  {
    included_paths = other.included_paths;
    excluded_paths = other.excluded_paths;
    known_paths = other.known_paths;
    node_map = other.node_map;
    path_map = other.path_map;
    return *this;
  }

 private:

  app_state & app;
  path_set included_paths, excluded_paths, known_paths;

  // we maintain maps by node_id and also by split_path, which is not
  // particularly nice, but paths are required for checking unknown and ignored
  // files
  map<node_id, path_state> node_map;
  map<split_path, path_state> path_map;

  void map_paths(vector<utf8> const & includes,
                 vector<utf8> const & excludes);

  void map_nodes(roster_t const & roster);

  void validate();
};
>>>>>>> 357d1b76

#endif  // header guard<|MERGE_RESOLUTION|>--- conflicted
+++ resolved
@@ -28,65 +28,6 @@
 #include "roster.hh"
 #include "vocab.hh"
 
-<<<<<<< HEAD
-void 
-extract_rearranged_paths(cset const & rearrangement, 
-                         path_set & paths);
-
-void 
-add_intermediate_paths(path_set & paths);
-
-void 
-restrict_cset(cset const & work, 
-              cset & included,
-              cset & excluded,
-              app_state & app);
-
-void
-remap_paths(path_set const & old_paths,
-            roster_t const & r_old,
-            cset const & work,
-            path_set & new_paths);
-
-void 
-get_base_roster_and_working_cset(app_state & app, 
-                                 std::vector<utf8> const & args,
-                                 revision_id & old_revision_id,
-                                 roster_t & old_roster,
-                                 path_set & old_paths, 
-                                 path_set & new_paths,
-                                 cset & included,
-                                 cset & excluded);
-
-void 
-get_working_revision_and_rosters(app_state & app, 
-                                 std::vector<utf8> const & args,
-                                 revision_set & rev,
-                                 roster_t & old_roster,
-                                 roster_t & new_roster,
-                                 cset & excluded);
-
-// Same as above, only without the "excluded" out-parameter.
-void
-get_working_revision_and_rosters(app_state & app, 
-                                 std::vector<utf8> const & args,
-                                 revision_set & rev,
-                                 roster_t & old_roster,
-                                 roster_t & new_roster);
-
-void
-get_unrestricted_working_revision_and_rosters(app_state & app, 
-                                              revision_set & rev,
-                                              roster_t & old_roster,
-                                              roster_t & new_roster);
-
-void
-calculate_restricted_cset(app_state & app, 
-                          std::vector<utf8> const & args,
-                          cset const & cs,
-                          cset & included,
-                          cset & excluded);
-=======
 using std::map;
 using std::vector;
 
@@ -179,6 +120,5 @@
 
   void validate();
 };
->>>>>>> 357d1b76
 
 #endif  // header guard